# https://docs.github.com/en/actions

name: Mutation tests

on:
  push:
    branches:
      - master
    paths:
      - '*/classes/**.php'
  pull_request:
    branches:
      - master
    paths:
      - '*/classes/**.php'

permissions:
  contents: read

jobs:
  infection:
    name: Infection
    runs-on: ${{ matrix.operating-system }}
    strategy:
      matrix:
        php-version:
          - "8.1"
        operating-system:
          - ubuntu-latest
    steps:
      - name: Checkout code
        uses: actions/checkout@v3

      - name: Install Gettext
        run: sudo apt-get install -y gettext

      - name: Generate mo files
        run: ./scripts/generate-mo --quiet

      - name: Set up PHP ${{ matrix.php-version }}
        uses: shivammathur/setup-php@v2
        with:
          php-version: ${{ matrix.php-version }}
          coverage: pcov
          ini-values: memory_limit=-1
<<<<<<< HEAD
          tools: composer:v2, phive

      - name: Install Infection
        # The GPG key can be found at https://infection.github.io/guide/installation.html
        run: phive --no-progress install --target ./build/tools --trust-gpg-keys C5095986493B4AA0 infection
=======
          tools: composer:v2, infection
>>>>>>> f7d9321d

      - name: Install Composer dependencies
        uses: ramsey/composer-install@v2
        with:
          dependency-versions: highest

      - name: Collect coverage report
        run: composer run phpunit -- --testsuite unit --stop-on-failure

      - name: Run Infection for changed files only
        if: github.event_name == 'pull_request'
        run: |
<<<<<<< HEAD
          git fetch --depth=1 origin $GITHUB_BASE_REF
          ./build/tools/infection -j$(nproc) --git-diff-lines --git-diff-base=origin/$GITHUB_BASE_REF \
            --logger-github --ignore-msi-with-no-mutations --only-covered \
            --skip-initial-tests --coverage=build/logs --no-interaction --no-progress

      - name: Run Infection
        if: github.event_name == 'push'
=======
          CHANGED_FILES=$(git diff origin/$GITHUB_BASE_REF --diff-filter=AM --name-only | grep libraries/classes/ | paste -sd "," -);
          infection -j$(nproc) --skip-initial-tests --no-interaction --no-progress --coverage=build/logs \
            --ignore-msi-with-no-mutations \
            --filter=$CHANGED_FILES
        env:
          INFECTION_BADGE_API_KEY: ${{ secrets.INFECTION_BADGE_API_KEY }}

      - name: Infection
        if: ${{ github.base_ref == '' }}
        run: |
          infection -j$(nproc) --skip-initial-tests --no-interaction --no-progress --coverage=build/logs
>>>>>>> f7d9321d
        env:
          INFECTION_BADGE_API_KEY: ${{ secrets.INFECTION_BADGE_API_KEY }}
        run: ./build/tools/infection -j$(nproc) --skip-initial-tests --coverage=build/logs --no-interaction --no-progress<|MERGE_RESOLUTION|>--- conflicted
+++ resolved
@@ -43,15 +43,7 @@
           php-version: ${{ matrix.php-version }}
           coverage: pcov
           ini-values: memory_limit=-1
-<<<<<<< HEAD
-          tools: composer:v2, phive
-
-      - name: Install Infection
-        # The GPG key can be found at https://infection.github.io/guide/installation.html
-        run: phive --no-progress install --target ./build/tools --trust-gpg-keys C5095986493B4AA0 infection
-=======
           tools: composer:v2, infection
->>>>>>> f7d9321d
 
       - name: Install Composer dependencies
         uses: ramsey/composer-install@v2
@@ -64,27 +56,13 @@
       - name: Run Infection for changed files only
         if: github.event_name == 'pull_request'
         run: |
-<<<<<<< HEAD
           git fetch --depth=1 origin $GITHUB_BASE_REF
-          ./build/tools/infection -j$(nproc) --git-diff-lines --git-diff-base=origin/$GITHUB_BASE_REF \
+          infection -j$(nproc) --git-diff-lines --git-diff-base=origin/$GITHUB_BASE_REF \
             --logger-github --ignore-msi-with-no-mutations --only-covered \
             --skip-initial-tests --coverage=build/logs --no-interaction --no-progress
 
       - name: Run Infection
         if: github.event_name == 'push'
-=======
-          CHANGED_FILES=$(git diff origin/$GITHUB_BASE_REF --diff-filter=AM --name-only | grep libraries/classes/ | paste -sd "," -);
-          infection -j$(nproc) --skip-initial-tests --no-interaction --no-progress --coverage=build/logs \
-            --ignore-msi-with-no-mutations \
-            --filter=$CHANGED_FILES
         env:
           INFECTION_BADGE_API_KEY: ${{ secrets.INFECTION_BADGE_API_KEY }}
-
-      - name: Infection
-        if: ${{ github.base_ref == '' }}
-        run: |
-          infection -j$(nproc) --skip-initial-tests --no-interaction --no-progress --coverage=build/logs
->>>>>>> f7d9321d
-        env:
-          INFECTION_BADGE_API_KEY: ${{ secrets.INFECTION_BADGE_API_KEY }}
-        run: ./build/tools/infection -j$(nproc) --skip-initial-tests --coverage=build/logs --no-interaction --no-progress+        run: infection -j$(nproc) --skip-initial-tests --coverage=build/logs --no-interaction --no-progress