--- conflicted
+++ resolved
@@ -185,107 +185,4 @@
         continue-on-error: true
         with:
           project-token: ${{ secrets.CODACY_PROJECT_TOKEN }}
-<<<<<<< HEAD
-          coverage-reports: build/logs/clover.xml
-=======
-          coverage-reports: build/logs/clover.xml
-
-  test-php-psr7-implementations:
-    name: Test on PHP ${{ matrix.php-version }} (+ psr7-${{ matrix.psr-7-library }})
-    runs-on: ubuntu-latest
-    strategy:
-      fail-fast: false
-      matrix:
-        php-version: ['7.2']
-        php-extensions: ['mbstring, iconv, mysqli, zip, bz2']
-        psr-7-library: ['guzzlehttp/psr7', 'slim/psr7', 'nyholm/psr7']
-        include:
-          # See: https://github.com/laminas/laminas-diactoros/releases/tag/2.18.0
-          - {psr-7-library: 'laminas/laminas-diactoros', php-version: '8.0'}
-    steps:
-      - name: Checkout code
-        uses: actions/checkout@v4
-        with:
-          # Fetch some commits for Scrutinizer coverage upload
-          fetch-depth: 15
-
-      - name: Install gettext
-        run: sudo apt-get install -y gettext
-
-      - name: Generate mo files
-        run: ./scripts/generate-mo --quiet
-
-      - name: Set up PHP ${{ matrix.php-version }}
-        uses: shivammathur/setup-php@v2
-        with:
-          php-version: ${{ matrix.php-version }}
-          extensions: ${{ matrix.php-extensions }}
-          coverage: pcov
-
-      - name: Install Composer dependencies
-        uses: ramsey/composer-install@v2
-        with:
-          dependency-versions: highest
-
-      - name: Remove default PSR-7 implementation
-        run: composer remove slim/psr7
-
-      - name: Add PSR-7 implementation
-        run: composer require ${{ matrix.psr-7-library }}
-
-      - name: Run PHP tests
-        run: composer run phpunit -- --testsuite unit
-
-      - name: Send coverage
-        uses: codecov/codecov-action@v3
-        with:
-          flags: ${{ matrix.psr-7-library }}-psr-7
-          name: php-7.2-psr-7
-
-      - name: Send coverage to Scrutinizer
-        uses: sudo-bot/action-scrutinizer@latest
-        # Do not run this step on forked versions of the main repository (example: contributor forks)
-        if: github.repository == 'phpmyadmin/phpmyadmin'
-        with:
-          cli-args: "--format=php-clover build/logs/clover.xml --revision=${{ github.event.pull_request.head.sha || github.sha }}"
-
-      - name: Send coverage to Codacy
-        uses: codacy/codacy-coverage-reporter-action@v1
-        # Do not run this step on forked versions of the main repository (example: contributor forks)
-        if: github.repository == 'phpmyadmin/phpmyadmin'
-        # Upload can fail on forks or if the secret is missing
-        continue-on-error: true
-        with:
-          project-token: ${{ secrets.CODACY_PROJECT_TOKEN }}
-          coverage-reports: build/logs/clover.xml
-
-  test-js:
-    name: Test javascript files
-    runs-on: ubuntu-latest
-    steps:
-      - name: Checkout code
-        uses: actions/checkout@v4
-
-      - name: Set up Node
-        uses: actions/setup-node@v3
-        with:
-          node-version: 12
-
-      - name: Get Yarn cache directory path
-        id: yarn-cache-dir-path
-        run: echo "dir=$(yarn cache dir)" >> $GITHUB_OUTPUT
-
-      - name: Cache Yarn dependencies
-        uses: actions/cache@v3
-        with:
-          path: ${{ steps.yarn-cache-dir-path.outputs.dir }}
-          key: ${{ runner.os }}-yarn-${{ hashFiles('**/yarn.lock') }}
-          restore-keys: |
-            ${{ runner.os }}-yarn-
-
-      - name: Install modules
-        run: yarn install --non-interactive
-
-      - name: Run tests
-        run: yarn test
->>>>>>> 5c22b791
+          coverage-reports: build/logs/clover.xml