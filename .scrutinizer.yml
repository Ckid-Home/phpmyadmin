# scrutinizer-ci.com configuration
imports:
  - javascript
  - php
filter:
  excluded_paths:
    - build/
    - js/vendor/
    - node_modules/
    - tmp/
    - vendor/
<<<<<<< HEAD
checks:
  javascript: true
  php: true
tools:
  external_code_coverage:
    runs: 4 # php 7.x versions
    timeout: 900 # 15 min
=======
    - test/doctum-config.php
checks:
  javascript: true
  php: true
>>>>>>> 4b186b8f
build:
  nodes:
    analysis:
      environment:
        php: 7.1
        node: 10
      dependencies:
        before:
          - composer install
          - composer require tecnickcom/tcpdf pragmarx/google2fa-qrcode samyoul/u2f-php-server
      tests:
        override:
          - php-scrutinizer-run
          - phpcs-run<|MERGE_RESOLUTION|>--- conflicted
+++ resolved
@@ -9,7 +9,7 @@
     - node_modules/
     - tmp/
     - vendor/
-<<<<<<< HEAD
+    - test/doctum-config.php
 checks:
   javascript: true
   php: true
@@ -17,12 +17,6 @@
   external_code_coverage:
     runs: 4 # php 7.x versions
     timeout: 900 # 15 min
-=======
-    - test/doctum-config.php
-checks:
-  javascript: true
-  php: true
->>>>>>> 4b186b8f
 build:
   nodes:
     analysis:
