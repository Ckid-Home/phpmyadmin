--- conflicted
+++ resolved
@@ -4311,7 +4311,6 @@
         <dd>phpMyAdmin with version</dd>
 </dl>
 
-<<<<<<< HEAD
 <h4 id="wysiwyg">
     <a href="#wysiwyg">6.28 How can I easily edit relational schema for export?</a></h4>
 
@@ -4340,12 +4339,11 @@
         size or click on the 'reset' button to place all elements below each
         other.
     </p>
-=======
-<h4 id="faq6_28">
-    <a href="#faq6_28">6.28 Why can't I get a chart from my query result table?</a></h4>
+
+<h4 id="faq6_29">
+    <a href="#faq6_29">6.28 Why can't I get a chart from my query result table?</a></h4>
 
 <p> Not every table can be put to the chart. Only tables with one, two or three columns can be visualised as a chart. Moreover the table must be in a special format for chart script to understand it. Currently supported formats can be found in the <a href="http://wiki.phpmyadmin.net/pma/Devel:Charts#Data_formats_for_query_results_chart">wiki</a>.</p>
->>>>>>> b32e5879
 
 <h3 id="faqproject">phpMyAdmin project</h3>
 
