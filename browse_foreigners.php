--- conflicted
+++ resolved
@@ -99,15 +99,9 @@
     $element_name = " var field = 'fields';\n";
 }
 
-<<<<<<< HEAD
 if (isset($_REQUEST['rownumber'])) {
-    $element_name  = "        var element_name = field + '[multi_edit]["
+    $element_name  .= "        var element_name = field + '[multi_edit]["
         . htmlspecialchars($_REQUEST['rownumber']) . "][' + fieldmd5 + ']';\n"
-=======
-if (isset($rownumber)) {
-    $element_name  .= "        var element_name = field + '[multi_edit]["
-        . htmlspecialchars($rownumber) . "][' + fieldmd5 + ']';\n"
->>>>>>> c2b2c7b6
         . "        var null_name = field_null + '[multi_edit]["
         . htmlspecialchars($_REQUEST['rownumber']) . "][' + fieldmd5 + ']';\n";
 } else {
