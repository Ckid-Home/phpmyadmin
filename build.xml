<?xml version="1.0" encoding="UTF-8"?>

<project name="phpMyAdmin" default="build" basedir=".">
 <property name="source" value="."/>
 <property name="source_comma_sep" value="."/>

 <target name="clean" description="Clean up and create artifact directories">
  <delete dir="${basedir}/build/api"/>
  <delete dir="${basedir}/build/code-browser"/>
  <delete dir="${basedir}/build/coverage"/>
  <delete dir="${basedir}/build/logs"/>
  <delete dir="${basedir}/build/pdepend"/>

  <mkdir dir="${basedir}/build/api"/>
  <mkdir dir="${basedir}/build/code-browser"/>
  <mkdir dir="${basedir}/build/coverage"/>
  <mkdir dir="${basedir}/build/logs"/>
  <mkdir dir="${basedir}/build/pdepend"/>
 </target>

 <target name="phpunit" description="Run unit tests using PHPUnit and generates junit.xml and clover.xml">
  <exec executable="phpunit">
      <arg line="--configuration phpunit.xml.dist"/>
  </exec>
 </target>

 <target name="pdepend" description="Generate jdepend.xml and software metrics charts using PHP_Depend">
  <exec executable="pdepend">
   <arg line="--jdepend-xml=${basedir}/build/logs/jdepend.xml
              --jdepend-chart=${basedir}/build/pdepend/dependencies.svg
              --overview-pyramid=${basedir}/build/pdepend/overview-pyramid.svg
              ${source_comma_sep}" />
  </exec>
 </target>

 <target name="phpmd" description="Generate pmd.xml using PHPMD">
  <exec executable="phpmd">
   <arg line="${source_comma_sep}
              xml
              codesize,design,naming,unusedcode
<<<<<<< HEAD
              --exclude test,build,tcpdf,php-gettext
=======
              --exclude test,build,tcpdf,php-gettext,bfShapeFiles
>>>>>>> 676b0cc9
              --reportfile ${basedir}/build/logs/pmd.xml" />
  </exec>
 </target>

 <target name="phpcpd" description="Generate pmd-cpd.xml using PHPCPD">
  <exec executable="phpcpd">
   <arg line="--log-pmd ${basedir}/build/logs/pmd-cpd.xml
              --exclude test
              --exclude build
              --exclude libraries/tcpdf
              --exclude libraries/php-gettext
              --exclude libraries/bfShapeFiles
              ${source}" />
  </exec>
 </target>

 <target name="phploc" description="Generate phploc.csv">
  <exec executable="phploc">
   <arg line="--log-csv ${basedir}/build/logs/phploc.csv
              --exclude test
              --exclude build
              --exclude libraries/tcpdf
              --exclude libraries/php-gettext
              --exclude libraries/bfShapeFiles
              ${source}" />
  </exec>
 </target>

 <target name="phpcs" description="Generate checkstyle.xml using PHP_CodeSniffer excluding test, tcpdf directories">
  <exec executable="phpcs">
   <arg line="
<<<<<<< HEAD
              --ignore=*/php-gettext/*,*/tcpdf/*,*/canvg/*,*/codemirror/*,*/highcharts/*,*/openlayers/*,*/jquery/*,*/build/*
=======
              --ignore=*/php-gettext/*,*/tcpdf/*,*/canvg/*,*/codemirror/*,*/highcharts/*,*/openlayers/*,*/jquery/*,*/build/*,*/bfShapeFiles/*
>>>>>>> 676b0cc9
              --report=checkstyle
              --report-file=${basedir}/build/logs/checkstyle.xml
              --standard=PEAR
              ${source}" />
  </exec>
 </target>

 <target name="phpdoc" description="Generate API documentation using PHPDocumentor">
  <exec executable="phpdoc">
   <arg line="-d ${source} -t ${basedir}/build/api" />
  </exec>
 </target>

 <target name="phpcb" description="Aggregate tool output with PHP_CodeBrowser">
  <exec executable="phpcb">
   <arg line="--log    ${basedir}/build/logs
              --source ${source}
              --output ${basedir}/build/code-browser" />
  </exec>
 </target>

 <target name="build" depends="clean,phpunit,pdepend,phpmd,phpcpd,phpcs,phpdoc,phploc,phpcb"/>
</project><|MERGE_RESOLUTION|>--- conflicted
+++ resolved
@@ -38,11 +38,7 @@
    <arg line="${source_comma_sep}
               xml
               codesize,design,naming,unusedcode
-<<<<<<< HEAD
-              --exclude test,build,tcpdf,php-gettext
-=======
               --exclude test,build,tcpdf,php-gettext,bfShapeFiles
->>>>>>> 676b0cc9
               --reportfile ${basedir}/build/logs/pmd.xml" />
   </exec>
  </target>
@@ -74,11 +70,7 @@
  <target name="phpcs" description="Generate checkstyle.xml using PHP_CodeSniffer excluding test, tcpdf directories">
   <exec executable="phpcs">
    <arg line="
-<<<<<<< HEAD
-              --ignore=*/php-gettext/*,*/tcpdf/*,*/canvg/*,*/codemirror/*,*/highcharts/*,*/openlayers/*,*/jquery/*,*/build/*
-=======
               --ignore=*/php-gettext/*,*/tcpdf/*,*/canvg/*,*/codemirror/*,*/highcharts/*,*/openlayers/*,*/jquery/*,*/build/*,*/bfShapeFiles/*
->>>>>>> 676b0cc9
               --report=checkstyle
               --report-file=${basedir}/build/logs/checkstyle.xml
               --standard=PEAR
