--- conflicted
+++ resolved
@@ -50,6 +50,7 @@
         "composer/ca-bundle": "^1.2",
         "google/recaptcha": "^1.1",
         "nikic/fast-route": "^1.3",
+        "paragonie/sodium_compat": "^1.17",
         "phpmyadmin/motranslator": "^5.0",
         "phpmyadmin/shapefile": "^3.0.1",
         "phpmyadmin/sql-parser": "^5.5",
@@ -74,10 +75,6 @@
         "tecnickcom/tcpdf": "<6.4.4"
     },
     "suggest": {
-<<<<<<< HEAD
-=======
-        "ext-openssl": "For encryption performance",
->>>>>>> 7dde0d01
         "ext-curl": "Updates checking",
         "ext-opcache": "Better performance",
         "ext-zlib": "For gz import and export",
@@ -85,43 +82,26 @@
         "ext-zip": "For zip import and export",
         "ext-gd2": "For image transformations",
         "ext-mbstring": "For best performance",
+        "ext-sodium": "Better encryption performance",
         "tecnickcom/tcpdf": "For PDF support",
-<<<<<<< HEAD
         "pragmarx/google2fa-qrcode": "^2.1 - For 2FA authentication",
         "bacon/bacon-qr-code": "^2.0 - For 2FA authentication",
         "code-lts/u2f-php-server": "For FIDO U2F authentication"
     },
     "require-dev": {
         "bacon/bacon-qr-code": "^2.0",
-=======
-        "pragmarx/google2fa-qrcode": "For 2FA authentication",
-        "code-lts/u2f-php-server": "For FIDO U2F authentication",
-        "paragonie/sodium_compat": "For modern encryption support"
-    },
-    "require-dev": {
         "code-lts/u2f-php-server": "^1.2",
-        "paragonie/sodium_compat": "^1.17",
->>>>>>> 7dde0d01
         "php-webdriver/webdriver": "^1.11",
         "phpmyadmin/coding-standard": "^3.0.0",
         "phpstan/extension-installer": "^1.1",
         "phpstan/phpstan": "^1.3",
         "phpstan/phpstan-phpunit": "^1.0",
-<<<<<<< HEAD
         "phpstan/phpstan-webmozart-assert": "^1.0",
         "phpunit/phpunit": "^8.5 || ^9.5",
         "pragmarx/google2fa-qrcode": "^2.1",
         "psalm/plugin-phpunit": "^0.16.1",
         "roave/security-advisories": "dev-latest",
-        "code-lts/u2f-php-server": "^1.2",
         "symfony/console": "^5.2.3",
-=======
-        "phpunit/phpunit": "^7.5 || ^8.0 || ^9.0",
-        "pragmarx/google2fa-qrcode": "^1.0.1",
-        "symfony/console": "^4.4",
-        "symfony/finder": "^4.4",
-        "symfony/twig-bridge": "^4.4",
->>>>>>> 7dde0d01
         "tecnickcom/tcpdf": "^6.4.4",
         "vimeo/psalm": "^4.17"
     },
