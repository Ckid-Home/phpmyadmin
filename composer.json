{
    "name": "phpmyadmin/phpmyadmin",
    "type": "project",
    "description": "A web interface for MySQL and MariaDB",
    "keywords": ["phpmyadmin","mysql","web"],
    "homepage": "https://www.phpmyadmin.net/",
    "support": {
        "forum": "https://www.phpmyadmin.net/support/",
        "issues": "https://github.com/phpmyadmin/phpmyadmin/issues",
        "wiki": "https://wiki.phpmyadmin.net/",
        "docs": "https://docs.phpmyadmin.net/",
        "source": "https://github.com/phpmyadmin/phpmyadmin"
    },
    "license": "GPL-2.0-only",
    "authors": [
        {
            "name": "The phpMyAdmin Team",
            "email": "developers@phpmyadmin.net",
            "homepage": "https://www.phpmyadmin.net/team/"
        }
    ],
    "non-feature-branches": ["RELEASE_.*"],
    "autoload": {
        "psr-4": {
            "PhpMyAdmin\\": "libraries/classes"
        },
        "files": ["vendor/phpmyadmin/motranslator/src/functions.php"]
    },
    "autoload-dev": {
        "psr-4": {
            "PhpMyAdmin\\Tests\\": "test/classes",
            "PhpMyAdmin\\Tests\\Selenium\\": "test/selenium/"
        }
    },
    "repositories": [
        {
            "type": "composer",
            "url": "https://www.phpmyadmin.net"
        }
    ],
    "require": {
        "php": "^7.2.5 || ^8.0",
        "ext-hash": "*",
        "ext-iconv": "*",
        "ext-json": "*",
        "ext-mysqli": "*",
        "ext-openssl": "*",
        "ext-pcre": "*",
        "ext-xml": "*",
        "composer/ca-bundle": "^1.2",
        "google/recaptcha": "^1.1",
        "nikic/fast-route": "^1.3",
        "phpmyadmin/motranslator": "^5.0",
        "phpmyadmin/shapefile": "^3.0.1",
        "phpmyadmin/sql-parser": "^5.5",
        "phpmyadmin/twig-i18n-extension": "^4.0",
        "phpseclib/phpseclib": "^3.0",
        "psr/http-factory": "^1.0",
        "psr/http-message": "^1.0",
        "slim/psr7": "^1.4",
        "symfony/config": "^5.2.3",
        "symfony/dependency-injection": "^5.2.3",
        "symfony/expression-language": "^5.2.3",
        "symfony/polyfill-ctype": "^1.17.0",
        "symfony/polyfill-mbstring": "^1.17.0",
        "symfony/polyfill-php80": "^1.16",
        "twig/twig": "^3.0.1",
        "webmozart/assert": "^1.10",
        "williamdes/mariadb-mysql-kbs": "^1.2"
    },
    "conflict": {
<<<<<<< HEAD
        "bacon/bacon-qr-code": "<2.0",
        "pragmarx/google2fa-qrcode": "<2.1",
        "samyoul/u2f-php-server": "<1.1",
        "tecnickcom/tcpdf": "<6.2"
=======
        "phpseclib/phpseclib": "2.0.8",
        "tecnickcom/tcpdf": "<6.2",
        "pragmarx/google2fa": "<6.1.0 || >8.0",
        "pragmarx/google2fa-qrcode": "<1.0.1"
>>>>>>> 57f1d320
    },
    "suggest": {
        "ext-curl": "Updates checking",
        "ext-opcache": "Better performance",
        "ext-zlib": "For gz import and export",
        "ext-bz2": "For bzip2 import and export",
        "ext-zip": "For zip import and export",
        "ext-gd2": "For image transformations",
        "ext-mbstring": "For best performance",
        "tecnickcom/tcpdf": "For PDF support",
<<<<<<< HEAD
        "pragmarx/google2fa-qrcode": "^2.1 - For 2FA authentication",
        "bacon/bacon-qr-code": "^2.0 - For 2FA authentication",
        "samyoul/u2f-php-server": "For FIDO U2F authentication"
=======
        "pragmarx/google2fa-qrcode": "For 2FA authentication",
        "code-lts/u2f-php-server": "For FIDO U2F authentication"
>>>>>>> 57f1d320
    },
    "require-dev": {
        "bacon/bacon-qr-code": "^2.0",
        "php-webdriver/webdriver": "^1.11",
        "phpmyadmin/coding-standard": "^3.0.0",
        "phpstan/extension-installer": "^1.1",
        "phpstan/phpstan": "^1.2",
        "phpstan/phpstan-phpunit": "^1.0",
<<<<<<< HEAD
        "phpstan/phpstan-webmozart-assert": "^1.0",
        "phpunit/phpunit": "^8.5 || ^9.5",
        "pragmarx/google2fa-qrcode": "^2.1",
        "psalm/plugin-phpunit": "^0.16.1",
        "roave/security-advisories": "dev-latest",
        "samyoul/u2f-php-server": "^1.1",
        "symfony/console": "^5.2.3",
=======
        "phpunit/phpunit": "^7.5 || ^8.0 || ^9.0",
        "pragmarx/google2fa-qrcode": "^1.0.1",
        "code-lts/u2f-php-server": "^1.2",
        "symfony/console": "^4.4",
        "symfony/finder": "^4.4",
        "symfony/twig-bridge": "^4.4",
>>>>>>> 57f1d320
        "tecnickcom/tcpdf": "^6.4.2",
        "vimeo/psalm": "^4.15.0"
    },
    "extra": {
        "branch-alias": {
            "dev-master": "5.2.x-dev"
        }
    },
    "scripts": {
        "phpcbf": "phpcbf",
        "phpcs": "phpcs",
        "phpstan": "phpstan analyse",
        "psalm": "psalm --no-diff",
        "phpunit": "phpunit --color=always",
        "test": [
            "@phpcs",
            "@phpstan",
            "@psalm",
            "@phpunit"
        ],
        "update:baselines": "phpstan analyse --generate-baseline && psalm --set-baseline=psalm-baseline.xml",
        "twig-lint": "php scripts/console lint:twig --ansi --show-deprecations"
    },
    "config":{
        "sort-packages": true,
        "discard-changes": true
    }
}<|MERGE_RESOLUTION|>--- conflicted
+++ resolved
@@ -69,17 +69,9 @@
         "williamdes/mariadb-mysql-kbs": "^1.2"
     },
     "conflict": {
-<<<<<<< HEAD
         "bacon/bacon-qr-code": "<2.0",
         "pragmarx/google2fa-qrcode": "<2.1",
-        "samyoul/u2f-php-server": "<1.1",
         "tecnickcom/tcpdf": "<6.2"
-=======
-        "phpseclib/phpseclib": "2.0.8",
-        "tecnickcom/tcpdf": "<6.2",
-        "pragmarx/google2fa": "<6.1.0 || >8.0",
-        "pragmarx/google2fa-qrcode": "<1.0.1"
->>>>>>> 57f1d320
     },
     "suggest": {
         "ext-curl": "Updates checking",
@@ -90,14 +82,9 @@
         "ext-gd2": "For image transformations",
         "ext-mbstring": "For best performance",
         "tecnickcom/tcpdf": "For PDF support",
-<<<<<<< HEAD
         "pragmarx/google2fa-qrcode": "^2.1 - For 2FA authentication",
         "bacon/bacon-qr-code": "^2.0 - For 2FA authentication",
-        "samyoul/u2f-php-server": "For FIDO U2F authentication"
-=======
-        "pragmarx/google2fa-qrcode": "For 2FA authentication",
         "code-lts/u2f-php-server": "For FIDO U2F authentication"
->>>>>>> 57f1d320
     },
     "require-dev": {
         "bacon/bacon-qr-code": "^2.0",
@@ -106,22 +93,13 @@
         "phpstan/extension-installer": "^1.1",
         "phpstan/phpstan": "^1.2",
         "phpstan/phpstan-phpunit": "^1.0",
-<<<<<<< HEAD
         "phpstan/phpstan-webmozart-assert": "^1.0",
         "phpunit/phpunit": "^8.5 || ^9.5",
         "pragmarx/google2fa-qrcode": "^2.1",
         "psalm/plugin-phpunit": "^0.16.1",
         "roave/security-advisories": "dev-latest",
-        "samyoul/u2f-php-server": "^1.1",
+        "code-lts/u2f-php-server": "^1.2",
         "symfony/console": "^5.2.3",
-=======
-        "phpunit/phpunit": "^7.5 || ^8.0 || ^9.0",
-        "pragmarx/google2fa-qrcode": "^1.0.1",
-        "code-lts/u2f-php-server": "^1.2",
-        "symfony/console": "^4.4",
-        "symfony/finder": "^4.4",
-        "symfony/twig-bridge": "^4.4",
->>>>>>> 57f1d320
         "tecnickcom/tcpdf": "^6.4.2",
         "vimeo/psalm": "^4.15.0"
     },
