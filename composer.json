--- conflicted
+++ resolved
@@ -75,15 +75,9 @@
         "symfony/expression-language": "^7.1",
         "symfony/polyfill-ctype": "^1.24",
         "symfony/polyfill-iconv": "^1.33",
-<<<<<<< HEAD
         "symfony/polyfill-mbstring": "^1.24",
+        "symfony/polyfill-php84": "^1.33",
         "twig/twig": "^3.21",
-=======
-        "symfony/polyfill-mbstring": "^1.17.0",
-        "symfony/polyfill-php80": "^1.16",
-        "symfony/polyfill-php84": "^1.33",
-        "twig/twig": "^3.3.5",
->>>>>>> d2fdad04
         "webmozart/assert": "^1.10",
         "williamdes/mariadb-mysql-kbs": "^1.2"
     },
