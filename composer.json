--- conflicted
+++ resolved
@@ -110,35 +110,22 @@
         }
     },
     "scripts": {
-<<<<<<< HEAD
-        "phpcbf": "phpcbf",
-        "phpcs": "phpcs",
-        "phpstan": "phpstan analyse",
-        "psalm": "psalm --no-diff",
-        "phpunit": "phpunit --color=always",
-=======
         "phpcbf": "@php phpcbf",
         "phpcs": "@php phpcs",
         "phpstan": "@php phpstan analyse",
         "psalm": "@php psalm --no-diff",
         "phpunit": "@php phpunit --color=always",
->>>>>>> 2653b294
         "test": [
             "@phpcs",
             "@phpstan",
             "@psalm",
             "@phpunit"
         ],
-<<<<<<< HEAD
-        "update:baselines": "phpstan analyse --generate-baseline && psalm --set-baseline=psalm-baseline.xml",
-        "twig-lint": "php scripts/console lint:twig --ansi --show-deprecations"
-=======
         "update:baselines": [
             "@php phpstan analyse --generate-baseline",
             "@php psalm --set-baseline=psalm-baseline.xml"
         ],
         "twig-lint": "@php scripts/console lint:twig --ansi --show-deprecations"
->>>>>>> 2653b294
     },
     "config":{
         "sort-packages": true,
