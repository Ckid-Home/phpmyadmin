--- conflicted
+++ resolved
@@ -34,40 +34,6 @@
 
 if (isset($_POST['dialog'])) {
     if ($_POST['dialog'] == 'edit') {
-<<<<<<< HEAD
-        $html = $databaseDesigner->getHtmlForEditOrDeletePages($db, 'editPage');
-    } elseif ($_POST['dialog'] == 'delete') {
-        $html = $databaseDesigner->getHtmlForEditOrDeletePages($db, 'deletePage');
-    } elseif ($_POST['dialog'] == 'save_as') {
-        $html = $databaseDesigner->getHtmlForPageSaveAs($db);
-    } elseif ($_POST['dialog'] == 'export') {
-        $html = $databaseDesigner->getHtmlForSchemaExport(
-            $db,
-            $_POST['selected_page']
-        );
-    } elseif ($_POST['dialog'] == 'add_table') {
-        $script_display_field = $designerCommon->getTablesInfo();
-        $required = $db . '.' . $GLOBALS['table'];
-        $tab_column = $designerCommon->getColumnsInfo();
-        $tables_all_keys = $designerCommon->getAllKeys();
-        $tables_pk_or_unique_keys = $designerCommon->getPkOrUniqueKeys();
-
-        $req_key = array_search($required, $GLOBALS['designer']['TABLE_NAME']);
-
-        $GLOBALS['designer']['TABLE_NAME'] = [$GLOBALS['designer']['TABLE_NAME'][$req_key]];
-        $GLOBALS['designer_url']['TABLE_NAME_SMALL'] = [$GLOBALS['designer_url']['TABLE_NAME_SMALL'][$req_key]];
-        $GLOBALS['designer']['TABLE_NAME_SMALL'] = [$GLOBALS['designer']['TABLE_NAME_SMALL'][$req_key]];
-        $GLOBALS['designer_out']['TABLE_NAME_SMALL'] = [$GLOBALS['designer_out']['TABLE_NAME_SMALL'][$req_key]];
-        $GLOBALS['designer']['TABLE_TYPE'] = [$GLOBALS['designer_url']['TABLE_TYPE'][$req_key]];
-        $GLOBALS['designer_out']['OWNER'] = [$GLOBALS['designer_out']['OWNER'][$req_key]];
-
-        $html = $databaseDesigner->getDatabaseTables(
-            [],
-            -1,
-            $tab_column,
-            $tables_all_keys,
-            $tables_pk_or_unique_keys
-=======
         $html = $databaseDesigner->getHtmlForEditOrDeletePages($_POST['db'], 'editPage');
     } elseif ($_POST['dialog'] == 'delete') {
         $html = $databaseDesigner->getHtmlForEditOrDeletePages($_POST['db'], 'deletePage');
@@ -75,7 +41,8 @@
         $html = $databaseDesigner->getHtmlForPageSaveAs($_POST['db']);
     } elseif ($_POST['dialog'] == 'export') {
         $html = $databaseDesigner->getHtmlForSchemaExport(
-            $_POST['db'], $_POST['selected_page']
+            $_POST['db'],
+            $_POST['selected_page']
         );
     } elseif ($_POST['dialog'] == 'add_table') {
         // Pass the db and table to the getTablesInfo so we only have the table we asked for
@@ -87,9 +54,11 @@
         $html = $databaseDesigner->getDatabaseTables(
             $_POST['db'],
             $script_display_field,
-            array(), -1, $tab_column,
-            $tables_all_keys, $tables_pk_or_unique_keys
->>>>>>> 9c5195d4
+            [],
+            -1,
+            $tab_column,
+            $tables_all_keys,
+            $tables_pk_or_unique_keys
         );
     }
 
@@ -107,11 +76,7 @@
         if ($_POST['save_page'] == 'same') {
             $page = $_POST['selected_page'];
         } else { // new
-<<<<<<< HEAD
-            $page = $designerCommon->createNewPage($_POST['selected_value'], $db);
-=======
             $page = $designerCommon->createNewPage($_POST['selected_value'], $_POST['db']);
->>>>>>> 9c5195d4
             $response->addJSON('id', $page);
         }
         $success = $designerCommon->saveTablePositions($page);
@@ -175,13 +140,13 @@
 
 $fullTableNames = [];
 
-foreach($script_display_field as $designerTable) {
+foreach ($script_display_field as $designerTable) {
     $fullTableNames[] = $designerTable->getDbTableString();
 }
 
-foreach($tab_pos as $position) {
+foreach ($tab_pos as $position) {
     if (! in_array($position['dbName'] . '.' . $position['tableName'], $fullTableNames)) {
-        foreach($designerCommon->getTablesInfo($position['dbName'], $position['tableName']) as $designerTable) {
+        foreach ($designerCommon->getTablesInfo($position['dbName'], $position['tableName']) as $designerTable) {
             $script_display_field[] = $designerTable;
         }
     }
@@ -234,6 +199,7 @@
     $databaseDesigner->getHtmlForMain(
         $db,
         $_GET['db'],
+        $script_display_field,
         $script_tables,
         $script_contr,
         $script_display_field,
@@ -248,42 +214,4 @@
     )
 );
 
-<<<<<<< HEAD
-=======
-
-
-$response->addHTML('<div id="canvas_outer">');
-$response->addHTML(
-    '<form action="" id="container-form" method="post" name="form1">'
-);
-
-$response->addHTML($databaseDesigner->getHtmlCanvas());
-$response->addHTML($databaseDesigner->getHtmlTableList());
-
-$response->addHTML(
-    $databaseDesigner->getDatabaseTables(
-        $_GET['db'],
-        $script_display_field,
-        $tab_pos, $display_page, $tab_column,
-        $tables_all_keys, $tables_pk_or_unique_keys
-    )
-);
-$response->addHTML('</form>');
-$response->addHTML('</div>'); // end canvas_outer
-
-$response->addHTML('<div id="designer_hint"></div>');
-
-$response->addHTML($databaseDesigner->getNewRelationPanel());
-$response->addHTML($databaseDesigner->getDeleteRelationPanel());
-
-if (isset($_GET['query'])) {
-    $response->addHTML($databaseDesigner->getOptionsPanel());
-    $response->addHTML($databaseDesigner->getRenameToPanel());
-    $response->addHTML($databaseDesigner->getHavingQueryPanel());
-    $response->addHTML($databaseDesigner->getAggregateQueryPanel());
-    $response->addHTML($databaseDesigner->getWhereQueryPanel());
-    $response->addHTML($databaseDesigner->getQueryDetails($_GET['db']));
-}
-
->>>>>>> 9c5195d4
 $response->addHTML('<div id="PMA_disable_floating_menubar"></div>');