--- conflicted
+++ resolved
@@ -105,11 +105,7 @@
 
 // The tables list gets from MySQL
 while (list($tbl) = PMA_DBI_fetch_row($tbl_result)) {
-<<<<<<< HEAD
-    $fld_results = PMA_DBI_get_columns($db, $tbl, true);
-=======
     $fld_results = PMA_DBI_get_columns($db, $tbl);
->>>>>>> a5394bdc
 
     if (empty($tbl_names[$tbl]) && !empty($_REQUEST['TableList'])) {
         $tbl_names[$tbl] = '';
@@ -187,11 +183,7 @@
 ?>
 <div id="visual_builder_anchor" class="notice hide">
     <span id="footnote_1">
-<<<<<<< HEAD
-<?php echo __('Switch to') . ' <a href="' . $tab_designer['link'] . PMA_get_arg_separator('html') . 'query=1">' . __('visual builder') . '</a>'; ?>
-=======
 <?php printf(__('Switch to %svisual builder%s'), ' <a href="' . $tab_designer['link'] . PMA_get_arg_separator('html') . 'query=1">', '</a>'); ?>
->>>>>>> a5394bdc
     </span>
 </div>
 <?php
