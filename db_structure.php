<?php
/* vim: set expandtab sw=4 ts=4 sts=4: */
/**
 *
 * @package phpMyAdmin
 */

/**
 *
 */
require_once './libraries/common.inc.php';

$GLOBALS['js_include'][] = 'jquery/jquery-ui-1.8.custom.js';
$GLOBALS['js_include'][] = 'db_structure.js';

/**
 * Prepares the tables list if the user where not redirected to this script
 * because there is no table in the database ($is_info is true)
 */
if (empty($is_info)) {
    // Drops/deletes/etc. multiple tables if required
    if ((!empty($submit_mult) && isset($selected_tbl))
      || isset($mult_btn)) {
        $action = 'db_structure.php';
        $err_url = 'db_structure.php?'. PMA_generate_common_url($db);

        // see bug #2794840; in this case, code path is:
        // db_structure.php -> libraries/mult_submits.inc.php -> sql.php
        // -> db_structure.php and if we got an error on the multi submit,
        // we must display it here and not call again mult_submits.inc.php
        if (! isset($error) || FALSE === $error) {
            require './libraries/mult_submits.inc.php';
        }
        if (empty($message)) {
            $message = PMA_Message::success();
        }
    }
    require './libraries/db_common.inc.php';
    $url_query .= '&amp;goto=db_structure.php';

    // Gets the database structure
    $sub_part = '_structure';
    require './libraries/db_info.inc.php';

    require_once './libraries/replication.inc.php';
}

<<<<<<< HEAD
// 1. No tables
if ($num_tables == 0) {
    echo '<p>' . __('No tables found in database.') . '</p>' . "\n";

    if (empty($db_is_information_schema)) {
        require './libraries/display_create_table.lib.php';
    } // end if (Create Table dialog)

    /**
     * Displays the footer
     */
    require './libraries/footer.inc.php';
    exit;
}

// else
// 2. Shows table informations

=======
>>>>>>> 8c34269e
require_once './libraries/bookmark.lib.php';

require_once './libraries/mysql_charsets.lib.php';
$db_collation = PMA_getDbCollation($db);

// in a separate file to avoid redeclaration of functions in some code paths
require_once './libraries/db_structure.lib.php';
require_once './libraries/build_action_titles.inc.php';

// 1. No tables
if ($num_tables == 0) {
	echo '<p>' . $strNoTablesFound . '</p>' . "\n";

	// Routines
	require './libraries/db_routines.inc.php';

	// Events
	if (PMA_MYSQL_INT_VERSION > 50100) {
	    require './libraries/db_events.inc.php';
	}

	if (empty($db_is_information_schema)) {
		require './libraries/display_create_table.lib.php';
	} // end if (Create Table dialog)

	/**
	 * Displays the footer
	 */
	require_once './libraries/footer.inc.php';
	exit;
}

// else
// 2. Shows table informations

/**
 * Displays the tables list
 */
$_url_params = array(
    'pos' => $pos,
    'db'  => $db);

// Add the sort options if they exists
if (isset($_REQUEST['sort'])) {
    $_url_params['sort'] = $_REQUEST['sort'];
}

if (isset($_REQUEST['sort_order'])) {
    $_url_params['sort_order'] = $_REQUEST['sort_order'];
}

PMA_listNavigator($total_num_tables, $pos, $_url_params, 'db_structure.php', 'frame_content', $GLOBALS['cfg']['MaxTableList']);

?>
<form method="post" action="db_structure.php" name="tablesForm" id="tablesForm">
<?php
echo PMA_generate_common_hidden_inputs($db);

PMA_TableHeader($db_is_information_schema, $server_slave_status);

$i = $sum_entries = 0;
$sum_size       = (double) 0;
$overhead_size  = (double) 0;
$overhead_check = '';
$checked        = !empty($checkall) ? ' checked="checked"' : '';
$num_columns    = $cfg['PropertiesNumColumns'] > 1 ? ceil($num_tables / $cfg['PropertiesNumColumns']) + 1 : 0;
$row_count      = 0;


$hidden_fields = array();
$odd_row       = true;
$sum_row_count_pre = '';

$tableReductionCount = 0;   // the amount to reduce the table count by

foreach ($tables as $keyname => $each_table) {
    if (PMA_BS_IsHiddenTable($keyname)) {
        $tableReductionCount++;
        continue;
    }

    // Get valid statistics whatever is the table type

    $table_is_view = false;
    $table_encoded = urlencode($each_table['TABLE_NAME']);
    // Sets parameters for links
    $tbl_url_query = $url_query . '&amp;table=' . $table_encoded;
    // do not list the previous table's size info for a view
    $formatted_size = '-';
    $unit = '';

    switch ( $each_table['ENGINE']) {
        // MyISAM, ISAM or Heap table: Row count, data size and index size
        // are accurate; data size is accurate for ARCHIVE
        case 'MyISAM' :
        case 'ISAM' :
        case 'HEAP' :
        case 'MEMORY' :
        case 'ARCHIVE' :
            if ($db_is_information_schema) {
                $each_table['Rows'] = PMA_Table::countRecords($db,
                    $each_table['Name']);
            }

            if ($is_show_stats) {
                $tblsize                    =  doubleval($each_table['Data_length']) + doubleval($each_table['Index_length']);
                $sum_size                   += $tblsize;
                list($formatted_size, $unit) =  PMA_formatByteDown($tblsize, 3, ($tblsize > 0) ? 1 : 0);
                if (isset($each_table['Data_free']) && $each_table['Data_free'] > 0) {
                    list($formatted_overhead, $overhead_unit)     = PMA_formatByteDown($each_table['Data_free'], 3, ($each_table['Data_free'] > 0) ? 1 : 0);
                    $overhead_size           += $each_table['Data_free'];
                }
            }
            break;
        case 'InnoDB' :
            // InnoDB table: Row count is not accurate but data and index
            // sizes are.

            if ($each_table['TABLE_ROWS'] < $GLOBALS['cfg']['MaxExactCount']) {
                $each_table['COUNTED'] = true;
                $each_table['TABLE_ROWS'] = PMA_Table::countRecords($db,
                    $each_table['TABLE_NAME'], $force_exact = true,
                    $is_view = false);
            } else {
                $each_table['COUNTED'] = false;
            }

            if ($is_show_stats) {
                $tblsize                    =  $each_table['Data_length'] + $each_table['Index_length'];
                $sum_size                   += $tblsize;
                list($formatted_size, $unit) =  PMA_formatByteDown($tblsize, 3, ($tblsize > 0) ? 1 : 0);
            }
            //$display_rows                   =  ' - ';
            break;
	    // Mysql 5.0.x (and lower) uses MRG_MyISAM and MySQL 5.1.x (and higher) uses MRG_MYISAM
        // Both are aliases for MERGE
        case 'MRG_MyISAM' :
        case 'MRG_MYISAM' :
        case 'MERGE' :
        case 'BerkeleyDB' :
            // Merge or BerkleyDB table: Only row count is accurate.
            if ($is_show_stats) {
                $formatted_size =  ' - ';
                $unit          =  '';
            }
            break;
            // for a view, the ENGINE is sometimes reported as null,
            // or on some servers it's reported as "SYSTEM VIEW"
        case null :
        case 'SYSTEM VIEW' :
            // if table is broken, Engine is reported as null, so one more test
            if ($each_table['TABLE_TYPE'] == 'VIEW') {
                // countRecords() takes care of $cfg['MaxExactCountViews']
                $each_table['TABLE_ROWS'] = PMA_Table::countRecords($db,
                    $each_table['TABLE_NAME'], $force_exact = true,
                    $is_view = true);
                $table_is_view = true;
            }
            break;
        default :
            // Unknown table type.
            if ($is_show_stats) {
                $formatted_size =  'unknown';
                $unit          =  '';
            }
    } // end switch

    if (! PMA_Table::isMerge($db, $each_table['TABLE_NAME'])) {
        $sum_entries += $each_table['TABLE_ROWS'];
    }

    if (isset($each_table['Collation'])) {
        $collation = '<dfn title="'
            . PMA_getCollationDescr($each_table['Collation']) . '">'
            . $each_table['Collation'] . '</dfn>';
    } else {
        $collation = '---';
    }

    if ($is_show_stats) {
        if (isset($formatted_overhead)) {
            $overhead = '<a href="tbl_structure.php?'
                . $tbl_url_query . '#showusage">' . $formatted_overhead
                . ' ' . $overhead_unit . '</a>' . "\n";
            unset($formatted_overhead);
            $overhead_check .=
                "document.getElementById('checkbox_tbl_" . ($i + 1) . "').checked = true;";
        } else {
            $overhead = '-';
        }
    } // end if

    $alias = (!empty($tooltip_aliasname) && isset($tooltip_aliasname[$each_table['TABLE_NAME']]))
               ? str_replace(' ', '&nbsp;', htmlspecialchars($tooltip_truename[$each_table['TABLE_NAME']]))
               : str_replace(' ', '&nbsp;', htmlspecialchars($each_table['TABLE_NAME']));
    $truename = (!empty($tooltip_truename) && isset($tooltip_truename[$each_table['TABLE_NAME']]))
               ? str_replace(' ', '&nbsp;', htmlspecialchars($tooltip_truename[$each_table['TABLE_NAME']]))
               : str_replace(' ', '&nbsp;', htmlspecialchars($each_table['TABLE_NAME']));

    $i++;

    $row_count++;
    if ($table_is_view) {
        $hidden_fields[] = '<input type="hidden" name="views[]" value="' .  htmlspecialchars($each_table['TABLE_NAME']) . '" />';
    }

    if ($each_table['TABLE_ROWS'] > 0) {
        $browse_table = '<a href="sql.php?' . $tbl_url_query . '&amp;pos=0">' . $titles['Browse'] . '</a>';
        $search_table = '<a href="tbl_select.php?' . $tbl_url_query . '">' . $titles['Search'] . '</a>';
        $browse_table_label = '<a href="sql.php?' . $tbl_url_query . '&amp;pos=0">' . $truename . '</a>';
    } else {
        $browse_table = $titles['NoBrowse'];
        $search_table = $titles['NoSearch'];
        $browse_table_label = '<a href="tbl_structure.php?' . $tbl_url_query . '">' . $truename . '</a>';
    }

    if (! $db_is_information_schema) {
        if (! empty($each_table['TABLE_ROWS'])) {
            $empty_table = '<a class="truncate_table_anchor" href="sql.php?' . $tbl_url_query
                 . '&amp;sql_query=';
            $empty_table .= urlencode('TRUNCATE ' . PMA_backquote($each_table['TABLE_NAME']))
                 . '&amp;message_to_show='
                 . urlencode(sprintf(__('Table %s has been emptied'), htmlspecialchars($each_table['TABLE_NAME'])))
                 .'">' . $titles['Empty'] . '</a>';
        } else {
            $empty_table = $titles['NoEmpty'];
        }
        $drop_query = 'DROP '
            . ($table_is_view ? 'VIEW' : 'TABLE')
            . ' ' . PMA_backquote($each_table['TABLE_NAME']);
        $drop_message = sprintf(
            $table_is_view ? __('View %s has been dropped') : __('Table %s has been dropped'),
            str_replace(' ', '&nbsp;', htmlspecialchars($each_table['TABLE_NAME'])));
    }

    $tracking_icon = '';
    if (PMA_Tracker::isActive()) {
        if (PMA_Tracker::isTracked($GLOBALS["db"], $truename)) {
            $tracking_icon = '<a href="tbl_tracking.php?' . $url_query.'&amp;table=' . $truename . '"><img class="icon" width="14" height="14" src="' . $pmaThemeImage . 'eye.png" alt="' . __('Tracking is active.') . '" title="' . __('Tracking is active.') . '" /></a>';
        } elseif (PMA_Tracker::getVersion($GLOBALS["db"], $truename) > 0) {
            $tracking_icon = '<a href="tbl_tracking.php?' . $url_query . '&amp;table=' . $truename . '"><img class="icon" width="14" height="14" src="' . $pmaThemeImage . 'eye_grey.png" alt="' . __('Tracking is not active.') . '" title="' . __('Tracking is not active.') . '" /></a>';
        }
    }

    if ($num_columns > 0 && $num_tables > $num_columns
      && (($row_count % $num_columns) == 0)) {
        $row_count = 1;
        $odd_row = true;
        ?>
    </tr>
</tbody>
</table>
        <?php
        PMA_TableHeader(false, $server_slave_status);
    }

    $ignored = false;
    $do = false;

    if ($server_slave_status) {
        ////////////////////////////////////////////////////////////////

        if ((strlen(array_search($truename, $server_slave_Do_Table)) > 0)
            || (strlen(array_search($db, $server_slave_Do_DB)) > 0)
            || (count($server_slave_Do_DB) == 1 && count($server_slave_Ignore_DB) == 1)
        ) {
            $do = true;
        }
        foreach ($server_slave_Wild_Do_Table as $db_table) {
            $table_part = PMA_extract_db_or_table($db_table, 'table');
            if (($db == PMA_extract_db_or_table($db_table, 'db')) && (preg_match("@^" . substr($table_part, 0, strlen($table_part) - 1) . "@", $truename))) {
                $do = true;
            }
        }
        ////////////////////////////////////////////////////////////////////
        if ((strlen(array_search($truename, $server_slave_Ignore_Table)) > 0)  || (strlen(array_search($db, $server_slave_Ignore_DB)) > 0)) {
            $ignored = true;
        }
        foreach ($server_slave_Wild_Ignore_Table as $db_table) {
            $table_part = PMA_extract_db_or_table($db_table, 'table');
            if (($db == PMA_extract_db_or_table($db_table)) && (preg_match("@^" . substr($table_part, 0, strlen($table_part) - 1) . "@", $truename))) {
                $ignored = true;
            }
        }
        unset($table_part);
    }
    ?>
<tr class="<?php echo $odd_row ? 'odd' : 'even'; $odd_row = ! $odd_row; ?>">
    <td align="center">
        <input type="checkbox" name="selected_tbl[]"
            value="<?php echo htmlspecialchars($each_table['TABLE_NAME']); ?>"
            id="checkbox_tbl_<?php echo $i; ?>"<?php echo $checked; ?> /></td>
    <th><?php echo $browse_table_label; ?>
        <?php echo (! empty($tracking_icon) ? $tracking_icon : ''); ?>
    </th>
   <?php if ($server_slave_status) { ?><td align="center"><?php echo $ignored ? ' <img class="icon" src="' . $pmaThemeImage . 's_cancel.png" width="16" height="16"  alt="NOT REPLICATED" />' : ''. $do ? ' <img class="icon" src="' . $pmaThemeImage . 's_success.png" width="16" height="16"  alt="REPLICATED" />' : ''; ?></td><?php } ?>
    <td align="center"><?php echo $browse_table; ?></td>
    <td align="center">
        <a href="tbl_structure.php?<?php echo $tbl_url_query; ?>">
            <?php echo $titles['Structure']; ?></a></td>
    <td align="center"><?php echo $search_table; ?></td>
    <?php if (! $db_is_information_schema) { ?>
    <td align="center">
        <a href="tbl_change.php?<?php echo $tbl_url_query; ?>">
            <?php echo $titles['Insert']; ?></a></td>
    <td align="center"><?php echo $empty_table; ?></td>
    <td align="center">
        <a class="drop_table_anchor" href="sql.php?<?php echo $tbl_url_query;
            ?>&amp;reload=1&amp;purge=1&amp;sql_query=<?php
            echo urlencode($drop_query); ?>&amp;message_to_show=<?php
            echo urlencode($drop_message); ?>" >
            <?php echo $titles['Drop']; ?></a></td>
    <?php } // end if (! $db_is_information_schema)

    // there is a null value in the ENGINE
    // - when the table needs to be repaired, or
    // - when it's a view
    //  so ensure that we'll display "in use" below for a table
    //  that needs to be repaired
    if (isset($each_table['TABLE_ROWS']) && ($each_table['ENGINE'] != null || $table_is_view)) {
        if ($table_is_view) {
            if ($each_table['TABLE_ROWS'] >= $GLOBALS['cfg']['MaxExactCountViews']){
                $row_count_pre = '~';
                $sum_row_count_pre = '~';
                $show_superscript = PMA_showHint(PMA_sanitize(sprintf(__('This view has at least this number of rows. Please refer to %sdocumentation%s.'), '[a@./Documentation.html#cfg_MaxExactCountViews@_blank]', '[/a]')));
            }
        } elseif($each_table['ENGINE'] == 'InnoDB' && (! $each_table['COUNTED'])) {
            // InnoDB table: we did not get an accurate row count
            $row_count_pre = '~';
            $sum_row_count_pre = '~';
            $show_superscript = '';
        } else {
            $row_count_pre = '';
            $show_superscript = '';
        }
    ?>
    <td class="value"><?php echo $row_count_pre . PMA_formatNumber($each_table['TABLE_ROWS'], 0) . $show_superscript; ?></td>
        <?php if (!($cfg['PropertiesNumColumns'] > 1)) { ?>
    <td nowrap="nowrap"><?php echo ($table_is_view ? __('View') : $each_table['ENGINE']); ?></td>
            <?php if (isset($collation)) { ?>
    <td nowrap="nowrap"><?php echo $collation ?></td>
            <?php } ?>
        <?php } ?>

        <?php if ($is_show_stats) { ?>
    <td class="value"><a
        href="tbl_structure.php?<?php echo $tbl_url_query; ?>#showusage"
        ><?php echo $formatted_size . ' ' . $unit; ?></a></td>
    <td class="value"><?php echo $overhead; ?></td>
        <?php } // end if ?>
    <?php } elseif ($table_is_view) { ?>
    <td class="value">-</td>
    <td><?php echo __('View'); ?></td>
    <td>---</td>
        <?php if ($is_show_stats) { ?>
    <td class="value">-</td>
    <td class="value">-</td>
        <?php } ?>
    <?php } else { ?>
    <td colspan="<?php echo ($colspan_for_structure - ($db_is_information_schema ? 5 : 8)) ?>"
        align="center">
        <?php echo __('in use'); ?></td>
    <?php } // end if (isset($each_table['TABLE_ROWS'])) else ?>
</tr>
    <?php
} // end foreach

// Show Summary
if ($is_show_stats) {
    list($sum_formatted, $unit) = PMA_formatByteDown($sum_size, 3, 1);
    list($overhead_formatted, $overhead_unit) =
        PMA_formatByteDown($overhead_size, 3, 1);
}
?>
</tbody>
<tbody id="tbl_summary_row">
<tr><th></th>
    <th align="center" nowrap="nowrap">
        <?php
            // for blobstreaming - if the number of tables is 0, set tableReductionCount to 0
            // (we don't want negative numbers here)
            if ($num_tables == 0)
                $tableReductionCount = 0;

            echo sprintf(_ngettext('%s table', '%s tables', $num_tables - $tableReductionCount), PMA_formatNumber($num_tables - $tableReductionCount, 0));
        ?>
    </th>
    <?php
        if ($server_slave_status) {
            echo '    <th>' . __('Replication') . '</th>' . "\n";
        }
    ?>
    <th colspan="<?php echo ($db_is_information_schema ? 3 : 6) ?>" align="center">
        <?php echo __('Sum'); ?></th>
    <th class="value"><?php echo $sum_row_count_pre . PMA_formatNumber($sum_entries, 0); ?></th>
<?php
if (!($cfg['PropertiesNumColumns'] > 1)) {
    $default_engine = PMA_DBI_get_default_engine();
    echo '    <th align="center">' . "\n"
       . '        <dfn title="'
       . sprintf(__('%s is the default storage engine on this MySQL server.'), $default_engine) . '">' .$default_engine . '</dfn></th>' . "\n";
    // we got a case where $db_collation was empty
    echo '    <th align="center">' . "\n";
    if (! empty($db_collation)) {
        echo '        <dfn title="'
            . PMA_getCollationDescr($db_collation) . ' (' . __('Default') . ')">' . $db_collation
            . '</dfn>';
    }
    echo '</th>';
}

if ($is_show_stats) {
    ?>
    <th class="value"><?php echo $sum_formatted . ' ' . $unit; ?></th>
    <th class="value"><?php echo $overhead_formatted . ' ' . $overhead_unit; ?></th>
    <?php
}
?>
</tr>
</tbody>
</table>

<div class="clearfloat">
<?php
// Check all tables url
$checkall_url = 'db_structure.php?' . PMA_generate_common_url($db);
?>
<img class="selectallarrow" src="<?php echo $pmaThemeImage .'arrow_'.$text_dir.'.png'; ?>"
    width="38" height="22" alt="<?php echo __('With selected:'); ?>" />
<a href="<?php echo $checkall_url; ?>&amp;checkall=1"
    onclick="if (markAllRows('tablesForm')) return false;">
    <?php echo __('Check All'); ?></a>
/
<a href="<?php echo $checkall_url; ?>"
    onclick="if (unMarkAllRows('tablesForm')) return false;">
    <?php echo __('Uncheck All'); ?></a>
<?php if ($overhead_check != '') { ?>
/
<a href="#" onclick="unMarkAllRows('tablesForm');
    <?php echo $overhead_check; ?> return false;">
    <?php echo __('Check tables having overhead'); ?></a>
<?php } ?>

<select name="submit_mult" onchange="this.form.submit();" style="margin: 0 3em 0 3em;">
<?php
echo '    <option value="' . __('With selected:') . '" selected="selected">'
     . __('With selected:') . '</option>' . "\n";
echo '    <option value="' . __('Export') . '" >'
     . __('Export') . '</option>' . "\n";
echo '    <option value="' . __('Print view') . '" >'
    . __('Print view') . '</option>' . "\n";

if (!$db_is_information_schema) {
    echo '    <option value="' . __('Empty') . '" >'
         . __('Empty') . '</option>' . "\n";
    echo '    <option value="' . __('Drop') . '" >'
         . __('Drop') . '</option>' . "\n";
    echo '    <option value="' . __('Check table') . '" >'
         . __('Check table') . '</option>' . "\n";
    echo '    <option value="' . __('Optimize table') . '" >'
         . __('Optimize table') . '</option>' . "\n";
    echo '    <option value="' . __('Repair table') . '" >'
         . __('Repair table') . '</option>' . "\n";
    echo '    <option value="' . __('Analyze table') . '" >'
         . __('Analyze table') . '</option>' . "\n";
}
?>
</select>
<script type="text/javascript">
<!--
// Fake js to allow the use of the <noscript> tag
//-->
</script>
<noscript>
    <input type="submit" value="<?php echo __('Go'); ?>" />
</noscript>
<?php echo implode("\n", $hidden_fields) . "\n"; ?>
</div>
</form>
<?php
// display again the table list navigator
PMA_listNavigator($total_num_tables, $pos, $_url_params, 'db_structure.php', 'frame_content', $GLOBALS['cfg']['MaxTableList']);
?>
<hr />

<?php
// Routines
require './libraries/db_routines.inc.php';

// Events
if (PMA_MYSQL_INT_VERSION > 50100) {
    require './libraries/db_events.inc.php';
}

/**
 * Work on the database
 */
/* DATABASE WORK */
/* Printable view of a table */
echo '<p>';
echo '<a href="db_printview.php?' . $url_query . '">';
if ($cfg['PropertiesIconic']) {
     echo '<img class="icon" src="' . $pmaThemeImage
        .'b_print.png" width="16" height="16" alt="" />';
}
echo __('Print view') . '</a> ';

echo '<a href="./db_datadict.php?' . $url_query . '">';
if ($cfg['PropertiesIconic']) {
    echo '<img class="icon" src="' . $pmaThemeImage
        .'b_tblanalyse.png" width="16" height="16" alt="" />';
}
echo __('Data Dictionary') . '</a>';
echo '</p>';

if (empty($db_is_information_schema)) {
    require './libraries/display_create_table.lib.php';
} // end if (Create Table dialog)

/**
 * Displays the footer
 */
require './libraries/footer.inc.php';
?><|MERGE_RESOLUTION|>--- conflicted
+++ resolved
@@ -45,27 +45,6 @@
     require_once './libraries/replication.inc.php';
 }
 
-<<<<<<< HEAD
-// 1. No tables
-if ($num_tables == 0) {
-    echo '<p>' . __('No tables found in database.') . '</p>' . "\n";
-
-    if (empty($db_is_information_schema)) {
-        require './libraries/display_create_table.lib.php';
-    } // end if (Create Table dialog)
-
-    /**
-     * Displays the footer
-     */
-    require './libraries/footer.inc.php';
-    exit;
-}
-
-// else
-// 2. Shows table informations
-
-=======
->>>>>>> 8c34269e
 require_once './libraries/bookmark.lib.php';
 
 require_once './libraries/mysql_charsets.lib.php';
