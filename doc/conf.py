--- conflicted
+++ resolved
@@ -51,11 +51,7 @@
 # built documents.
 #
 # The short X.Y version.
-<<<<<<< HEAD
-version = '4.3.1'
-=======
 version = '4.3.2'
->>>>>>> 28477aa3
 # The full version, including alpha/beta/rc tags.
 release = version
 
