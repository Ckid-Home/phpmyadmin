-- --------------------------------------------------------
-- SQL Commands to set up the pmadb as described in the documentation.
-- 
-- This file is meant for use with Drizzle 2011.03.13 and above!
-- 
-- This script expects that you take care of database permissions.
--
-- Please don't forget to set up the tablenames in config.inc.php
-- 

-- --------------------------------------------------------

-- 
-- Database : `phpmyadmin`
-- 
CREATE DATABASE IF NOT EXISTS `phpmyadmin`
  COLLATE utf8_bin;
USE phpmyadmin;

-- --------------------------------------------------------

-- 
-- Table structure for table `pma__bookmark`
-- 

CREATE TABLE IF NOT EXISTS `pma__bookmark` (
  `id` int(11) NOT NULL auto_increment,
  `dbase` varchar(255) NOT NULL default '',
  `user` varchar(255) NOT NULL default '',
  `label` varchar(255) COLLATE utf8_general_ci NOT NULL default '',
  `query` text NOT NULL,
  PRIMARY KEY  (`id`)
)
  COMMENT='Bookmarks'
  COLLATE utf8_bin;

-- --------------------------------------------------------

-- 
-- Table structure for table `pma__column_info`
-- 

CREATE TABLE IF NOT EXISTS `pma__column_info` (
  `id` int(5) NOT NULL auto_increment,
  `db_name` varchar(64) NOT NULL default '',
  `table_name` varchar(64) NOT NULL default '',
  `column_name` varchar(64) NOT NULL default '',
  `comment` varchar(255) COLLATE utf8_general_ci NOT NULL default '',
  `mimetype` varchar(255) COLLATE utf8_general_ci NOT NULL default '',
  `transformation` varchar(255) NOT NULL default '',
  `transformation_options` varchar(255) NOT NULL default '',
  PRIMARY KEY  (`id`),
  UNIQUE KEY `db_name` (`db_name`,`table_name`,`column_name`)
)
  COMMENT='Column information for phpMyAdmin'
  COLLATE utf8_bin;

-- --------------------------------------------------------

-- 
-- Table structure for table `pma__history`
-- 

CREATE TABLE IF NOT EXISTS `pma__history` (
  `id` bigint(20) NOT NULL auto_increment,
  `username` varchar(64) NOT NULL default '',
  `db` varchar(64) NOT NULL default '',
  `table` varchar(64) NOT NULL default '',
  `timevalue` timestamp NOT NULL,
  `sqlquery` text NOT NULL,
  PRIMARY KEY  (`id`),
  KEY `username` (`username`,`db`,`table`,`timevalue`)
)
  COMMENT='SQL history for phpMyAdmin'
  COLLATE utf8_bin;

-- --------------------------------------------------------

-- 
-- Table structure for table `pma__pdf_pages`
-- 

CREATE TABLE IF NOT EXISTS `pma__pdf_pages` (
  `db_name` varchar(64) NOT NULL default '',
  `page_nr` int(10) NOT NULL auto_increment,
  `page_descr` varchar(50) COLLATE utf8_general_ci NOT NULL default '',
  PRIMARY KEY  (`page_nr`),
  KEY `db_name` (`db_name`)
)
  COMMENT='PDF relation pages for phpMyAdmin'
  COLLATE utf8_bin;

-- --------------------------------------------------------

--
-- Table structure for table `pma__recent`
--

CREATE TABLE IF NOT EXISTS `pma__recent` (
  `username` varchar(64) NOT NULL,
  `tables` text NOT NULL,
  PRIMARY KEY (`username`)
)
  COMMENT='Recently accessed tables'
  COLLATE utf8_bin;

-- --------------------------------------------------------

--
-- Table structure for table `pma__table_uiprefs`
--

CREATE TABLE IF NOT EXISTS `pma__table_uiprefs` (
  `username` varchar(64) NOT NULL,
  `db_name` varchar(64) NOT NULL,
  `table_name` varchar(64) NOT NULL,
  `prefs` text NOT NULL,
  `last_update` timestamp NOT NULL DEFAULT CURRENT_TIMESTAMP ON UPDATE CURRENT_TIMESTAMP,
  PRIMARY KEY (`username`,`db_name`,`table_name`)
)
  COMMENT='Tables'' UI preferences'
  COLLATE utf8_bin;

-- --------------------------------------------------------

-- 
-- Table structure for table `pma__relation`
-- 

CREATE TABLE IF NOT EXISTS `pma__relation` (
  `master_db` varchar(64) NOT NULL default '',
  `master_table` varchar(64) NOT NULL default '',
  `master_field` varchar(64) NOT NULL default '',
  `foreign_db` varchar(64) NOT NULL default '',
  `foreign_table` varchar(64) NOT NULL default '',
  `foreign_field` varchar(64) NOT NULL default '',
  PRIMARY KEY  (`master_db`,`master_table`,`master_field`),
  KEY `foreign_field` (`foreign_db`,`foreign_table`)
)
  COMMENT='Relation table'
  COLLATE utf8_bin;

-- --------------------------------------------------------

-- 
-- Table structure for table `pma__table_coords`
-- 

CREATE TABLE IF NOT EXISTS `pma__table_coords` (
  `db_name` varchar(64) NOT NULL default '',
  `table_name` varchar(64) NOT NULL default '',
  `pdf_page_number` int(11) NOT NULL default '0',
  `x` float NOT NULL default '0',
  `y` float NOT NULL default '0',
  PRIMARY KEY  (`db_name`,`table_name`,`pdf_page_number`)
)
  COMMENT='Table coordinates for phpMyAdmin PDF output'
  COLLATE utf8_bin;

-- --------------------------------------------------------

-- 
-- Table structure for table `pma__table_info`
-- 

CREATE TABLE IF NOT EXISTS `pma__table_info` (
  `db_name` varchar(64) NOT NULL default '',
  `table_name` varchar(64) NOT NULL default '',
  `display_field` varchar(64) NOT NULL default '',
  PRIMARY KEY  (`db_name`,`table_name`)
)
  COMMENT='Table information for phpMyAdmin'
  COLLATE utf8_bin;

-- --------------------------------------------------------

-- 
-- Table structure for table `pma__designer_coords`
-- 

CREATE TABLE IF NOT EXISTS `pma__designer_coords` (
  `db_name` varchar(64) NOT NULL default '',
  `table_name` varchar(64) NOT NULL default '',
  `x` INT,
  `y` INT,
  `v` INT,
  `h` INT,
  PRIMARY KEY (`db_name`,`table_name`)
)
  COMMENT='Table coordinates for Designer'
  COLLATE utf8_bin;

-- --------------------------------------------------------

-- 
-- Table structure for table `pma__tracking`
-- 

CREATE TABLE IF NOT EXISTS `pma__tracking` (
  `db_name` varchar(64) NOT NULL,
  `table_name` varchar(64) NOT NULL,
  `version` int(10) NOT NULL,
  `date_created` datetime NOT NULL,
  `date_updated` datetime NOT NULL,
  `schema_snapshot` text NOT NULL,
  `schema_sql` text,
  `data_sql` text,
  `tracking` varchar(15) default NULL,
  `tracking_active` int(1) NOT NULL default '1',
  PRIMARY KEY  (`db_name`,`table_name`,`version`)
)
  COLLATE utf8_bin;

-- --------------------------------------------------------

--
-- Table structure for table `pma__userconfig`
--

CREATE TABLE IF NOT EXISTS `pma__userconfig` (
  `username` varchar(64) NOT NULL,
  `timevalue` timestamp NOT NULL,
  `config_data` text NOT NULL,
  PRIMARY KEY  (`username`)
)
<<<<<<< HEAD
  ENGINE=InnoDB COMMENT='User preferences storage for phpMyAdmin'
  COLLATE utf8_bin;

-- --------------------------------------------------------

--
-- Table structure for table `pma__users`
--

CREATE TABLE IF NOT EXISTS `pma__users` (
  `username` varchar(64) NOT NULL,
  `usergroup` varchar(64) NOT NULL,
  PRIMARY KEY (`username`,`usergroup`)
) 
  ENGINE=MyISAM COMMENT='Users and their assignments to user groups'
  COLLATE utf8_bin;

-- --------------------------------------------------------

--
-- Table structure for table `pma__usergroups`
--

CREATE TABLE IF NOT EXISTS `pma__usergroups` (
  `usergroup` varchar(64) NOT NULL,
  `server_databases` enum('Y','N') NOT NULL DEFAULT 'N',
  `server_sql` enum('Y','N') NOT NULL DEFAULT 'N',
  `server_status` enum('Y','N') NOT NULL DEFAULT 'N',
  `server_rights` enum('Y','N') NOT NULL DEFAULT 'N',
  `server_export` enum('Y','N') NOT NULL DEFAULT 'N',
  `server_import` enum('Y','N') NOT NULL DEFAULT 'N',
  `server_settings` enum('Y','N') NOT NULL DEFAULT 'N',
  `server_binlog` enum('Y','N') NOT NULL DEFAULT 'N',
  `server_replication` enum('Y','N') NOT NULL DEFAULT 'N',
  `server_vars` enum('Y','N') NOT NULL DEFAULT 'N',
  `server_charset` enum('Y','N') NOT NULL DEFAULT 'N',
  `server_plugins` enum('Y','N') NOT NULL DEFAULT 'N',
  `server_engine` enum('Y','N') NOT NULL DEFAULT 'N',
  `db_structure` enum('Y','N') NOT NULL DEFAULT 'N',
  `db_sql` enum('Y','N') NOT NULL DEFAULT 'N',
  `db_search` enum('Y','N') NOT NULL DEFAULT 'N',
  `db_qbe` enum('Y','N') NOT NULL DEFAULT 'N',
  `db_export` enum('Y','N') NOT NULL DEFAULT 'N',
  `db_import` enum('Y','N') NOT NULL DEFAULT 'N',
  `db_operation` enum('Y','N') NOT NULL DEFAULT 'N',
  `db_privileges` enum('Y','N') NOT NULL DEFAULT 'N',
  `db_routines` enum('Y','N') NOT NULL DEFAULT 'N',
  `db_events` enum('Y','N') NOT NULL DEFAULT 'N',
  `db_triggers` enum('Y','N') NOT NULL DEFAULT 'N',
  `db_tracking` enum('Y','N') NOT NULL DEFAULT 'N',
  `db_designer` enum('Y','N') NOT NULL DEFAULT 'N',
  `table_browse` enum('Y','N') NOT NULL DEFAULT 'N',
  `table_structure` enum('Y','N') NOT NULL DEFAULT 'N',
  `table_sql` enum('Y','N') NOT NULL DEFAULT 'N',
  `table_search` enum('Y','N') NOT NULL DEFAULT 'N',
  `table_insert` enum('Y','N') NOT NULL DEFAULT 'N',
  `table_export` enum('Y','N') NOT NULL DEFAULT 'N',
  `table_import` enum('Y','N') NOT NULL DEFAULT 'N',
  `table_operation` enum('Y','N') NOT NULL DEFAULT 'N',
  `table_tracking` enum('Y','N') NOT NULL DEFAULT 'N',
  `table_triggers` enum('Y','N') NOT NULL DEFAULT 'N',
  PRIMARY KEY (`usergroup`)
) 
  ENGINE=MyISAM COMMENT='User groups with configured menu items'
=======
  COMMENT='User preferences storage for phpMyAdmin'
>>>>>>> 2dfcf179
  COLLATE utf8_bin;<|MERGE_RESOLUTION|>--- conflicted
+++ resolved
@@ -223,8 +223,7 @@
   `config_data` text NOT NULL,
   PRIMARY KEY  (`username`)
 )
-<<<<<<< HEAD
-  ENGINE=InnoDB COMMENT='User preferences storage for phpMyAdmin'
+  COMMENT='User preferences storage for phpMyAdmin'
   COLLATE utf8_bin;
 
 -- --------------------------------------------------------
@@ -288,7 +287,4 @@
   PRIMARY KEY (`usergroup`)
 ) 
   ENGINE=MyISAM COMMENT='User groups with configured menu items'
-=======
-  COMMENT='User preferences storage for phpMyAdmin'
->>>>>>> 2dfcf179
   COLLATE utf8_bin;