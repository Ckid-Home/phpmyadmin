--- conflicted
+++ resolved
@@ -9,14 +9,9 @@
 use PhpMyAdmin\Core;
 use PhpMyAdmin\Encoding;
 use PMA\libraries\plugins\ExportPlugin;
-<<<<<<< HEAD
 use PhpMyAdmin\Url;
+use PhpMyAdmin\Util;
 use PhpMyAdmin\Sanitize;
-=======
-use PMA\libraries\URL;
-use PMA\libraries\Util;
-use PMA\libraries\Sanitize;
->>>>>>> 6e7c6aed
 
 /**
  * Get the variables sent or posted to this script and a core script
