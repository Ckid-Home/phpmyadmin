--- conflicted
+++ resolved
@@ -16,27 +16,16 @@
 
 require_once 'libraries/common.inc.php';
 
-<<<<<<< HEAD
 $template = new Template();
 
-if (! isset($_REQUEST['field'])) {
+if (! isset($_POST['field'])) {
     Util::checkParameters(['field']);
 }
 
 // Get data if any posted
 $gis_data = [];
-if (Core::isValid($_REQUEST['gis_data'], 'array')) {
-    $gis_data = $_REQUEST['gis_data'];
-=======
-if (! isset($_POST['field'])) {
-    PhpMyAdmin\Util::checkParameters(array('field'));
-}
-
-// Get data if any posted
-$gis_data = array();
 if (Core::isValid($_POST['gis_data'], 'array')) {
     $gis_data = $_POST['gis_data'];
->>>>>>> 09c18849
 }
 
 $gis_types = [
@@ -75,12 +64,8 @@
 $gis_obj = GisFactory::factory($geom_type);
 if (isset($_POST['value'])) {
     $gis_data = array_merge(
-<<<<<<< HEAD
         $gis_data,
-        $gis_obj->generateParams($_REQUEST['value'])
-=======
-        $gis_data, $gis_obj->generateParams($_POST['value'])
->>>>>>> 09c18849
+        $gis_obj->generateParams($_POST['value'])
     );
 }
 
@@ -104,13 +89,8 @@
     ->asOl();
 
 // If the call is to update the WKT and visualization make an AJAX response
-<<<<<<< HEAD
-if (isset($_REQUEST['generate']) && $_REQUEST['generate'] == true) {
+if (isset($_POST['generate']) && $_POST['generate'] == true) {
     $extra_data = [
-=======
-if (isset($_POST['generate']) && $_POST['generate'] == true) {
-    $extra_data = array(
->>>>>>> 09c18849
         'result'        => $result,
         'visualization' => $visualization,
         'openLayers'    => $open_layers,
@@ -120,76 +100,6 @@
     exit;
 }
 
-<<<<<<< HEAD
-=======
-ob_start();
-
-echo '<form id="gis_data_editor_form" action="gis_data_editor.php" method="post">';
-echo '<input type="hidden" id="pmaThemeImage"'
-    , ' value="' , $GLOBALS['pmaThemeImage'] , '" />';
-echo '<div id="gis_data_editor">';
-
-echo '<h3>';
-printf(
-    __('Value for the column "%s"'),
-    htmlspecialchars($_POST['field'])
-);
-echo '</h3>';
-
-echo '<input type="hidden" name="field" value="'
-    , htmlspecialchars($_POST['field']) , '" />';
-// The input field to which the final result should be added
-// and corresponding null checkbox
-if (isset($_POST['input_name'])) {
-    echo '<input type="hidden" name="input_name" value="'
-        , htmlspecialchars($_POST['input_name']) , '" />';
-}
-echo Url::getHiddenInputs();
-
-echo '<!-- Visualization section -->';
-echo '<div id="placeholder" '
-    , ($srid != 0 ? 'class="hide' : '') , '">';
-echo $visualization;
-echo '</div>';
-
-echo '<div id="openlayersmap" '
-    , ($srid == 0 ? 'class="hide' : '') , '">';
-echo '</div>';
-
-echo '<div class="choice floatright">';
-echo '<input type="checkbox" id="choice" value="useBaseLayer"'
-    , ($srid != 0 ? ' checked="checked"' : '') , '/>';
-echo '<label for="choice">' ,  __("Use OpenStreetMaps as Base Layer") , '</label>';
-echo '</div>';
-
-echo '<script language="javascript" type="text/javascript">';
-echo $open_layers;
-echo '</script>';
-echo '<!-- End of visualization section -->';
-
-
-echo '<!-- Header section - Inclueds GIS type selector and input field for SRID -->';
-echo '<div id="gis_data_header">';
-echo '<select name="gis_data[gis_type]" class="gis_type">';
-foreach ($gis_types as $gis_type) {
-    echo '<option value="' , $gis_type , '"';
-    if ($geom_type == $gis_type) {
-        echo ' selected="selected"';
-    }
-    echo '>' , $gis_type , '</option>';
-}
-echo '</select>';
-echo '&nbsp;&nbsp;&nbsp;&nbsp;';
-/* l10n: Spatial Reference System Identifier */
-echo '<label for="srid">' ,  __('SRID:') , '</label>';
-echo '<input name="gis_data[srid]" type="text" value="' , $srid , '" />';
-echo '</div>';
-echo '<!-- End of header section -->';
-
-echo '<!-- Data section -->';
-echo '<div id="gis_data">';
-
->>>>>>> 09c18849
 $geom_count = 1;
 if ($geom_type == 'GEOMETRYCOLLECTION') {
     $geom_count = (isset($gis_data[$geom_type]['geom_count']))
@@ -201,8 +111,8 @@
 
 $templateOutput = $template->render('gis_data_editor_form', [
     'pma_theme_image' => $GLOBALS['pmaThemeImage'],
-    'field' => $_REQUEST['field'],
-    'input_name' => $_REQUEST['input_name'],
+    'field' => $_POST['field'],
+    'input_name' => $_POST['input_name'],
     'srid' => $srid,
     'visualization' => $visualization,
     'open_layers' => $open_layers,
