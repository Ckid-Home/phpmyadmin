--- conflicted
+++ resolved
@@ -84,7 +84,7 @@
     'width' => 450,
     'height' => 300,
     'spatialColumn' => 'wkt',
-<<<<<<< HEAD
+    'mysqlVersion' => $GLOBALS['dbi']->getVersion(),
 ];
 $data = [
     [
@@ -92,11 +92,6 @@
         'srid' => $srid,
     ],
 ];
-=======
-    'mysqlVersion' => $GLOBALS['dbi']->getVersion()
-);
-$data = array(array('wkt' => $wkt_with_zero, 'srid' => $srid));
->>>>>>> a4714b16
 $visualization = GisVisualization::getByData($data, $visualizationSettings)
     ->toImage('svg');
 
@@ -123,35 +118,6 @@
         $geom_count++;
     }
 }
-<<<<<<< HEAD
-=======
-if ($geom_type == 'GEOMETRYCOLLECTION') {
-    echo '<br/><br/>';
-    echo '<input type="submit" name="gis_data[GEOMETRYCOLLECTION][add_geom]"'
-        , 'class="add addGeom" value="' , __("Add geometry") , '" />';
-}
-echo '</div>';
-echo '<!-- End of data section -->';
-
-echo '<br/>';
-echo '<input type="submit" name="gis_data[save]" value="' , __('Go') , '" />';
-
-echo '<div id="gis_data_output">';
-echo '<h3>' , __('Output') , '</h3>';
-echo '<p>';
-echo __(
-    'Choose "ST_GeomFromText" from the "Function" column and paste the'
-    . ' string below into the "Value" field.'
-);
-echo '</p>';
-echo '<textarea id="gis_data_textarea" cols="95" rows="5">';
-echo htmlspecialchars($result);
-echo '</textarea>';
-echo '</div>';
-
-echo '</div>';
-echo '</form>';
->>>>>>> a4714b16
 
 $templateOutput = $template->render('gis_data_editor_form', [
     'width' => $visualizationSettings['width'],
