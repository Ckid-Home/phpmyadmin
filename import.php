<?php
/* vim: set expandtab sw=4 ts=4 sts=4: */
/**
 * Core script for import, this is just the glue around all other stuff
 *
 * @package PhpMyAdmin
 */

/**
 * Get the variables sent or posted to this script and a core script
 */
require_once 'libraries/common.inc.php';
require_once 'libraries/sql.lib.php';
require_once 'libraries/bookmark.lib.php';
require_once 'libraries/Console.class.php';
//require_once 'libraries/display_import_functions.lib.php';

if (isset($_REQUEST['show_as_php'])) {
    $GLOBALS['show_as_php'] = $_REQUEST['show_as_php'];
}

// Import functions.
require_once 'libraries/import.lib.php';

// If there is a request to 'Simulate DML'.
if (isset($_REQUEST['simulate_dml'])) {
    PMA_handleSimulateDMLRequest();
    exit;
}

// If it's a refresh console bookmarks request
if (isset($_REQUEST['console_bookmark_refresh'])) {
    $response = PMA_Response::getInstance();
    $response->addJSON(
        'console_message_bookmark', PMA_Console::getBookmarkContent()
    );
    exit;
}
// If it's a console bookmark add request
if (isset($_REQUEST['console_bookmark_add'])) {
    $response = PMA_Response::getInstance();
    if (isset($_REQUEST['label']) && isset($_REQUEST['db'])
        && isset($_REQUEST['bookmark_query']) && isset($_REQUEST['shared'])
    ) {
        $cfgBookmark = PMA_Bookmark_getParams();
        $bookmarkFields = array(
            'bkm_database' => $_REQUEST['db'],
            'bkm_user'  => $cfgBookmark['user'],
            'bkm_sql_query' => urlencode($_REQUEST['bookmark_query']),
            'bkm_label' => $_REQUEST['label']
        );
        $isShared = ($_REQUEST['shared'] == 'true' ? true : false);
        if (PMA_Bookmark_save($bookmarkFields, $isShared)) {
            $response->addJSON('message', __('Succeeded'));
            $response->addJSON('data', $bookmarkFields);
            $response->addJSON('isShared', $isShared);
        } else {
            $response->addJSON('message', __('Failed'));
        }
        die();
    } else {
        $response->addJSON('message', __('Incomplete params'));
        die();
    }
}

/**
 * Sets globals from $_POST
 */
$post_params = array(
    'action_bookmark',
    'allow_interrupt',
    'bkm_label',
    'bookmark_variable',
    'charset_of_file',
    'format',
    'id_bookmark',
    'import_type',
    'is_js_confirmed',
    'MAX_FILE_SIZE',
    'message_to_show',
    'noplugin',
    'skip_queries',
    'local_import_file'
);

// TODO: adapt full list of allowed parameters, as in export.php
foreach ($post_params as $one_post_param) {
    if (isset($_POST[$one_post_param])) {
        $GLOBALS[$one_post_param] = $_POST[$one_post_param];
    }
}

// reset import messages for ajax request
$_SESSION['Import_message']['message'] = null;
$_SESSION['Import_message']['go_back_url'] = null;
// default values
$GLOBALS['reload'] = false;

// Use to identify current cycle is executing
// a multiquery statement or stored routine
if (!isset($_SESSION['is_multi_query'])) {
    $_SESSION['is_multi_query'] = false;
}

// Are we just executing plain query or sql file?
// (eg. non import, but query box/window run)
if (! empty($sql_query)) {
    // run SQL query
    $import_text = $sql_query;
    $import_type = 'query';
    $format = 'sql';

    // If there is a request to ROLLBACK when finished.
    if (isset($_REQUEST['rollback_query'])) {
        PMA_handleRollbackRequest($import_text);
    }

    // refresh navigation and main panels
    if (preg_match('/^(DROP)\s+(VIEW|TABLE|DATABASE|SCHEMA)\s+/i', $sql_query)) {
        $GLOBALS['reload'] = true;
    }

    // refresh navigation panel only
    if (preg_match(
        '/^(CREATE|ALTER)\s+(VIEW|TABLE|DATABASE|SCHEMA)\s+/i',
        $sql_query
    )) {
        $ajax_reload = array('reload' => true);
    }

    // do a dynamic reload if table is RENAMED
    // (by sending the instruction to the AJAX response handler)
    if (preg_match(
        '/^RENAME\s+TABLE\s+(.*?)\s+TO\s+(.*?)($|;|\s)/i',
        $sql_query,
        $rename_table_names
    )) {
        $ajax_reload = array('reload' => true);
        $ajax_reload['table_name'] = PMA_Util::unQuote($rename_table_names[2]);
    }

    $sql_query = '';
} elseif (! empty($sql_localfile)) {
    // run SQL file on server
    $local_import_file = $sql_localfile;
    $import_type = 'queryfile';
    $format = 'sql';
    unset($sql_localfile);
} elseif (! empty($sql_file)) {
    // run uploaded SQL file
    $import_file = $sql_file;
    $import_type = 'queryfile';
    $format = 'sql';
    unset($sql_file);
} elseif (! empty($id_bookmark)) {
    // run bookmark
    $import_type = 'query';
    $format = 'sql';
}

// If we didn't get any parameters, either user called this directly, or
// upload limit has been reached, let's assume the second possibility.
if ($_POST == array() && $_GET == array()) {
    $message = PMA_Message::error(
        __('You probably tried to upload a file that is too large. Please refer to %sdocumentation%s for a workaround for this limit.')
    );
    $message->addParam('[doc@faq1-16]');
    $message->addParam('[/doc]');

    // so we can obtain the message
    $_SESSION['Import_message']['message'] = $message->getDisplay();
    $_SESSION['Import_message']['go_back_url'] = $GLOBALS['goto'];

    $message->display();
    exit; // the footer is displayed automatically
}

// Add console message id to response output
if (isset($_POST['console_message_id'])) {
    $response = PMA_Response::getInstance();
    $response->addJSON('console_message_id', $_POST['console_message_id']);
}

/**
 * Sets globals from $_POST patterns, for import plugins
 * We only need to load the selected plugin
 */

if (! in_array(
    $format,
    array(
        'csv',
        'ldi',
        'mediawiki',
        'ods',
        'shp',
        'sql',
        'xml'
    )
)
) {
    // this should not happen for a normal user
    // but only during an attack
    PMA_fatalError('Incorrect format parameter');
}

$post_patterns = array(
    '/^force_file_/',
    '/^' . $format . '_/'
);

PMA_setPostAsGlobal($post_patterns);

// Check needed parameters
PMA_Util::checkParameters(array('import_type', 'format'));

// We don't want anything special in format
$format = PMA_securePath($format);
/** @var PMA_String $pmaString */
$pmaString = $GLOBALS['PMA_String'];

// Create error and goto url
if ($import_type == 'table') {
    $err_url = 'tbl_import.php' . PMA_URL_getCommon(array(
        'db' => $db, 'table' => $table
    ));
    $_SESSION['Import_message']['go_back_url'] = $err_url;
    $goto = 'tbl_import.php';
} elseif ($import_type == 'database') {
    $err_url = 'db_import.php' . PMA_URL_getCommon(array('db' => $db));
    $_SESSION['Import_message']['go_back_url'] = $err_url;
    $goto = 'db_import.php';
} elseif ($import_type == 'server') {
    $err_url = 'server_import.php' . PMA_URL_getCommon();
    $_SESSION['Import_message']['go_back_url'] = $err_url;
    $goto = 'server_import.php';
} else {
    if (empty($goto) || !preg_match('@^(server|db|tbl)(_[a-z]*)*\.php$@i', $goto)) {
        if (/*overload*/mb_strlen($table) && /*overload*/mb_strlen($db)) {
            $goto = 'tbl_structure.php';
        } elseif (/*overload*/mb_strlen($db)) {
            $goto = 'db_structure.php';
        } else {
            $goto = 'server_sql.php';
        }
    }
<<<<<<< HEAD
    if ($pmaString->strlen($table) && $pmaString->strlen($db)) {
        $common = PMA_URL_getCommon(array('db' => $db, 'table' => $table));
    } elseif ($pmaString->strlen($db)) {
        $common = PMA_URL_getCommon(array('db' => $db));
=======
    if (/*overload*/mb_strlen($table) && /*overload*/mb_strlen($db)) {
        $common = PMA_URL_getCommon($db, $table);
    } elseif (/*overload*/mb_strlen($db)) {
        $common = PMA_URL_getCommon($db);
>>>>>>> 3b3017d7
    } else {
        $common = PMA_URL_getCommon();
    }
    $err_url  = $goto . $common
        . (preg_match('@^tbl_[a-z]*\.php$@', $goto)
            ? '&amp;table=' . htmlspecialchars($table)
            : '');
    $_SESSION['Import_message']['go_back_url'] = $err_url;
}
// Avoid setting selflink to 'import.php'
// problem similar to bug 4276
if (basename($_SERVER['SCRIPT_NAME']) === 'import.php') {
    $_SERVER['SCRIPT_NAME'] = $goto;
}


if (/*overload*/mb_strlen($db)) {
    $GLOBALS['dbi']->selectDb($db);
}

@set_time_limit($cfg['ExecTimeLimit']);
if (! empty($cfg['MemoryLimit'])) {
    @ini_set('memory_limit', $cfg['MemoryLimit']);
}

$timestamp = time();
if (isset($allow_interrupt)) {
    $maximum_time = ini_get('max_execution_time');
} else {
    $maximum_time = 0;
}

// set default values
$timeout_passed = false;
$error = false;
$read_multiply = 1;
$finished = false;
$offset = 0;
$max_sql_len = 0;
$file_to_unlink = '';
$sql_query = '';
$sql_query_disabled = false;
$go_sql = false;
$executed_queries = 0;
$run_query = true;
$charset_conversion = false;
$reset_charset = false;
$bookmark_created = false;

// Bookmark Support: get a query back from bookmark if required
if (! empty($id_bookmark)) {
    $id_bookmark = (int)$id_bookmark;
    include_once 'libraries/bookmark.lib.php';
    switch ($action_bookmark) {
    case 0: // bookmarked query that have to be run
        $import_text = PMA_Bookmark_get(
            $db,
            $id_bookmark,
            'id',
            isset($action_bookmark_all)
        );
        if (isset($bookmark_variable) && ! empty($bookmark_variable)) {
            $import_text = preg_replace(
                '|/\*(.*)\[VARIABLE\](.*)\*/|imsU',
                '${1}' . PMA_Util::sqlAddSlashes($bookmark_variable) . '${2}',
                $import_text
            );
        }

        // refresh navigation and main panels
        if (preg_match(
            '/^(DROP)\s+(VIEW|TABLE|DATABASE|SCHEMA)\s+/i',
            $import_text
        )) {
            $GLOBALS['reload'] = true;
        }

        // refresh navigation panel only
        if (preg_match(
            '/^(CREATE|ALTER)\s+(VIEW|TABLE|DATABASE|SCHEMA)\s+/i',
            $import_text
        )
        ) {
            if (! isset($ajax_reload)) {
                $ajax_reload = array();
            }
            $ajax_reload['reload'] = true;
        }
        break;
    case 1: // bookmarked query that have to be displayed
        $import_text = PMA_Bookmark_get($db, $id_bookmark);
        if ($GLOBALS['is_ajax_request'] == true) {
            $message = PMA_Message::success(__('Showing bookmark'));
            $response = PMA_Response::getInstance();
            $response->isSuccess($message->isSuccess());
            $response->addJSON('message', $message);
            $response->addJSON('sql_query', $import_text);
            $response->addJSON('action_bookmark', $action_bookmark);
            exit;
        } else {
            $run_query = false;
        }
        break;
    case 2: // bookmarked query that have to be deleted
        $import_text = PMA_Bookmark_get($db, $id_bookmark);
        PMA_Bookmark_delete($id_bookmark);
        if ($GLOBALS['is_ajax_request'] == true) {
            $message = PMA_Message::success(__('The bookmark has been deleted.'));
            $response = PMA_Response::getInstance();
            $response->isSuccess($message->isSuccess());
            $response->addJSON('message', $message);
            $response->addJSON('action_bookmark', $action_bookmark);
            $response->addJSON('id_bookmark', $id_bookmark);
            exit;
        } else {
            $run_query = false;
            $error = true; // this is kind of hack to skip processing the query
        }
        break;
    }
} // end bookmarks reading

// Do no run query if we show PHP code
if (isset($GLOBALS['show_as_php'])) {
    $run_query = false;
    $go_sql = true;
}

// We can not read all at once, otherwise we can run out of memory
$memory_limit = trim(@ini_get('memory_limit'));
// 2 MB as default
if (empty($memory_limit)) {
    $memory_limit = 2 * 1024 * 1024;
}
// In case no memory limit we work on 10MB chunks
if ($memory_limit == -1) {
    $memory_limit = 10 * 1024 * 1024;
}

// Calculate value of the limit
$memoryUnit = /*overload*/mb_strtolower(substr($memory_limit, -1));
if ('m' == $memoryUnit) {
    $memory_limit = (int)substr($memory_limit, 0, -1) * 1024 * 1024;
} elseif ('k' == $memoryUnit) {
    $memory_limit = (int)substr($memory_limit, 0, -1) * 1024;
} elseif ('g' == $memoryUnit) {
    $memory_limit = (int)substr($memory_limit, 0, -1) * 1024 * 1024 * 1024;
} else {
    $memory_limit = (int)$memory_limit;
}

// Just to be sure, there might be lot of memory needed for uncompression
$read_limit = $memory_limit / 8;

// handle filenames
if (isset($_FILES['import_file'])) {
    $import_file = $_FILES['import_file']['tmp_name'];
}
if (! empty($local_import_file) && ! empty($cfg['UploadDir'])) {

    // sanitize $local_import_file as it comes from a POST
    $local_import_file = PMA_securePath($local_import_file);

    $import_file = PMA_Util::userDir($cfg['UploadDir'])
        . $local_import_file;

} elseif (empty($import_file) || ! is_uploaded_file($import_file)) {
    $import_file  = 'none';
}

// Do we have file to import?

if ($import_file != 'none' && ! $error) {
    // work around open_basedir and other limitations
    $open_basedir = @ini_get('open_basedir');

    // If we are on a server with open_basedir, we must move the file
    // before opening it.

    if (! empty($open_basedir)) {
        $tmp_subdir = ini_get('upload_tmp_dir');
        if (empty($tmp_subdir)) {
            $tmp_subdir = sys_get_temp_dir();
        }
        $tmp_subdir = rtrim($tmp_subdir, DIRECTORY_SEPARATOR);
        if (is_writable($tmp_subdir)) {
            $import_file_new = $tmp_subdir . DIRECTORY_SEPARATOR
                . basename($import_file) . uniqid();
            if (move_uploaded_file($import_file, $import_file_new)) {
                $import_file = $import_file_new;
                $file_to_unlink = $import_file_new;
            }

            $size = filesize($import_file);
        } else {

            // If the php.ini is misconfigured (eg. there is no /tmp access defined
            // with open_basedir), $tmp_subdir won't be writable and the user gets
            // a 'File could not be read!' error (at PMA_detectCompression), which
            // is not too meaningful. Show a meaningful error message to the user
            // instead.

            $message = PMA_Message::error(
                __('Uploaded file cannot be moved, because the server has open_basedir enabled without access to the %s directory (for temporary files).')
            );
            $message->addParam($tmp_subdir);
            PMA_stopImport($message);
        }
    }

    /**
     *  Handle file compression
     * @todo duplicate code exists in File.class.php
     */
    $compression = PMA_detectCompression($import_file);
    if ($compression === false) {
        $message = PMA_Message::error(__('File could not be read!'));
        PMA_stopImport($message); //Contains an 'exit'
    }

    switch ($compression) {
    case 'application/bzip2':
        if ($cfg['BZipDump'] && @function_exists('bzopen')) {
            $import_handle = @bzopen($import_file, 'r');
        } else {
            $message = PMA_Message::error(
                __('You attempted to load file with unsupported compression (%s). Either support for it is not implemented or disabled by your configuration.')
            );
            $message->addParam($compression);
            PMA_stopImport($message);
        }
        break;
    case 'application/gzip':
        if ($cfg['GZipDump'] && @function_exists('gzopen')) {
            $import_handle = @gzopen($import_file, 'r');
        } else {
            $message = PMA_Message::error(
                __('You attempted to load file with unsupported compression (%s). Either support for it is not implemented or disabled by your configuration.')
            );
            $message->addParam($compression);
            PMA_stopImport($message);
        }
        break;
    case 'application/zip':
        if ($cfg['ZipDump'] && @function_exists('zip_open')) {
            /**
             * Load interface for zip extension.
             */
            include_once 'libraries/zip_extension.lib.php';
            $zipResult = PMA_getZipContents($import_file);
            if (! empty($zipResult['error'])) {
                $message = PMA_Message::rawError($zipResult['error']);
                PMA_stopImport($message);
            } else {
                $import_text = $zipResult['data'];
            }
        } else {
            $message = PMA_Message::error(
                __('You attempted to load file with unsupported compression (%s). Either support for it is not implemented or disabled by your configuration.')
            );
            $message->addParam($compression);
            PMA_stopImport($message);
        }
        break;
    case 'none':
        $import_handle = @fopen($import_file, 'r');
        break;
    default:
        $message = PMA_Message::error(
            __('You attempted to load file with unsupported compression (%s). Either support for it is not implemented or disabled by your configuration.')
        );
        $message->addParam($compression);
        PMA_stopImport($message);
        break;
    }
    // use isset() because zip compression type does not use a handle
    if (! $error && isset($import_handle) && $import_handle === false) {
        $message = PMA_Message::error(__('File could not be read!'));
        PMA_stopImport($message);
    }
} elseif (! $error) {
    if (! isset($import_text) || empty($import_text)) {
        $message = PMA_Message::error(
            __('No data was received to import. Either no file name was submitted, or the file size exceeded the maximum size permitted by your PHP configuration. See [doc@faq1-16]FAQ 1.16[/doc].')
        );
        PMA_stopImport($message);
    }
}

// so we can obtain the message
//$_SESSION['Import_message'] = $message->getDisplay();

// Convert the file's charset if necessary
if ($GLOBALS['PMA_recoding_engine'] != PMA_CHARSET_NONE && isset($charset_of_file)) {
    if ($charset_of_file != 'utf-8') {
        $charset_conversion = true;
    }
} elseif (isset($charset_of_file) && $charset_of_file != 'utf8') {
    if (PMA_DRIZZLE) {
        // Drizzle doesn't support other character sets,
        // so we can't fallback to SET NAMES - throw an error
        $message = PMA_Message::error(
            __('Cannot convert file\'s character set without character set conversion library!')
        );
        PMA_stopImport($message);
    } else {
        $GLOBALS['dbi']->query('SET NAMES \'' . $charset_of_file . '\'');
        // We can not show query in this case, it is in different charset
        $sql_query_disabled = true;
        $reset_charset = true;
    }
}

// Something to skip?
if (! $error && isset($skip)) {
    $original_skip = $skip;
    while ($skip > 0) {
        PMA_importGetNextChunk($skip < $read_limit ? $skip : $read_limit);
        // Disable read progressivity, otherwise we eat all memory!
        $read_multiply = 1;
        $skip -= $read_limit;
    }
    unset($skip);
}

// This array contain the data like numberof valid sql queries in the statement
// and complete valid sql statement (which affected for rows)
$sql_data = array('valid_sql' => array(), 'valid_queries' => 0);

if (! $error) {
    // Check for file existence
    include_once "libraries/plugin_interface.lib.php";
    $import_plugin = PMA_getPlugin(
        "import",
        $format,
        'libraries/plugins/import/',
        $import_type
    );
    if ($import_plugin == null) {
        $message = PMA_Message::error(
            __('Could not load import plugins, please check your installation!')
        );
        PMA_stopImport($message);
    } else {
        // Do the real import
        $import_plugin->doImport($sql_data);
    }
}

if (! empty($import_handle)) {
    fclose($import_handle);
}

// Cleanup temporary file
if ($file_to_unlink != '') {
    unlink($file_to_unlink);
}

// Reset charset back, if we did some changes
if ($reset_charset) {
    $GLOBALS['dbi']->query('SET CHARACTER SET utf8');
    $GLOBALS['dbi']->query(
        'SET SESSION collation_connection =\'' . $collation_connection . '\''
    );
}

// Show correct message
if (! empty($id_bookmark) && $action_bookmark == 2) {
    $message = PMA_Message::success(__('The bookmark has been deleted.'));
    $display_query = $import_text;
    $error = false; // unset error marker, it was used just to skip processing
} elseif (! empty($id_bookmark) && $action_bookmark == 1) {
    $message = PMA_Message::notice(__('Showing bookmark'));
} elseif ($bookmark_created) {
    $special_message = '[br]'  . sprintf(
        __('Bookmark %s has been created.'),
        htmlspecialchars($bkm_label)
    );
} elseif ($finished && ! $error) {
    if ($import_type == 'query') {
        $message = PMA_Message::success();
    } else {
        $message = PMA_Message::success(
            '<em>'
            . __('Import has been successfully finished, %d queries executed.')
            . '</em>'
        );
        $message->addParam($executed_queries);

        if ($import_notice) {
            $message->addString($import_notice);
        }
        if (isset($local_import_file)) {
            $message->addString('(' . htmlspecialchars($local_import_file) . ')');
        } else {
            $message->addString(
                '(' . htmlspecialchars($_FILES['import_file']['name']) . ')'
            );
        }
    }
}

// Did we hit timeout? Tell it user.
if ($timeout_passed) {
    $message = PMA_Message::error(
        __('Script timeout passed, if you want to finish import, please resubmit same file and import will resume.')
    );
    if ($offset == 0 || (isset($original_skip) && $original_skip == $offset)) {
        $message->addString(
            __('However on last run no data has been parsed, this usually means phpMyAdmin won\'t be able to finish this import unless you increase php time limits.')
        );
    }
}

// if there is any message, copy it into $_SESSION as well,
// so we can obtain it by AJAX call
if (isset($message)) {
    $_SESSION['Import_message']['message'] = $message->getDisplay();
}
// Parse and analyze the query, for correct db and table name
// in case of a query typed in the query window
// (but if the query is too large, in case of an imported file, the parser
//  can choke on it so avoid parsing)
if (/*overload*/mb_strlen($sql_query) <= $GLOBALS['cfg']['MaxCharactersInDisplayedSQL']
) {
    include_once 'libraries/parse_analyze.inc.php';
}

// There was an error?
if (isset($my_die)) {
    foreach ($my_die as $key => $die) {
        PMA_Util::mysqlDie(
            $die['error'], $die['sql'], false, $err_url, $error
        );
    }
}

if ($go_sql) {
    // parse sql query
    include_once 'libraries/parse_analyze.inc.php';

    if (isset($ajax_reload) && $ajax_reload['reload'] === true) {
        $response = PMA_Response::getInstance();
        $response->addJSON('ajax_reload', $ajax_reload);
    }
    PMA_executeQueryAndSendQueryResponse(
        $analyzed_sql_results, false, $db, $table, null, $import_text, null,
        $analyzed_sql_results['is_affected'], null,
        null, null, null, $goto, $pmaThemeImage, null, null, null, $sql_query,
        null, null
    );
} else if ($result) {
    // Save a Bookmark with more than one queries (if Bookmark label given).
    if (! empty($_POST['bkm_label']) && ! empty($import_text)) {
        $cfgBookmark = PMA_Bookmark_getParams();
        PMA_storeTheQueryAsBookmark(
            $db, $cfgBookmark['user'],
            $import_text, $_POST['bkm_label'],
            isset($_POST['bkm_replace']) ? $_POST['bkm_replace'] : null
        );
    }

    $response = PMA_Response::getInstance();
    $response->isSuccess(true);
    $response->addJSON('message', PMA_Message::success($msg));
    $response->addJSON(
        'sql_query',
        PMA_Util::getMessage($msg, $sql_query, 'success')
    );
} else if ($result == false) {
    $response = PMA_Response::getInstance();
    $response->isSuccess(false);
    $response->addJSON('message', PMA_Message::error($msg));
} else {
    $active_page = $goto;
    include '' . $goto;
}

// If there is request for ROLLBACK in the end.
if (isset($_REQUEST['rollback_query'])) {
    $GLOBALS['dbi']->query('ROLLBACK');
}
?><|MERGE_RESOLUTION|>--- conflicted
+++ resolved
@@ -245,17 +245,10 @@
             $goto = 'server_sql.php';
         }
     }
-<<<<<<< HEAD
-    if ($pmaString->strlen($table) && $pmaString->strlen($db)) {
+    if (/*overload*/mb_strlen($table) && /*overload*/mb_strlen($db)) {
         $common = PMA_URL_getCommon(array('db' => $db, 'table' => $table));
-    } elseif ($pmaString->strlen($db)) {
+    } elseif (/*overload*/mb_strlen($db)) {
         $common = PMA_URL_getCommon(array('db' => $db));
-=======
-    if (/*overload*/mb_strlen($table) && /*overload*/mb_strlen($db)) {
-        $common = PMA_URL_getCommon($db, $table);
-    } elseif (/*overload*/mb_strlen($db)) {
-        $common = PMA_URL_getCommon($db);
->>>>>>> 3b3017d7
     } else {
         $common = PMA_URL_getCommon();
     }
