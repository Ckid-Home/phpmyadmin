--- conflicted
+++ resolved
@@ -77,13 +77,9 @@
             var updateNavigation = false;
             if (params[name] !== undefined && params[name] !== value) {
                 PMA_querywindow.refresh();
-<<<<<<< HEAD
-                PMA_reloadNavigation();
-=======
                 if (name == 'db' || name == 'table') {
                     updateNavigation = true;
                 }
->>>>>>> 06a1f782
             }
             params[name] = value;
             if (updateNavigation) {
