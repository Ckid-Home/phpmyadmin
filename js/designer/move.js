--- conflicted
+++ resolved
@@ -601,12 +601,8 @@
             DesignerMove.addTableToTablesList(null, $newTableDom);
             var dbEncoded = $($newTableDom).find('.small_tab_pref').attr('db_url');
             var tableEncoded = $($newTableDom).find('.small_tab_pref').attr('table_name_url');
-<<<<<<< HEAD
             jTabs[dbEncoded + '.' + tableEncoded] = 1;
-=======
-            j_tabs[dbEncoded + '.' + tableEncoded] = 1;
-            MarkUnsaved();
->>>>>>> 4de82434
+            DesignerMove.markUnsaved();
         });
         $(this).dialog('close');
     };
@@ -795,15 +791,9 @@
     }
 };
 
-<<<<<<< HEAD
 DesignerMove.save3 = function (callback) {
-    if (parseInt(selectedPage) !== -1) {
+    if (selectedPage !== -1) {
         DesignerMove.save2(callback);
-=======
-function Save3 (callback) {
-    if (selected_page !== -1) {
-        Save2(callback);
->>>>>>> 4de82434
     } else {
         var buttonOptions = {};
         buttonOptions[Messages.strGo] = function () {
@@ -1011,7 +1001,7 @@
                     if (data.id) {
                         selectedPage = data.id;
                     }
-                    Load_page(selected_page);
+                    DesignerMove.loadPage(selectedPage);
                 }
             }); // end $.post()
         } else {
@@ -1023,11 +1013,7 @@
                     if (page.pgNr) {
                         selectedPage = page.pgNr;
                     }
-<<<<<<< HEAD
-                    $('#page_name').text(page.pageDescr);
-=======
-                    Load_page(selected_page);
->>>>>>> 4de82434
+                    DesignerMove.loadPage(selectedPage);
                 });
             } else if (choice === 'new') {
                 DesignerPage.saveToNewPage(db, name, DesignerMove.getUrlPos(), function (page) {
@@ -1036,11 +1022,7 @@
                     if (page.pgNr) {
                         selectedPage = page.pgNr;
                     }
-<<<<<<< HEAD
-                    $('#page_name').text(page.pageDescr);
-=======
-                    Load_page(selected_page);
->>>>>>> 4de82434
+                    DesignerMove.loadPage(selectedPage);
                 });
             }
         }
@@ -1082,29 +1064,17 @@
                     }
                 });
             // select current page by default
-<<<<<<< HEAD
-            if (selectedPage !== '-1') {
+            if (selectedPage !== -1) {
                 $('select[name="selected_page"]').val(selectedPage);
-=======
-            if (selected_page !== -1) {
-                $('select[name="selected_page"]').val(selected_page);
->>>>>>> 4de82434
             }
         }
     }); // end $.get()
 };
 
-<<<<<<< HEAD
 DesignerMove.promptToSaveCurrentPage = function (callback) {
-    if (change === 1 || selectedPage === '-1') {
+    if (change === 1 || selectedPage === -1) {
         var buttonOptions = {};
         buttonOptions[Messages.strYes] = function () {
-=======
-function Prompt_to_save_current_page (callback) {
-    if (_change === 1 || selected_page === -1) {
-        var button_options = {};
-        button_options[PMA_messages.strYes] = function () {
->>>>>>> 4de82434
             $(this).dialog('close');
             DesignerMove.save3(callback);
         };
@@ -2131,13 +2101,8 @@
         DesignerMove.startDisplayField();
         return false;
     });
-<<<<<<< HEAD
     $('#reloadPage').on('click', function () {
-        $('#designer_tab').trigger('click');
-=======
-    $('#reloadPage').click(function () {
-        Load_page(selected_page);
->>>>>>> 4de82434
+        DesignerMove.loadPage(selectedPage);
     });
     $('#angular_direct_button').on('click', function () {
         DesignerMove.angularDirect();
