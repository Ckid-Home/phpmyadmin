--- conflicted
+++ resolved
@@ -4510,11 +4510,7 @@
     var backButton = $('<input>',{
         type: 'button',
         value: Messages.back,
-<<<<<<< HEAD
-        class: 'btn btn-primary',
-=======
         class: 'btn btn-secondary',
->>>>>>> c289cab0
         id: 'back_button_print_view'
     });
     backButton.on('click', Functions.removePrintAndBackButton);
