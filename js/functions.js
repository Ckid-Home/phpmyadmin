--- conflicted
+++ resolved
@@ -3081,10 +3081,7 @@
     if ($('#no_hint').length > 0) {
         return;
     }
-<<<<<<< HEAD
-=======
-
->>>>>>> 5caaf0ed
+
     var o = {
         content: content,
         style: {
@@ -3117,7 +3114,6 @@
     $elements.qtip($.extend(true, o, options));
 }
 
-<<<<<<< HEAD
 /**
  * Return value of a cell in a table.
  */
@@ -3130,7 +3126,9 @@
         return unescape($(td).find('span').html()).replace(/<br>/g, "\n");
     } else {
         return $(td).text();
-=======
+    }
+}
+
 /* Loads a js file, an array may be passed as well */
 loadJavascript=function(file) {
     if($.isArray(file)) {
@@ -3139,7 +3137,6 @@
         }
     } else {
         $('head').append('<script type="text/javascript" src="'+file+'"></script>');
->>>>>>> 5caaf0ed
     }
 }
 
