--- conflicted
+++ resolved
@@ -10,7 +10,6 @@
 if (!defined('TESTSUITE')) {
     chdir('..');
 
-<<<<<<< HEAD
     // Send correct type:
     header('Content-Type: text/javascript; charset=UTF-8');
     header('Expires: ' . gmdate('D, d M Y H:i:s', time() + 3600) . ' GMT');
@@ -18,15 +17,9 @@
     // Avoid loading the full common.inc.php because this would add many
     // non-js-compatible stuff like DOCTYPE
     define('PMA_MINIMUM_COMMON', true);
+    define('PMA_PATH_TO_BASEDIR', '../');
     require_once './libraries/common.inc.php';
 }
-=======
-// Avoid loading the full common.inc.php because this would add many
-// non-js-compatible stuff like DOCTYPE
-define('PMA_MINIMUM_COMMON', true);
-define('PMA_PATH_TO_BASEDIR', '../');
-require_once './libraries/common.inc.php';
->>>>>>> fb3b722d
 
 $buffer = PMA\libraries\OutputBuffering::getInstance();
 $buffer->start();
