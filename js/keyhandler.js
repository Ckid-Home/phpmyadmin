--- conflicted
+++ resolved
@@ -1,13 +1,7 @@
 /* vim: set expandtab sw=4 ts=4 sts=4: */
 
-<<<<<<< HEAD
-// gloabl vars to hold Arrow Down event timeStamps
-var prevTimeStamp = 0;
-var curTimeStamp = 0;
-=======
 // global var that holds: 0- if ctrl key is not pressed 1- if ctrl key is pressed
 var ctrlKeyHistory = 0;
->>>>>>> d131cda6
 
 /**
   * Allows moving around inputs/select by Ctrl+arrows
@@ -18,19 +12,6 @@
 {
     e = e || window.event;
 
-<<<<<<< HEAD
-    curTimeStamp = e.timeStamp;
-    if( prevTimeStamp == 0 ) {
-        prevTimeStamp = curTimeStamp;
-    }
-    else if( Math.abs(curTimeStamp-prevTimeStamp) < 150 ) {
-        // event in a very quick succession
-        return;
-    }
-    prevTimeStamp = curTimeStamp;
-
-=======
->>>>>>> d131cda6
     var o = (e.srcElement || e.target);
     if (!o) {
         return;
