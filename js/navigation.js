--- conflicted
+++ resolved
@@ -994,13 +994,8 @@
                 str = $(this).val().toLowerCase();
             }
             $obj.find('li > a').not('.container').each(function () {
-<<<<<<< HEAD
                 var regex = new RegExp(str, 'i');
-                if (regex.test($(this).text().toLowerCase())) {
-=======
-                var regex = new RegExp(str, 'i')
                 if (regex.test($(this).text())) {
->>>>>>> 6c22016f
                     $(this).parent().show().removeClass('hidden');
                 } else {
                     $(this).parent().hide().addClass('hidden');
