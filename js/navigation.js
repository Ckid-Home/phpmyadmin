--- conflicted
+++ resolved
@@ -478,34 +478,7 @@
             highlightTableOrView($viewContainer, table, 'view');
         } else {
             // no containers, highlight the item
-<<<<<<< HEAD
-            var $tableOrView = findLoadedItem($container, table, null, true);
-            if ($tableOrView){
-                scrollToView($tableOrView, false);
-            }
-        }
-    }
-
-    function highlightTableOrView($tableContainer, $viewContainer, table) {
-        if (isItemInContainer($tableContainer, table, 'table')) {
-            var $expander = $tableContainer
-                .children('div:first')
-                .children('a.expander');
-            if ($expander.find('img').is('.ic_b_plus')) {
-                expandTreeNode($expander);
-            }
-            var $table = findLoadedItem(
-                $tableContainer.children('div.list_container'),
-                table, 'table', true
-            );
-            if ($table) {
-                scrollToView($table, false);
-            }
-        } else if ($viewContainer.length > 0) {
-            highlightView($viewContainer, table);
-=======
             highlightTableOrView($dbItem, table, null);
->>>>>>> ad415feb
         }
     }
 
