--- conflicted
+++ resolved
@@ -165,12 +165,8 @@
 /**
  * Unbind all event handlers before tearing down a page
  */
-<<<<<<< HEAD
 AJAX.registerTeardown('server_privileges.js', function() {
     $("#fieldset_add_user_login input[name='username']").die("focusout");
-=======
-AJAX.registerTeardown('server_privileges.js', function () {
->>>>>>> e2efa616
     $("#fieldset_add_user a.ajax").die("click");
     $('form[name=usersForm]').unbind('submit');
     $("#reload_privileges_anchor.ajax").die("click");
