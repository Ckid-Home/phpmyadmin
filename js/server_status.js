--- conflicted
+++ resolved
@@ -194,10 +194,6 @@
     });
 
     // Handles refresh rate changing
-<<<<<<< HEAD
-    $('div.buttonlinks select').change(function() {
-        var chart = tabChart[$(this).parents('div.ui-tabs-panel').attr('id')];
-=======
     $('.buttonlinks .refreshRate').change(function() {
 
         var $tab = $(this).parents('div.ui-tabs-panel');
@@ -211,7 +207,6 @@
         } else if(tabstat == 'liveconnections') {
             recursiveTimer($tab, 'proc');
         }
->>>>>>> 29bd03f2
 
         var chart = tabChart[$(this).parents('div.ui-tabs-panel').attr('id')];
         // Clear current timeout and set timeout with the new refresh rate
@@ -268,42 +263,12 @@
         var tabstat = tabStatus[$tab.attr('id')];
 
         if (tabstat == 'static' || tabstat == 'liveconnections') {
-<<<<<<< HEAD
-            var settings = {
-                series: [
-                    { name: PMA_messages['strChartKBSent'], data: [] },
-                    { name: PMA_messages['strChartKBReceived'], data: [] }
-                ],
-                title: { text: PMA_messages['strChartServerTraffic'] },
-                realtime: { url: 'server_status.php?' + url_query,
-                           type: 'traffic',
-                           callback: function(chartObj, curVal, lastVal, numLoadedPoints) {
-                               if (lastVal == null) {
-                                   return;
-                                }
-                                chartObj.series[0].addPoint(
-                                    { x: curVal.x, y: (curVal.y_sent - lastVal.y_sent) / 1024 },
-                                    false,
-                                    numLoadedPoints >= chartObj.options.realtime.numMaxPoints
-                                );
-                                chartObj.series[1].addPoint(
-                                    { x: curVal.x, y: (curVal.y_received - lastVal.y_received) / 1024 },
-                                    true,
-                                    numLoadedPoints >= chartObj.options.realtime.numMaxPoints
-                                );
-                            },
-                            error: function() { serverResponseError(); }
-                         }
-            };
-
-            setupLiveChart($tab, this, settings);
-=======
             
             setupLiveChart($tab, this, getSettings('traffic'));
             var set_previous = getCurrentDataSet($tab, 'traffic');
             tabChart[$tab.attr('id')] = $.jqplot($tab.attr('id') + '_chart_cnt', [[[0,0]],[[0,0]]], getSettings('traffic'));
             recursiveTimer($tab, 'traffic');
->>>>>>> 29bd03f2
+
             if (tabstat == 'liveconnections') {
                 $tab.find('.buttonlinks a.liveconnectionsLink').html(PMA_messages['strLiveConnChart']);
             }
