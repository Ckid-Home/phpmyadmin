--- conflicted
+++ resolved
@@ -1135,13 +1135,8 @@
         }
         
         dlgBtns = {};
-<<<<<<< HEAD
-        dlgBtns['Save'] = function() {
+        dlgBtns[PMA_messages['strSave']] = function() {
             runtime.charts[chartKey].title = $('div#emptyDialog input[name="chartTitle"]').val();
-=======
-        dlgBtns[PMA_messages['strSave']] = function() {
-            runtime.charts[chartKey].title = $('div#emptyDialog input[name="chartTitle"]').attr('value');
->>>>>>> 22764408
             runtime.charts[chartKey].chart.setTitle({ text: runtime.charts[chartKey].title });
             
             $('div#emptyDialog input[name*="chartSerie"]').each(function() {
