--- conflicted
+++ resolved
@@ -31,12 +31,8 @@
  *
  * @param   $this_field  jQuery object that points to the current field's tr
  */
-<<<<<<< HEAD
-function getFieldName($this_field) {
-=======
 function getFieldName($this_field)
 {
->>>>>>> a5394bdc
 
     var this_field_index = $this_field.index();
     // ltr or rtl direction does not impact how the DOM was generated
@@ -59,12 +55,8 @@
  * new inline edit anchor to each table row.
  *
  */
-<<<<<<< HEAD
-function appendInlineAnchor() {
-=======
 function appendInlineAnchor()
 {
->>>>>>> a5394bdc
     // TODO: remove two lines below if vertical display mode has been completely removed
     var disp_mode = $("#top_direction_dropdown").val();
 
@@ -1102,12 +1094,8 @@
  * (when called in the situation where no posting was done, the data
  * parameter is empty)
  */
-<<<<<<< HEAD
-function PMA_unInlineEditRow($del_hide, $chg_submit, $this_td, $input_siblings, data) {
-=======
 function PMA_unInlineEditRow($del_hide, $chg_submit, $this_td, $input_siblings, data)
 {
->>>>>>> a5394bdc
 
     // deleting the hide button. remove <br><br><a> tags
     $del_hide.find('a, br').remove();
@@ -1200,12 +1188,8 @@
  * Starting from some th, change the class of all td under it.
  * If isAddClass is specified, it will be used to determine whether to add or remove the class.
  */
-<<<<<<< HEAD
-function PMA_changeClassForColumn($this_th, newclass, isAddClass) {
-=======
 function PMA_changeClassForColumn($this_th, newclass, isAddClass)
 {
->>>>>>> a5394bdc
     // index 0 is the th containing the big T
     var th_index = $this_th.index();
     var has_big_t = !$this_th.closest('tr').children(':first').hasClass('column_heading');
@@ -1254,12 +1238,8 @@
 /*
  * Profiling Chart
  */
-<<<<<<< HEAD
-function makeProfilingChart() {
-=======
 function makeProfilingChart()
 {
->>>>>>> a5394bdc
     if ($('#profilingchart').length == 0) {
         return;
     }
