/* vim: set expandtab sw=4 ts=4 sts=4: */
/**
 * @fileoverview    functions used wherever an sql query form is used
 *
 * @requires    jQuery
 * @requires    js/functions.js
 *
 */

var $data_a;

/**
 * decode a string URL_encoded
 *
 * @param string str
 * @return string the URL-decoded string
 */
function PMA_urldecode(str)
{
    return decodeURIComponent(str.replace(/\+/g, '%20'));
}

/**
 * endecode a string URL_decoded
 *
 * @param string str
 * @return string the URL-encoded string
 */
function PMA_urlencode(str)
{
    return encodeURIComponent(str).replace(/\%20/g, '+');
}

/**
 * Get the field name for the current field.  Required to construct the query
 * for grid editing
 *
 * @param $this_field  jQuery object that points to the current field's tr
 */
function getFieldName($this_field)
{

    var this_field_index = $this_field.index();
    // ltr or rtl direction does not impact how the DOM was generated
    // check if the action column in the left exist
    var left_action_exist = !$('#table_results').find('th:first').hasClass('draggable');
    // number of column span for checkbox and Actions
    var left_action_skip = left_action_exist ? $('#table_results').find('th:first').attr('colspan') - 1 : 0;
    var field_name = $('#table_results').find('thead').find('th:eq(' + (this_field_index - left_action_skip) + ') a').text();
    // happens when just one row (headings contain no a)
    if (field_name === '') {
        var $heading = $('#table_results').find('thead').find('th:eq(' + (this_field_index - left_action_skip) + ')').children('span');
        // may contain column comment enclosed in a span - detach it temporarily to read the column name
        var $tempColComment = $heading.children().detach();
        field_name = $heading.text();
        // re-attach the column comment
        $heading.append($tempColComment);
    }

    field_name = $.trim(field_name);

    return field_name;
}

/**
 * Unbind all event handlers before tearing down a page
 */
AJAX.registerTeardown('sql.js', function () {
    $('a.delete_row.ajax').die('click');
    $('#bookmarkQueryForm').die('submit');
    $('input#bkm_label').unbind('keyup');
    $("#sqlqueryresults").die('makegrid');
    $("#togglequerybox").unbind('click');
    $("#button_submit_query").die('click');
    $("input[name=bookmark_variable]").unbind("keypress");
    $("#sqlqueryform.ajax").die('submit');
    $("input[name=navig].ajax").die('click');
    $("#pageselector").die('change');
    $("#table_results.ajax").find("a[title=Sort]").die('click');
    $("#displayOptionsForm.ajax").die('submit');
    $('a.browse_foreign').die('click');
    $('th.column_heading.pointer').die('hover');
    $('th.column_heading.marker').die('click');
});

/**
 * @description <p>Ajax scripts for sql and browse pages</p>
 *
 * Actions ajaxified here:
 * <ul>
 * <li>Retrieve results of an SQL query</li>
 * <li>Paginate the results table</li>
 * <li>Sort the results table</li>
 * <li>Change table according to display options</li>
 * <li>Grid editing of data</li>
 * <li>Saving a bookmark</li>
 * </ul>
 *
 * @name        document.ready
 * @memberOf    jQuery
 */
AJAX.registerOnload('sql.js', function () {
    // Delete row from SQL results
    $('a.delete_row.ajax').live('click', function (e) {
        e.preventDefault();
        var question = $.sprintf(PMA_messages.strDoYouReally, $(this).closest('td').find('div').text());
        var $link = $(this);
        $link.PMA_confirm(question, $link.attr('href'), function (url) {
            $msgbox = PMA_ajaxShowMessage();
            $.get(url, {'ajax_request': true, 'is_js_confirmed': true}, function (data) {
                if (data.success) {
                    PMA_ajaxShowMessage(data.message);
                    $link.closest('tr').remove();
                } else {
                    PMA_ajaxShowMessage(data.error, false);
                }
            });
        });
    });

    // Ajaxification for 'Bookmark this SQL query'
    $('#bookmarkQueryForm').live('submit', function (e) {
        e.preventDefault();
        PMA_ajaxShowMessage();
        $.post($(this).attr('action'), 'ajax_request=1&' + $(this).serialize(), function (data) {
            if (data.success) {
                PMA_ajaxShowMessage(data.message);
            } else {
                PMA_ajaxShowMessage(data.error, false);
            }
        });
    });

    /* Hides the bookmarkoptions checkboxes when the bookmark label is empty */
    $('input#bkm_label').keyup(function () {
        $('input#id_bkm_all_users, input#id_bkm_replace')
            .parent()
            .toggle($(this).val().length > 0);
    }).trigger('keyup');

    /**
     * Attach the {@link makegrid} function to a custom event, which will be
     * triggered manually everytime the table of results is reloaded
     * @memberOf    jQuery
     */
    $("#sqlqueryresults").live('makegrid', function () {
        PMA_makegrid($('#table_results')[0]);
    });

    /**
     * Append the "Show/Hide query box" message to the query input form
     *
     * @memberOf jQuery
     * @name    appendToggleSpan
     */
    // do not add this link more than once
    if (! $('#sqlqueryform').find('a').is('#togglequerybox')) {
        $('<a id="togglequerybox"></a>')
        .html(PMA_messages.strHideQueryBox)
        .appendTo("#sqlqueryform")
        // initially hidden because at this point, nothing else
        // appears under the link
        .hide();

        // Attach the toggling of the query box visibility to a click
        $("#togglequerybox").bind('click', function () {
            var $link = $(this);
            $link.siblings().slideToggle("fast");
            if ($link.text() == PMA_messages.strHideQueryBox) {
                $link.text(PMA_messages.strShowQueryBox);
                // cheap trick to add a spacer between the menu tabs
                // and "Show query box"; feel free to improve!
                $('#togglequerybox_spacer').remove();
                $link.before('<br id="togglequerybox_spacer" />');
            } else {
                $link.text(PMA_messages.strHideQueryBox);
            }
            // avoid default click action
            return false;
        });
    }


    /**
     * Event handler for sqlqueryform.ajax button_submit_query
     *
     * @memberOf    jQuery
     */
    $("#button_submit_query").live('click', function (event) {
        var $form = $(this).closest("form");
        // the Go button related to query submission was clicked,
        // instead of the one related to Bookmarks, so empty the
        // id_bookmark selector to avoid misinterpretation in
        // import.php about what needs to be done
        $form.find("select[name=id_bookmark]").val("");
        // let normal event propagation happen
    });

    /**
     * Event handler for hitting enter on sqlqueryform bookmark_variable
     * (the Variable textfield in Bookmarked SQL query section)
     *
     * @memberOf    jQuery
     */
    $("input[name=bookmark_variable]").bind("keypress", function (event) {
        // force the 'Enter Key' to implicitly click the #button_submit_bookmark
        var keycode = (event.keyCode ? event.keyCode : (event.which ? event.which : event.charCode));
        if (keycode == 13) { // keycode for enter key
            // When you press enter in the sqlqueryform, which
            // has 2 submit buttons, the default is to run the
            // #button_submit_query, because of the tabindex
            // attribute.
            // This submits #button_submit_bookmark instead,
            // because when you are in the Bookmarked SQL query
            // section and hit enter, you expect it to do the
            // same action as the Go button in that section.
            $("#button_submit_bookmark").click();
            return false;
        } else  {
            return true;
        }
    });

    /**
     * Ajax Event handler for 'SQL Query Submit'
     *
     * @see         PMA_ajaxShowMessage()
     * @memberOf    jQuery
     * @name        sqlqueryform_submit
     */
    $("#sqlqueryform.ajax").live('submit', function (event) {
        event.preventDefault();

        var $form = $(this);
        if (! checkSqlQuery($form[0])) {
            return false;
        }

        // remove any div containing a previous error message
        $('div.error').remove();

        var $msgbox = PMA_ajaxShowMessage();
        var $sqlqueryresults = $('#sqlqueryresults');

        PMA_prepareForAjaxRequest($form);

        $.post($form.attr('action'), $form.serialize(), function (data) {
            if (data.success === true) {
                // success happens if the query returns rows or not
                //
                // fade out previous messages, if any
                $('div.success, div.sqlquery_message').fadeOut();
                if ($('#result_query').length) {
                    $('#result_query').remove();
                }

                // show a message that stays on screen
                if (typeof data.action_bookmark != 'undefined') {
                    // view only
                    if ('1' == data.action_bookmark) {
                        $('#sqlquery').text(data.sql_query);
                        // send to codemirror if possible
                        setQuery(data.sql_query);
                    }
                    // delete
                    if ('2' == data.action_bookmark) {
                        $("#id_bookmark option[value='" + data.id_bookmark + "']").remove();
                        // if there are no bookmarked queries now (only the empty option),
                        // remove the bookmark section
                        if ($('#id_bookmark option').length == 1) {
                            $('#fieldsetBookmarkOptions').hide();
                            $('#fieldsetBookmarkOptionsFooter').hide();
                        }
                    }
                    $sqlqueryresults
                     .show()
                     .html(data.message);
                } else if (typeof data.sql_query != 'undefined') {
                    $('<div class="sqlquery_message"></div>')
                     .html(data.sql_query)
                     .insertBefore('#sqlqueryform');
                    // unnecessary div that came from data.sql_query
                    $('div.notice').remove();
                } else {
                    $sqlqueryresults
                     .show()
                     .html(data.message);
                }

                if (typeof data.ajax_reload != 'undefined') {
                    if (data.ajax_reload.reload) {
                        if (data.ajax_reload.table_name) {
                            PMA_commonParams.set('table', data.ajax_reload.table_name);
                            PMA_commonActions.refreshMain();
                        } else {
                            PMA_reloadNavigation();
                        }
                    }
                } else if (typeof data.reload != 'undefined') {
                    // this happens if a USE or DROP command was typed
                    PMA_commonActions.setDb(data.db);
                    var url;
                    if (data.db) {
                        if (data.table) {
                            url = 'table_sql.php';
                        } else {
                            url = 'db_sql.php';
                        }
                    } else {
                        url = 'server_sql.php';
                    }
                    PMA_commonActions.refreshMain(url, function () {
                        if ($('#result_query').length) {
                            $('#result_query').remove();
                        }
                        if (data.sql_query) {
                            $('<div id="result_query"></div>')
                                .html(data.sql_query)
                                .prependTo('#page_content');
                            PMA_highlightSQL($('#page_content'));
                        }
                    });
                }

                $sqlqueryresults.show().trigger('makegrid');
                $('#togglequerybox').show();
                PMA_init_slider();

                if (typeof data.action_bookmark == 'undefined') {
                    if ($('#sqlqueryform input[name="retain_query_box"]').is(':checked') !== true) {
                        if ($("#togglequerybox").siblings(":visible").length > 0) {
                            $("#togglequerybox").trigger('click');
                        }
                    }
                }
            } else if (data.success === false) {
                // show an error message that stays on screen
                $('#sqlqueryform').before(data.error);
                $sqlqueryresults.hide();
            }
            PMA_ajaxRemoveMessage($msgbox);
        }); // end $.post()
    }); // end SQL Query submit

    /**
     * Paginate results with Page Selector dropdown
     * @memberOf    jQuery
     * @name        paginate_dropdown_change
     */
    $("#pageselector").live('change', function (event) {
        var $form = $(this).parent("form");
        $form.submit();
    }); // end Paginate results with Page Selector

    /**
     * Ajax Event handler for the display options
     * @memberOf    jQuery
     * @name        displayOptionsForm_submit
     */
    $("#displayOptionsForm.ajax").live('submit', function (event) {
        event.preventDefault();

        $form = $(this);

        $.post($form.attr('action'), $form.serialize() + '&ajax_request=true', function (data) {
            $("#sqlqueryresults")
             .html(data.message)
             .trigger('makegrid');
            PMA_init_slider();
        }); // end $.post()
    }); //end displayOptionsForm handler
<<<<<<< HEAD

/**
 * Ajax Event for table row change
 * */
    $("#resultsForm.ajax .mult_submit[value=edit]").live('click', function (event) {
        event.preventDefault();

        /*Check whether at least one row is selected*/
        if ($("#table_results tbody tr, #table_results tbody tr td").hasClass("marked")) {
            var $div = $('<div id="change_row_dialog"></div>');

            /**
             * @var    button_options  Object that stores the options passed to jQueryUI
             *                          dialog
             */
            var button_options = {};
            // in the following function we need to use $(this)
            button_options[PMA_messages.strCancel] = function () {
                $(this).dialog('close');
            };

            var button_options_error = {};
            button_options_error[PMA_messages.strOK] = function () {
                $(this).dialog('close');
            };
            var $form = $("#resultsForm");
            var $msgbox = PMA_ajaxShowMessage();

            $.get($form.attr('action'), $form.serialize() + "&ajax_request=true&submit_mult=row_edit", function (data) {
                //in the case of an error, show the error message returned.
                if (data.success !== undefined && data.success === false) {
                    $div
                    .append(data.error)
                    .dialog({
                        title: PMA_messages.strChangeTbl,
                        height: 230,
                        width: 900,
                        open: PMA_verifyColumnsProperties,
                        close: function (event, ui) {
                            $(this).remove();
                        },
                        buttons : button_options_error
                    }); // end dialog options
                } else {
                    $div
                    .append(data.message)
                    .dialog({
                        title: PMA_messages.strChangeTbl,
                        height: 600,
                        width: 900,
                        open: PMA_verifyColumnsProperties,
                        close: function (event, ui) {
                            $(this).remove();
                        },
                        buttons : button_options
                    })
                    //Remove the top menu container from the dialog
                    .find("#topmenucontainer").hide()
                    ; // end dialog options
                    $("table.insertRowTable").addClass("ajax");
                    $("#buttonYes").addClass("ajax");
                }
                PMA_ajaxRemoveMessage($msgbox);
            }); // end $.get()
        } else {
            PMA_ajaxShowMessage(PMA_messages.strNoRowSelected);
        }
    });

    /**
     * Checks whether at least one row is selected for deletion or export
     */
    $("#resultsForm.ajax .mult_submit[value=delete]," +
            "#resultsForm.ajax .mult_submit[value=export]").live('click', function (event) {
        /*Check whether at least one row is selected*/
        if (!$("#table_results tbody tr, #table_results tbody tr td").hasClass("marked")) {
            event.preventDefault();
            PMA_ajaxShowMessage(PMA_messages.strNoRowSelected);
        }
    });
=======
>>>>>>> cff55cd2
}); // end $()


/**
 * Starting from some th, change the class of all td under it.
 * If isAddClass is specified, it will be used to determine whether to add or remove the class.
 */
function PMA_changeClassForColumn($this_th, newclass, isAddClass)
{
    // index 0 is the th containing the big T
    var th_index = $this_th.index();
    var has_big_t = !$this_th.closest('tr').children(':first').hasClass('column_heading');
    // .eq() is zero-based
    if (has_big_t) {
        th_index--;
    }
    var $tds = $this_th.closest('table').find('tbody tr').find('td.data:eq(' + th_index + ')');
    if (isAddClass === undefined) {
        $tds.toggleClass(newclass);
    } else {
        $tds.toggleClass(newclass, isAddClass);
    }
}

AJAX.registerOnload('sql.js', function () {

    $('a.browse_foreign').live('click', function (e) {
        e.preventDefault();
        window.open(this.href, 'foreigners', 'width=640,height=240,scrollbars=yes,resizable=yes');
        $anchor = $(this);
        $anchor.addClass('browse_foreign_clicked');
    });

    /**
     * vertical column highlighting in horizontal mode when hovering over the column header
     */
    $('th.column_heading.pointer').live('hover', function (e) {
        PMA_changeClassForColumn($(this), 'hover', e.type == 'mouseenter');
    });

    /**
     * vertical column marking in horizontal mode when clicking the column header
     */
    $('th.column_heading.marker').live('click', function () {
        PMA_changeClassForColumn($(this), 'marked');
    });

    /**
     * create resizable table
     */
    $("#sqlqueryresults").trigger('makegrid');
});

/*
 * Profiling Chart
 */
function makeProfilingChart()
{
    if ($('#profilingchart').length === 0 ||
        $('#profilingchart').html().length !== 0 ||
        !$.jqplot || !$.jqplot.Highlighter || !$.jqplot.PieRenderer
    ) {
        return;
    }

    var data = [];
    $.each(jQuery.parseJSON($('#profilingChartData').html()), function (key, value) {
        data.push([key, parseFloat(value)]);
    });

    // Remove chart and data divs contents
    $('#profilingchart').html('').show();
    $('#profilingChartData').html('');

    PMA_createProfilingChartJqplot('profilingchart', data);
}

/*
 * initialize profiling data tables
 */
function initProfilingTables()
{
    if (!$.tablesorter) {
        return;
    }

    $('#profiletable').tablesorter({
        widgets: ['zebra'],
        sortList: [[0, 0]],
        textExtraction: function (node) {
            if (node.children.length > 0) {
                return node.children[0].innerHTML;
            } else {
                return node.innerHTML;
            }
        }
    });

    $('#profilesummarytable').tablesorter({
        widgets: ['zebra'],
        sortList: [[1, 1]],
        textExtraction: function (node) {
            if (node.children.length > 0) {
                return node.children[0].innerHTML;
            } else {
                return node.innerHTML;
            }
        }
    });
}

AJAX.registerOnload('sql.js', function () {
    makeProfilingChart();
    initProfilingTables();
});<|MERGE_RESOLUTION|>--- conflicted
+++ resolved
@@ -369,89 +369,6 @@
             PMA_init_slider();
         }); // end $.post()
     }); //end displayOptionsForm handler
-<<<<<<< HEAD
-
-/**
- * Ajax Event for table row change
- * */
-    $("#resultsForm.ajax .mult_submit[value=edit]").live('click', function (event) {
-        event.preventDefault();
-
-        /*Check whether at least one row is selected*/
-        if ($("#table_results tbody tr, #table_results tbody tr td").hasClass("marked")) {
-            var $div = $('<div id="change_row_dialog"></div>');
-
-            /**
-             * @var    button_options  Object that stores the options passed to jQueryUI
-             *                          dialog
-             */
-            var button_options = {};
-            // in the following function we need to use $(this)
-            button_options[PMA_messages.strCancel] = function () {
-                $(this).dialog('close');
-            };
-
-            var button_options_error = {};
-            button_options_error[PMA_messages.strOK] = function () {
-                $(this).dialog('close');
-            };
-            var $form = $("#resultsForm");
-            var $msgbox = PMA_ajaxShowMessage();
-
-            $.get($form.attr('action'), $form.serialize() + "&ajax_request=true&submit_mult=row_edit", function (data) {
-                //in the case of an error, show the error message returned.
-                if (data.success !== undefined && data.success === false) {
-                    $div
-                    .append(data.error)
-                    .dialog({
-                        title: PMA_messages.strChangeTbl,
-                        height: 230,
-                        width: 900,
-                        open: PMA_verifyColumnsProperties,
-                        close: function (event, ui) {
-                            $(this).remove();
-                        },
-                        buttons : button_options_error
-                    }); // end dialog options
-                } else {
-                    $div
-                    .append(data.message)
-                    .dialog({
-                        title: PMA_messages.strChangeTbl,
-                        height: 600,
-                        width: 900,
-                        open: PMA_verifyColumnsProperties,
-                        close: function (event, ui) {
-                            $(this).remove();
-                        },
-                        buttons : button_options
-                    })
-                    //Remove the top menu container from the dialog
-                    .find("#topmenucontainer").hide()
-                    ; // end dialog options
-                    $("table.insertRowTable").addClass("ajax");
-                    $("#buttonYes").addClass("ajax");
-                }
-                PMA_ajaxRemoveMessage($msgbox);
-            }); // end $.get()
-        } else {
-            PMA_ajaxShowMessage(PMA_messages.strNoRowSelected);
-        }
-    });
-
-    /**
-     * Checks whether at least one row is selected for deletion or export
-     */
-    $("#resultsForm.ajax .mult_submit[value=delete]," +
-            "#resultsForm.ajax .mult_submit[value=export]").live('click', function (event) {
-        /*Check whether at least one row is selected*/
-        if (!$("#table_results tbody tr, #table_results tbody tr td").hasClass("marked")) {
-            event.preventDefault();
-            PMA_ajaxShowMessage(PMA_messages.strNoRowSelected);
-        }
-    });
-=======
->>>>>>> cff55cd2
 }); // end $()
 
 
