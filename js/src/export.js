--- conflicted
+++ resolved
@@ -764,16 +764,6 @@
     limit = limit + 1;
     clearTimeout(timeOut);
     timeOut = setTimeout(function () {
-<<<<<<< HEAD
-        $.get('index.php?route=/export/check-time-out', { 'ajax_request': true }, function (data) {
-            if (data.message === 'timeout') {
-                ajaxShowMessage(
-                    '<div class="alert alert-danger" role="alert">' +
-                    window.Messages.strTimeOutError +
-                    '</div>',
-                    false
-                );
-=======
         $.get('index.php?route=/export/check-time-out',
             {
                 'ajax_request': true,
@@ -781,14 +771,13 @@
             },
             function (data) {
                 if (data.message === 'timeout') {
-                    Functions.ajaxShowMessage(
+                    ajaxShowMessage(
                         '<div class="alert alert-danger" role="alert">' +
-                        Messages.strTimeOutError +
+                        window.Messages.strTimeOutError +
                         '</div>',
                         false
                     );
                 }
->>>>>>> ec8a6a41
             }
         );
     }, limit * 1000);
