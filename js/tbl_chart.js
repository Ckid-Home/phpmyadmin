/* vim: set expandtab sw=4 ts=4 sts=4: */

var chart_data = {};
var temp_chart_title;

var currentChart = null;
var currentSettings = null;

/**
 * Unbind all event handlers before tearing down a page
 */
AJAX.registerTeardown('tbl_chart.js', function() {
    $('input[name="chartType"]').unbind('click');
    $('input[name="barStacked"]').unbind('click');
    $('input[name="chartTitle"]').unbind('focus').unbind('keyup').unbind('blur');
    $('select[name="chartXAxis"]').unbind('change');
    $('select[name="chartSeries"]').unbind('change');
    $('input[name="xaxis_label"]').unbind('keyup');
    $('input[name="yaxis_label"]').unbind('keyup');
    $('#resizer').unbind('resizestop');
});

AJAX.registerOnload('tbl_chart.js', function() {

    // from jQuery UI
    $('#resizer').resizable({
        minHeight: 240,
        minWidth: 300
    })
    .width($('#div_view_options').width() - 50);

    $('#resizer').bind('resizestop', function(event, ui) {
        // make room so that the handle will still appear
        $('#querychart').height($('#resizer').height() * 0.96);
        $('#querychart').width($('#resizer').width() * 0.96);
        currentChart.redraw({
            resetAxes : true
        });
    });

    currentSettings = {
<<<<<<< HEAD
        type : 'line',
        width : $('#resizer').width() - 20,
        height : $('#resizer').height() - 20,
        xaxisLabel : $('input[name="xaxis_label"]').val(),
        yaxisLabel : $('input[name="yaxis_label"]').val(),
        title : $('input[name="chartTitle"]').val(),
        stackSeries : false,
        mainAxis : parseInt($('select[name="chartXAxis"]').val()),
        selectedSeries : getSelectedSeries()
=======
        grid: {
            drawBorder: false,
            shadow: false,
            background: 'rgba(0,0,0,0)'
        },
        axes: {
            xaxis: {
                label: $('input[name="xaxis_label"]').val(),
                labelRenderer: $.jqplot.CanvasAxisLabelRenderer
            },
            yaxis: {
                label: $('input[name="yaxis_label"]').val(),
                labelRenderer: $.jqplot.CanvasAxisLabelRenderer
            }
        },
        title: {
            text: $('input[name="chartTitle"]').attr('value'),
            escapeHtml: true
            //margin:20
        },
        legend: {
            show: true,
            placement: 'outsideGrid',
            location: 'se'
        }
>>>>>>> 55ebbeea
    };

    // handle chart type changes
    $('input[name="chartType"]').click(function() {
        currentSettings.type = $(this).val();
        drawChart();
        if ($(this).val() == 'bar' || $(this).val() == 'column'
            || $(this).val() == 'line' || $(this).val() == 'area'
            || $(this).val() == 'timeline') {
            $('span.barStacked').show();
        } else {
            $('span.barStacked').hide();
        }
    });

    // handle stacking for bar, column and area charts
    $('input[name="barStacked"]').click(function() {
        if (this.checked) {
            $.extend(true, currentSettings, {stackSeries : true});
        } else {
            $.extend(true, currentSettings, {stackSeries : false});
        }
        drawChart();
    });

    // handle changes in chart title
    $('input[name="chartTitle"]').focus(function() {
        temp_chart_title = $(this).val();
    });
    $('input[name="chartTitle"]').keyup(function() {
        var title = $(this).val();
        if (title.length == 0) {
            title = ' ';
        }
        currentSettings.title = $('input[name="chartTitle"]').val();
        drawChart();
    });
    $('input[name="chartTitle"]').blur(function() {
        if ($(this).val() != temp_chart_title) {
            drawChart();
        }
    });

    var dateTimeCols = [];
    var vals = $('input[name="dateTimeCols"]').val().split(' ');
    $.each(vals, function(i, v) {
        dateTimeCols.push(parseInt(v));
    });

    // handle changing the x-axis
    $('select[name="chartXAxis"]').change(function() {
        currentSettings.mainAxis = parseInt($(this).val());
        if (dateTimeCols.indexOf(currentSettings.mainAxis) != -1) {
            $('span.span_timeline').show();
        } else {
            $('span.span_timeline').hide();
            if (currentSettings.type == 'timeline') {
                $('input#radio_line').prop('checked', true);
                currentSettings.type = 'line';
            }
        }
        var xaxis_title = $(this).children('option:selected').text();
        $('input[name="xaxis_label"]').val(xaxis_title);
        currentSettings.xaxisLabel = xaxis_title;
        drawChart();
    });

    // handle changing the selected data series
    $('select[name="chartSeries"]').change(function() {
        currentSettings.selectedSeries = getSelectedSeries();
        var yaxis_title;
        if (currentSettings.selectedSeries.length == 1) {
            $('span.span_pie').show();
            yaxis_title = $(this).children('option:selected').text();
        } else {
            $('span.span_pie').hide();
            if (currentSettings.type == 'pie') {
                $('input#radio_line').prop('checked', true);
                currentSettings.type = 'line';
            }
            yaxis_title = PMA_messages['strYValues'];
        }
        $('input[name="yaxis_label"]').val(yaxis_title);
        currentSettings.yaxisLabel = yaxis_title;
        drawChart();
    });

    // handle manual changes to the chart axis labels
    $('input[name="xaxis_label"]').keyup(function() {
        currentSettings.xaxisLabel = $(this).val();
        drawChart();
    });
    $('input[name="yaxis_label"]').keyup(function() {
        currentSettings.yaxisLabel = $(this).val();
        drawChart();
    });

    $("#tblchartform").submit();
});

/**
 * Ajax Event handler for 'Go' button click
 *
 */
$("#tblchartform").live('submit', function(event) {
    if (!checkFormElementInRange(this, 'session_max_rows', PMA_messages['strNotValidRowNumber'], 1)
        || !checkFormElementInRange(this, 'pos', PMA_messages['strNotValidRowNumber'], 0 - 1)) {
        return false;
    }

    var $form = $(this);
    if (!checkSqlQuery($form[0])) {
        return false;
    }
    // remove any div containing a previous error message
    $('.error').remove();
    var $msgbox = PMA_ajaxShowMessage();
    PMA_prepareForAjaxRequest($form);

    $.post($form.attr('action'), $form.serialize(), function(data) {
        if (data.success == true) {
            $('.success').fadeOut();
            if (typeof data.chartData != 'undefined') {
                chart_data = jQuery.parseJSON(data.chartData);
                drawChart();
                $('div#querychart').height($('div#resizer').height() * 0.96);
                $('div#querychart').width($('div#resizer').width() * 0.96);
                currentChart.redraw({
                    resetAxes : true
                });
                $('#querychart').show();
            }
        } else {
            PMA_ajaxRemoveMessage($msgbox);
            PMA_ajaxShowMessage(data.error, false);
            chart_data = null;
            drawChart();
        }
        PMA_ajaxRemoveMessage($msgbox);
    }, "json"); // end $.post()

    return false;
}); // end

function drawChart() {
    currentSettings.width = $('#resizer').width() - 20;
    currentSettings.height = $('#resizer').height() - 20;

    // todo: a better way using .redraw() ?
    if (currentChart != null) {
        currentChart.destroy();
    }

    var columnNames = [];
    $('select[name="chartXAxis"] option').each(function() {
        columnNames.push($(this).text());
    });
    currentChart = PMA_queryChart(chart_data, columnNames, currentSettings);
}

function getSelectedSeries() {
    var val = $('select[name="chartSeries"]').val() || [];
    var ret = [];
    $.each(val, function(i, v) {
        ret.push(parseInt(v));
    });
    return ret;
}

<<<<<<< HEAD
function extractDate(dateString) {
    var matches, match;
    var dateTimeRegExp = /[0-9]{4}-[0-9]{2}-[0-9]{2} [0-9]{2}:[0-9]{2}:[0-9]{2}/;
    var dateRegExp = /[0-9]{4}-[0-9]{2}-[0-9]{2}/;
    
    matches = dateTimeRegExp.exec(dateString);
    if (matches != null && matches.length > 0) {
        match = matches[0];
        return new Date(match.substr(0, 4), match.substr(5, 2), match.substr(8, 2), match.substr(11, 2), match.substr(14, 2), match.substr(17, 2));
    } else {
        matches = dateRegExp.exec(dateString);
        if (matches != null && matches.length > 0) {
            match = matches[0];
            return new Date(match.substr(0, 4), match.substr(5, 2), match.substr(8, 2));
=======
    var settings = {
        title: {
            text: '',
            escapeHtml: true
            //margin:20
>>>>>>> 55ebbeea
        }
    }
    return null;
}

function PMA_queryChart(data, columnNames, settings) {
    if ($('#querychart').length == 0) {
        return;
    }

    jqPlotSettings = {
        title : settings.title,
        grid : {
            drawBorder : false,
            shadow : false,
            background : 'rgba(0,0,0,0)'
        },
        legend : {
            show : true,
            placement : 'outsideGrid',
            location : 'e'
        },
        axes : {
            xaxis : {
                label : settings.xaxisLabel
            },
            yaxis : {
                label : settings.yaxisLabel
            }
        },
        stackSeries : settings.stackSeries
    };

    // create the chart
    var factory = new JQPlotChartFactory();
    var chart = factory.createChart(settings.type, "querychart");

    // create the data table and add columns
    var dataTable = new DataTable();
    if (settings.type == 'timeline') {
        dataTable.addColumn(ColumnType.DATE, columnNames[settings.mainAxis]);
    } else {
        dataTable.addColumn(ColumnType.STRING, columnNames[settings.mainAxis]);
    }
    $.each(settings.selectedSeries, function(index, element) {
        dataTable.addColumn(ColumnType.NUMBER, columnNames[element]);
    });

    // set data to the data table
    var columnsToExtract = [ settings.mainAxis ];
    $.each(settings.selectedSeries, function(index, element) {
        columnsToExtract.push(element);
    });
    var values = [], newRow, row, col;
    for ( var i = 0; i < data.length; i++) {
        row = data[i];
        newRow = [];
        for ( var j = 0; j < columnsToExtract.length; j++) {
            col = columnNames[columnsToExtract[j]];
            if (j == 0) {
                if (settings.type == 'timeline') { // first column is date type
                    newRow.push(extractDate(row[col]));
                } else { // first column is string type
                    newRow.push(row[col]);
                }
            } else { // subsequent columns are of type, number
                newRow.push(parseFloat(row[col]));
            }
        }
        values.push(newRow);
    }
    dataTable.setData(values);

    // draw the chart and return the chart object
    chart.draw(dataTable, jqPlotSettings);
    return chart;
}<|MERGE_RESOLUTION|>--- conflicted
+++ resolved
@@ -39,7 +39,6 @@
     });
 
     currentSettings = {
-<<<<<<< HEAD
         type : 'line',
         width : $('#resizer').width() - 20,
         height : $('#resizer').height() - 20,
@@ -49,33 +48,6 @@
         stackSeries : false,
         mainAxis : parseInt($('select[name="chartXAxis"]').val()),
         selectedSeries : getSelectedSeries()
-=======
-        grid: {
-            drawBorder: false,
-            shadow: false,
-            background: 'rgba(0,0,0,0)'
-        },
-        axes: {
-            xaxis: {
-                label: $('input[name="xaxis_label"]').val(),
-                labelRenderer: $.jqplot.CanvasAxisLabelRenderer
-            },
-            yaxis: {
-                label: $('input[name="yaxis_label"]').val(),
-                labelRenderer: $.jqplot.CanvasAxisLabelRenderer
-            }
-        },
-        title: {
-            text: $('input[name="chartTitle"]').attr('value'),
-            escapeHtml: true
-            //margin:20
-        },
-        legend: {
-            show: true,
-            placement: 'outsideGrid',
-            location: 'se'
-        }
->>>>>>> 55ebbeea
     };
 
     // handle chart type changes
@@ -245,7 +217,6 @@
     return ret;
 }
 
-<<<<<<< HEAD
 function extractDate(dateString) {
     var matches, match;
     var dateTimeRegExp = /[0-9]{4}-[0-9]{2}-[0-9]{2} [0-9]{2}:[0-9]{2}:[0-9]{2}/;
@@ -260,13 +231,6 @@
         if (matches != null && matches.length > 0) {
             match = matches[0];
             return new Date(match.substr(0, 4), match.substr(5, 2), match.substr(8, 2));
-=======
-    var settings = {
-        title: {
-            text: '',
-            escapeHtml: true
-            //margin:20
->>>>>>> 55ebbeea
         }
     }
     return null;
@@ -278,7 +242,10 @@
     }
 
     jqPlotSettings = {
-        title : settings.title,
+        title : {
+            text : settings.title,
+            escapeHtml: true
+        },
         grid : {
             drawBorder : false,
             shadow : false,
