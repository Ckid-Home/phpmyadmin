--- conflicted
+++ resolved
@@ -114,11 +114,7 @@
      */
     public function checkSystem()
     {
-<<<<<<< HEAD
-        $this->set('PMA_VERSION', '4.5.1');
-=======
         $this->set('PMA_VERSION', '4.5.2');
->>>>>>> 1ec51857
         /**
          * @deprecated
          */
