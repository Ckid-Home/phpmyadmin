--- conflicted
+++ resolved
@@ -114,11 +114,7 @@
      */
     function checkSystem()
     {
-<<<<<<< HEAD
-        $this->set('PMA_VERSION', '4.3.6');
-=======
         $this->set('PMA_VERSION', '4.3.7');
->>>>>>> 292d3397
         /**
          * @deprecated
          */
