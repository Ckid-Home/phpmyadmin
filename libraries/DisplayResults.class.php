--- conflicted
+++ resolved
@@ -2133,14 +2133,7 @@
     private function _getSortingUrlParams(
         $sort_direction, $sort_order, $column_index, $index
     ) {
-<<<<<<< HEAD
         if (strtoupper(trim($sort_direction[$index])) ==  self::DESCENDING_SORT_DIR) {
-=======
-        $sort_direction_upper = $GLOBALS['PMA_String']->strtoupper(
-            trim($sort_direction[$index])
-        );
-        if ($sort_direction_upper ==  self::DESCENDING_SORT_DIR) {
->>>>>>> 8a3bf5af
             $sort_order .= ' ASC';
             $order_img   = ' ' . PMA_Util::getImage(
                 's_desc.png', __('Descending'),
@@ -2952,31 +2945,17 @@
 
             // Check whether the field needs to display with syntax highlighting
 
-<<<<<<< HEAD
-            if (! empty($this->transformation_info[/*overload*/mb_strtolower($this->__get('db'))][/*overload*/mb_strtolower($this->__get('table'))][/*overload*/mb_strtolower($meta->name)])
-=======
-            $dbLower = $pmaString->strtolower($this->__get('db'));
-            $tblLower = $pmaString->strtolower($this->__get('table'));
-            $nameLower = $pmaString->strtolower($meta->name);
+            $dbLower = /*overload*/mb_strtolower($this->__get('db'));
+            $tblLower = /*overload*/mb_strtolower($this->__get('table'));
+            $nameLower = /*overload*/mb_strtolower($meta->name);
             if (! empty($this->transformation_info[$dbLower][$tblLower][$nameLower])
->>>>>>> 8a3bf5af
                 && (trim($row[$i]) != '')
             ) {
                 $row[$i] = PMA_Util::formatSql($row[$i]);
                 include_once $this->transformation_info
-<<<<<<< HEAD
-                    [/*overload*/mb_strtolower($this->__get('db'))]
-                    [/*overload*/mb_strtolower($this->__get('table'))]
-                    [/*overload*/mb_strtolower($meta->name)][0];
-                $transformation_plugin = new $this->transformation_info
-                    [/*overload*/mb_strtolower($this->__get('db'))]
-                    [/*overload*/mb_strtolower($this->__get('table'))]
-                    [/*overload*/mb_strtolower($meta->name)][1](null);
-=======
                     [$dbLower][$tblLower][$nameLower][0];
                 $transformation_plugin = new $this->transformation_info
                     [$dbLower][$tblLower][$nameLower][1](null);
->>>>>>> 8a3bf5af
 
                 $transform_options  = PMA_Transformation_getOptions(
                     isset($mime_map[$meta->name]['transformation_options'])
@@ -2984,10 +2963,7 @@
                     : ''
                 );
 
-<<<<<<< HEAD
                 $dbLower = /*overload*/mb_strtolower($this->__get('db'));
-=======
->>>>>>> 8a3bf5af
                 $meta->mimetype = str_replace(
                     '_', '/',
                     $this->transformation_info[$dbLower]
@@ -3001,11 +2977,7 @@
             include_once 'libraries/special_schema_links.lib.php';
 
             if (isset($GLOBALS['special_schema_links'])
-<<<<<<< HEAD
-                && (! empty($GLOBALS['special_schema_links'][/*overload*/mb_strtolower($this->__get('db'))][/*overload*/mb_strtolower($this->__get('table'))][/*overload*/mb_strtolower($meta->name)]))
-=======
                 && (! empty($GLOBALS['special_schema_links'][$dbLower][$tblLower][$nameLower]))
->>>>>>> 8a3bf5af
             ) {
 
                 $linking_url = $this->_getSpecialLinkUrl(
