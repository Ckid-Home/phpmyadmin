<?php
/* vim: set expandtab sw=4 ts=4 sts=4: */
/**
 * Hold the PMA_DisplayResults class
 *
 * @package PhpMyAdmin
 */
if (! defined('PHPMYADMIN')) {
    exit;
}

/**
 * Handle all the functionalities related to displaying results
 * of sql queries, stored procedure, browsing sql processes or
 * displaying binary log.
 *
 * @package PhpMyAdmin
 */
class PMA_DisplayResults
{

    // Define constants
    const NO_EDIT_OR_DELETE = 'nn';
    const UPDATE_ROW = 'ur';
    const DELETE_ROW = 'dr';
    const KILL_PROCESS = 'kp';

    const POSITION_LEFT = 'left';
    const POSITION_RIGHT = 'right';
    const POSITION_BOTH = 'both';
    const POSITION_NONE = 'none';

    const PLACE_TOP_DIRECTION_DROPDOWN = 'top_direction_dropdown';
    const PLACE_BOTTOM_DIRECTION_DROPDOWN = 'bottom_direction_dropdown';

    const DISP_DIR_HORIZONTAL = 'horizontal';
    const DISP_DIR_HORIZONTAL_FLIPPED = 'horizontalflipped';
    const DISP_DIR_VERTICAL = 'vertical';

    const DISPLAY_FULL_TEXT = 'F';
    const DISPLAY_PARTIAL_TEXT = 'P';

    const HEADER_FLIP_TYPE_AUTO = 'auto';
    const HEADER_FLIP_TYPE_CSS = 'css';
    const HEADER_FLIP_TYPE_FAKE = 'fake';

    const DATE_FIELD = 'date';
    const DATETIME_FIELD = 'datetime';
    const TIMESTAMP_FIELD = 'timestamp';
    const STRING_FIELD = 'string';
    const GEOMETRY_FIELD = 'geometry';
    const BLOB_FIELD = 'BLOB';
    const BINARY_FIELD = 'BINARY';

    const RELATIONAL_KEY = 'K';
    const RELATIONAL_DISPLAY_COLUMN = 'D';

    const GEOMETRY_DISP_GEOM = 'GEOM';
    const GEOMETRY_DISP_WKT = 'WKT';
    const GEOMETRY_DISP_WKB = 'WKB';

    const SMART_SORT_ORDER = 'SMART';
    const ASCENDING_SORT_DIR = 'ASC';
    const DESCENDING_SORT_DIR = 'DESC';

    const TABLE_TYPE_INNO_DB = 'InnoDB';
    const ALL_ROWS = 'all';
    const QUERY_TYPE_SELECT = 'SELECT';
    
    const ROUTINE_PROCEDURE = 'procedure';
    const ROUTINE_FUNCTION = 'function';


    // Declare global fields
    /** PMA_CommonFunctions object */
    private $_common_functions;

    /** array with properties of the class */
    private $_property_array = array(

        /** string Database name */
        '_db' => null,

        /** string Table name */
        '_table' => null,

        /** string the URL to go back in case of errors */
        '_goto' => null,

        /** string the SQL query */
        '_sql_query' => null,

        /**
         * integer the total number of rows returned by the SQL query without any
         *         appended "LIMIT" clause programmatically
         */
        '_unlim_num_rows' => null,

        /** array meta information about fields */
        '_fields_meta' => null,

        /** boolean */
        '_is_count' => null,

        /** integer */
        '_is_export' => null,

        /** boolean */
        '_is_func' => null,

        /** integer */
        '_is_analyse' => null,

        /** integer the total number of rows returned by the SQL query */
        '_num_rows' => null,

        /** integer the total number of fields returned by the SQL query */
        '_fields_cnt' => null,

        /** double time taken for execute the SQL query */
        '_querytime' => null,

        /** string path for theme images directory */
        '_pma_theme_image' => null,

        /** string */
        '_text_dir' => null,

        /** boolean */
        '_is_maint' => null,

        /** boolean */
        '_is_explain' => null,

        /** boolean */
        '_is_show' => null,

        /** array table definitions */
        '_showtable' => null,

        /** string */
        '_printview' => null,

        /** string URL query */
        '_url_query' => null,

        /** array column names to highlight */
        '_highlight_columns' => null,

        /** array informations used with vertical display mode */
        '_vertical_display' => null,

        /** array mime types information of fields */
        '_mime_map' => null
    );
    
    /**
     * This global variable represent the columns which needs to be syntax
     * highlighted in each database tables
     * One element of this array represent all relavant columns in all tables in
     * one specific database
     */
    public $sytax_highlighting_column_info = array(
        'information_schema' => array(
            'processlist' => array(
                'info' => array(
                    'libraries/plugins/transformations/Text_Plain_Formatted.class.php',
                    'Text_Plain_Formatted',
                    'Text_Plain'
                )
            )
        )
        
    );


    /**
     * Get any property of this class
     *
     * @param string $property name of the property
     *
     * @return if property exist, value of the relavant property
     */
    public function __get($property)
    {
        if(array_key_exists($property, $this->_property_array)) {
            return $this->_property_array[$property];
        }
    }


    /**
     * Set values for any property of this class
     *
     * @param string $property name of the property
     * @param        $value    value to set
     *
     * @return void
     */
    public function __set($property, $value)
    {
        if(array_key_exists($property, $this->_property_array)) {
            $this->_property_array[$property] = $value;
        }
    }


    /**
     * Get CommmonFunctions
     *
     * @return CommonFunctions object
     */
    public function getCommonFunctions()
    {
        if (is_null($this->_common_functions)) {
            $this->_common_functions = PMA_CommonFunctions::getInstance();
        }
        return $this->_common_functions;
    }


    /**
     * Constructor for PMA_DisplayResults class
     *
     * @param string $db        the database name
     * @param string $table     the table name
     * @param string $goto      the URL to go back in case of errors
     * @param string $sql_query the SQL query
     *
     * @access  public
     */
    public function __construct($db, $table, $goto, $sql_query)
    {
        $this->__set('_db', $db);
        $this->__set('_table', $table);
        $this->__set('_goto', $goto);
        $this->__set('_sql_query', $sql_query);
    }


    /**
     * Set properties which were not initialized at the constructor
     *
     * @param type $unlim_num_rows integer the total number of rows returned by
     *                                     the SQL query without any appended
     *                                     "LIMIT" clause programmatically
     * @param type $fields_meta    array   meta information about fields
     * @param type $is_count       boolean
     * @param type $is_export      integer
     * @param type $is_func        boolean
     * @param type $is_analyse     integer
     * @param type $num_rows       integer total no. of rows returned by SQL query
     * @param type $fields_cnt     integer total no.of fields returned by SQL query
     * @param type $querytime      double  time taken for execute the SQL query
     * @param type $pmaThemeImage  string  path for theme images directory
     * @param type $text_dir       string
     * @param type $is_maint       boolean
     * @param type $is_explain     boolean
     * @param type $is_show        boolean
     * @param type $showtable      array   table definitions
     * @param type $printview      string
     * @param type $url_query      string  URL query
     *
     * @return  void
     *
     * @see     sql.php
     */
    public function setProperties(
        $unlim_num_rows, $fields_meta, $is_count, $is_export, $is_func,
        $is_analyse, $num_rows, $fields_cnt, $querytime, $pmaThemeImage, $text_dir,
        $is_maint, $is_explain, $is_show, $showtable, $printview, $url_query
    ) {

        $this->__set('_unlim_num_rows', $unlim_num_rows);
        $this->__set('_fields_meta', $fields_meta);
        $this->__set('_is_count', $is_count);
        $this->__set('_is_export', $is_export);
        $this->__set('_is_func', $is_func);
        $this->__set('_is_analyse', $is_analyse);
        $this->__set('_num_rows', $num_rows);
        $this->__set('_fields_cnt', $fields_cnt);
        $this->__set('_querytime', $querytime);
        $this->__set('_pma_theme_image', $pmaThemeImage);
        $this->__set('_text_dir', $text_dir);
        $this->__set('_is_maint', $is_maint);
        $this->__set('_is_explain', $is_explain);
        $this->__set('_is_show', $is_show);
        $this->__set('_showtable', $showtable);
        $this->__set('_printview', $printview);
        $this->__set('_url_query', $url_query);

    } // end of the 'setProperties()' function


    /**
     * Defines the display mode to use for the results of a SQL query
     *
     * It uses a synthetic string that contains all the required informations.
     * In this string:
     *   - the first two characters stand for the action to do while
     *     clicking on the "edit" link (e.g. 'ur' for update a row, 'nn' for no
     *     edit link...);
     *   - the next two characters stand for the action to do while
     *     clicking on the "delete" link (e.g. 'kp' for kill a process, 'nn' for
     *     no delete link...);
     *   - the next characters are boolean values (1/0) and respectively stand
     *     for sorting links, navigation bar, "insert a new row" link, the
     *     bookmark feature, the expand/collapse text/blob fields button and
     *     the "display printable view" option.
     *     Of course '0'/'1' means the feature won't/will be enabled.
     *
     * @param string  &$the_disp_mode the synthetic value for display_mode (see a few
     *                                lines above for explanations)
     * @param integer &$the_total     the total number of rows returned by the SQL
     *                                 query without any programmatically appended
     *                                 LIMIT clause
     *                                 (just a copy of $unlim_num_rows if it exists,
     *                                 elsecomputed inside this function)
     *
     * @return array    an array with explicit indexes for all the display
     *                   elements
     *
     * @access  private
     *
     * @see     getTable()
     */
    private function _setDisplayMode(&$the_disp_mode, &$the_total)
    {

        // Following variables are needed for use in isset/empty or
        // use with array indexes or safe use in foreach
        $db = $this->__get('_db');
        $table = $this->__get('_table');
        $unlim_num_rows = $this->__get('_unlim_num_rows');
        $fields_meta = $this->__get('_fields_meta');
        $printview = $this->__get('_printview');

        // 1. Initializes the $do_display array
        $do_display              = array();
        $do_display['edit_lnk']  = $the_disp_mode[0] . $the_disp_mode[1];
        $do_display['del_lnk']   = $the_disp_mode[2] . $the_disp_mode[3];
        $do_display['sort_lnk']  = (string) $the_disp_mode[4];
        $do_display['nav_bar']   = (string) $the_disp_mode[5];
        $do_display['ins_row']   = (string) $the_disp_mode[6];
        $do_display['bkm_form']  = (string) $the_disp_mode[7];
        $do_display['text_btn']  = (string) $the_disp_mode[8];
        $do_display['pview_lnk'] = (string) $the_disp_mode[9];

        // 2. Display mode is not "false for all elements" -> updates the
        // display mode
        if ($the_disp_mode != 'nnnn000000') {

            if (isset($printview) && ($printview == '1')) {
                // 2.0 Print view -> set all elements to false!
                $do_display['edit_lnk']  = self::NO_EDIT_OR_DELETE; // no edit link
                $do_display['del_lnk']   = self::NO_EDIT_OR_DELETE; // no delete link
                $do_display['sort_lnk']  = (string) '0';
                $do_display['nav_bar']   = (string) '0';
                $do_display['ins_row']   = (string) '0';
                $do_display['bkm_form']  = (string) '0';
                $do_display['text_btn']  = (string) '0';
                $do_display['pview_lnk'] = (string) '0';

            } elseif ($this->__get('_is_count') || $this->__get('_is_analyse')
                || $this->__get('_is_maint') || $this->__get('_is_explain')
            ) {
                // 2.1 Statement is a "SELECT COUNT", a
                //     "CHECK/ANALYZE/REPAIR/OPTIMIZE", an "EXPLAIN" one or
                //     contains a "PROC ANALYSE" part
                $do_display['edit_lnk']  = self::NO_EDIT_OR_DELETE; // no edit link
                $do_display['del_lnk']   = self::NO_EDIT_OR_DELETE; // no delete link
                $do_display['sort_lnk']  = (string) '0';
                $do_display['nav_bar']   = (string) '0';
                $do_display['ins_row']   = (string) '0';
                $do_display['bkm_form']  = (string) '1';

                if ($this->__get('_is_maint')) {
                    $do_display['text_btn']  = (string) '1';
                } else {
                    $do_display['text_btn']  = (string) '0';
                }
                $do_display['pview_lnk'] = (string) '1';

            } elseif ($this->__get('_is_show')) {
                // 2.2 Statement is a "SHOW..."
                /**
                 * 2.2.1
                 * @todo defines edit/delete links depending on show statement
                 */
                $tmp = preg_match(
                    '@^SHOW[[:space:]]+(VARIABLES|(FULL[[:space:]]+)?'
                    . 'PROCESSLIST|STATUS|TABLE|GRANTS|CREATE|LOGS|DATABASES|FIELDS'
                    . ')@i',
                    $this->__get('_sql_query'), $which
                );
                if (isset($which[1])
                    && (strpos(' ' . strtoupper($which[1]), 'PROCESSLIST') > 0)
                ) {
                    // no edit link
                    $do_display['edit_lnk'] = self::NO_EDIT_OR_DELETE;
                    // "kill process" type edit link
                    $do_display['del_lnk']  = self::KILL_PROCESS;
                } else {
                    // Default case -> no links
                    // no edit link
                    $do_display['edit_lnk'] = self::NO_EDIT_OR_DELETE;
                    // no delete link
                    $do_display['del_lnk']  = self::NO_EDIT_OR_DELETE;
                }
                // 2.2.2 Other settings
                $do_display['sort_lnk']  = (string) '0';
                $do_display['nav_bar']   = (string) '0';
                $do_display['ins_row']   = (string) '0';
                $do_display['bkm_form']  = (string) '1';
                $do_display['text_btn']  = (string) '1';
                $do_display['pview_lnk'] = (string) '1';

            } else {
                // 2.3 Other statements (ie "SELECT" ones) -> updates
                //     $do_display['edit_lnk'], $do_display['del_lnk'] and
                //     $do_display['text_btn'] (keeps other default values)
                $prev_table = $fields_meta[0]->table;
                $do_display['text_btn']  = (string) '1';

                for ($i = 0; $i < $this->__get('_fields_cnt'); $i++) {

                    $is_link = ($do_display['edit_lnk'] != self::NO_EDIT_OR_DELETE)
                        || ($do_display['del_lnk'] != self::NO_EDIT_OR_DELETE)
                        || ($do_display['sort_lnk'] != '0')
                        || ($do_display['ins_row'] != '0');

                    // 2.3.2 Displays edit/delete/sort/insert links?
                    if ($is_link
                        && (($fields_meta[$i]->table == '')
                        || ($fields_meta[$i]->table != $prev_table))
                    ) {
                        // don't display links
                        $do_display['edit_lnk'] = self::NO_EDIT_OR_DELETE;
                        $do_display['del_lnk']  = self::NO_EDIT_OR_DELETE;
                        /**
                         * @todo May be problematic with same field names
                         * in two joined table.
                         */
                        // $do_display['sort_lnk'] = (string) '0';
                        $do_display['ins_row']  = (string) '0';
                        if ($do_display['text_btn'] == '1') {
                            break;
                        }
                    } // end if (2.3.2)

                    // 2.3.3 Always display print view link
                    $do_display['pview_lnk']    = (string) '1';
                    $prev_table = $fields_meta[$i]->table;

                } // end for
            } // end if..elseif...else (2.1 -> 2.3)
        } // end if (2)

        // 3. Gets the total number of rows if it is unknown
        if (isset($unlim_num_rows) && $unlim_num_rows != '') {
            $the_total = $unlim_num_rows;
        } elseif ((($do_display['nav_bar'] == '1')
            || ($do_display['sort_lnk'] == '1'))
            && (strlen($db) && !empty($table))
        ) {
            $the_total   = PMA_Table::countRecords($db, $table);
        }

        // 4. If navigation bar or sorting fields names URLs should be
        //    displayed but there is only one row, change these settings to
        //    false
        if ($do_display['nav_bar'] == '1' || $do_display['sort_lnk'] == '1') {

            // - Do not display sort links if less than 2 rows.
            // - For a VIEW we (probably) did not count the number of rows
            //   so don't test this number here, it would remove the possibility
            //   of sorting VIEW results.
            if (isset($unlim_num_rows)
                && ($unlim_num_rows < 2)
                && ! PMA_Table::isView($db, $table)
            ) {
                // force display of navbar for vertical/horizontal display-choice.
                // $do_display['nav_bar']  = (string) '0';
                $do_display['sort_lnk'] = (string) '0';
            }
        } // end if (3)

        // 5. Updates the synthetic var
        $the_disp_mode = join('', $do_display);

        return $do_display;

    } // end of the 'setDisplayMode()' function


    /**
     * Return true if we are executing a query in the form of
     * "SELECT * FROM <a table> ..."
     *
     * @param array $analyzed_sql the analyzed query
     *
     * @return boolean
     *
     * @access  private
     *
     * @see     _getTableHeaders(), _getColumnParams()
     */
    private function _isSelect($analyzed_sql)
    {
        if (!isset($analyzed_sql[0]['select_expr'])) {
            $analyzed_sql[0]['select_expr'] = 0;
        }

        return ! ($this->__get('_is_count') || $this->__get('_is_export')
            || $this->__get('_is_func') || $this->__get('_is_analyse'))
            && (count($analyzed_sql[0]['select_expr']) == 0)
            && isset($analyzed_sql[0]['queryflags']['select_from'])
            && (count($analyzed_sql[0]['table_ref']) == 1);
    }


    /**
     * Get a navigation button
     *
     * @param string  $caption            iconic caption for button
     * @param string  $title              text for button
     * @param integer $pos                position for next query
     * @param string  $html_sql_query     query ready for display
     * @param string  $onsubmit           optional onsubmit clause
     * @param string  $input_for_real_end optional hidden field for special treatment
     * @param string  $onclick            optional onclick clause
     *
     * @return string                     html content
     *
     * @access  private
     *
     * @see     _getMoveBackwardButtonsForTableNavigation(),
     *          _getMoveForwardButtonsForTableNavigation()
     */
    private function _getTableNavigationButton(
        $caption, $title, $pos, $html_sql_query, $onsubmit = '',
        $input_for_real_end = '', $onclick = ''
    ) {

        $caption_output = '';
        // for true or 'both'
        if ($GLOBALS['cfg']['NavigationBarIconic']) {
            $caption_output .= $caption;
        }

        // for false or 'both'
        if (($GLOBALS['cfg']['NavigationBarIconic'] === false)
            || ($GLOBALS['cfg']['NavigationBarIconic'] === self::POSITION_BOTH)
        ) {
            $caption_output .= '&nbsp;' . $title;
        }
        $title_output = ' title="' . $title . '"';

        return '<td>'
            . '<form action="sql.php" method="post" ' . $onsubmit . '>'
            . PMA_generate_common_hidden_inputs(
                $this->__get('_db'), $this->__get('_table')
            )
            . '<input type="hidden" name="sql_query" value="'
            . $html_sql_query . '" />'
            . '<input type="hidden" name="pos" value="' . $pos . '" />'
            . '<input type="hidden" name="goto" value="' . $this->__get('_goto')
            . '" />'
            . $input_for_real_end
            . '<input type="submit" name="navig"'
            . ($GLOBALS['cfg']['AjaxEnable'] ? ' class="ajax" ' : '' )
            . 'value="' . $caption_output . '" ' . $title_output . $onclick . ' />'
            . '</form>'
            . '</td>';

    } // end function _getTableNavigationButton()


    /**
     * Get a navigation bar to browse among the results of a SQL query
     *
     * @param integer $pos_next                  the offset for the "next" page
     * @param integer $pos_prev                  the offset for the "previous" page
     * @param string  $id_for_direction_dropdown the id for the direction dropdown
     * @param boolean $is_innodb                 whether its InnoDB or not
     *
     * @return string                            html content
     *
     * @access  private
     *
     * @see     _getTable()
     */
    private function _getTableNavigation(
        $pos_next, $pos_prev, $id_for_direction_dropdown, $is_innodb
    ) {

        $table_navigation_html = '';
        $showtable = $this->__get('_showtable'); // To use in isset

        // here, using htmlentities() would cause problems if the query
        // contains accented characters
        $html_sql_query = htmlspecialchars($this->__get('_sql_query'));

        /**
         * @todo move this to a central place
         * @todo for other future table types
         */
        $is_innodb = (isset($showtable['Type'])
            && $showtable['Type'] == self::TABLE_TYPE_INNO_DB);

        // Navigation bar
        $table_navigation_html .= '<table class="navigation nospacing nopadding">'
            . '<tr>'
            . '<td class="navigation_separator"></td>';

        // Move to the beginning or to the previous page
        if ($_SESSION['tmp_user_values']['pos']
            && ($_SESSION['tmp_user_values']['max_rows'] != self::ALL_ROWS)
        ) {

            $table_navigation_html
                .= $this->_getMoveBackwardButtonsForTableNavigation(
                    $html_sql_query, $pos_prev
                );

        } // end move back

        $nbTotalPage = 1;
        //page redirection
        // (unless we are showing all records)
        if ($_SESSION['tmp_user_values']['max_rows'] != self::ALL_ROWS) { //if1

            $pageNow = @floor(
                $_SESSION['tmp_user_values']['pos']
                / $_SESSION['tmp_user_values']['max_rows']
            ) + 1;

            $nbTotalPage = @ceil(
                $this->__get('_unlim_num_rows')
                / $_SESSION['tmp_user_values']['max_rows']
            );

            if ($nbTotalPage > 1) { //if2

                $table_navigation_html .= '<td>';
                $_url_params = array(
                    'db'        => $this->__get('_db'),
                    'table'     => $this->__get('_table'),
                    'sql_query' => $this->__get('_sql_query'),
                    'goto'      => $this->__get('_goto'),
                );

                //<form> to keep the form alignment of button < and <<
                // and also to know what to execute when the selector changes
                $table_navigation_html .= '<form action="sql.php'
                    . PMA_generate_common_url($_url_params)
                    . '" method="post">';

                $table_navigation_html .= $this->getCommonFunctions()->pageselector(
                    $_SESSION['tmp_user_values']['max_rows'],
                    $pageNow, $nbTotalPage, 200, 5, 5, 20, 10
                );

                $table_navigation_html .= '</form>'
                    . '</td>';
            } //_if2
        } //_if1

        // Display the "Show all" button if allowed
        if (($this->__get('_num_rows') < $this->__get('_unlim_num_rows'))
            && ($GLOBALS['cfg']['ShowAll']
            || ($GLOBALS['cfg']['MaxRows'] * 5 >= $this->__get('_unlim_num_rows')))
        ) {

            $table_navigation_html .= $this->_getShowAllButtonForTableNavigation(
                $html_sql_query
            );

        } // end show all

        // Move to the next page or to the last one
        $endpos = $_SESSION['tmp_user_values']['pos']
            + $_SESSION['tmp_user_values']['max_rows'];

        if (($endpos < $this->__get('_unlim_num_rows'))
            && ($this->__get('_num_rows') >= $_SESSION['tmp_user_values']['max_rows'])
            && ($_SESSION['tmp_user_values']['max_rows'] != self::ALL_ROWS)
        ) {

            $table_navigation_html
                .= $this->_getMoveForwardButtonsForTableNavigation(
                    $html_sql_query, $pos_next, $is_innodb
                );

        } // end move toward

        // show separator if pagination happen
        if ($nbTotalPage > 1) {
            $table_navigation_html
                .= '<td><div class="navigation_separator">|</div></td>';
        }

        $table_navigation_html .= '<td>'
            . '<div class="save_edited hide">'
            . '<input type="submit" value="' . __('Save edited data') . '" />'
            . '<div class="navigation_separator">|</div>'
            . '</div>'
            . '</td>'
            . '<td>'
            . '<div class="restore_column hide">'
            . '<input type="submit" value="' . __('Restore column order') . '" />'
            . '<div class="navigation_separator">|</div>'
            . '</div>'
            . '</td>';

        // if displaying a VIEW, $unlim_num_rows could be zero because
        // of $cfg['MaxExactCountViews']; in this case, avoid passing
        // the 5th parameter to checkFormElementInRange()
        // (this means we can't validate the upper limit
        $table_navigation_html .= '<td class="navigation_goto">';

        $table_navigation_html .= '<form action="sql.php" method="post" '
            . 'onsubmit="return '
                . '(checkFormElementInRange('
                    . 'this, '
                    . '\'session_max_rows\', '
                    . '\''
                    . str_replace('\'', '\\\'', __('%d is not valid row number.'))
                    . '\', '
                    . '1)'
                . ' &amp;&amp; '
                . 'checkFormElementInRange('
                    . 'this, '
                    . '\'pos\', '
                    . '\''
                    . str_replace('\'', '\\\'', __('%d is not valid row number.'))
                    . '\', '
                    . '0'
                    . (($this->__get('_unlim_num_rows') > 0)
                        ? ', ' . ($this->__get('_unlim_num_rows') - 1)
                        : ''
                    )
                    . ')'
                . ')'
            .'">';

        $table_navigation_html .= PMA_generate_common_hidden_inputs(
            $this->__get('_db'), $this->__get('_table')
        );

        $table_navigation_html .= $this->_getAdditionalFieldsForTableNavigation(
            $html_sql_query, $pos_next, $id_for_direction_dropdown
        );

        $table_navigation_html .= '</form>'
            . '</td>'
            . '<td class="navigation_separator"></td>'
            . '</tr>'
            . '</table>';

        return $table_navigation_html;

    } // end of the '_getTableNavigation()' function


    /**
     * Prepare move backward buttons - previous and first
     *
     * @param string  $html_sql_query the sql encoded by html special characters
     * @param integer $pos_prev       the offset for the "previous" page
     *
     * @return  string                  html content
     *
     * @access  private
     *
     * @see     _getTableNavigation()
     */
    private function _getMoveBackwardButtonsForTableNavigation(
        $html_sql_query, $pos_prev
    ) {
        return $this->_getTableNavigationButton(
            '&lt;&lt;', _pgettext('First page', 'Begin'), 0, $html_sql_query
        )
        . $this->_getTableNavigationButton(
            '&lt;', _pgettext('Previous page', 'Previous'), $pos_prev,
            $html_sql_query
        );
    } // end of the '_getMoveBackwardButtonsForTableNavigation()' function


    /**
     * Prepare Show All button for table navigation
     *
     * @param string $html_sql_query the sql encoded by html special characters
     *
     * @return  string                          html content
     *
     * @access  private
     *
     * @see     _getTableNavigation()
     */
    private function _getShowAllButtonForTableNavigation($html_sql_query)
    {
        return "\n"
            . '<td>'
            . '<form action="sql.php" method="post">'
            . PMA_generate_common_hidden_inputs(
                $this->__get('_db'), $this->__get('_table')
            )
            . '<input type="hidden" name="sql_query" value="'
            . $html_sql_query . '" />'
            . '<input type="hidden" name="pos" value="0" />'
            . '<input type="hidden" name="session_max_rows" value="all" />'
            . '<input type="hidden" name="goto" value="' . $this->__get('_goto')
            . '" />'
            . '<input type="submit" name="navig" value="' . __('Show all') . '" />'
            . '</form>'
            . '</td>';
    } // end of the '_getShowAllButtonForTableNavigation()' function


    /**
     * Prepare move farward buttons - next and last
     *
     * @param string  $html_sql_query the sql encoded by html special characters
     * @param integer $pos_next       the offset for the "next" page
     * @param boolean $is_innodb      whether its InnoDB or not
     *
     * @return  string  $buttons_html   html content
     *
     * @access  private
     *
     * @see     _getTableNavigation()
     */
    private function _getMoveForwardButtonsForTableNavigation(
        $html_sql_query, $pos_next, $is_innodb
    ) {

        // display the Next button
        $buttons_html = $this->_getTableNavigationButton(
            '&gt;',
            _pgettext('Next page', 'Next'),
            $pos_next,
            $html_sql_query
        );

        // prepare some options for the End button
        if ($is_innodb
            && $this->__get('_unlim_num_rows') > $GLOBALS['cfg']['MaxExactCount']
        ) {
            $input_for_real_end = '<input id="real_end_input" type="hidden" '
                . 'name="find_real_end" value="1" />';
            // no backquote around this message
            $onclick = '';
        } else {
            $input_for_real_end = $onclick = '';
        }

        $onsubmit = 'onsubmit="return '
            . ($_SESSION['tmp_user_values']['pos']
                    + $_SESSION['tmp_user_values']['max_rows']
                    < $this->__get('_unlim_num_rows')
                && $this->__get('_num_rows') >= $_SESSION['tmp_user_values']['max_rows'])
            ? 'true'
            : 'false' . '"';

        // display the End button
        $buttons_html .= $this->_getTableNavigationButton(
            '&gt;&gt;',
            _pgettext('Last page', 'End'),
            @((ceil(
                $this->__get('_unlim_num_rows')
                / $_SESSION['tmp_user_values']['max_rows']
            )- 1) * $_SESSION['tmp_user_values']['max_rows']),
            $html_sql_query, $onsubmit, $input_for_real_end, $onclick
        );

        return $buttons_html;

    } // end of the '_getMoveForwardButtonsForTableNavigation()' function


    /**
     * Prepare feilds followed by Show button for table navigation
     * Start row, Number of rows, Headers every
     *
     * @param string  $html_sql_query            the sql encoded by html special
     *                                           characters
     * @param integer $pos_next                  the offset for the "next" page
     * @param string  $id_for_direction_dropdown the id for the direction dropdown
     *
     * @return  string  $additional_fields_html html content
     *
     * @access  private
     *
     * @see     _getTableNavigation()
     */
    private function _getAdditionalFieldsForTableNavigation(
        $html_sql_query, $pos_next, $id_for_direction_dropdown
    ) {

        $additional_fields_html = '';

        $additional_fields_html .= '<input type="hidden" name="sql_query" '
            . 'value="' . $html_sql_query . '" />'
            . '<input type="hidden" name="goto" value="' . $this->__get('_goto')
            . '" />'
            . '<input type="submit" name="navig"'
            . ($GLOBALS['cfg']['AjaxEnable'] ? ' class="ajax"' : '')
            . ' value="' . __('Show') . ' :" />'
            . __('Start row') . ': ' . "\n"
            . '<input type="text" name="pos" size="3" value="'
            . (($pos_next >= $this->__get('_unlim_num_rows')) ? 0 : $pos_next)
            . '" class="textfield" onfocus="this.select()" />'
            . __('Number of rows') . ': ' . "\n"
            . '<input type="text" name="session_max_rows" size="3" value="'
            . (($_SESSION['tmp_user_values']['max_rows'] != self::ALL_ROWS)
                ? $_SESSION['tmp_user_values']['max_rows']
                : $GLOBALS['cfg']['MaxRows'])
            . '" class="textfield" onfocus="this.select()" />';

        if ($GLOBALS['cfg']['ShowDisplayDirection']) {
            // Display mode (horizontal/vertical and repeat headers)
            $additional_fields_html .= __('Mode') . ': ' . "\n";
            $choices = array(
                    'horizontal'        => __('horizontal'),
                    'horizontalflipped' => __('horizontal (rotated headers)'),
                    'vertical'          => __('vertical')
                );

            $additional_fields_html .= $this->getCommonFunctions()->getDropdown(
                'disp_direction', $choices,
                $_SESSION['tmp_user_values']['disp_direction'],
                $id_for_direction_dropdown
            );
            unset($choices);
        }

        $additional_fields_html .= sprintf(
            __('Headers every %s rows'),
            '<input type="text" size="3" name="repeat_cells" value="'
            . $_SESSION['tmp_user_values']['repeat_cells']
            . '" class="textfield" /> '
        );

        return $additional_fields_html;

    } // end of the '_getAdditionalFieldsForTableNavigation()' function


    /**
     * Get the headers of the results table
     *
     * @param array  &$is_display                 which elements to display
     * @param array  $analyzed_sql                the analyzed query
     * @param string $sort_expression             sort expression
     * @param string $sort_expression_nodirection sort expression without direction
     * @param string $sort_direction              sort direction
     *
     * @return string                      html content
     *
     * @access  private
     *
     * @see     getTable()
     */
    private function _getTableHeaders(
        &$is_display, $analyzed_sql = '',
        $sort_expression = '', $sort_expression_nodirection = '',
        $sort_direction = '', $is_limited_display = false
    ) {

        $table_headers_html = '';
        // Following variable are needed for use in isset/empty or
        // use with array indexes/safe use in foreach
        $fields_meta = $this->__get('_fields_meta');
        $highlight_columns = $this->__get('_highlight_columns');
        $printview = $this->__get('_printview');
        $vertical_display = $this->__get('_vertical_display');

        // required to generate sort links that will remember whether the
        // "Show all" button has been clicked
        $sql_md5 = md5($this->__get('_sql_query'));
        $session_max_rows = $is_limited_display
            ? 0
            : $_SESSION['tmp_user_values']['query'][$sql_md5]['max_rows'];

        $direction = isset($_SESSION['tmp_user_values']['disp_direction'])
            ? $_SESSION['tmp_user_values']['disp_direction']
            : '';

        if ($analyzed_sql == '') {
            $analyzed_sql = array();
        }

        $directionCondition = ($direction == self::DISP_DIR_HORIZONTAL)
            || ($direction == self::DISP_DIR_HORIZONTAL_FLIPPED);

        // can the result be sorted?
        if ($is_display['sort_lnk'] == '1') {

            list($unsorted_sql_query, $drop_down_html)
                = $this->_getUnsortedSqlAndSortByKeyDropDown(
                    $analyzed_sql, $sort_expression
                );

            $table_headers_html .= $drop_down_html;

        }

        // Output data needed for grid editing
        $table_headers_html .= '<input id="save_cells_at_once" type="hidden" value="'
            . $GLOBALS['cfg']['SaveCellsAtOnce'] . '" />'
            . '<div class="common_hidden_inputs">'
            . PMA_generate_common_hidden_inputs(
                $this->__get('_db'), $this->__get('_table')
            )
            . '</div>';

        // Output data needed for column reordering and show/hide column
        if ($this->_isSelect($analyzed_sql)) {
            $table_headers_html .= $this->_getDataForResettingColumnOrder();
        }

        $vertical_display['emptypre']   = 0;
        $vertical_display['emptyafter'] = 0;
        $vertical_display['textbtn']    = '';
        $full_or_partial_text_link = null;

        $this->__set('_vertical_display', $vertical_display);

        // Display options (if we are not in print view)
        if (! (isset($printview) && ($printview == '1')) && ! $is_limited_display) {

            $table_headers_html .= $this->_getOptionsBlock();

            // prepare full/partial text button or link
            $full_or_partial_text_link = $this->_getFullOrPartialTextButtonOrLink();
        }

        // Start of form for multi-rows edit/delete/export
        $table_headers_html .= $this->_getFormForMultiRowOperations(
            $is_display['del_lnk']
        );

        // 1. Set $colspan or $rowspan and generate html with full/partial
        // text button or link
        list($colspan, $rowspan, $button_html)
            = $this->_getFeildVisibilityParams(
                $directionCondition, $is_display, $full_or_partial_text_link
            );

        $table_headers_html .= $button_html;

        // 2. Displays the fields' name
        // 2.0 If sorting links should be used, checks if the query is a "JOIN"
        //     statement (see 2.1.3)

        // 2.0.1 Prepare Display column comments if enabled
        //       ($GLOBALS['cfg']['ShowBrowseComments']).
        //       Do not show comments, if using horizontalflipped mode,
        //       because of space usage
        $comments_map = $this->_getTableCommentsArray($direction, $analyzed_sql);

        if ($GLOBALS['cfgRelation']['commwork']
            && $GLOBALS['cfgRelation']['mimework']
            && $GLOBALS['cfg']['BrowseMIME']
            && ! $_SESSION['tmp_user_values']['hide_transformation']
        ) {
            include_once './libraries/transformations.lib.php';
            $this->__set(
                '_mime_map',
                PMA_getMIME($this->__get('_db'), $this->__get('_table'))
            );
        }

        // See if we have to highlight any header fields of a WHERE query.
        // Uses SQL-Parser results.
        $this->_setHighlightedColumnGlobalField($analyzed_sql);

        list($col_order, $col_visib) = $this->_getColumnParams($analyzed_sql);

        for ($j = 0; $j < $this->__get('_fields_cnt'); $j++) {

            // assign $i with appropriate column order
            $i = $col_order ? $col_order[$j] : $j;

            //  See if this column should get highlight because it's used in the
            //  where-query.
            $condition_field = (isset($highlight_columns[$fields_meta[$i]->name])
                || isset($highlight_columns[$this->getCommonFunctions()->backquote($fields_meta[$i]->name)]))
                ? true
                : false;

            // 2.0 Prepare comment-HTML-wrappers for each row, if defined/enabled.
            $comments = $this->_getCommentForRow($comments_map, $fields_meta[$i]);

            $vertical_display = $this->__get('_vertical_display');

            if (($is_display['sort_lnk'] == '1') && ! $is_limited_display) {

                list($order_link, $sorted_headrer_html)
                    = $this->_getOrderLinkAndSortedHeaderHtml(
                        $fields_meta[$i], $sort_expression,
                        $sort_expression_nodirection, $i, $unsorted_sql_query,
                        $session_max_rows, $direction, $comments,
                        $sort_direction, $directionCondition, $col_visib,
                        $col_visib[$j], $condition_field
                    );

                $table_headers_html .= $sorted_headrer_html;

                $vertical_display['desc'][] = '    <th '
                    . 'class="draggable'
                    . ($condition_field ? ' condition' : '')
                    . '" data-column="' . htmlspecialchars($fields_meta[$i]->name)
                    . '">' . "\n" . $order_link . $comments . '    </th>' . "\n";
            } else {
                // 2.2 Results can't be sorted

                if ($directionCondition) {
                    $table_headers_html
                        .= $this->_getDraggableClassForNonSortableColumns(
                            $col_visib, $col_visib[$j], $condition_field,
                            $direction, $fields_meta[$i], $comments
                        );
                }

                $vertical_display['desc'][] = '    <th '
                    . 'class="draggable'
                    . ($condition_field ? ' condition"' : '')
                    . '" data-column="' . htmlspecialchars($fields_meta[$i]->name)
                    . '">' . "\n" . '        '
                    . htmlspecialchars($fields_meta[$i]->name)
                    . "\n" . $comments . '    </th>';
            } // end else (2.2)

            $this->__set('_vertical_display', $vertical_display);

        } // end for

        // Display column at rightside - checkboxes or empty column
        $table_headers_html .= $this->_getColumnAtRightSide(
            $is_display, $directionCondition, $full_or_partial_text_link,
            $colspan, $rowspan
        );

        if ($directionCondition) {
            $table_headers_html .= '</tr>'
                . '</thead>';
        }

        return $table_headers_html;

    } // end of the '_getTableHeaders()' function


    /**
     * Prepare unsorted sql query and sort by key drop down
     *
     * @param array  $analyzed_sql    the analyzed query
     * @param string $sort_expression sort expression
     *
     * @return  array   two element array - $unsorted_sql_query, $drop_down_html
     *
     * @access  private
     *
     * @see     _getTableHeaders()
     */
    private function _getUnsortedSqlAndSortByKeyDropDown(
        $analyzed_sql, $sort_expression
    ) {

        $drop_down_html = '';

        // Just as fallback
        $unsorted_sql_query     = $this->__get('_sql_query');
        if (isset($analyzed_sql[0]['unsorted_query'])) {
            $unsorted_sql_query = $analyzed_sql[0]['unsorted_query'];
        }
        // Handles the case of multiple clicks on a column's header
        // which would add many spaces before "ORDER BY" in the
        // generated query.
        $unsorted_sql_query = trim($unsorted_sql_query);

        // sorting by indexes, only if it makes sense (only one table ref)
        if (isset($analyzed_sql)
            && isset($analyzed_sql[0])
            && isset($analyzed_sql[0]['querytype'])
            && ($analyzed_sql[0]['querytype'] == self::QUERY_TYPE_SELECT)
            && isset($analyzed_sql[0]['table_ref'])
            && (count($analyzed_sql[0]['table_ref']) == 1)
        ) {
            // grab indexes data:
            $indexes = PMA_Index::getFromTable(
                $this->__get('_table'),
                $this->__get('_db')
            );

            // do we have any index?
            if ($indexes) {
                $drop_down_html = $this->_getSortByKeyDropDown(
                    $indexes, $sort_expression,
                    $unsorted_sql_query
                );
            }
        }

        return array($unsorted_sql_query, $drop_down_html);

    } // end of the '_getUnsortedSqlAndSortByKeyDropDown()' function


    /**
     * Prepare sort by key dropdown - html code segment
     *
     * @param array  $indexes            the indexes of the table for sort criteria
     * @param string $sort_expression    the sort expression
     * @param string $unsorted_sql_query the unsorted sql query
     *
     * @return  string  $drop_down_html         html content
     *
     * @access  private
     *
     * @see     _getTableHeaders()
     */
    private function _getSortByKeyDropDown(
        $indexes, $sort_expression, $unsorted_sql_query
    ) {

        $drop_down_html = '';

        $drop_down_html .= '<form action="sql.php" method="post">' . "\n"
            . PMA_generate_common_hidden_inputs(
                $this->__get('_db'), $this->__get('_table')
            )
            . __('Sort by key')
            . ': <select name="sql_query" class="autosubmit">' . "\n";

        $used_index = false;
        $local_order = (isset($sort_expression) ? $sort_expression : '');

        foreach ($indexes as $index) {

            $asc_sort = '`'
                . implode('` ASC, `', array_keys($index->getColumns()))
                . '` ASC';

            $desc_sort = '`'
                . implode('` DESC, `', array_keys($index->getColumns()))
                . '` DESC';

            $used_index = $used_index
                || ($local_order == $asc_sort)
                || ($local_order == $desc_sort);

            if (preg_match(
                '@(.*)([[:space:]](LIMIT (.*)|PROCEDURE (.*)|'
                . 'FOR UPDATE|LOCK IN SHARE MODE))@is',
                $unsorted_sql_query, $my_reg
            )) {
                $unsorted_sql_query_first_part = $my_reg[1];
                $unsorted_sql_query_second_part = $my_reg[2];
            } else {
                $unsorted_sql_query_first_part = $unsorted_sql_query;
                $unsorted_sql_query_second_part = '';
            }

            $drop_down_html .= '<option value="'
                . htmlspecialchars(
                    $unsorted_sql_query_first_part  . "\n"
                    . ' ORDER BY ' . $asc_sort
                    . $unsorted_sql_query_second_part
                )
                . '"' . ($local_order == $asc_sort
                    ? ' selected="selected"'
                    : '')
                . '>' . htmlspecialchars($index->getName()) . ' ('
                . __('Ascending') . ')</option>';

            $drop_down_html .= '<option value="'
                . htmlspecialchars(
                    $unsorted_sql_query_first_part . "\n"
                    . ' ORDER BY ' . $desc_sort
                    . $unsorted_sql_query_second_part
                )
                . '"' . ($local_order == $desc_sort
                    ? ' selected="selected"'
                    : '')
                . '>' . htmlspecialchars($index->getName()) . ' ('
                . __('Descending') . ')</option>';
        }

        $drop_down_html .= '<option value="' . htmlspecialchars($unsorted_sql_query)
            . '"' . ($used_index ? '' : ' selected="selected"') . '>' . __('None')
            . '</option>'
            . '</select>' . "\n"
            . '</form>' . "\n";

        return $drop_down_html;

    } // end of the '_getSortByKeyDropDown()' function


    /**
     * Set column span, row span and prepare html with full/partial
     * text button or link
     *
     * @param boolean $directionCondition        display direction horizontal or
     *                                           horizontalflipped
     * @param array   &$is_display               which elements to display
     * @param string  $full_or_partial_text_link full/partial link or text button
     *
     * @return  array   3 element array - $colspan, $rowspan, $button_html
     *
     * @access  private
     *
     * @see     _getTableHeaders()
     */
    private function _getFeildVisibilityParams(
        $directionCondition, &$is_display, $full_or_partial_text_link
    ) {

        $button_html = '';
        $colspan = $rowspan = null;
        $vertical_display = $this->__get('_vertical_display');

        // 1. Displays the full/partial text button (part 1)...
        if ($directionCondition) {

            $button_html .= '<thead><tr>' . "\n";

            $colspan = (($is_display['edit_lnk'] != self::NO_EDIT_OR_DELETE)
                && ($is_display['del_lnk'] != self::NO_EDIT_OR_DELETE))
                ? ' colspan="4"'
                : '';

        } else {
            $rowspan = (($is_display['edit_lnk'] != self::NO_EDIT_OR_DELETE)
                && ($is_display['del_lnk'] != self::NO_EDIT_OR_DELETE))
                ? ' rowspan="4"'
                : '';
        }

        //     ... before the result table
        if ((($is_display['edit_lnk'] == self::NO_EDIT_OR_DELETE)
            && ($is_display['del_lnk'] == self::NO_EDIT_OR_DELETE))
            && ($is_display['text_btn'] == '1')
        ) {

            $vertical_display['emptypre']
                = (($is_display['edit_lnk'] != self::NO_EDIT_OR_DELETE)
                && ($is_display['del_lnk'] != self::NO_EDIT_OR_DELETE)) ? 4 : 0;

            if ($directionCondition) {

                $button_html .= '<th colspan="' . $this->__get('_fields_cnt') . '">'
                    . '</th>'
                    . '</tr>'
                    . '<tr>';

                // end horizontal/horizontalflipped mode
            } else {

                $span = $this->__get('_num_rows') + 1 + floor(
                    $this->__get('_num_rows')
                    / $_SESSION['tmp_user_values']['repeat_cells']
                );
                $button_html .= '<tr><th colspan="' . $span . '"></th></tr>';

            } // end vertical mode

        } elseif ((($GLOBALS['cfg']['RowActionLinks'] == self::POSITION_LEFT)
            || ($GLOBALS['cfg']['RowActionLinks'] == self::POSITION_BOTH))
            && ($is_display['text_btn'] == '1')
        ) {
            //     ... at the left column of the result table header if possible
            //     and required

            $vertical_display['emptypre']
                = (($is_display['edit_lnk'] != self::NO_EDIT_OR_DELETE)
                && ($is_display['del_lnk'] != self::NO_EDIT_OR_DELETE)) ? 4 : 0;

            if ($directionCondition) {

                $button_html .= '<th ' . $colspan . '>'
                    . $full_or_partial_text_link . '</th>';
                // end horizontal/horizontalflipped mode

            } else {

                $vertical_display['textbtn']
                    = '    <th ' . $rowspan . ' class="vmiddle">' . "\n"
                    . '        ' . "\n"
                    . '    </th>' . "\n";
            } // end vertical mode

        } elseif ((($GLOBALS['cfg']['RowActionLinks'] == self::POSITION_LEFT)
            || ($GLOBALS['cfg']['RowActionLinks'] == self::POSITION_BOTH))
            && (($is_display['edit_lnk'] != self::NO_EDIT_OR_DELETE)
            || ($is_display['del_lnk'] != self::NO_EDIT_OR_DELETE))
        ) {
            //     ... elseif no button, displays empty(ies) col(s) if required

            $vertical_display['emptypre']
                = (($is_display['edit_lnk'] != self::NO_EDIT_OR_DELETE)
                && ($is_display['del_lnk'] != self::NO_EDIT_OR_DELETE)) ? 4 : 0;

            if ($directionCondition) {

                $button_html .= '<td ' . $colspan . '></td>';

                // end horizontal/horizontalfipped mode
            } else {
                $vertical_display['textbtn'] = '    <td' . $rowspan .
                    '></td>' . "\n";
            } // end vertical mode

        } elseif (($GLOBALS['cfg']['RowActionLinks'] == self::POSITION_NONE)
            && ($directionCondition)
        ) {
            // ... elseif display an empty column if the actions links are
            //  disabled to match the rest of the table
            $button_html .= '<th></th>';
        }

        $this->__set('_vertical_display', $vertical_display);

        return array($colspan, $rowspan, $button_html);

    } // end of the '_getFeildVisibilityParams()' function


    /**
     * Get table comments as array
     *
     * @param boolean $direction    display direction, horizontal
     *                              or horizontalflipped
     * @param array   $analyzed_sql the analyzed query
     *
     * @return  array $comments_map table comments when condition true
     *          null                when condition falls
     *
     * @access  private
     *
     * @see     _getTableHeaders()
     */
    private function _getTableCommentsArray($direction, $analyzed_sql)
    {

        $comments_map = null;

        if ($GLOBALS['cfg']['ShowBrowseComments']
            && ($direction != self::DISP_DIR_HORIZONTAL_FLIPPED)
        ) {
            $comments_map = array();
            if (isset($analyzed_sql[0])
                && is_array($analyzed_sql[0])
                && isset($analyzed_sql[0]['table_ref'])
            ) {
                foreach ($analyzed_sql[0]['table_ref'] as $tbl) {
                    $tb = $tbl['table_true_name'];
                    $comments_map[$tb] = PMA_getComments($this->__get('_db'), $tb);
                    unset($tb);
                }
            }
        }

        return $comments_map;

    } // end of the '_getTableCommentsArray()' function


    /**
     * Set global array for store highlighted header fields
     *
     * @param array $analyzed_sql the analyzed query
     *
     * @return  void
     *
     * @access  private
     *
     * @see     _getTableHeaders()
     */
    private function _setHighlightedColumnGlobalField($analyzed_sql)
    {

        $highlight_columns = array();
        if (isset($analyzed_sql) && isset($analyzed_sql[0])
            && isset($analyzed_sql[0]['where_clause_identifiers'])
        ) {

            $wi = 0;
            if (isset($analyzed_sql[0]['where_clause_identifiers'])
                && is_array($analyzed_sql[0]['where_clause_identifiers'])
            ) {
                foreach ($analyzed_sql[0]['where_clause_identifiers']
                    as $wci_nr => $wci
                ) {
                    $highlight_columns[$wci] = 'true';
                }
            }
        }

        $this->__set('_highlight_columns', $highlight_columns);

    } // end of the '_setHighlightedColumnGlobalField()' function


    /**
     * Prepare data for column restoring and show/hide
     *
     * @return  string  $data_html      html content
     *
     * @access  private
     *
     * @see     _getTableHeaders()
     */
    private function _getDataForResettingColumnOrder()
    {

        $data_html = '';

        // generate the column order, if it is set
        $pmatable = new PMA_Table($this->__get('_table'), $this->__get('_db'));
        $col_order = $pmatable->getUiProp(PMA_Table::PROP_COLUMN_ORDER);

        if ($col_order) {
            $data_html .= '<input id="col_order" type="hidden" value="'
                . implode(',', $col_order) . '" />';
        }

        $col_visib = $pmatable->getUiProp(PMA_Table::PROP_COLUMN_VISIB);

        if ($col_visib) {
            $data_html .= '<input id="col_visib" type="hidden" value="'
                . implode(',', $col_visib) . '" />';
        }

        // generate table create time
        if (! PMA_Table::isView($this->__get('_db'), $this->__get('_table'))) {
            $data_html .= '<input id="table_create_time" type="hidden" value="'
                . PMA_Table::sGetStatusInfo(
                    $this->__get('_db'), $this->__get('_table'), 'Create_time'
                ) . '" />';
        }

        return $data_html;

    } // end of the '_getDataForResettingColumnOrder()' function


    /**
     * Prepare option fields block
     *
     * @return  string  $options_html   html content
     *
     * @access  private
     *
     * @see     _getTableHeaders()
     */
    private function  _getOptionsBlock()
    {

        $options_html = '';

        $options_html .= '<form method="post" action="sql.php" '
            . 'name="displayOptionsForm" '
            . 'id="displayOptionsForm"';

        if ($GLOBALS['cfg']['AjaxEnable']) {
            $options_html .= ' class="ajax" ';
        }

        $options_html .= '>';
        $url_params = array(
            'db' => $this->__get('_db'),
            'table' => $this->__get('_table'),
            'sql_query' => $this->__get('_sql_query'),
            'goto' => $this->__get('_goto'),
            'display_options_form' => 1
        );

        $options_html .= PMA_generate_common_hidden_inputs($url_params)
            . '<br />'
            . $this->getCommonFunctions()->getDivForSliderEffect(
                'displayoptions', __('Options')
            )
            . '<fieldset>';

        $options_html .= '<div class="formelement">';
        $choices = array(
            'P'   => __('Partial texts'),
            'F'   => __('Full texts')
        );

        $options_html .= $this->getCommonFunctions()->getRadioFields(
            'display_text', $choices,
            $_SESSION['tmp_user_values']['display_text']
        )
        . '</div>';

        if ($GLOBALS['cfgRelation']['relwork']
            && $GLOBALS['cfgRelation']['displaywork']
        ) {
            $options_html .= '<div class="formelement">';
            $choices = array(
                'K'   => __('Relational key'),
                'D'   => __('Relational display column')
            );

            $options_html .= $this->getCommonFunctions()->getRadioFields(
                'relational_display', $choices,
                $_SESSION['tmp_user_values']['relational_display']
            )
            . '</div>';
        }

        $options_html .= '<div class="formelement">'
            . $this->getCommonFunctions()->getCheckbox(
                'display_binary', __('Show binary contents'),
                ! empty($_SESSION['tmp_user_values']['display_binary']), false
            )
            . '<br />'
            . $this->getCommonFunctions()->getCheckbox(
                'display_blob', __('Show BLOB contents'),
                ! empty($_SESSION['tmp_user_values']['display_blob']), false
            )
            . '<br />'
            . $this->getCommonFunctions()->getCheckbox(
                'display_binary_as_hex', __('Show binary contents as HEX'),
                ! empty($_SESSION['tmp_user_values']['display_binary_as_hex']), false
            )
            . '</div>';

        // I would have preferred to name this "display_transformation".
        // This is the only way I found to be able to keep this setting sticky
        // per SQL query, and at the same time have a default that displays
        // the transformations.
        $options_html .= '<div class="formelement">'
            . $this->getCommonFunctions()->getCheckbox(
                'hide_transformation', __('Hide browser transformation'),
                ! empty($_SESSION['tmp_user_values']['hide_transformation']), false
            )
            . '</div>';

        if (! PMA_DRIZZLE) {
            $options_html .= '<div class="formelement">';
            $choices = array(
                'GEOM'  => __('Geometry'),
                'WKT'   => __('Well Known Text'),
                'WKB'   => __('Well Known Binary')
            );

            $options_html .= $this->getCommonFunctions()->getRadioFields(
                'geometry_display', $choices,
                $_SESSION['tmp_user_values']['geometry_display']
            )
                . '</div>';
        }

        $options_html .= '<div class="clearfloat"></div>'
            . '</fieldset>';

        $options_html .= '<fieldset class="tblFooters">'
            . '<input type="submit" value="' . __('Go') . '" />'
            . '</fieldset>'
            . '</div>'
            . '</form>';

        return $options_html;

    } // end of the '_getOptionsBlock()' function


    /**
     * Get full/partial text button or link
     *
     * @return string html content
     *
     * @access  private
     *
     * @see     _getTableHeaders()
     */
    private function _getFullOrPartialTextButtonOrLink()
    {

        $url_params_full_text = array(
            'db' => $this->__get('_db'),
            'table' => $this->__get('_table'),
            'sql_query' => $this->__get('_sql_query'),
            'goto' => $this->__get('_goto'),
            'full_text_button' => 1
        );

        if ($_SESSION['tmp_user_values']['display_text'] == self::DISPLAY_FULL_TEXT) {
            // currently in fulltext mode so show the opposite link
            $tmp_image_file = $this->__get('_pma_theme_image') . 's_partialtext.png';
            $tmp_txt = __('Partial texts');
            $url_params_full_text['display_text'] = self::DISPLAY_PARTIAL_TEXT;
        } else {
            $tmp_image_file = $this->__get('_pma_theme_image') . 's_fulltext.png';
            $tmp_txt = __('Full texts');
            $url_params_full_text['display_text'] = self::DISPLAY_FULL_TEXT;
        }

        $tmp_image = '<img class="fulltext" src="' . $tmp_image_file . '" alt="'
                     . $tmp_txt . '" title="' . $tmp_txt . '" />';
        $tmp_url = 'sql.php' . PMA_generate_common_url($url_params_full_text);

        return $this->getCommonFunctions()->linkOrButton(
            $tmp_url, $tmp_image, array(), false
        );

    } // end of the '_getFullOrPartialTextButtonOrLink()' function


    /**
     * Prepare html form for multi row operations
     *
     * @param string $del_lnk the delete link of current row
     *
     * @return  string  $form_html          html content
     *
     * @access  private
     *
     * @see     _getTableHeaders()
     */
    private function _getFormForMultiRowOperations($del_lnk)
    {

        $form_html = '';

        if (($del_lnk == self::DELETE_ROW) || ($del_lnk == self::KILL_PROCESS)) {

            $form_html .= '<form method="post" action="tbl_row_action.php" '
                . 'name="resultsForm" id="resultsForm"';

            if ($GLOBALS['cfg']['AjaxEnable']) {
                $form_html .= ' class="ajax" ';
            }

            $form_html .= '>' . "\n"
                . PMA_generate_common_hidden_inputs(
                    $this->__get('_db'), $this->__get('_table'), 1
                )
                . '<input type="hidden" name="goto" value="sql.php" />' . "\n";
        }

        $form_html .= '<table id="table_results" class="data';
        if ($GLOBALS['cfg']['AjaxEnable']) {
            $form_html .= ' ajax';
        }
        $form_html .= '">' . "\n";

        return $form_html;

    } // end of the '_getFormForMultiRowOperations()' function


    /**
     * Get comment for row
     *
     * @param array $comments_map comments array
     * @param array $fields_meta  set of field properties
     *
     * @return  string  $comment        html content
     *
     * @access  private
     *
     * @see     _getTableHeaders()
     */
    private function _getCommentForRow($comments_map, $fields_meta)
    {
        $comments = '';
        if (isset($comments_map)
            && isset($comments_map[$fields_meta->table])
            && isset($comments_map[$fields_meta->table][$fields_meta->name])
        ) {
            $comments = '<span class="tblcomment">'
                . htmlspecialchars(
                    $comments_map[$fields_meta->table][$fields_meta->name]
                )
                . '</span>';
        }
        return $comments;
    } // end of the '_getCommentForRow()' function


    /**
     * Prepare parameters and html for sorted table header fields
     *
     * @param array   $fields_meta                 set of field properties
     * @param string  $sort_expression             sort expression
     * @param string  $sort_expression_nodirection sort expression without direction
     * @param integer $column_index                the index of the column
     * @param string  $unsorted_sql_query          the unsorted sql query
     * @param integer $session_max_rows            maximum rows resulted by sql
     * @param string  $direction                   the display direction
     * @param string  $comments                    comment for row
     * @param string  $sort_direction              sort direction
     * @param boolean $directionCondition          display direction horizontal
     *                                             or horizontalflipped
     * @param boolean $col_visib                   column is visible(false)
     *        array                                column isn't visible(string array)
     * @param string  $col_visib_j                 element of $col_visib array
     * @param boolean $condition_field             whether the column is a part of
     *                                             the where clause
     *
     * @return  array   2 element array - $order_link, $sorted_header_html
     *
     * @access  private
     *
     * @see     _getTableHeaders()
     */
    private function _getOrderLinkAndSortedHeaderHtml(
        $fields_meta, $sort_expression, $sort_expression_nodirection,
        $column_index, $unsorted_sql_query, $session_max_rows, $direction,
        $comments, $sort_direction, $directionCondition, $col_visib,
        $col_visib_j, $condition_field
    ) {

        $sorted_header_html = '';

        // Checks if the table name is required; it's the case
        // for a query with a "JOIN" statement and if the column
        // isn't aliased, or in queries like
        // SELECT `1`.`master_field` , `2`.`master_field`
        // FROM `PMA_relation` AS `1` , `PMA_relation` AS `2`

        $sort_tbl = (isset($fields_meta->table)
            && strlen($fields_meta->table))
            ? $this->getCommonFunctions()->backquote(
                $fields_meta->table
            ) . '.'
            : '';

        // Checks if the current column is used to sort the
        // results
        // the orgname member does not exist for all MySQL versions
        // but if found, it's the one on which to sort
        $name_to_use_in_sort = $fields_meta->name;
        $is_orgname = false;
        if (isset($fields_meta->orgname)
            && strlen($fields_meta->orgname)
        ) {
            $name_to_use_in_sort = $fields_meta->orgname;
            $is_orgname = true;
        }

        // $name_to_use_in_sort might contain a space due to
        // formatting of function expressions like "COUNT(name )"
        // so we remove the space in this situation
        $name_to_use_in_sort = str_replace(' )', ')', $name_to_use_in_sort);

        $is_in_sort = $this->_isInSorted(
            $sort_expression, $sort_expression_nodirection,
            $sort_tbl, $name_to_use_in_sort
        );

        // Check the field name for a bracket.
        // If it contains one, it's probably a function column
        // like 'COUNT(`field`)'
        // It still might be a column name of a view. See bug #3383711
        // Check is_orgname.
        if ((strpos($name_to_use_in_sort, '(') !== false) && ! $is_orgname) {
            $sort_order = "\n" . 'ORDER BY ' . $name_to_use_in_sort . ' ';
        } else {
            $sort_order = "\n" . 'ORDER BY ' . $sort_tbl
                . $this->getCommonFunctions()->backquote(
                    $name_to_use_in_sort
                ) . ' ';
        }
        unset($name_to_use_in_sort);
        unset($is_orgname);

        // Do define the sorting URL

        list($sort_order, $order_img) = $this->_getSortingUrlParams(
            $is_in_sort, $sort_direction, $fields_meta,
            $sort_order, $column_index
        );

        if (preg_match(
            '@(.*)([[:space:]](LIMIT (.*)|PROCEDURE (.*)|FOR UPDATE|'
            . 'LOCK IN SHARE MODE))@is',
            $unsorted_sql_query, $regs3
        )) {
            $sorted_sql_query = $regs3[1] . $sort_order . $regs3[2];
        } else {
            $sorted_sql_query = $unsorted_sql_query . $sort_order;
        }

        $_url_params = array(
            'db'                => $this->__get('_db'),
            'table'             => $this->__get('_table'),
            'sql_query'         => $sorted_sql_query,
            'session_max_rows'  => $session_max_rows
        );
        $order_url  = 'sql.php' . PMA_generate_common_url($_url_params);

        // Displays the sorting URL
        // enable sort order swapping for image
        $order_link = $this->_getSortOrderLink(
            $order_img, $column_index, $direction,
            $fields_meta, $order_url
        );

        if ($directionCondition) {
            $sorted_header_html .= $this->_getDraggableClassForSortableColumns(
                $col_visib, $col_visib_j, $condition_field, $direction,
                $fields_meta, $order_link, $comments
            );
        }

        return array($order_link, $sorted_header_html);

    } // end of the '_getOrderLinkAndSortedHeaderHtml()' function


    /**
     * Check whether the column is sorted
     *
     * @param string $sort_expression             sort expression
     * @param string $sort_expression_nodirection sort expression without direction
     * @param string $sort_tbl                    the table name
     * @param string $name_to_use_in_sort         the sorting column name
     *
     * @return boolean $is_in_sort                   the column sorted or not
     *
     * @access  private
     *
     * @see     _getTableHeaders()
     */
    private function _isInSorted(
        $sort_expression, $sort_expression_nodirection, $sort_tbl,
        $name_to_use_in_sort
    ) {

        if (empty($sort_expression)) {
            $is_in_sort = false;
        } else {
            // Field name may be preceded by a space, or any number
            // of characters followed by a dot (tablename.fieldname)
            // so do a direct comparison for the sort expression;
            // this avoids problems with queries like
            // "SELECT id, count(id)..." and clicking to sort
            // on id or on count(id).
            // Another query to test this:
            // SELECT p.*, FROM_UNIXTIME(p.temps) FROM mytable AS p
            // (and try clicking on each column's header twice)
            if (! empty($sort_tbl)
                && strpos($sort_expression_nodirection, $sort_tbl) === false
                && strpos($sort_expression_nodirection, '(') === false
            ) {
                $new_sort_expression_nodirection = $sort_tbl
                    . $sort_expression_nodirection;
            } else {
                $new_sort_expression_nodirection = $sort_expression_nodirection;
            }

            $is_in_sort = false;
            $sort_name = str_replace('`', '', $sort_tbl) . $name_to_use_in_sort;

            if ($sort_name == str_replace('`', '', $new_sort_expression_nodirection)
                || $sort_name == str_replace('`', '', $sort_expression_nodirection)
            ) {
                $is_in_sort = true;
            }
        }

        return $is_in_sort;

    } // end of the '_isInSorted()' function


    /**
     * Get sort url paramaeters - sort order and order image
     *
     * @param boolean $is_in_sort     the column sorted or not
     * @param string  $sort_direction the sort direction
     * @param array   $fields_meta    set of field properties
     * @param string  $sort_order     the sorting order
     * @param integer $column_index   the index of the column
     *
     * @return  array                       2 element array - $sort_order, $order_img
     *
     * @access  private
     *
     * @see     _getTableHeaders()
     */
    private function _getSortingUrlParams(
        $is_in_sort, $sort_direction, $fields_meta, $sort_order, $column_index
    ) {

        if (! $is_in_sort) {

            // patch #455484 ("Smart" order)
            $GLOBALS['cfg']['Order'] = strtoupper($GLOBALS['cfg']['Order']);

            if ($GLOBALS['cfg']['Order'] === self::SMART_SORT_ORDER) {
                $sort_order .= (preg_match(
                    '@time|date@i',
                    $fields_meta->type
                )) ? self::DESCENDING_SORT_DIR : self::ASCENDING_SORT_DIR;
            } else {
                $sort_order .= $GLOBALS['cfg']['Order'];
            }
            $order_img   = '';

        } elseif ($sort_direction == self::DESCENDING_SORT_DIR) {

            $sort_order .= ' ASC';
            $order_img   = ' ' . $this->getCommonFunctions()->getImage(
                's_desc.png', __('Descending'),
                array('class' => "soimg$column_index", 'title' => '')
            );

            $order_img  .= ' ' . $this->getCommonFunctions()->getImage(
                's_asc.png', __('Ascending'),
                array('class' => "soimg$column_index hide", 'title' => '')
            );

        } else {

            $sort_order .= ' DESC';
            $order_img   = ' ' . $this->getCommonFunctions()->getImage(
                's_asc.png', __('Ascending'),
                array('class' => "soimg$column_index", 'title' => '')
            );

            $order_img  .= ' ' . $this->getCommonFunctions()->getImage(
                's_desc.png', __('Descending'),
                array('class' => "soimg$column_index hide", 'title' => '')
            );
        }

        return array($sort_order, $order_img);

    } // end of the '_getSortingUrlParams()' function


    /**
     * Get sort order link
     *
     * @param string  $order_img   the sort order image
     * @param integer $col_index   the index of the column
     * @param string  $direction   the display direction
     * @param array   $fields_meta set of field properties
     * @param string  $order_url   the url for sort
     *
     * @return  string                      the sort order link
     *
     * @access  private
     *
     * @see     _getTableHeaders()
     */
    private function _getSortOrderLink(
        $order_img, $col_index, $direction, $fields_meta, $order_url
    ) {

        $order_link_params = array();

        if (isset($order_img) && ($order_img != '')) {
            if (strstr($order_img, 'asc')) {
                $order_link_params['onmouseover'] = "$('.soimg$col_index').toggle()";
                $order_link_params['onmouseout']  = "$('.soimg$col_index').toggle()";
            } elseif (strstr($order_img, 'desc')) {
                $order_link_params['onmouseover'] = "$('.soimg$col_index').toggle()";
                $order_link_params['onmouseout']  = "$('.soimg$col_index').toggle()";
            }
        }

        if ($GLOBALS['cfg']['HeaderFlipType'] == self::HEADER_FLIP_TYPE_AUTO) {

            $GLOBALS['cfg']['HeaderFlipType']
                = (PMA_USR_BROWSER_AGENT == 'IE')
                ? self::HEADER_FLIP_TYPE_CSS
                : self::HEADER_FLIP_TYPE_FAKE;
        }

        if ($direction == self::DISP_DIR_HORIZONTAL_FLIPPED
            && $GLOBALS['cfg']['HeaderFlipType'] == self::HEADER_FLIP_TYPE_CSS
        ) {
            $order_link_params['style'] = 'direction: ltr; writing-mode: tb-rl;';
        }

        $order_link_params['title'] = __('Sort');

        $order_link_content = (($direction == self::DISP_DIR_HORIZONTAL_FLIPPED)
            && ($GLOBALS['cfg']['HeaderFlipType'] == self::HEADER_FLIP_TYPE_FAKE))
            ? $this->getCommonFunctions()->flipstring(
                htmlspecialchars($fields_meta->name),
                "<br />\n"
            )
            : htmlspecialchars($fields_meta->name);

        return $this->getCommonFunctions()->linkOrButton(
            $order_url, $order_link_content . $order_img,
            $order_link_params, false, true
        );

    } // end of the '_getSortOrderLink()' function


    /**
     * Prepare columns to draggable effect for sortable columns
     *
     * @param boolean $col_visib       the column is visible (false)
     *        array                    the column is not visible (string array)
     * @param string  $col_visib_j     element of $col_visib array
     * @param boolean $condition_field whether to add CSS class condition
     * @param string  $direction       the display direction
     * @param array   $fields_meta     set of field properties
     * @param string  $order_link      the order link
     * @param string  $comments        the comment for the column
     *
     * @return  string  $draggable_html     html content
     *
     * @access  private
     *
     * @see     _getTableHeaders()
     */
    private function _getDraggableClassForSortableColumns(
        $col_visib, $col_visib_j, $condition_field, $direction, $fields_meta,
        $order_link, $comments
    ) {

        $draggable_html = '<th';
        $th_class = array();
        $th_class[] = 'draggable';

        if ($col_visib && !$col_visib_j) {
            $th_class[] = 'hide';
        }

        if ($condition_field) {
            $th_class[] = 'condition';
        }

        $th_class[] = 'column_heading';
        if ($GLOBALS['cfg']['BrowsePointerEnable'] == true) {
            $th_class[] = 'pointer';
        }

        if ($GLOBALS['cfg']['BrowseMarkerEnable'] == true) {
            $th_class[] = 'marker';
        }

        $draggable_html .= ' class="' . implode(' ', $th_class);

        if ($direction == self::DISP_DIR_HORIZONTAL_FLIPPED) {
            $draggable_html .= ' vbottom';
        }

        $draggable_html .= '" data-column="' . htmlspecialchars($fields_meta->name)
            . '">' . $order_link . $comments . '</th>';

        return $draggable_html;

    } // end of the '_getDraggableClassForSortableColumns()' function


    /**
     * Prepare columns to draggable effect for non sortable columns
     *
     * @param boolean $col_visib       the column is visible (false)
     *        array                    the column is not visible (string array)
     * @param string  $col_visib_j     element of $col_visib array
     * @param boolean $condition_field whether to add CSS class condition
     * @param string  $direction       the display direction
     * @param array   $fields_meta     set of field properties
     * @param string  $comments        the comment for the column
     *
     * @return  string  $draggable_html         html content
     *
     * @access  private
     *
     * @see     _getTableHeaders()
     */
    private function _getDraggableClassForNonSortableColumns(
        $col_visib, $col_visib_j, $condition_field,
        $direction, $fields_meta, $comments
    ) {

        $draggable_html = '<th';
        $th_class = array();
        $th_class[] = 'draggable';

        if ($col_visib && !$col_visib_j) {
            $th_class[] = 'hide';
        }

        if ($condition_field) {
            $th_class[] = 'condition';
        }

        $draggable_html .= ' class="' . implode(' ', $th_class);
        if ($direction == self::DISP_DIR_HORIZONTAL_FLIPPED) {
            $draggable_html .= ' vbottom';
        }

        $draggable_html .= '"';
        if (($direction == self::DISP_DIR_HORIZONTAL_FLIPPED)
            && ($GLOBALS['cfg']['HeaderFlipType'] == self::HEADER_FLIP_TYPE_CSS)
        ) {
            $draggable_html .= ' style="direction: ltr; writing-mode: tb-rl;"';
        }

        $draggable_html .= ' data-column="'
            . htmlspecialchars($fields_meta->name) . '">';

        if (($direction == self::DISP_DIR_HORIZONTAL_FLIPPED)
            && ($GLOBALS['cfg']['HeaderFlipType'] == self::HEADER_FLIP_TYPE_FAKE)
        ) {

            $draggable_html .= $this->getCommonFunctions()->flipstring(
                htmlspecialchars($fields_meta->name), '<br />'
            );

        } else {
            $draggable_html .= htmlspecialchars($fields_meta->name);
        }

        $draggable_html .= "\n" . $comments . '</th>';

        return $draggable_html;

    } // end of the '_getDraggableClassForNonSortableColumns()' function


    /**
     * Prepare column to show at right side - check boxes or empty column
     *
     * @param array   &$is_display               which elements to display
     * @param boolean $directionCondition        display direction horizontal
     *                                           or horizontalflipped
     * @param string  $full_or_partial_text_link full/partial link or text button
     * @param string  $colspan                   column span of table header
     * @param string  $rowspan                   row span of table header
     *
     * @return  string  html content
     *
     * @access  private
     *
     * @see     _getTableHeaders()
     */
    private function _getColumnAtRightSide(
        &$is_display, $directionCondition, $full_or_partial_text_link,
        $colspan, $rowspan
    ) {

        $right_column_html = '';
        $vertical_display = $this->__get('_vertical_display');

        // Displays the needed checkboxes at the right
        // column of the result table header if possible and required...
        if ((($GLOBALS['cfg']['RowActionLinks'] == self::POSITION_RIGHT)
            || ($GLOBALS['cfg']['RowActionLinks'] == self::POSITION_BOTH))
            && (($is_display['edit_lnk'] != self::NO_EDIT_OR_DELETE)
            || ($is_display['del_lnk'] != self::NO_EDIT_OR_DELETE))
            && ($is_display['text_btn'] == '1')
        ) {

            $vertical_display['emptyafter']
                = (($is_display['edit_lnk'] != self::NO_EDIT_OR_DELETE)
                && ($is_display['del_lnk'] != self::NO_EDIT_OR_DELETE)) ? 4 : 1;

            if ($directionCondition) {
                $right_column_html .= "\n"
                    . '<th ' . $colspan . '>' . $full_or_partial_text_link
                    . '</th>';

                // end horizontal/horizontalflipped mode
            } else {
                $vertical_display['textbtn'] = '    <th ' . $rowspan
                    . ' class="vmiddle">' . "\n"
                    . '        ' . "\n"
                    . '    </th>' . "\n";
            } // end vertical mode
        } elseif ((($GLOBALS['cfg']['RowActionLinks'] == self::POSITION_LEFT)
            || ($GLOBALS['cfg']['RowActionLinks'] == self::POSITION_BOTH))
            && (($is_display['edit_lnk'] == self::NO_EDIT_OR_DELETE)
            && ($is_display['del_lnk'] == self::NO_EDIT_OR_DELETE))
            && (! isset($GLOBALS['is_header_sent']) || ! $GLOBALS['is_header_sent'])
        ) {
            //     ... elseif no button, displays empty columns if required
            // (unless coming from Browse mode print view)

            $vertical_display['emptyafter']
                = (($is_display['edit_lnk'] != self::NO_EDIT_OR_DELETE)
                && ($is_display['del_lnk'] != self::NO_EDIT_OR_DELETE)) ? 4 : 1;

            if ($directionCondition) {
                $right_column_html .= "\n"
                    . '<td ' . $colspan . '></td>';

                // end horizontal/horizontalflipped mode
            } else {
                $vertical_display['textbtn'] = '    <td' . $rowspan
                    . '></td>' . "\n";
            } // end vertical mode
        }

        $this->__set('_vertical_display', $vertical_display);

        return $right_column_html;

    } // end of the '_getColumnAtRightSide()' function


    /**
     * Prepares the display for a value
     *
     * @param string $class           class of table cell
     * @param bool   $condition_field whether to add CSS class condition
     * @param string $value           value to display
     *
     * @return string  the td
     *
     * @access  private
     *
     * @see     _getDataCellForBlobColumns(), _getDataCellForGeometryColumns(),
     *          _getDataCellForNonNumericAndNonBlobColumns()
     */
    private function _buildValueDisplay($class, $condition_field, $value)
    {
        return '<td class="left ' . $class . ($condition_field ? ' condition' : '')
            . '">' . $value . '</td>';
    } // end of the '_buildValueDisplay()' function


    /**
     * Prepares the display for a null value
     *
     * @param string $class           class of table cell
     * @param bool   $condition_field whether to add CSS class condition
     * @param object $meta            the meta-information about this field
     * @param string $align           cell allignment
     *
     * @return string  the td
     *
     * @access  private
     *
     * @see     _getDataCellForNumericColumns(), _getDataCellForBlobColumns(),
     *          _getDataCellForGeometryColumns(),
     *          _getDataCellForNonNumericAndNonBlobColumns()
     */
    private function _buildNullDisplay($class, $condition_field, $meta, $align = '')
    {
        // the null class is needed for grid editing
        return '<td ' . $align . ' class="'
            . $this->_addClass(
                $class, $condition_field, $meta, ''
            )
            . ' null"><i>NULL</i></td>';
    } // end of the '_buildNullDisplay()' function


    /**
     * Prepares the display for an empty value
     *
     * @param string $class           class of table cell
     * @param bool   $condition_field whether to add CSS class condition
     * @param object $meta            the meta-information about this field
     * @param string $align           cell allignment
     *
     * @return string  the td
     *
     * @access  private
     *
     * @see     _getDataCellForNumericColumns(), _getDataCellForBlobColumns(),
     *          _getDataCellForGeometryColumns(),
     *          _getDataCellForNonNumericAndNonBlobColumns()
     */
    private function _buildEmptyDisplay($class, $condition_field, $meta, $align = '')
    {
        return '<td ' . $align . ' class="'
            . $this->_addClass(
                $class, $condition_field, $meta, ' nowrap'
            )
            . '"></td>';
    } // end of the '_buildEmptyDisplay()' function


    /**
     * Adds the relavant classes.
     *
     * @param string $class                 class of table cell
     * @param bool   $condition_field       whether to add CSS class condition
     * @param object $meta                  the meta-information about the field
     * @param string $nowrap                avoid wrapping
     * @param bool   $is_field_truncated    is field truncated (display ...)
     * @param string $transformation_plugin transformation plugin.
     *                                      Can also be the default function:
     *                                      PMA_mimeDefaultFunction
     * @param string $default_function      default transformation function
     *
     * @return string the list of classes
     *
     * @access  private
     *
     * @see     _buildNullDisplay(), _getRowData()
     */
    private function _addClass(
        $class, $condition_field, $meta, $nowrap, $is_field_truncated = false,
        $transformation_plugin = '', $default_function = ''
    ) {

        // Define classes to be added to this data field based on the type of data
        $enum_class = '';
        if (strpos($meta->flags, 'enum') !== false) {
            $enum_class = ' enum';
        }

        $set_class = '';
        if (strpos($meta->flags, 'set') !== false) {
            $set_class = ' set';
        }

        $bit_class = '';
        if (strpos($meta->type, 'bit') !== false) {
            $bit_class = ' bit';
        }

        $mime_type_class = '';
        if (isset($meta->mimetype)) {
            $mime_type_class = ' ' . preg_replace('/\//', '_', $meta->mimetype);
        }

        return $class . ($condition_field ? ' condition' : '') . $nowrap
            . ' ' . ($is_field_truncated ? ' truncated' : '')
            . ($transformation_plugin != $default_function ? ' transformed' : '')
            . $enum_class . $set_class . $bit_class . $mime_type_class;

    } // end of the '_addClass()' function


    /**
     * Prepare the body of the results table
     *
     * @param integer &$dt_result   the link id associated to the query
     *                              which results have to be displayed
     * @param array   &$is_display  which elements to display
     * @param array   $map          the list of relations
     * @param array   $analyzed_sql the analyzed query
     *
     * @return string $table_body_html  html content
     *
     * @global array   $row             current row data
     *
     * @access  private
     *
     * @see     getTable()
     */
    private function _getTableBody(
        &$dt_result, &$is_display, $map, $analyzed_sql, $is_limited_display = false
    ) {

        global $row; // mostly because of browser transformations,
                     // to make the row-data accessible in a plugin

        $table_body_html = '';

        // query without conditions to shorten URLs when needed, 200 is just
        // guess, it should depend on remaining URL length
        $url_sql_query = $this->_getUrlSqlQuery($analyzed_sql);

        $vertical_display = $this->__get('_vertical_display');

        if (! is_array($map)) {
            $map = array();
        }

        $row_no                         = 0;
        $vertical_display['edit']       = array();
        $vertical_display['copy']       = array();
        $vertical_display['delete']     = array();
        $vertical_display['data']       = array();
        $vertical_display['row_delete'] = array();
        $this->__set('_vertical_display', $vertical_display);

        // name of the class added to all grid editable elements
        $grid_edit_class = $is_limited_display ? '' : 'grid_edit';

        // prepare to get the column order, if available
        list($col_order, $col_visib) = $this->_getColumnParams($analyzed_sql);

        // Correction University of Virginia 19991216 in the while below
        // Previous code assumed that all tables have keys, specifically that
        // the phpMyAdmin GUI should support row delete/edit only for such
        // tables.
        // Although always using keys is arguably the prescribed way of
        // defining a relational table, it is not required. This will in
        // particular be violated by the novice.
        // We want to encourage phpMyAdmin usage by such novices. So the code
        // below has been changed to conditionally work as before when the
        // table being displayed has one or more keys; but to display
        // delete/edit options correctly for tables without keys.

        $odd_row = true;
        $directionCondition
            = ($_SESSION['tmp_user_values']['disp_direction']
                == self::DISP_DIR_HORIZONTAL)
            || ($_SESSION['tmp_user_values']['disp_direction']
                == self::DISP_DIR_HORIZONTAL_FLIPPED);

        while ($row = PMA_DBI_fetch_row($dt_result)) {

            // "vertical display" mode stuff
            $table_body_html .= $this->_getVerticalDisplaySupportSegments(
                $vertical_display, $row_no, $directionCondition
            );

            $alternating_color_class = ($odd_row ? 'odd' : 'even');
            $odd_row = ! $odd_row;

            if ($directionCondition) {
                // pointer code part
                $table_body_html .= '<tr class="' . $alternating_color_class . '">';
            }

            // 1. Prepares the row
            // 1.1 Results from a "SELECT" statement -> builds the
            //     WHERE clause to use in links (a unique key if possible)
            /**
             * @todo $where_clause could be empty, for example a table
             *       with only one field and it's a BLOB; in this case,
             *       avoid to display the delete and edit links
             */
            list($where_clause, $clause_is_unique, $condition_array)
                = $this->getCommonFunctions()->getUniqueCondition(
                    $dt_result,
                    $this->__get('_fields_cnt'),
                    $this->__get('_fields_meta'),
                    $row
                );
            $where_clause_html = urlencode($where_clause);

            // In print view these variable needs toinitialized
            $del_url = $del_query = $del_str = $edit_anchor_class
                = $edit_str = $js_conf = $copy_url = $copy_str = null;

            // 1.2 Defines the URLs for the modify/delete link(s)

            if (($is_display['edit_lnk'] != self::NO_EDIT_OR_DELETE)
                || ($is_display['del_lnk'] != self::NO_EDIT_OR_DELETE)
            ) {
                // We need to copy the value
                // or else the == 'both' check will always return true

                if ($GLOBALS['cfg']['PropertiesIconic'] === self::POSITION_BOTH) {
                    $iconic_spacer = '<div class="nowrap">';
                } else {
                    $iconic_spacer = '';
                }

                // 1.2.1 Modify link(s) - update row case
                if ($is_display['edit_lnk'] == self::UPDATE_ROW) {

                    list($edit_url, $copy_url, $edit_str, $copy_str,
                        $edit_anchor_class)
                            = $this->_getModifiedLinks(
                                $where_clause,
                                $clause_is_unique, $url_sql_query
                            );

                } // end if (1.2.1)

                // 1.2.2 Delete/Kill link(s)
                if (($is_display['del_lnk'] == self::DELETE_ROW)
                    || ($is_display['del_lnk'] == self::KILL_PROCESS)
                ) {

                    list($del_query, $del_url, $del_str, $js_conf)
                        = $this->_getDeleteAndKillLinks(
                            $where_clause, $clause_is_unique,
                            $url_sql_query, $is_display['del_lnk']
                        );

                } // end if (1.2.2)

                // 1.3 Displays the links at left if required
                if ((($GLOBALS['cfg']['RowActionLinks'] == self::POSITION_LEFT)
                    || ($GLOBALS['cfg']['RowActionLinks'] == self::POSITION_BOTH))
                    && $directionCondition
                ) {

                    $table_body_html .= $this->_getPlacedLinks(
                        self::POSITION_LEFT, $del_url, $is_display, $row_no,
                        $where_clause, $where_clause_html, $condition_array,
                        $del_query, 'l', $edit_url, $copy_url, $edit_anchor_class,
                        $edit_str, $copy_str, $del_str, $js_conf
                    );

                } elseif (($GLOBALS['cfg']['RowActionLinks'] == self::POSITION_NONE)
                    && $directionCondition
                ) {

                    $table_body_html .= $this->_getPlacedLinks(
                        self::POSITION_NONE, $del_url, $is_display, $row_no,
                        $where_clause, $where_clause_html, $condition_array,
                        $del_query, 'l', $edit_url, $copy_url, $edit_anchor_class,
                        $edit_str, $copy_str, $del_str, $js_conf
                    );

                } // end if (1.3)
            } // end if (1)

            // 2. Displays the rows' values
            $table_body_html .= $this->_getRowValues(
                $dt_result, $row, $row_no, $col_order, $map,
                $grid_edit_class, $col_visib, $where_clause,
                $url_sql_query, $analyzed_sql, $directionCondition
            );

            // 3. Displays the modify/delete links on the right if required
            if ((($GLOBALS['cfg']['RowActionLinks'] == self::POSITION_RIGHT)
                || ($GLOBALS['cfg']['RowActionLinks'] == self::POSITION_BOTH))
                && $directionCondition
            ) {

                $table_body_html .= $this->_getPlacedLinks(
                    self::POSITION_RIGHT, $del_url, $is_display, $row_no,
                    $where_clause, $where_clause_html, $condition_array,
                    $del_query, 'r', $edit_url, $copy_url, $edit_anchor_class,
                    $edit_str, $copy_str, $del_str, $js_conf
                );

            } // end if (3)

            if ($directionCondition) {
                $table_body_html .= '</tr>';
            } // end if

            // 4. Gather links of del_urls and edit_urls in an array for later
            //    output
            $this->_gatherLinksForLaterOutputs(
                $row_no, $is_display, $where_clause, $where_clause_html, $js_conf,
                $del_url, $del_query, $del_str, $edit_anchor_class, $edit_str,
                $copy_url, $copy_str, $alternating_color_class, $condition_array
            );

            $table_body_html .= $directionCondition ? "\n" : '';
            $row_no++;

        } // end while

        return $table_body_html;

    } // end of the '_getTableBody()' function


    /**
     * Prepare rows
     *
     * @param integer &$dt_result         the link id associated to the query
     *                                    which results have to be displayed
     * @param array   $row                current row data
     * @param integer $row_no             the index of current row
     * @param array   $col_order          the column order
     *                                    false when a property not found
     * @param array   $map                the list of relations
     * @param string  $grid_edit_class    the class for all editable columns
     * @param boolean $col_visib          column is visible(false)
     *        array                       column isn't visible(string array)
     * @param string  $where_clause       where clause
     * @param string  $url_sql_query      the analyzed sql query
     * @param array   $analyzed_sql       the analyzed query
     * @param boolean $directionCondition the directional condition
     *
     * @return  string $row_values_html  html content
     *
     * @access  private
     *
     * @see     _getTableBody()
     */
    private function _getRowValues(
        &$dt_result, $row, $row_no, $col_order, $map,
        $grid_edit_class, $col_visib, $where_clause,
        $url_sql_query, $analyzed_sql, $directionCondition
    ) {

        $row_values_html = '';

        // Following variable are needed for use in isset/empty or
        // use with array indexes/safe use in foreach
        $sql_query = $this->__get('_sql_query');
        $fields_meta = $this->__get('_fields_meta');
        $highlight_columns = $this->__get('_highlight_columns');
        $mime_map = $this->__get('_mime_map');
        
        $row_info = $this->_getRowInfoForSpecialLinks($row, $col_order);
        
        for ($j = 0; $j < $this->__get('_fields_cnt'); ++$j) {

            // assign $i with appropriate column order
            $i = $col_order ? $col_order[$j] : $j;

            $meta    = $fields_meta[$i];
            $not_null_class = $meta->not_null ? 'not_null' : '';
            $relation_class = isset($map[$meta->name]) ? 'relation' : '';
            $hide_class = ($col_visib && !$col_visib[$j]
                // hide per <td> only if the display dir is not vertical
                && ($_SESSION['tmp_user_values']['disp_direction']
                    != self::DISP_DIR_VERTICAL))
                ? 'hide'
                : '';

            // handle datetime-related class, for grid editing
            $field_type_class
                = $this->_getClassForDateTimeRelatedFields($meta->type);

            $pointer = $i;
            $is_field_truncated = false;
            //If the previous column had blob data, we need to reset the class
            // to $inline_edit_class
            $class = $this->_getResettedClassForInlineEdit(
                $grid_edit_class, $not_null_class, $relation_class,
                $hide_class, $field_type_class, $row_no
            );

            //  See if this column should get highlight because it's used in the
            //  where-query.
            $condition_field = (isset($highlight_columns)
                && (isset($highlight_columns[$meta->name])
                || isset($highlight_columns[$this->getCommonFunctions()->backquote($meta->name)])))
                ? true
                : false;

            // Wrap MIME-transformations. [MIME]
            $default_function = '_mimeDefaultFunction'; // default_function
            $transformation_plugin = $default_function;
            $transform_options = array();

            if ($GLOBALS['cfgRelation']['mimework']
                && $GLOBALS['cfg']['BrowseMIME']
            ) {

                if (isset($mime_map[$meta->name]['mimetype'])
                    && isset($mime_map[$meta->name]['transformation'])
                    && !empty($mime_map[$meta->name]['transformation'])
                ) {

                    $file = $mime_map[$meta->name]['transformation'];
                    $include_file = 'libraries/plugins/transformations/' . $file;

                    if (file_exists($include_file)) {

                        include_once $include_file;
                        $class_name = str_replace('.class.php', '', $file);
                        // todo add $plugin_manager
                        $plugin_manager = null;
                        $transformation_plugin = new $class_name(
                            $plugin_manager
                        );

                        $transform_options  = PMA_transformation_getOptions(
                            isset($mime_map[$meta->name]
                                ['transformation_options']
                            )
                            ? $mime_map[$meta->name]
                            ['transformation_options']
                            : ''
                        );

                        $meta->mimetype = str_replace(
                            '_', '/',
                            $mime_map[$meta->name]['mimetype']
                        );

                    } // end if file_exists
                } // end if transformation is set
            } // end if mime/transformation works.

            $_url_params = array(
                'db'            => $this->__get('_db'),
                'table'         => $this->__get('_table'),
                'where_clause'  => $where_clause,
                'transform_key' => $meta->name,
            );

            if (! empty($sql_query)) {
                $_url_params['sql_query'] = $url_sql_query;
            }

            $transform_options['wrapper_link']
                = PMA_generate_common_url($_url_params);

            $vertical_display = $this->__get('_vertical_display');            
            
            // Check whether the field needs to display with syntax highlighting
<<<<<<< HEAD
            if ($this->_isNeedToSytaxHighliight($meta->name)
=======
            if ($this->_isNeedToSytaxHighlight($meta->name)
>>>>>>> 8fd53394
                && (trim($row[$i]) != '')
            ) {
                
                $parsed_sql = PMA_SQP_parse($row[$i]);                
                $row[$i] = PMA_CommonFunctions::getInstance()->formatSql($parsed_sql, $row[$i]);
                include_once $this->sytax_highlighting_column_info[strtolower($this->__get('_db'))][strtolower($this->__get('_table'))][strtolower($meta->name)][0];
                $transformation_plugin = new $this->sytax_highlighting_column_info[strtolower($this->__get('_db'))][strtolower($this->__get('_table'))][strtolower($meta->name)][1](null);
                
                $transform_options  = PMA_transformation_getOptions(
                    isset($mime_map[$meta->name]
                        ['transformation_options']
                    )
                    ? $mime_map[$meta->name]
                    ['transformation_options']
                   : ''
                );

                $meta->mimetype = str_replace(
                    '_', '/',
                    $this->sytax_highlighting_column_info[strtolower($this->__get('_db'))][strtolower($this->__get('_table'))][strtolower($meta->name)][2]
                );
                
<<<<<<< HEAD
            }            
=======
            }
            
            // Check for the predefined fields need to show as link in schemas
            include_once 'libraries/special_schema_links.lib.php';
            
            if (isset($GLOBALS['special_schema_links'])
                && ($this->_isFieldNeedToLink(strtolower($meta->name)))
            ) {
                
                $linking_url = $this->_getSpecialLinkUrl($row[$i], $row_info, strtolower($meta->name));
                include_once "libraries/plugins/transformations/Text_Plain_Link.class.php";
                $transformation_plugin = new Text_Plain_Link(null);
                
                $transform_options  = array(
                    0 => $linking_url,
                    2 => true
                );
>>>>>>> 8fd53394

                $meta->mimetype = str_replace(
                    '_', '/',
                    'Text/Plain'
                );
                
            }
            
            if ($meta->numeric == 1) {
                // n u m e r i c

                // if two fields have the same name (this is possible
                //       with self-join queries, for example), using $meta->name
                //       will show both fields NULL even if only one is NULL,
                //       so use the $pointer

                $vertical_display['data'][$row_no][$i]
                    = $this->_getDataCellForNumericColumns(
                        $row[$i], $class, $condition_field, $meta, $map,
                        $is_field_truncated, $analyzed_sql,
                        $transformation_plugin, $default_function,
                        $transform_options
                    );

            } elseif (stristr($meta->type, self::BLOB_FIELD)) {
                //  b l o b

                // PMA_mysql_fetch_fields returns BLOB in place of
                // TEXT fields type so we have to ensure it's really a BLOB
                $field_flags = PMA_DBI_field_flags($dt_result, $i);

                $vertical_display['data'][$row_no][$i]
                    = $this->_getDataCellForBlobColumns(
                        $row[$i], $class, $meta, $_url_params, $field_flags,
                        $transformation_plugin, $default_function,
                        $transform_options, $condition_field, $is_field_truncated
                    );

            } elseif ($meta->type == self::GEOMETRY_FIELD) {
                // g e o m e t r y

                // Remove 'grid_edit' from $class as we do not allow to
                // inline-edit geometry data.
                $class = str_replace('grid_edit', '', $class);

                $vertical_display['data'][$row_no][$i]
                    = $this->_getDataCellForGeometryColumns(
                        $row[$i], $class, $meta, $map, $_url_params,
                        $condition_field, $transformation_plugin,
                        $default_function, $transform_options,
                        $is_field_truncated, $analyzed_sql
                    );

            } else {
                // n o t   n u m e r i c   a n d   n o t   B L O B

                $vertical_display['data'][$row_no][$i]
                    = $this->_getDataCellForNonNumericAndNonBlobColumns(
                        $row[$i], $class, $meta, $map, $_url_params,
                        $condition_field, $transformation_plugin,
                        $default_function, $transform_options,
                        $is_field_truncated, $analyzed_sql, $dt_result, $i
                    );

            }

            // output stored cell
            if ($directionCondition) {
                $row_values_html
                    .= $vertical_display['data'][$row_no][$i];
            }

            if (isset($vertical_display['rowdata'][$i][$row_no])) {
                $vertical_display['rowdata'][$i][$row_no]
                    .= $vertical_display['data'][$row_no][$i];
            } else {
                $vertical_display['rowdata'][$i][$row_no]
                    = $vertical_display['data'][$row_no][$i];
            }

            $this->__set('_vertical_display', $vertical_display);

        } // end for

        return $row_values_html;

    } // end of the '_getRowValues()' function


    /**
     * Gather delete/edit url links for further outputs
     *
     * @param integer $row_no                  the index of current row
     * @param array   $is_display              which elements to display
     * @param string  $where_clause            where clause
     * @param string  $where_clause_html       the html encoded where clause
     * @param string  $js_conf                 text for the JS confirmation
     * @param string  $del_url                 the url for delete row
     * @param string  $del_query               the query for delete row
     * @param string  $del_str                 the label for delete row
     * @param string  $edit_anchor_class       the class for html element for edit
     * @param string  $edit_str                the label for edit row
     * @param string  $copy_url                the url for copy row
     * @param string  $copy_str                the label for copy row
     * @param string  $alternating_color_class class for display two colors in rows
     * @param array   $condition_array         array of keys
     *                                         (primary,unique,condition)
     *
     * @return  void
     *
     * @access  private
     *
     * @see     _getTableBody()
     */
    private function _gatherLinksForLaterOutputs(
        $row_no, $is_display, $where_clause, $where_clause_html, $js_conf,
        $del_url, $del_query, $del_str, $edit_anchor_class, $edit_str,
        $copy_url, $copy_str, $alternating_color_class, $condition_array
    ) {

        $vertical_display = $this->__get('_vertical_display');

        if (! isset($vertical_display['edit'][$row_no])) {
            $vertical_display['edit'][$row_no]       = '';
            $vertical_display['copy'][$row_no]       = '';
            $vertical_display['delete'][$row_no]     = '';
            $vertical_display['row_delete'][$row_no] = '';
        }

        $vertical_class = ' row_' . $row_no;
        if ($GLOBALS['cfg']['BrowsePointerEnable'] == true) {
            $vertical_class .= ' vpointer';
        }

        if ($GLOBALS['cfg']['BrowseMarkerEnable'] == true) {
            $vertical_class .= ' vmarker';
        }

        if (!empty($del_url)
            && ($is_display['del_lnk'] != self::KILL_PROCESS)
        ) {

            $vertical_display['row_delete'][$row_no]
                .= $this->_getCheckboxForMultiRowSubmissions(
                    $del_url, $is_display, $row_no, $where_clause_html,
                    $condition_array, $del_query, '[%_PMA_CHECKBOX_DIR_%]',
                    $alternating_color_class . $vertical_class
                );

        } else {
            unset($vertical_display['row_delete'][$row_no]);
        }

        if (isset($edit_url)) {

            $vertical_display['edit'][$row_no] .= $this->_getEditLink(
                $edit_url,
                $alternating_color_class . ' ' . $edit_anchor_class
                . $vertical_class, $edit_str,
                $where_clause,
                $where_clause_html
            );

        } else {
            unset($vertical_display['edit'][$row_no]);
        }

        if (isset($copy_url)) {

            $vertical_display['copy'][$row_no] .= $this->_getCopyLink(
                $copy_url, $copy_str, $where_clause, $where_clause_html,
                $alternating_color_class . $vertical_class
            );

        } else {
            unset($vertical_display['copy'][$row_no]);
        }

        if (isset($del_url)) {

            if (! isset($js_conf)) {
                $js_conf = '';
            }

            $vertical_display['delete'][$row_no]
                .= $this->_getDeleteLink(
                    $del_url, $del_str, $js_conf,
                    $alternating_color_class . $vertical_class
                );

        } else {
            unset($vertical_display['delete'][$row_no]);
        }

        $this->__set('_vertical_display', $vertical_display);

    } // end of the '_gatherLinksForLaterOutputs()' function

    
    /**
     * Check whether any field is marked as need to syntax highlight
     *
     * @param string $field field to check
     *
     * @return boolean 
     */
<<<<<<< HEAD
    private function _isNeedToSytaxHighliight($field) {
=======
    private function _isNeedToSytaxHighlight($field) {
>>>>>>> 8fd53394
        if (! empty($this->sytax_highlighting_column_info[strtolower($this->__get('_db'))][strtolower($this->__get('_table'))][strtolower($field)])) {
            return true;
        }
        return false;
    }
<<<<<<< HEAD
     
=======
    
    
    /**
     * Check whether the field needs to be link
     *
     * @param string $field field to check
     *
     * @return boolean 
     */
    private function _isFieldNeedToLink($field) {
        if (! empty($GLOBALS['special_schema_links'][strtolower($this->__get('_db'))][strtolower($this->__get('_table'))][$field])) {
            return true;
        }
        return false;
    }
    
    
    /**
     * Get link for display special schema links
     *
     * @param string $column_value column value
     * @param array  $row_info     information about row
     * @param string $field_name   column name
     *
     * @return string generated link 
     */
    private function _getSpecialLinkUrl($column_value, $row_info, $field_name)
    {
        
        $linking_url_params = array();
        $link_relations = $GLOBALS['special_schema_links'][strtolower($this->__get('_db'))][strtolower($this->__get('_table'))][$field_name];
        
        if (! is_array($link_relations['link_param'])) {
            $linking_url_params[$link_relations['link_param']] = $column_value;
        } else {
            // Consider only the case of creating link for column field
            // sql query need to be pass as url param
            $sql = 'SELECT `'.$column_value.'` FROM `'. $row_info[$link_relations['link_param'][1]] .'`.`'. $row_info[$link_relations['link_param'][2]] .'`';            
            $linking_url_params[$link_relations['link_param'][0]] = $sql;
        }
        

        if (! empty($link_relations['link_dependancy_params'])) {

            foreach ($link_relations['link_dependancy_params'] as $new_param) {
>>>>>>> 8fd53394

                // If param_info is an array, set the key and value
                // from that array
                if (is_array($new_param['param_info'])) {
                    $linking_url_params[$new_param['param_info'][0]] = $new_param['param_info'][1];                            
                } else {
                    $linking_url_params[$new_param['param_info']] = $row_info[strtolower($new_param['column_name'])];

                    // Special case 1 - when executing routines, according
                    // to the type of the routine, url param changes
                    if (!empty($row_info['routine_type'])){
                        if (strtolower($row_info['routine_type']) == self::ROUTINE_PROCEDURE) {
                            $linking_url_params['execute_routine'] = 1;
                        } else if (strtolower($row_info['routine_type']) == self::ROUTINE_FUNCTION) {
                            $linking_url_params['execute_dialog'] = 1;
                        }                                
                    }
                }

            }

        }
        
        return $link_relations['default_page'] . PMA_generate_common_url($linking_url_params);
        
    }
    
    
    /**
     * Prepare row information for display special links
     *
     * @param array $row       current row data
     * @param array $col_order the column order
     *
     * @return array $row_info associative array with column nama -> value
     */
    private function _getRowInfoForSpecialLinks($row, $col_order)
    {
        
        $row_info = array();
        $fields_meta = $this->__get('_fields_meta');
        
        for ($n = 0; $n < $this->__get('_fields_cnt'); ++$n) {
            $m = $col_order ? $col_order[$n] : $n;
            $row_info[strtolower($fields_meta[$m]->name)] = $row[$m];
        }
        
        return $row_info;
        
    }
    
    
    /**
     * Get url sql query without conditions to shorten URLs
     *
     * @param array $analyzed_sql analyzed query
     *
     * @return  string  $url_sql        analyzed sql query
     *
     * @access  private
     *
     * @see     _getTableBody()
     */
    private function _getUrlSqlQuery($analyzed_sql)
    {

        if (isset($analyzed_sql)
            && isset($analyzed_sql[0])
            && isset($analyzed_sql[0]['querytype'])
            && ($analyzed_sql[0]['querytype'] == self::QUERY_TYPE_SELECT)
            && (strlen($this->__get('_sql_query')) > 200)
        ) {

            $url_sql_query = 'SELECT ';
            if (isset($analyzed_sql[0]['queryflags']['distinct'])) {
                $url_sql_query .= ' DISTINCT ';
            }

            $url_sql_query .= $analyzed_sql[0]['select_expr_clause'];
            if (!empty($analyzed_sql[0]['from_clause'])) {
                $url_sql_query .= ' FROM ' . $analyzed_sql[0]['from_clause'];
            }

            return $url_sql_query;
        }

        return $this->__get('_sql_query');

    } // end of the '_getUrlSqlQuery()' function


    /**
     * Get column order and column visibility
     *
     * @param array $analyzed_sql the analyzed query
     *
     * @return  array           2 element array - $col_order, $col_visib
     *
     * @access  private
     *
     * @see     _getTableBody()
     */
    private function _getColumnParams($analyzed_sql)
    {
        if ($this->_isSelect($analyzed_sql)) {
            $pmatable = new PMA_Table($this->__get('_table'), $this->__get('_db'));
            $col_order = $pmatable->getUiProp(PMA_Table::PROP_COLUMN_ORDER);
            $col_visib = $pmatable->getUiProp(PMA_Table::PROP_COLUMN_VISIB);
        } else {
            $col_order = false;
            $col_visib = false;
        }

        return array($col_order, $col_visib);
    } // end of the '_getColumnParams()' function


    /**
     * Prepare vertical display mode necessay HTML stuff
     *
     * @param array   $vertical_display   informations used with vertical
     *                                    display mode
     * @param integer $row_no             the index of current row
     * @param boolean $directionCondition the directional condition
     *
     * @return  string  $vertical_disp_html     html content
     *
     * @access  private
     *
     * @see     _getTableBody()
     */
    private function _getVerticalDisplaySupportSegments(
        $vertical_display, $row_no, $directionCondition
    ) {

        $support_html = '';

        if ((($row_no != 0) && ($_SESSION['tmp_user_values']['repeat_cells'] != 0))
            && !($row_no % $_SESSION['tmp_user_values']['repeat_cells'])
            && $directionCondition
        ) {

            $support_html .= '<tr>' . "\n";

            if ($vertical_display['emptypre'] > 0) {

                $support_html .= '    <th colspan="'
                    . $vertical_display['emptypre'] . '">'
                    . "\n".'        &nbsp;</th>' . "\n";

            } else if ($GLOBALS['cfg']['RowActionLinks'] == self::POSITION_NONE) {
                $support_html .= '    <th></th>' . "\n";
            }

            foreach ($vertical_display['desc'] as $val) {
                $support_html .= $val;
            }

            if ($vertical_display['emptyafter'] > 0) {
                $support_html
                    .= '    <th colspan="' . $vertical_display['emptyafter']
                    . '">'
                    . "\n" . '        &nbsp;</th>' . "\n";
            }
            $support_html .= '</tr>' . "\n";
        } // end if

        return $support_html;

    } // end of the '_getVerticalDisplaySupportSegments()' function


    /**
     * Get modified links
     *
     * @param string  $where_clause     the where clause of the sql
     * @param boolean $clause_is_unique the unique condition of clause
     * @param string  $url_sql_query    the analyzed sql query
     *
     * @return  array                   5 element array - $edit_url, $copy_url,
     *                                  $edit_str, $copy_str, $edit_anchor_class
     *
     * @access  private
     *
     * @see     _getTableBody()
     */
    private function _getModifiedLinks(
        $where_clause, $clause_is_unique, $url_sql_query
    ) {

        $_url_params = array(
                'db'               => $this->__get('_db'),
                'table'            => $this->__get('_table'),
                'where_clause'     => $where_clause,
                'clause_is_unique' => $clause_is_unique,
                'sql_query'        => $url_sql_query,
                'goto'             => 'sql.php',
            );

        $edit_url = 'tbl_change.php'
            . PMA_generate_common_url(
                $_url_params + array('default_action' => 'update')
            );

        $copy_url = 'tbl_change.php'
            . PMA_generate_common_url(
                $_url_params + array('default_action' => 'insert')
            );

        $edit_str = $this->getCommonFunctions()->getIcon(
            'b_edit.png', __('Edit')
        );
        $copy_str = $this->getCommonFunctions()->getIcon(
            'b_insrow.png', __('Copy')
        );

        // Class definitions required for grid editing jQuery scripts
        $edit_anchor_class = "edit_row_anchor";
        if ( $clause_is_unique == 0) {
            $edit_anchor_class .= ' nonunique';
        }

        return array($edit_url, $copy_url, $edit_str, $copy_str, $edit_anchor_class);

    } // end of the '_getModifiedLinks()' function


    /**
     * Get delete and kill links
     *
     * @param string  $where_clause     the where clause of the sql
     * @param boolean $clause_is_unique the unique condition of clause
     * @param string  $url_sql_query    the analyzed sql query
     * @param string  $del_lnk          the delete link of current row
     *
     * @return  array                       4 element array - $del_query,
     *                                      $del_url, $del_str, $js_conf
     *
     * @access  private
     *
     * @see     _getTableBody()
     */
    private function _getDeleteAndKillLinks(
        $where_clause, $clause_is_unique, $url_sql_query, $del_lnk
    ) {

        $goto = $this->__get('_goto');

        if ($del_lnk == self::DELETE_ROW) { // delete row case

            $_url_params = array(
                'db'        => $this->__get('_db'),
                'table'     => $this->__get('_table'),
                'sql_query' => $url_sql_query,
                'message_to_show' => __('The row has been deleted'),
                'goto'      => (empty($goto) ? 'tbl_sql.php' : $goto),
            );

            $lnk_goto = 'sql.php' . PMA_generate_common_url($_url_params, 'text');

            $del_query = 'DELETE FROM '
                . $this->getCommonFunctions()->backquote($this->__get('_db')) . '.'
                . $this->getCommonFunctions()->backquote($this->__get('_table'))
                . ' WHERE ' . $where_clause .
                ($clause_is_unique ? '' : ' LIMIT 1');

            $_url_params = array(
                    'db'        => $this->__get('_db'),
                    'table'     => $this->__get('_table'),
                    'sql_query' => $del_query,
                    'message_to_show' => __('The row has been deleted'),
                    'goto'      => $lnk_goto,
                );
            $del_url  = 'sql.php' . PMA_generate_common_url($_url_params);

            $js_conf  = 'DELETE FROM ' . PMA_jsFormat($this->__get('_db')) . '.'
                . PMA_jsFormat($this->__get('_table'))
                . ' WHERE ' . PMA_jsFormat($where_clause, false)
                . ($clause_is_unique ? '' : ' LIMIT 1');

            $del_str = $this->getCommonFunctions()->getIcon(
                'b_drop.png', __('Delete')
            );

        } elseif ($del_lnk == self::KILL_PROCESS) { // kill process case

            $_url_params = array(
                    'db'        => $this->__get('_db'),
                    'table'     => $this->__get('_table'),
                    'sql_query' => $url_sql_query,
                    'goto'      => 'main.php',
                );

            $lnk_goto = 'sql.php'
                . PMA_generate_common_url(
                    $_url_params, 'text'
                );

            $_url_params = array(
                    'db'        => 'mysql',
                    'sql_query' => 'KILL ' . $row[0],
                    'goto'      => $lnk_goto,
                );

            $del_url  = 'sql.php' . PMA_generate_common_url($_url_params);
            $del_query = 'KILL ' . $row[0];
            $js_conf  = 'KILL ' . $row[0];
            $del_str = $this->getCommonFunctions()->getIcon(
                'b_drop.png', __('Kill')
            );
        }

        return array($del_query, $del_url, $del_str, $js_conf);

    } // end of the '_getDeleteAndKillLinks()' function


    /**
     * Prepare placed links
     *
     * @param string  $dir               the direction of links should place
     * @param string  $del_url           the url for delete row
     * @param array   $is_display        which elements to display
     * @param integer $row_no            the index of current row
     * @param string  $where_clause      the where clause of the sql
     * @param string  $where_clause_html the html encoded where clause
     * @param array   $condition_array   array of keys (primary, unique, condition)
     * @param string  $del_query         the query for delete row
     * @param string  $dir_letter        the letter denoted the direction
     * @param string  $edit_url          the url for edit row
     * @param string  $copy_url          the url for copy row
     * @param string  $edit_anchor_class the class for html element for edit
     * @param string  $edit_str          the label for edit row
     * @param string  $copy_str          the label for copy row
     * @param string  $del_str           the label for delete row
     * @param string  $js_conf           text for the JS confirmation
     *
     * @return  string                      html content
     *
     * @access  private
     *
     * @see     _getTableBody()
     */
    private function _getPlacedLinks(
        $dir, $del_url, $is_display, $row_no, $where_clause, $where_clause_html,
        $condition_array, $del_query, $dir_letter, $edit_url, $copy_url,
        $edit_anchor_class, $edit_str, $copy_str, $del_str, $js_conf
    ) {

        if (! isset($js_conf)) {
            $js_conf = '';
        }

        return $this->_getCheckboxAndLinks(
            $dir, $del_url, $is_display,
            $row_no, $where_clause, $where_clause_html, $condition_array,
            $del_query, 'l', $edit_url, $copy_url, $edit_anchor_class,
            $edit_str, $copy_str, $del_str, $js_conf
        );

    } // end of the '_getPlacedLinks()' function


    /**
     * Get resetted class for inline edit columns
     *
     * @param string  $grid_edit_class  the class for all editable columns
     * @param string  $not_null_class   the class for not null columns
     * @param string  $relation_class   the class for relations in a column
     * @param string  $hide_class       the class for visibility of a column
     * @param string  $field_type_class the class related to type of the field
     * @param integer $row_no           the row index
     *
     * @return string $class the resetted class
     *
     * @access  private
     *
     * @see     _getTableBody()
     */
    private function _getResettedClassForInlineEdit(
        $grid_edit_class, $not_null_class, $relation_class,
        $hide_class, $field_type_class, $row_no
    ) {

        $printview = $this->__get('_printview');

        $class = 'data ' . $grid_edit_class . ' ' . $not_null_class . ' '
            . $relation_class . ' ' . $hide_class . ' ' . $field_type_class;

        if (($_SESSION['tmp_user_values']['disp_direction'] == self::DISP_DIR_VERTICAL)
            && (! isset($printview) || ($printview != '1'))
        ) {
            // the row number corresponds to a data row, not HTML table row
            $class .= ' row_' . $row_no;
            if ($GLOBALS['cfg']['BrowsePointerEnable'] == true) {
                $class .= ' vpointer';
            }

            if ($GLOBALS['cfg']['BrowseMarkerEnable'] == true) {
                $class .= ' vmarker';
            }
        }

        return $class;

    } // end of the '_getResettedClassForInlineEdit()' function


    /**
     * Get class for datetime related fields
     *
     * @param string $type the type of the column field
     *
     * @return  string  $field_type_class   the class for the column
     *
     * @access  private
     *
     * @see     _getTableBody()
     */
    private function _getClassForDateTimeRelatedFields($type)
    {
        if ((substr($type, 0, 9) == self::TIMESTAMP_FIELD)
            || ($type == self::DATETIME_FIELD)
        ) {
            $field_type_class = 'datetimefield';
        } else if ($type == self::DATE_FIELD) {
            $field_type_class = 'datefield';
        } else {
            $field_type_class = '';
        }
        return $field_type_class;
    } // end of the '_getClassForDateTimeRelatedFields()' function


    /**
     * Prepare data cell for numeric type fields
     *
     * @param string  $column                the relavent column in data row
     * @param string  $class                 the html class for column
     * @param boolean $condition_field       the column should highlighted
     *                                       or not
     * @param object  $meta                  the meta-information about this
     *                                       field
     * @param array   $map                   the list of relations
     * @param boolean $is_field_truncated    the condition for blob data
     *                                       replacements
     * @param array   $analyzed_sql          the analyzed query
     * @param string  $transformation_plugin the name of transformation plugin
     * @param string  $default_function      the default transformation function
     * @param string  $transform_options     the transformation parameters
     *
     * @return  string  $cell               the prepared cell, html content
     *
     * @access  private
     *
     * @see     _getTableBody()
     */
    private function _getDataCellForNumericColumns(
        $column, $class, $condition_field, $meta, $map, $is_field_truncated,
        $analyzed_sql, $transformation_plugin, $default_function,
        $transform_options
    ) {

        if (! isset($column) || is_null($column)) {

            $cell = $this->_buildNullDisplay(
                'right '.$class, $condition_field, $meta, ''
            );

        } elseif ($column != '') {

            $nowrap = ' nowrap';
            $where_comparison = ' = ' . $column;

            $cell = $this->_getRowData(
                'right '.$class, $condition_field,
                $analyzed_sql, $meta, $map, $column,
                $transformation_plugin, $default_function, $nowrap,
                $where_comparison, $transform_options,
                $is_field_truncated
            );
        } else {

            $cell = $this->_buildEmptyDisplay(
                'right '.$class, $condition_field, $meta, ''
            );
        }

        return $cell;

    } // end of the '_getDataCellForNumericColumns()' function


    /**
     * Get data cell for blob type fields
     *
     * @param string  $column                the relavent column in data row
     * @param string  $class                 the html class for column
     * @param object  $meta                  the meta-information about this
     *                                       field
     * @param array   $_url_params           the parameters for generate url
     * @param string  $field_flags           field flags for column(blob,
     *                                       primary etc)
     * @param string  $transformation_plugin the name of transformation function
     * @param string  $default_function      the default transformation function
     * @param string  $transform_options     the transformation parameters
     * @param boolean $condition_field       the column should highlighted
     *                                       or not
     * @param boolean $is_field_truncated    the condition for blob data
     *                                       replacements
     *
     * @return  string  $cell                the prepared cell, html content
     *
     * @access  private
     *
     * @see     _getTableBody()
     */
    private function _getDataCellForBlobColumns(
        $column, $class, $meta, $_url_params, $field_flags, $transformation_plugin,
        $default_function, $transform_options, $condition_field, $is_field_truncated
    ) {

        if (stristr($field_flags, self::BINARY_FIELD)) {

            // remove 'grid_edit' from $class as we can't edit binary data.
            $class = str_replace('grid_edit', '', $class);

            if (! isset($column) || is_null($column)) {

                $cell = $this->_buildNullDisplay($class, $condition_field, $meta);

            } else {

                $blobtext = $this->_handleNonPrintableContents(
                    self::BLOB_FIELD, (isset($column) ? $column : ''),
                    $transformation_plugin, $transform_options,
                    $default_function, $meta, $_url_params
                );

                $cell = $this->_buildValueDisplay(
                    $class, $condition_field, $blobtext
                );
                unset($blobtext);
            }
        } else {
            // not binary:

            if (! isset($column) || is_null($column)) {

                $cell = $this->_buildNullDisplay($class, $condition_field, $meta);

            } elseif ($column != '') {

                // if a transform function for blob is set, none of these
                // replacements will be made
                if ((PMA_strlen($column) > $GLOBALS['cfg']['LimitChars'])
                    && ($_SESSION['tmp_user_values']['display_text'] == self::DISPLAY_PARTIAL_TEXT)
<<<<<<< HEAD
                    && ! $this->_isNeedToSytaxHighliight(strtolower($meta->name))
=======
                    && ! $this->_isNeedToSytaxHighlight(strtolower($meta->name))
>>>>>>> 8fd53394
                ) {
                    $column = PMA_substr($column, 0, $GLOBALS['cfg']['LimitChars'])
                        . '...';
                    $is_field_truncated = true;
                }

                // displays all space characters, 4 space
                // characters for tabulations and <cr>/<lf>
                $column = ($default_function != $transformation_plugin)
                    ? $transformation_plugin->applyTransformation(
                        $column,
                        $transform_options,
                        $meta
                    )
                    : $this->$default_function($column, array(), $meta);

                if ($is_field_truncated) {
                    $class .= ' truncated';
                }

                $cell = $this->_buildValueDisplay($class, $condition_field, $column);

            } else {
                $cell = $this->_buildEmptyDisplay($class, $condition_field, $meta);
            }
        }

        return $cell;

    } // end of the '_getDataCellForBlobColumns()' function


    /**
     * Get data cell for geometry type fields
     *
     * @param string  $column                the relavent column in data row
     * @param string  $class                 the html class for column
     * @param object  $meta                  the meta-information about this field
     * @param array   $map                   the list of relations
     * @param array   $_url_params           the parameters for generate url
     * @param boolean $condition_field       the column should highlighted or not
     * @param string  $transformation_plugin the name of transformation function
     * @param string  $default_function      the default transformation function
     * @param string  $transform_options     the transformation parameters
     * @param boolean $is_field_truncated    the condition for blob data replacements
     * @param array   $analyzed_sql          the analyzed query
     *
     * @return  string  $cell                  the prepared data cell, html content
     *
     * @access  private
     *
     * @see     _getTableBody()
     */
    private function _getDataCellForGeometryColumns(
        $column, $class, $meta, $map, $_url_params, $condition_field,
        $transformation_plugin, $default_function, $transform_options,
        $is_field_truncated, $analyzed_sql
    ) {

        if (! isset($column) || is_null($column)) {

            $cell = $this->_buildNullDisplay($class, $condition_field, $meta);

        } elseif ($column != '') {

            // Display as [GEOMETRY - (size)]
            if ($_SESSION['tmp_user_values']['geometry_display'] == self::GEOMETRY_DISP_GEOM) {

                $geometry_text = $this->_handleNonPrintableContents(
                    strtoupper(self::GEOMETRY_FIELD),
                    (isset($column) ? $column : ''), $transformation_plugin,
                    $transform_options, $default_function, $meta
                );

                $cell = $this->_buildValueDisplay(
                    $class, $condition_field, $geometry_text
                );

            } elseif ($_SESSION['tmp_user_values']['geometry_display']
                == self::GEOMETRY_DISP_WKT
            ) {
                // Prepare in Well Known Text(WKT) format.

                $where_comparison = ' = ' . $column;

                // Convert to WKT format
                $wktval = $this->getCommonFunctions()->asWKT($column);

                if ((PMA_strlen($wktval) > $GLOBALS['cfg']['LimitChars'])
                    && ($_SESSION['tmp_user_values']['display_text'] == self::DISPLAY_PARTIAL_TEXT)
                ) {
                    $wktval = PMA_substr($wktval, 0, $GLOBALS['cfg']['LimitChars'])
                        . '...';
                    $is_field_truncated = true;
                }

                $cell = $this->_getRowData(
                    $class, $condition_field, $analyzed_sql, $meta, $map,
                    $wktval, $transformation_plugin, $default_function, '',
                    $where_comparison, $transform_options,
                    $is_field_truncated
                );

            } else {
                // Prepare in  Well Known Binary(WKB) format.

                if ($_SESSION['tmp_user_values']['display_binary']) {

                    $where_comparison = ' = ' . $column;

                    if ($_SESSION['tmp_user_values']['display_binary_as_hex']
                        && $this->getCommonFunctions()->containsNonPrintableAscii($column)
                    ) {
                        $wkbval = PMA_substr(bin2hex($column), 8);
                    } else {
                        $wkbval = htmlspecialchars(
                            $this->getCommonFunctions()->replaceBinaryContents(
                                $column
                            )
                        );
                    }

                    if ((PMA_strlen($wkbval) > $GLOBALS['cfg']['LimitChars'])
                        && ($_SESSION['tmp_user_values']['display_text'] == self::DISPLAY_PARTIAL_TEXT)
                    ) {
                        $wkbval
                            = PMA_substr($wkbval, 0, $GLOBALS['cfg']['LimitChars'])
                            . '...';
                        $is_field_truncated = true;
                    }

                    $cell = $this->_getRowData(
                        $class, $condition_field,
                        $analyzed_sql, $meta, $map, $wkbval,
                        $transformation_plugin, $default_function, '',
                        $where_comparison, $transform_options,
                        $is_field_truncated
                    );

                } else {
                    $wkbval = $this->_handleNonPrintableContents(
                        self::BINARY_FIELD, $column, $transformation_plugin,
                        $transform_options, $default_function, $meta,
                        $_url_params
                    );

                    $cell = $this->_buildValueDisplay(
                        $class, $condition_field, $wkbval
                    );
                }
            }
        } else {
            $cell = $this->_buildEmptyDisplay($class, $condition_field, $meta);
        }

        return $cell;

    } // end of the '_getDataCellForGeometryColumns()' function


    /**
     * Get data cell for non numeric and non blob type fields
     *
     * @param string  $column                the relavent column in data row
     * @param string  $class                 the html class for column
     * @param object  $meta                  the meta-information about the field
     * @param array   $map                   the list of relations
     * @param array   $_url_params           the parameters for generate url
     * @param boolean $condition_field       the column should highlighted
     *                                       or not
     * @param string  $transformation_plugin the name of transformation function
     * @param string  $default_function      the default transformation function
     * @param string  $transform_options     the transformation parameters
     * @param boolean $is_field_truncated    the condition for blob data
     *                                       replacements
     * @param array   $analyzed_sql          the analyzed query
     * @param integer &$dt_result            the link id associated to the query
     *                                        which results have to be displayed
     * @param integer $col_index             the column index
     *
     * @return  string  $cell               the prepared data cell, html content
     *
     * @access  private
     *
     * @see     _getTableBody()
     */
    private function _getDataCellForNonNumericAndNonBlobColumns(
        $column, $class, $meta, $map, $_url_params, $condition_field,
        $transformation_plugin, $default_function, $transform_options,
        $is_field_truncated, $analyzed_sql, &$dt_result, $col_index
    ) {

        $is_analyse = $this->__get('_is_analyse');
        $field_flags = PMA_DBI_field_flags($dt_result, $col_index);
        if (stristr($field_flags, self::BINARY_FIELD)
            && ($GLOBALS['cfg']['ProtectBinary'] == 'all'
            || $GLOBALS['cfg']['ProtectBinary'] == 'noblob')
        ) {
            $class = str_replace('grid_edit', '', $class);
        }

        if (! isset($column) || is_null($column)) {

            $cell = $this->_buildNullDisplay($class, $condition_field, $meta);

        } elseif ($column != '') {

            // Cut all fields to $GLOBALS['cfg']['LimitChars']
            // (unless it's a link-type transformation)
            if (PMA_strlen($column) > $GLOBALS['cfg']['LimitChars']
                && ($_SESSION['tmp_user_values']['display_text'] == self::DISPLAY_PARTIAL_TEXT)
                && gettype($transformation_plugin) == "object"
                && ! strpos($transformation_plugin::getName(), 'Link') === true
            ) {
                $column = PMA_substr($column, 0, $GLOBALS['cfg']['LimitChars'])
                    . '...';
                $is_field_truncated = true;
            }

            $formatted = false;
            if (isset($meta->_type) && $meta->_type === MYSQLI_TYPE_BIT) {

                $column = $this->getCommonFunctions()->printableBitValue(
                    $column, $meta->length
                );

                // some results of PROCEDURE ANALYSE() are reported as
                // being BINARY but they are quite readable,
                // so don't treat them as BINARY
            } elseif (stristr($field_flags, self::BINARY_FIELD)
                && ($meta->type == self::STRING_FIELD)
                && !(isset($is_analyse) && $is_analyse)
            ) {

                if ($_SESSION['tmp_user_values']['display_binary']) {

                    // user asked to see the real contents of BINARY
                    // fields
                    if ($_SESSION['tmp_user_values']['display_binary_as_hex']
                        && $this->getCommonFunctions()->containsNonPrintableAscii($column)
                    ) {
                        $column = bin2hex($column);
                    } else {
                        $column = htmlspecialchars(
                            $this->getCommonFunctions()->replaceBinaryContents(
                                $column
                            )
                        );
                    }

                } else {
                    // we show the BINARY message and field's size
                    // (or maybe use a transformation)
                    $column = $this->_handleNonPrintableContents(
                        self::BINARY_FIELD, $column, $transformation_plugin,
                        $transform_options, $default_function,
                        $meta, $_url_params
                    );
                    $formatted = true;
                }
            }

            if ($formatted) {

                $cell = $this->_buildValueDisplay(
                    $class, $condition_field, $column
                );

            } else {

                // transform functions may enable no-wrapping:
                $function_nowrap = 'applyTransformationNoWrap';

                $bool_nowrap = (($default_function != $transformation_plugin)
                    && function_exists($transformation_plugin->$function_nowrap()))
                    ? $transformation_plugin->$function_nowrap($transform_options)
                    : false;

                // do not wrap if date field type
                $nowrap = (preg_match('@DATE|TIME@i', $meta->type)
                    || $bool_nowrap) ? ' nowrap' : '';

                $where_comparison = ' = \''
                    . $this->getCommonFunctions()->sqlAddSlashes($column)
                    . '\'';

                $cell = $this->_getRowData(
                    $class, $condition_field,
                    $analyzed_sql, $meta, $map, $column,
                    $transformation_plugin, $default_function, $nowrap,
                    $where_comparison, $transform_options,
                    $is_field_truncated
                );
            }

        } else {
            $cell = $this->_buildEmptyDisplay($class, $condition_field, $meta);
        }

        return $cell;

    } // end of the '_getDataCellForNonNumericAndNonBlobColumns()' function


    /**
     * Get the resulted table with the vertical direction mode.
     *
     * @param array $analyzed_sql the analyzed query
     *
     * @return string       html content
     *
     * @access  private
     *
     * @see     _getTable()
     */
    private function _getVerticalTable($analyzed_sql)
    {

        $vertical_table_html = '';
        $vertical_display = $this->__get('_vertical_display');

        // Prepares "multi row delete" link at top if required
        if (($GLOBALS['cfg']['RowActionLinks'] != self::POSITION_RIGHT)
            && is_array($vertical_display['row_delete'])
            && ((count($vertical_display['row_delete']) > 0)
            || !empty($vertical_display['textbtn']))
        ) {

            $vertical_table_html .= '<tr>' . "\n";
            if ($GLOBALS['cfg']['RowActionLinks'] == self::POSITION_NONE) {
                // if we are not showing the RowActionLinks, then we need to show
                // the Multi-Row-Action checkboxes
                $vertical_table_html .= '<th></th>' . "\n";
            }

            $vertical_table_html .= $vertical_display['textbtn']
                . $this->_getCheckBoxesForMultipleRowOperations('_left')
                . '</tr>' . "\n";
        } // end if

        // Prepares "edit" link at top if required
        if ((($GLOBALS['cfg']['RowActionLinks'] == self::POSITION_LEFT)
            || ($GLOBALS['cfg']['RowActionLinks'] == self::POSITION_BOTH))
            && is_array($vertical_display['edit'])
            && ((count($vertical_display['edit']) > 0)
            || !empty($vertical_display['textbtn']))
        ) {
            $vertical_table_html .= $this->_getOperationLinksForVerticleTable(
                'edit'
            );
        } // end if

        // Prepares "copy" link at top if required
        if ((($GLOBALS['cfg']['RowActionLinks'] == self::POSITION_LEFT)
            || ($GLOBALS['cfg']['RowActionLinks'] == self::POSITION_BOTH))
            && is_array($vertical_display['copy'])
            && ((count($vertical_display['copy']) > 0)
            || !empty($vertical_display['textbtn']))
        ) {
            $vertical_table_html .= $this->_getOperationLinksForVerticleTable(
                'copy'
            );
        } // end if

        // Prepares "delete" link at top if required
        if ((($GLOBALS['cfg']['RowActionLinks'] == self::POSITION_LEFT)
            || ($GLOBALS['cfg']['RowActionLinks'] == self::POSITION_BOTH))
            && is_array($vertical_display['delete'])
            && ((count($vertical_display['delete']) > 0)
            || !empty($vertical_display['textbtn']))
        ) {
            $vertical_table_html .= $this->_getOperationLinksForVerticleTable(
                'delete'
            );
        } // end if

        list($col_order, $col_visib) = $this->_getColumnParams($analyzed_sql);

        // Prepares data
        foreach ($vertical_display['desc'] AS $j => $val) {

            // assign appropriate key with current column order
            $key = $col_order ? $col_order[$j] : $j;

            $vertical_table_html .= '<tr'
                . (($col_visib && !$col_visib[$j]) ? ' class="hide"' : '')
                . '>' . "\n"
                . $val;

            $cell_displayed = 0;
            foreach ($vertical_display['rowdata'][$key] as $subval) {

                if (($cell_displayed != 0)
                    && ($_SESSION['tmp_user_values']['repeat_cells'] != 0)
                    && ! ($cell_displayed % $_SESSION['tmp_user_values']['repeat_cells'])
                ) {
                    $vertical_table_html .= $val;
                }

                $vertical_table_html .= $subval;
                $cell_displayed++;

            } // end while

            $vertical_table_html .= '</tr>' . "\n";
        } // end while

        // Prepares "multi row delete" link at bottom if required
        if ((($GLOBALS['cfg']['RowActionLinks'] == self::POSITION_RIGHT)
            || ($GLOBALS['cfg']['RowActionLinks'] == self::POSITION_BOTH))
            && is_array($vertical_display['row_delete'])
            && ((count($vertical_display['row_delete']) > 0)
            || !empty($vertical_display['textbtn']))
        ) {

            $vertical_table_html .= '<tr>' . "\n"
                . $vertical_display['textbtn']
                . $this->_getCheckBoxesForMultipleRowOperations('_right')
                . '</tr>' . "\n";
        } // end if

        // Prepares "edit" link at bottom if required
        if ((($GLOBALS['cfg']['RowActionLinks'] == self::POSITION_RIGHT)
            || ($GLOBALS['cfg']['RowActionLinks'] == self::POSITION_BOTH))
            && is_array($vertical_display['edit'])
            && ((count($vertical_display['edit']) > 0)
            || !empty($vertical_display['textbtn']))
        ) {
            $vertical_table_html .= $this->_getOperationLinksForVerticleTable(
                'edit'
            );
        } // end if

        // Prepares "copy" link at bottom if required
        if ((($GLOBALS['cfg']['RowActionLinks'] == self::POSITION_RIGHT)
            || ($GLOBALS['cfg']['RowActionLinks'] == self::POSITION_BOTH))
            && is_array($vertical_display['copy'])
            && ((count($vertical_display['copy']) > 0)
            || !empty($vertical_display['textbtn']))
        ) {
            $vertical_table_html .= $this->_getOperationLinksForVerticleTable(
                'copy'
            );
        } // end if

        // Prepares "delete" link at bottom if required
        if ((($GLOBALS['cfg']['RowActionLinks'] == self::POSITION_RIGHT)
            || ($GLOBALS['cfg']['RowActionLinks'] == self::POSITION_BOTH))
            && is_array($vertical_display['delete'])
            && ((count($vertical_display['delete']) > 0)
            || !empty($vertical_display['textbtn']))
        ) {
            $vertical_table_html .= $this->_getOperationLinksForVerticleTable(
                'delete'
            );
        }

        return $vertical_table_html;

    } // end of the '_getVerticalTable' function


    /**
     * Prepare edit, copy and delete links for verticle table
     *
     * @param string $operation edit/copy/delete
     *
     * @return  string  $links_html  html content
     *
     * @access  private
     *
     * @see     _getVerticalTable()
     */
    private function _getOperationLinksForVerticleTable($operation)
    {

        $link_html = '<tr>' . "\n";
        $vertical_display = $this->__get('_vertical_display');

        if (! is_array($vertical_display['row_delete'])) {

            if (($operation == 'edit') || ($operation == 'copy')) {
                $link_html .= $vertical_display['textbtn'];

            } elseif ($operation == 'delete') {

                if (! is_array($vertical_display['edit'])) {
                    $link_html .= $vertical_display['textbtn'];
                }
            }
        }

        foreach ($vertical_display[$operation] as $val) {
            $link_html .= $val;
        } // end while

        $link_html .= '</tr>' . "\n";

        return $link_html;

    } // end of the '_getOperationLinksForVerticleTable' function


    /**
     * Get checkboxes for multiple row data operations
     *
     * @param string $dir _left / _right
     *
     * @return  $checkBoxes_html html content
     *
     * @access  private
     *
     * @see     _getVerticalTable()
     */
    private function _getCheckBoxesForMultipleRowOperations($dir)
    {

        $checkBoxes_html = '';
        $cell_displayed = 0;
        $vertical_display = $this->__get('_vertical_display');

        foreach ($vertical_display['row_delete'] as $val) {

            if (($cell_displayed != 0)
                && ($_SESSION['tmp_user_values']['repeat_cells'] != 0)
                && !($cell_displayed % $_SESSION['tmp_user_values']['repeat_cells'])
            ) {

                $checkBoxes_html .= '<th'
                    . (($is_display['edit_lnk'] != self::NO_EDIT_OR_DELETE)
                        && ($is_display['del_lnk'] != self::NO_EDIT_OR_DELETE))
                        ? ' rowspan="4"'
                        : ''
                    . '></th>' . "\n";

            }

            $checkBoxes_html .= str_replace('[%_PMA_CHECKBOX_DIR_%]', $dir, $val);
            $cell_displayed++;
        } // end while

        return $checkBoxes_html;

    } // end of the '_getCheckBoxesForMultipleRowOperations' function


    /**
     * Checks the posted options for viewing query resutls
     * and sets appropriate values in the session.
     *
     * @todo    make maximum remembered queries configurable
     * @todo    move/split into SQL class!?
     * @todo    currently this is called twice unnecessary
     * @todo    ignore LIMIT and ORDER in query!?
     *
     * @return void
     *
     * @access  public
     *
     * @see     sql.php file
     */
    public function setConfigParamsForDisplayTable()
    {

        $sql_md5 = md5($this->__get('_sql_query'));

        $_SESSION['tmp_user_values']['query'][$sql_md5]['sql']
            = $this->__get('_sql_query');

        $valid_disp_dir = PMA_isValid(
            $_REQUEST['disp_direction'],
            array(self::DISP_DIR_HORIZONTAL, self::DISP_DIR_VERTICAL,
                self::DISP_DIR_HORIZONTAL_FLIPPED
            )
        );

        if ($valid_disp_dir) {
            $_SESSION['tmp_user_values']['query'][$sql_md5]['disp_direction']
                = $_REQUEST['disp_direction'];
            unset($_REQUEST['disp_direction']);
        } elseif (
            empty($_SESSION['tmp_user_values']['query'][$sql_md5]['disp_direction'])
        ) {
            $_SESSION['tmp_user_values']['query'][$sql_md5]['disp_direction']
                = $GLOBALS['cfg']['DefaultDisplay'];
        }

        if (PMA_isValid($_REQUEST['repeat_cells'], 'numeric')) {
            $_SESSION['tmp_user_values']['query'][$sql_md5]['repeat_cells']
                = $_REQUEST['repeat_cells'];
            unset($_REQUEST['repeat_cells']);
        } elseif (
            empty($_SESSION['tmp_user_values']['query'][$sql_md5]['repeat_cells'])
        ) {
            $_SESSION['tmp_user_values']['query'][$sql_md5]['repeat_cells']
                = $GLOBALS['cfg']['RepeatCells'];
        }

        // as this is a form value, the type is always string so we cannot
        // use PMA_isValid($_REQUEST['session_max_rows'], 'integer')
        if ((PMA_isValid($_REQUEST['session_max_rows'], 'numeric')
            && ((int) $_REQUEST['session_max_rows'] == $_REQUEST['session_max_rows']))
            || ($_REQUEST['session_max_rows'] == self::ALL_ROWS)
        ) {
            $_SESSION['tmp_user_values']['query'][$sql_md5]['max_rows']
                = $_REQUEST['session_max_rows'];
            unset($_REQUEST['session_max_rows']);
        } elseif (empty($_SESSION['tmp_user_values']['query'][$sql_md5]['max_rows'])) {
            $_SESSION['tmp_user_values']['query'][$sql_md5]['max_rows']
                = $GLOBALS['cfg']['MaxRows'];
        }

        if (PMA_isValid($_REQUEST['pos'], 'numeric')) {
            $_SESSION['tmp_user_values']['query'][$sql_md5]['pos']
                = $_REQUEST['pos'];
            unset($_REQUEST['pos']);
        } elseif (empty($_SESSION['tmp_user_values']['query'][$sql_md5]['pos'])) {
            $_SESSION['tmp_user_values']['query'][$sql_md5]['pos'] = 0;
        }

        if (PMA_isValid(
            $_REQUEST['display_text'],
            array(
                self::DISPLAY_PARTIAL_TEXT, self::DISPLAY_FULL_TEXT
            )
        )
        ) {
            $_SESSION['tmp_user_values']['query'][$sql_md5]['display_text']
                = $_REQUEST['display_text'];
            unset($_REQUEST['display_text']);
        } elseif (
            empty($_SESSION['tmp_user_values']['query'][$sql_md5]['display_text'])
        ) {
            $_SESSION['tmp_user_values']['query'][$sql_md5]['display_text']
                = self::DISPLAY_PARTIAL_TEXT;
        }

        if (PMA_isValid(
            $_REQUEST['relational_display'],
            array(
                self::RELATIONAL_KEY, self::RELATIONAL_DISPLAY_COLUMN
            )
        )
        ) {
            $_SESSION['tmp_user_values']['query'][$sql_md5]['relational_display']
                = $_REQUEST['relational_display'];
            unset($_REQUEST['relational_display']);
        } elseif (
            empty(
                $_SESSION['tmp_user_values']['query'][$sql_md5]['relational_display']
            )
        ) {
            $_SESSION['tmp_user_values']['query'][$sql_md5]['relational_display']
                = self::RELATIONAL_KEY;
        }

        if (PMA_isValid(
            $_REQUEST['geometry_display'],
            array(
                self::GEOMETRY_DISP_WKT, self::GEOMETRY_DISP_WKB,
                self::GEOMETRY_DISP_GEOM
            )
        )
        ) {
            $_SESSION['tmp_user_values']['query'][$sql_md5]['geometry_display']
                = $_REQUEST['geometry_display'];
            unset($_REQUEST['geometry_display']);
        } elseif (
            empty(
                $_SESSION['tmp_user_values']['query'][$sql_md5]['geometry_display']
            )
        ) {
            $_SESSION['tmp_user_values']['query'][$sql_md5]['geometry_display']
                = self::GEOMETRY_DISP_GEOM;
        }

        if (isset($_REQUEST['display_binary'])) {
            $_SESSION['tmp_user_values']['query'][$sql_md5]['display_binary'] = true;
            unset($_REQUEST['display_binary']);
        } elseif (isset($_REQUEST['display_options_form'])) {
            // we know that the checkbox was unchecked
            unset($_SESSION['tmp_user_values']['query'][$sql_md5]['display_binary']);
        } elseif (isset($_REQUEST['full_text_button'])) {
            // do nothing to keep the value that is there in the session
        } else {
            // selected by default because some operations like OPTIMIZE TABLE
            // and all queries involving functions return "binary" contents,
            // according to low-level field flags
            $_SESSION['tmp_user_values']['query'][$sql_md5]['display_binary'] = true;
        }

        if (isset($_REQUEST['display_binary_as_hex'])) {
            $_SESSION['tmp_user_values']['query'][$sql_md5]['display_binary_as_hex']
                = true;
            unset($_REQUEST['display_binary_as_hex']);
        } elseif (isset($_REQUEST['display_options_form'])) {
            // we know that the checkbox was unchecked
            unset($_SESSION['tmp_user_values']['query'][$sql_md5]
                ['display_binary_as_hex']
            );
        } elseif (isset($_REQUEST['full_text_button'])) {
            // do nothing to keep the value that is there in the session
        } else {
            // display_binary_as_hex config option
            if (isset($GLOBALS['cfg']['DisplayBinaryAsHex'])
                && ($GLOBALS['cfg']['DisplayBinaryAsHex'] === true)
            ) {
                $_SESSION['tmp_user_values']['query'][$sql_md5]
                    ['display_binary_as_hex'] = true;
            }
        }

        if (isset($_REQUEST['display_blob'])) {
            $_SESSION['tmp_user_values']['query'][$sql_md5]['display_blob'] = true;
            unset($_REQUEST['display_blob']);
        } elseif (isset($_REQUEST['display_options_form'])) {
            // we know that the checkbox was unchecked
            unset($_SESSION['tmp_user_values']['query'][$sql_md5]['display_blob']);
        }

        if (isset($_REQUEST['hide_transformation'])) {
            $_SESSION['tmp_user_values']['query'][$sql_md5]['hide_transformation']
                = true;
            unset($_REQUEST['hide_transformation']);
        } elseif (isset($_REQUEST['display_options_form'])) {
            // we know that the checkbox was unchecked
            unset($_SESSION['tmp_user_values']['query'][$sql_md5]
                ['hide_transformation']
            );
        }

        // move current query to the last position, to be removed last
        // so only least executed query will be removed if maximum remembered queries
        // limit is reached
        $tmp = $_SESSION['tmp_user_values']['query'][$sql_md5];
        unset($_SESSION['tmp_user_values']['query'][$sql_md5]);
        $_SESSION['tmp_user_values']['query'][$sql_md5] = $tmp;

        // do not exceed a maximum number of queries to remember
        if (count($_SESSION['tmp_user_values']['query']) > 10) {
            array_shift($_SESSION['tmp_user_values']['query']);
            //echo 'deleting one element ...';
        }

        // populate query configuration
        $_SESSION['tmp_user_values']['display_text']
            = $_SESSION['tmp_user_values']['query'][$sql_md5]['display_text'];
        $_SESSION['tmp_user_values']['relational_display']
            = $_SESSION['tmp_user_values']['query'][$sql_md5]['relational_display'];
        $_SESSION['tmp_user_values']['geometry_display']
            = $_SESSION['tmp_user_values']['query'][$sql_md5]['geometry_display'];
        $_SESSION['tmp_user_values']['display_binary']
            = isset($_SESSION['tmp_user_values']['query'][$sql_md5]
                ['display_binary']
            )
            ? true
            : false;
        $_SESSION['tmp_user_values']['display_binary_as_hex']
            = isset($_SESSION['tmp_user_values']['query'][$sql_md5]
                ['display_binary_as_hex']
            )
            ? true
            : false;
        $_SESSION['tmp_user_values']['display_blob']
            = isset($_SESSION['tmp_user_values']['query'][$sql_md5]['display_blob'])
            ? true
            : false;
        $_SESSION['tmp_user_values']['hide_transformation']
            = isset($_SESSION['tmp_user_values']['query'][$sql_md5]
                ['hide_transformation']
            )
            ? true
            : false;
        $_SESSION['tmp_user_values']['pos']
            = $_SESSION['tmp_user_values']['query'][$sql_md5]['pos'];
        $_SESSION['tmp_user_values']['max_rows']
            = $_SESSION['tmp_user_values']['query'][$sql_md5]['max_rows'];
        $_SESSION['tmp_user_values']['repeat_cells']
            = $_SESSION['tmp_user_values']['query'][$sql_md5]['repeat_cells'];
        $_SESSION['tmp_user_values']['disp_direction']
            = $_SESSION['tmp_user_values']['query'][$sql_md5]['disp_direction'];

    }


    /**
     * Prepare a table of results returned by a SQL query.
     * This function is called by the "sql.php" script.
     *
     * @param integer &$dt_result     the link id associated to the query
     *                                which results have to be displayed
     * @param array   &$the_disp_mode the display mode
     * @param array   $analyzed_sql   the analyzed query
     *
     * @return sting                        Generated HTML content for resulted table
     *
     * @access  public
     *
     * @see     sql.php file
     */
    public function getTable(
        &$dt_result, &$the_disp_mode, $analyzed_sql, $is_limited_display = false
    ) {

        $table_html = '';
        // Following variable are needed for use in isset/empty or
        // use with array indexes/safe use in foreach
        $fields_meta = $this->__get('_fields_meta');
        $showtable = $this->__get('_showtable');
        $printview = $this->__get('_printview');

        // why was this called here? (already called from sql.php)
        //$this->setConfigParamsForDisplayTable();

        /**
         * @todo move this to a central place
         * @todo for other future table types
         */
        $is_innodb = (isset($showtable['Type'])
            && $showtable['Type'] == self::TABLE_TYPE_INNO_DB);

        if ($is_innodb
            && ! isset($analyzed_sql[0]['queryflags']['union'])
            && ! isset($analyzed_sql[0]['table_ref'][1]['table_name'])
            && (empty($analyzed_sql[0]['where_clause'])
            || ($analyzed_sql[0]['where_clause'] == '1 '))
        ) {
            // "j u s t   b r o w s i n g"
            $pre_count = '~';
            $after_count = $this->getCommonFunctions()->showHint(
                PMA_sanitize(
                    __('May be approximate. See [a@./Documentation.html#faq3_11@Documentation]FAQ 3.11[/a]')
                )
            );
        } else {
            $pre_count = '';
            $after_count = '';
        }

        // 1. ----- Prepares the work -----

        // 1.1 Gets the informations about which functionalities should be
        //     displayed
        $total      = '';
        $is_display = $this->_setDisplayMode($the_disp_mode, $total);

        // 1.2 Defines offsets for the next and previous pages
        if ($is_display['nav_bar'] == '1') {
            list($pos_next, $pos_prev) = $this->_getOffsets();
        } // end if
        if (!isset($analyzed_sql[0]['order_by_clause'])) {
            $analyzed_sql[0]['order_by_clause'] = "";
        }

        // 1.3 Find the sort expression
        // we need $sort_expression and $sort_expression_nodirection
        // even if there are many table references
        list($sort_expression, $sort_expression_nodirection, $sort_direction)
            = $this->_getSortParams($analyzed_sql[0]['order_by_clause']);


        // 1.4 Prepares display of first and last value of the sorted column

        $sorted_column_message = $this->_getSortedColumnMessage(
            $dt_result, $sort_expression_nodirection
        );


        // 2. ----- Prepare to display the top of the page -----

        // 2.1 Prepares a messages with position informations
        if (($is_display['nav_bar'] == '1') && isset($pos_next)) {

            $message = $this->_setMessageInformation(
                $sorted_column_message, $analyzed_sql[0]['limit_clause'],
                $total, $pos_next, $pre_count, $after_count
            );

            $table_html .= $this->getCommonFunctions()->getMessage(
                $message, $this->__get('_sql_query'), 'success'
            );

        } elseif (! isset($printview) || ($printview != '1')) {

            $table_html .= $this->getCommonFunctions()->getMessage(
                __('Your SQL query has been executed successfully'),
                $this->__get('_sql_query'), 'success'
            );
        }

        // 2.3 Prepare the navigation bars
        if (! strlen($this->__get('_table'))) {

            if (isset($analyzed_sql[0]['query_type'])
                && ($analyzed_sql[0]['query_type'] == self::QUERY_TYPE_SELECT)
            ) {
                // table does not always contain a real table name,
                // for example in MySQL 5.0.x, the query SHOW STATUS
                // returns STATUS as a table name
                $this->__set('_table', $fields_meta[0]->table);
            } else {
                $this->__set('_table', '');
            }

        }

        if (($is_display['nav_bar'] == '1')
            && empty($analyzed_sql[0]['limit_clause'])
        ) {

            $table_html .= $this->_getPlacedTableNavigatoins(
                $pos_next, $pos_prev, self::PLACE_TOP_DIRECTION_DROPDOWN,
                "\n", $is_innodb
            );

        } elseif (! isset($printview) || ($printview != '1')) {
            $table_html .= "\n" . '<br /><br />' . "\n";
        }

        // 2b ----- Get field references from Database -----
        // (see the 'relation' configuration variable)

        // initialize map
        $map = array();

        // find tables
        $target=array();
        if (isset($analyzed_sql[0]['table_ref'])
            && is_array($analyzed_sql[0]['table_ref'])
        ) {

            foreach ($analyzed_sql[0]['table_ref']
                as $table_ref_position => $table_ref) {
                $target[] = $analyzed_sql[0]['table_ref']
                    [$table_ref_position]['table_true_name'];
            }

        }

        $tabs = '(\'' . join('\',\'', $target) . '\')';

        if (! strlen($this->__get('_table'))) {
            $exist_rel = false;
        } else {
            // This method set the values for $map array
            $this->_setParamForLinkForiegnKeyRelatedTables($map);
        } // end if
        // end 2b

        // 3. ----- Prepare the results table -----
        $table_html .= $this->_getTableHeaders(
            $is_display, $analyzed_sql, $sort_expression,
            $sort_expression_nodirection, $sort_direction, $is_limited_display
        )
        . '<tbody>' . "\n";

        $url_query = '';
        $table_html .= $this->_getTableBody(
            $dt_result, $is_display, $map, $analyzed_sql, $is_limited_display
        );

        // vertical output case
        if ($_SESSION['tmp_user_values']['disp_direction'] == self::DISP_DIR_VERTICAL) {
            $table_html .= $this->_getVerticalTable($analyzed_sql);
        } // end if

        $this->__set('_vertical_display', null);

        $table_html .= '</tbody>' . "\n"
            . '</table>';

        // 4. ----- Prepares the link for multi-fields edit and delete

        if ($is_display['del_lnk'] == self::DELETE_ROW
            && $is_display['del_lnk'] != self::KILL_PROCESS
        ) {

            $table_html .= $this->_getMultiRowOperationLinks(
                $dt_result, $analyzed_sql, $is_display['del_lnk']
            );

        }

        // 5. ----- Get the navigation bar at the bottom if required -----
        if (($is_display['nav_bar'] == '1')
            && empty($analyzed_sql[0]['limit_clause'])
        ) {
            $table_html .= $this->_getPlacedTableNavigatoins(
                $pos_next, $pos_prev, self::PLACE_BOTTOM_DIRECTION_DROPDOWN,
                '<br />' . "\n", $is_innodb
            );
        } elseif (! isset($printview) || ($printview != '1')) {
            $table_html .= "\n" . '<br /><br />' . "\n";
        }


        // 6. ----- Prepare "Query results operations"
        if ((! isset($printview) || ($printview != '1')) && ! $is_limited_display) {
            $table_html .= $this->_getResultsOperations(
                $the_disp_mode, $analyzed_sql
            );
        }

        return $table_html;

    } // end of the 'getTable()' function


    /**
     * Get offsets for next page and previous page
     *
     * @return  array           array with two elements - $pos_next, $pos_prev
     *
     * @access  private
     *
     * @see     getTable()
     */
    private function _getOffsets()
    {

        if ($_SESSION['tmp_user_values']['max_rows'] == self::ALL_ROWS) {
            $pos_next     = 0;
            $pos_prev     = 0;
        } else {

            $pos_next     = $_SESSION['tmp_user_values']['pos']
                            + $_SESSION['tmp_user_values']['max_rows'];

            $pos_prev     = $_SESSION['tmp_user_values']['pos']
                            - $_SESSION['tmp_user_values']['max_rows'];

            if ($pos_prev < 0) {
                $pos_prev = 0;
            }
        }

        return array($pos_next, $pos_prev);

    } // end of the '_getOffsets()' function


    /**
     * Get sort parameters
     *
     * @param string $order_by_clause the order by clause of the sql query
     *
     * @return  array                 3 element array: $sort_expression,
     *                                $sort_expression_nodirection, $sort_direction
     *
     * @access  private
     *
     * @see     getTable()
     */
    private function _getSortParams($order_by_clause)
    {

        if (! empty($order_by_clause)) {

            $sort_expression = trim(
                str_replace('  ', ' ', $order_by_clause)
            );
            /**
             * Get rid of ASC|DESC
             */
            preg_match(
                '@(.*)([[:space:]]*(ASC|DESC))@si', $sort_expression, $matches
            );

            $sort_expression_nodirection = isset($matches[1])
                ? trim($matches[1])
                : $sort_expression;

            $sort_direction = isset($matches[2]) ? trim($matches[2]) : '';
            unset($matches);

        } else {
            $sort_expression = $sort_expression_nodirection = $sort_direction = '';
        }

        return array($sort_expression, $sort_expression_nodirection,
            $sort_direction
        );

    } // end of the '_getSortParams()' function


    /**
     * Prepare sorted column message
     *
     * @param integer &$dt_result                  the link id associated to the
     *                                              query which results have to
     *                                              be displayed
     * @param string  $sort_expression_nodirection sort expression without direction
     *
     * @return  string                              html content
     *          null                                if not found sorted column
     *
     * @access  private
     *
     * @see     getTable()
     */
    private function _getSortedColumnMessage(
        &$dt_result, $sort_expression_nodirection
    ) {

        $fields_meta = $this->__get('_fields_meta'); // To use array indexes

        if (! empty($sort_expression_nodirection)) {

            if (strpos($sort_expression_nodirection, '.') === false) {
                $sort_table = $this->__get('_table');
                $sort_column = $sort_expression_nodirection;
            } else {
                list($sort_table, $sort_column)
                    = explode('.', $sort_expression_nodirection);
            }

            $sort_table = $this->getCommonFunctions()->unQuote($sort_table);
            $sort_column = $this->getCommonFunctions()->unQuote($sort_column);

            // find the sorted column index in row result
            // (this might be a multi-table query)
            $sorted_column_index = false;

            foreach ($fields_meta as $key => $meta) {
                if (($meta->table == $sort_table) && ($meta->name == $sort_column)) {
                    $sorted_column_index = $key;
                    break;
                }
            }

            if ($sorted_column_index !== false) {

                // fetch first row of the result set
                $row = PMA_DBI_fetch_row($dt_result);

                // initializing default arguments
                $default_function = '_mimeDefaultFunction';
                $transformation_plugin = $default_function;
                $transform_options = array();

                // check for non printable sorted row data
                $meta = $fields_meta[$sorted_column_index];

                if (stristr($meta->type, self::BLOB_FIELD)
                    || ($meta->type == self::GEOMETRY_FIELD)
                ) {

                    $column_for_first_row = $this->_handleNonPrintableContents(
                        $meta->type, $row[$sorted_column_index],
                        $transformation_plugin, $transform_options,
                        $default_function, $meta, null
                    );

                } else {
                    $column_for_first_row = $row[$sorted_column_index];
                }

                $column_for_first_row = strtoupper(
                    substr($column_for_first_row, 0, $GLOBALS['cfg']['LimitChars'])
                );

                // fetch last row of the result set
                PMA_DBI_data_seek($dt_result, $this->__get('_num_rows') - 1);
                $row = PMA_DBI_fetch_row($dt_result);

                // check for non printable sorted row data
                $meta = $fields_meta[$sorted_column_index];
                if (stristr($meta->type, self::BLOB_FIELD)
                    || ($meta->type == self::GEOMETRY_FIELD)
                ) {

                    $column_for_last_row = $this->_handleNonPrintableContents(
                        $meta->type, $row[$sorted_column_index],
                        $transformation_plugin, $transform_options,
                        $default_function, $meta, null
                    );

                } else {
                    $column_for_last_row = $row[$sorted_column_index];
                }

                $column_for_last_row = strtoupper(
                    substr($column_for_last_row, 0, $GLOBALS['cfg']['LimitChars'])
                );

                // reset to first row for the loop in _getTableBody()
                PMA_DBI_data_seek($dt_result, 0);

                // we could also use here $sort_expression_nodirection
                return ' [' . htmlspecialchars($sort_column)
                    . ': <strong>' . htmlspecialchars($column_for_first_row) . ' - '
                    . htmlspecialchars($column_for_last_row) . '</strong>]';
            }
        }

        return null;

    } // end of the '_getSortedColumnMessage()' function


    /**
     * Set the content need to be show in message
     *
     * @param string  $sorted_column_message the message for sorted column
     * @param string  $limit_clause          the limit clause of analyzed query
     * @param integer $total                 the total number of rows returned by
     *                                       the SQL query without any
     *                                       programmatically appended LIMIT clause
     * @param integer $pos_next              the offset for next page
     * @param string  $pre_count             the string renders before row count
     * @param string  $after_count           the string renders after row count
     *
     * @return PMA_Message $message an object of PMA_Message
     *
     * @access  private
     *
     * @see     getTable()
     */
    private function _setMessageInformation(
        $sorted_column_message, $limit_clause, $total,
        $pos_next, $pre_count, $after_count
    ) {

        $unlim_num_rows = $this->__get('_unlim_num_rows'); // To use in isset()

        if (isset($unlim_num_rows) && ($unlim_num_rows != $total)) {
            $selectstring = ', ' . $unlim_num_rows . ' ' . __('in query');
        } else {
            $selectstring = '';
        }

        if (! empty($limit_clause)) {

            $limit_data
                = $this->getCommonFunctions()->analyzeLimitClause($limit_clause);
            $first_shown_rec = $limit_data['start'];

            if ($limit_data['length'] < $total) {
                $last_shown_rec = $limit_data['start'] + $limit_data['length'] - 1;
            } else {
                $last_shown_rec = $limit_data['start'] + $total - 1;
            }

        } elseif (($_SESSION['tmp_user_values']['max_rows'] == self::ALL_ROWS)
            || ($pos_next > $total)
        ) {

            $first_shown_rec = $_SESSION['tmp_user_values']['pos'];
            $last_shown_rec  = $total - 1;

        } else {

            $first_shown_rec = $_SESSION['tmp_user_values']['pos'];
            $last_shown_rec  = $pos_next - 1;

        }

        if (PMA_Table::isView($this->__get('_db'), $this->__get('_table'))
            && ($total == $GLOBALS['cfg']['MaxExactCountViews'])
        ) {

            $message = PMA_Message::notice(
                __(
                    'This view has at least this number of rows. '
                    . 'Please refer to %sdocumentation%s.'
                )
            );

            $message->addParam('[a@./Documentation.html#cfg_MaxExactCount@_blank]');
            $message->addParam('[/a]');
            $message_view_warning = $this->getCommonFunctions()->showHint($message);

        } else {
            $message_view_warning = false;
        }

        $message = PMA_Message::success(__('Showing rows'));
        $message->addMessage($first_shown_rec);

        if ($message_view_warning) {

            $message->addMessage('...', ' - ');
            $message->addMessage($message_view_warning);
            $message->addMessage('(');

        } else {

            $message->addMessage($last_shown_rec, ' - ');
            $message->addMessage(' (');
            $message->addMessage(
                $pre_count . $this->getCommonFunctions()->formatNumber($total, 0)
            );
            $message->addString(__('total'));

            if (!empty($after_count)) {
                $message->addMessage($after_count);
            }

            $message->addMessage($selectstring, '');
            $message->addMessage(', ', '');

        }

        $messagge_qt = PMA_Message::notice(__('Query took %01.4f sec') . ')');
        $messagge_qt->addParam($this->__get('_querytime'));

        $message->addMessage($messagge_qt, '');
        if (! is_null($sorted_column_message)) {
            $message->addMessage($sorted_column_message, '');
        }

        return $message;

    } // end of the '_setMessageInformation()' function


    /**
     * Set the value of $map array for linking foreign key related tables
     *
     * @param array &$map the list of relations
     *
     * @return  void
     *
     * @access  private
     *
     * @see      getTable()
     */
    private function _setParamForLinkForiegnKeyRelatedTables(&$map)
    {

        // To be able to later display a link to the related table,
        // we verify both types of relations: either those that are
        // native foreign keys or those defined in the phpMyAdmin
        // configuration storage. If no PMA storage, we won't be able
        // to use the "column to display" notion (for example show
        // the name related to a numeric id).
        $exist_rel = PMA_getForeigners(
            $this->__get('_db'), $this->__get('_table'), '', self::POSITION_BOTH
        );

        if ($exist_rel) {

            foreach ($exist_rel as $master_field => $rel) {

                $display_field = PMA_getDisplayField(
                    $rel['foreign_db'], $rel['foreign_table']
                );

                $map[$master_field] = array(
                        $rel['foreign_table'],
                        $rel['foreign_field'],
                        $display_field,
                        $rel['foreign_db']
                    );
            } // end while
        } // end if

    } // end of the '_setParamForLinkForiegnKeyRelatedTables()' function


    /**
     * Prepare multi field edit/delete links
     *
     * @param integer &$dt_result   the link id associated to the query
     *                              which results have to be displayed
     * @param array   $analyzed_sql the analyzed query
     * @param string  $del_link     the display element - 'del_link'
     *
     * @return string $links_html html content
     *
     * @access  private
     *
     * @see     getTable()
     */
    private function _getMultiRowOperationLinks(
        &$dt_result, $analyzed_sql, $del_link
    ) {

        $links_html = '';
        $url_query = $this->__get('_url_query');
        $delete_text = ($del_link == self::DELETE_ROW) ? __('Delete') : __('Kill');

        $_url_params = array(
            'db'        => $this->__get('_db'),
            'table'     => $this->__get('_table'),
            'sql_query' => $this->__get('_sql_query'),
            'goto'      => $this->__get('_goto'),
        );

        if ($_SESSION['tmp_user_values']['disp_direction'] != self::DISP_DIR_VERTICAL) {

            $links_html .= '<img class="selectallarrow" width="38" height="22"'
                . ' src="' . $this->__get('_pma_theme_image') . 'arrow_'
                . $this->__get('_text_dir') . '.png' . '"'
                . ' alt="' . __('With selected:') . '" />';
        }

        $links_html .= '<input type="checkbox" id="checkall" title="'
            . __('Check All') . '" /> '
            . '<label for="checkall">' . __('Check All') . '</label> '
            . '<i style="margin-left: 2em">' . __('With selected:') . '</i>' . "\n";

        $links_html .= $this->getCommonFunctions()->getButtonOrImage(
            'submit_mult', 'mult_submit', 'submit_mult_change',
            __('Change'), 'b_edit.png', 'edit'
        );

        $links_html .= $this->getCommonFunctions()->getButtonOrImage(
            'submit_mult', 'mult_submit', 'submit_mult_delete',
            $delete_text, 'b_drop.png', 'delete'
        );

        if (isset($analyzed_sql[0])
            && $analyzed_sql[0]['querytype'] == self::QUERY_TYPE_SELECT
        ) {
            $links_html .= $this->getCommonFunctions()->getButtonOrImage(
                'submit_mult', 'mult_submit', 'submit_mult_export',
                __('Export'), 'b_tblexport.png', 'export'
            );
        }

        $links_html .= "\n";

        $links_html .= '<input type="hidden" name="sql_query"'
            .' value="' . htmlspecialchars($this->__get('_sql_query')) . '" />' . "\n";

        if (! empty($url_query)) {
            $links_html .= '<input type="hidden" name="url_query"'
                .' value="' . $url_query . '" />' . "\n";
        }

        // fetch last row of the result set
        PMA_DBI_data_seek($dt_result, $this->__get('_num_rows') - 1);
        $row = PMA_DBI_fetch_row($dt_result);

        // $clause_is_unique is needed by getTable() to generate the proper param
        // in the multi-edit and multi-delete form
        list($where_clause, $clause_is_unique, $condition_array)
            = $this->getCommonFunctions()->getUniqueCondition(
                $dt_result,
                $this->__get('_fields_cnt'),
                $this->__get('_fields_meta'),
                $row
            );

        // reset to first row for the loop in _getTableBody()
        PMA_DBI_data_seek($dt_result, 0);

        $links_html .= '<input type="hidden" name="clause_is_unique"'
            .' value="' . $clause_is_unique . '" />' . "\n";

        $links_html .= '</form>' . "\n";

        return $links_html;

    } // end of the '_getMultiRowOperationLinks()' function


    /**
     * Prepare table navigation bar at the top or bottom
     *
     * @param integer $pos_next   the offset for the "next" page
     * @param integer $pos_prev   the offset for the "previous" page
     * @param string  $place      the place to show navigation
     * @param string  $empty_line empty line depend on the $place
     * @param boolean $is_innodb  whether its InnoDB or not
     *
     * @return  string  html content of navigation bar
     *
     * @access  private
     *
     * @see     _getTable()
     */
    private function _getPlacedTableNavigatoins(
        $pos_next, $pos_prev, $place, $empty_line, $is_innodb
    ) {

        $navigation_html = '';

        if ($place == self::PLACE_BOTTOM_DIRECTION_DROPDOWN) {
            $navigation_html .= '<br />' . "\n";
        }

        $navigation_html .= $this->_getTableNavigation(
            $pos_next, $pos_prev, 'top_direction_dropdown', $is_innodb
        );

        if ($place == self::PLACE_TOP_DIRECTION_DROPDOWN) {
            $navigation_html .= "\n";
        }

        return $navigation_html;

    } // end of the '_getPlacedTableNavigatoins()' function


    /**
     * Get operations that are available on results.
     *
     * @param array $the_disp_mode the display mode
     * @param array $analyzed_sql  the analyzed query
     *
     * @return string $results_operations_html  html content
     *
     * @access  private
     *
     * @see     getTable()
     */
    private function _getResultsOperations($the_disp_mode, $analyzed_sql)
    {

        $results_operations_html = '';
        $fields_meta = $this->__get('_fields_meta'); // To safe use in foreach
        $header_shown = false;
        $header = '<fieldset><legend>' . __('Query results operations')
            . '</legend>';

        if (($the_disp_mode[6] == '1') || ($the_disp_mode[9] == '1')) {
            // Displays "printable view" link if required
            if ($the_disp_mode[9] == '1') {

                if (!$header_shown) {
                    $results_operations_html .= $header;
                    $header_shown = true;
                }

                $_url_params = array(
                    'db'        => $this->__get('_db'),
                    'table'     => $this->__get('_table'),
                    'printview' => '1',
                    'sql_query' => $this->__get('_sql_query'),
                );
                $url_query = PMA_generate_common_url($_url_params);

                $results_operations_html
                    .= $this->getCommonFunctions()->linkOrButton(
                        'sql.php' . $url_query,
                        $this->getCommonFunctions()->getIcon(
                            'b_print.png', __('Print view'), true
                        ),
                        '',
                        true,
                        true,
                        'print_view'
                    )
                    . "\n";

                if ($_SESSION['tmp_user_values']['display_text']) {

                    $_url_params['display_text'] = self::DISPLAY_FULL_TEXT;

                    $results_operations_html
                        .= $this->getCommonFunctions()->linkOrButton(
                            'sql.php' . PMA_generate_common_url($_url_params),
                            $this->getCommonFunctions()->getIcon(
                                'b_print.png',
                                __('Print view (with full texts)'), true
                            ),
                            '',
                            true,
                            true,
                            'print_view'
                        )
                        . "\n";
                    unset($_url_params['display_text']);
                }
            } // end displays "printable view"
        }

        // Export link
        // (the url_query has extra parameters that won't be used to export)
        // (the single_table parameter is used in display_export.lib.php
        //  to hide the SQL and the structure export dialogs)
        // If the parser found a PROCEDURE clause
        // (most probably PROCEDURE ANALYSE()) it makes no sense to
        // display the Export link).
        if (isset($analyzed_sql[0])
            && ($analyzed_sql[0]['querytype'] == self::QUERY_TYPE_SELECT)
            && ! isset($printview)
            && ! isset($analyzed_sql[0]['queryflags']['procedure'])
        ) {

            if (isset($analyzed_sql[0]['table_ref'][0]['table_true_name'])
                && ! isset($analyzed_sql[0]['table_ref'][1]['table_true_name'])
            ) {
                $_url_params['single_table'] = 'true';
            }

            if (! $header_shown) {
                $results_operations_html .= $header;
                $header_shown = true;
            }

            $_url_params['unlim_num_rows'] = $this->__get('_unlim_num_rows');

            /**
             * At this point we don't know the table name; this can happen
             * for example with a query like
             * SELECT bike_code FROM (SELECT bike_code FROM bikes) tmp
             * As a workaround we set in the table parameter the name of the
             * first table of this database, so that tbl_export.php and
             * the script it calls do not fail
             */
            if (empty($_url_params['table']) && ! empty($_url_params['db'])) {
                $_url_params['table'] = PMA_DBI_fetch_value("SHOW TABLES");
                /* No result (probably no database selected) */
                if ($_url_params['table'] === false) {
                    unset($_url_params['table']);
                }
            }

            $results_operations_html .= $this->getCommonFunctions()->linkOrButton(
                'tbl_export.php' . PMA_generate_common_url($_url_params),
                $this->getCommonFunctions()->getIcon(
                    'b_tblexport.png', __('Export'), true
                ),
                '',
                true,
                true,
                ''
            )
            . "\n";

            // prepare chart
            $results_operations_html .= $this->getCommonFunctions()->linkOrButton(
                'tbl_chart.php' . PMA_generate_common_url($_url_params),
                $this->getCommonFunctions()->getIcon(
                    'b_chart.png', __('Display chart'), true
                ),
                '',
                true,
                true,
                ''
            )
            . "\n";

            // prepare GIS chart
            $geometry_found = false;
            // If atleast one geometry field is found
            foreach ($fields_meta as $meta) {
                if ($meta->type == self::GEOMETRY_FIELD) {
                    $geometry_found = true;
                    break;
                }
            }

            if ($geometry_found) {
                $results_operations_html
                    .= $this->getCommonFunctions()->linkOrButton(
                        'tbl_gis_visualization.php'
                        . PMA_generate_common_url($_url_params),
                        $this->getCommonFunctions()->getIcon(
                            'b_globe.gif', __('Visualize GIS data'), true
                        ),
                        '',
                        true,
                        true,
                        ''
                    )
                    . "\n";
            }
        }

        // CREATE VIEW
        /**
         *
         * @todo detect privileges to create a view
         *       (but see 2006-01-19 note in display_create_table.lib.php,
         *        I think we cannot detect db-specific privileges reliably)
         * Note: we don't display a Create view link if we found a PROCEDURE clause
         */
        if (!$header_shown) {
            $results_operations_html .= $header;
            $header_shown = true;
        }

        if (!PMA_DRIZZLE && !isset($analyzed_sql[0]['queryflags']['procedure'])) {

            $ajax_class = $GLOBALS['cfg']['AjaxEnable'] ? ' ajax' : '';

            $results_operations_html .= '<span class="create_view'
                . $ajax_class . '">'
                . $this->getCommonFunctions()->linkOrButton(
                    'view_create.php' . $url_query,
                    $this->getCommonFunctions()->getIcon(
                        'b_views.png', __('Create view'), true
                    ),
                    '', true, true, ''
                )
                . '</span>' . "\n";
        }

        if ($header_shown) {
            $results_operations_html .= '</fieldset><br />';
        }

        return $results_operations_html;

    } // end of the '_getResultsOperations()' function


    /**
     * Verifies what to do with non-printable contents (binary or BLOB)
     * in Browse mode.
     *
     * @param string $category              BLOB|BINARY|GEOMETRY
     * @param string $content               the binary content
     * @param string $transformation_plugin transformation plugin.
     *                                      Can also be the default function:
     *                                      PMA_mimeDefaultFunction
     * @param string $transform_options     transformation parameters
     * @param string $default_function      default transformation function
     * @param object $meta                  the meta-information about the field
     * @param array  $url_params            parameters that should go to the
     *                                      download link
     *
     * @return mixed  string or float
     *
     * @access  private
     *
     * @see     _getDataCellForBlobColumns(),
     *          _getDataCellForGeometryColumns(),
     *          _getDataCellForNonNumericAndNonBlobColumns(),
     *          _getSortedColumnMessage()
     */
    private function _handleNonPrintableContents(
        $category, $content, $transformation_plugin, $transform_options,
        $default_function, $meta, $url_params = array()
    ) {

        $result = '[' . $category;

        if (is_null($content)) {

            $result .= ' - NULL';
            $size = 0;

        } elseif (isset($content)) {

            $size = strlen($content);
            $display_size
                = $this->getCommonFunctions()->formatByteDown($size, 3, 1);
            $result .= ' - '. $display_size[0] . ' ' . $display_size[1];

        }

        $result .= ']';

        if (gettype($transformation_plugin) == "object"
            && strpos($transformation_plugin::getMIMESubtype(), 'Octetstream')
        ) {
            $result = $content;
        }

        if ($size > 0) {

            if ($default_function != $transformation_plugin) {
                $result = $transformation_plugin->applyTransformation(
                    $result,
                    $transform_options,
                    $meta
                );
            } else {

                $result = $this->$default_function($result, array(), $meta);
                if (stristr($meta->type, self::BLOB_FIELD)
                    && $_SESSION['tmp_user_values']['display_blob']
                ) {
                    // in this case, restart from the original $content
                    $result = htmlspecialchars(
                        $this->getCommonFunctions()->replaceBinaryContents(
                            $content
                        )
                    );
                }

                /* Create link to download */
                if (count($url_params) > 0) {
                    $result = '<a href="tbl_get_field.php'
                        . PMA_generate_common_url($url_params) . '">'
                        . $result . '</a>';
                }
            }
        }

        return($result);

    } // end of the '_handleNonPrintableContents()' function


    /**
     * Prepares the displayable content of a data cell in Browse mode,
     * taking into account foreign key description field and transformations
     *
     * @param string $class                 css classes for the td element
     * @param bool   $condition_field       whether the column is a part of the
     *                                      where clause
     * @param string $analyzed_sql          the analyzed query
     * @param object $meta                  the meta-information about the field
     * @param array  $map                   the list of relations
     * @param string $data                  data
     * @param string $transformation_plugin transformation plugin.
     *                                      Can also be the default function:
     *                                      PMA_mimeDefaultFunction
     * @param string $default_function      default function
     * @param string $nowrap                'nowrap' if the content should not
     *                                      be wrapped
     * @param string $where_comparison      data for the where clause
     * @param array  $transform_options     array of options for transformation
     * @param bool   $is_field_truncated    whether the field is truncated
     *
     * @return string  formatted data
     *
     * @access  private
     *
     * @see     _getDataCellForNumericColumns(), _getDataCellForGeometryColumns(),
     *          _getDataCellForNonNumericAndNonBlobColumns(),
     *
     */
    private function _getRowData(
        $class, $condition_field, $analyzed_sql, $meta, $map, $data,
        $transformation_plugin, $default_function, $nowrap, $where_comparison,
        $transform_options, $is_field_truncated
    ) {

        $printview = $this->__get('_printview');
        $result = '<td class="'
            . $this->_addClass(
                $class, $condition_field, $meta, $nowrap,
                $is_field_truncated, $transformation_plugin, $default_function
            )
            . '">';

        if (isset($analyzed_sql[0]['select_expr'])
            && is_array($analyzed_sql[0]['select_expr'])
        ) {

            foreach ($analyzed_sql[0]['select_expr']
                as $select_expr_position => $select_expr
            ) {

                $alias = $analyzed_sql[0]['select_expr']
                    [$select_expr_position]['alias'];

                if (isset($alias) && strlen($alias)) {
                    $true_column = $analyzed_sql[0]['select_expr']
                        [$select_expr_position]['column'];

                    if ($alias == $meta->name) {
                        // this change in the parameter does not matter
                        // outside of the function
                        $meta->name = $true_column;
                    } // end if

                } // end if
            } // end foreach
        } // end if

        if (isset($map[$meta->name])) {

            // Field to display from the foreign table?
            if (isset($map[$meta->name][2]) && strlen($map[$meta->name][2])) {

                $dispsql = 'SELECT '
                    . $this->getCommonFunctions()->backquote($map[$meta->name][2])
                    . ' FROM '
                    . $this->getCommonFunctions()->backquote($map[$meta->name][3])
                    . '.'
                    . $this->getCommonFunctions()->backquote($map[$meta->name][0])
                    . ' WHERE '
                    . $this->getCommonFunctions()->backquote($map[$meta->name][1])
                    . $where_comparison;

                $dispresult = PMA_DBI_try_query($dispsql, null, PMA_DBI_QUERY_STORE);

                if ($dispresult && PMA_DBI_num_rows($dispresult) > 0) {
                    list($dispval) = PMA_DBI_fetch_row($dispresult, 0);
                } else {
                    $dispval = __('Link not found');
                }

                @PMA_DBI_free_result($dispresult);

            } else {
                $dispval     = '';
            } // end if... else...

            if (isset($printview) && ($printview == '1')) {

                $result .= ($transformation_plugin != $default_function
                    ? $transformation_plugin->applyTransformation(
                        $data,
                        $transform_options,
                        $meta
                    )
                    : $this->$default_function($data)
                )
                . ' <code>[-&gt;' . $dispval . ']</code>';

            } else {

                if ($_SESSION['tmp_user_values']['relational_display'] == self::RELATIONAL_KEY) {

                    // user chose "relational key" in the display options, so
                    // the title contains the display field
                    $title = (! empty($dispval))
                        ? ' title="' . htmlspecialchars($dispval) . '"'
                        : '';

                } else {
                    $title = ' title="' . htmlspecialchars($data) . '"';
                }

                $_url_params = array(
                    'db'    => $map[$meta->name][3],
                    'table' => $map[$meta->name][0],
                    'pos'   => '0',
                    'sql_query' => 'SELECT * FROM '
                        . $this->getCommonFunctions()->backquote(
                            $map[$meta->name][3]
                        ) . '.'
                        . $this->getCommonFunctions()->backquote(
                            $map[$meta->name][0]
                        )
                        . ' WHERE '
                        . $this->getCommonFunctions()->backquote(
                            $map[$meta->name][1]
                        )
                        . $where_comparison,
                );

                $result .= '<a href="sql.php' . PMA_generate_common_url($_url_params)
                     . '"' . $title . '>';

                if ($transformation_plugin != $default_function) {
                    // always apply a transformation on the real data,
                    // not on the display field
                    $result .= $transformation_plugin->applyTransformation(
                        $data,
                        $transform_options,
                        $meta
                    );
                } else {

                    if ($_SESSION['tmp_user_values']['relational_display'] == self::RELATIONAL_DISPLAY_COLUMN) {
                        // user chose "relational display field" in the
                        // display options, so show display field in the cell
                        $result .= $this->$default_function($dispval);
                    } else {
                        // otherwise display data in the cell
                        $result .= $this->$default_function($data);
                    }

                }
                $result .= '</a>';
            }

        } else {
            $result .= ($transformation_plugin != $default_function
                ? $transformation_plugin->applyTransformation(
                    $data,
                    $transform_options,
                    $meta
                )
                : $this->$default_function($data)
            );
        }

        // create hidden field if results from structure table
        if (isset($_GET['browse_distinct']) && ($_GET['browse_distinct'] == 1)) {

            $where_comparison = " = '" . $data . "'";

            $_url_params_for_show_data_row = array(
                'db'    => $this->__get('_db'),
                'table' => $meta->orgtable,
                'pos'   => '0',
                'sql_query' => 'SELECT * FROM '
                    . $this->getCommonFunctions()->backquote($this->__get('_db'))
                    . '.' . $this->getCommonFunctions()->backquote($meta->orgtable)
                    . ' WHERE '
                    . $this->getCommonFunctions()->backquote($meta->orgname)
                    . $where_comparison,
            );

            $result .= '<input type="hidden" class="data_browse_link" value="'
                . PMA_generate_common_url($_url_params_for_show_data_row). '" />';

        }

        $result .= '</td>' . "\n";

        return $result;

    } // end of the '_getRowData()' function


    /**
     * Prepares a checkbox for multi-row submits
     *
     * @param string $del_url           delete url
     * @param array  $is_display        array with explicit indexes for all
     *                                  the display elements
     * @param string $row_no            the row number
     * @param string $where_clause_html url encoded where clause
     * @param array  $condition_array   array of conditions in the where clause
     * @param string $del_query         delete query
     * @param string $id_suffix         suffix for the id
     * @param string $class             css classes for the td element
     *
     * @return string  the generated HTML
     *
     * @access  private
     *
     * @see     _getTableBody(), _getCheckboxAndLinks()
     */
    private function _getCheckboxForMultiRowSubmissions(
        $del_url, $is_display, $row_no, $where_clause_html, $condition_array,
        $del_query, $id_suffix, $class
    ) {

        $ret = '';

        if (! empty($del_url) && $is_display['del_lnk'] != self::KILL_PROCESS) {

            $ret .= '<td ';
            if (! empty($class)) {
                $ret .= 'class="' . $class . '"';
            }

            $ret .= ' class="center">'
                . '<input type="checkbox" id="id_rows_to_delete'
                . $row_no . $id_suffix
                . '" name="rows_to_delete[' . $row_no . ']"'
                . ' class="multi_checkbox checkall"'
                . ' value="' . $where_clause_html . '" '
                . (isset($GLOBALS['checkall'])
                    ? 'checked="checked"'
                    : '')
                . ' />'
                . '<input type="hidden" class="condition_array" value="'
                . htmlspecialchars(json_encode($condition_array)) . '" />'
                . '    </td>';
        }

        return $ret;

    } // end of the '_getCheckboxForMultiRowSubmissions()' function


    /**
     * Prepares an Edit link
     *
     * @param string $edit_url          edit url
     * @param string $class             css classes for td element
     * @param string $edit_str          text for the edit link
     * @param string $where_clause      where clause
     * @param string $where_clause_html url encoded where clause
     *
     * @return string  the generated HTML
     *
     * @access  private
     *
     * @see     _getTableBody(), _getCheckboxAndLinks()
     */
    private function _getEditLink(
        $edit_url, $class, $edit_str, $where_clause, $where_clause_html
    ) {

        $ret = '';
        if (! empty($edit_url)) {

            $ret .= '<td class="' . $class . ' center" ' . ' ><span class="nowrap">'
               . $this->getCommonFunctions()->linkOrButton(
                   $edit_url, $edit_str, array(), false
               );
            /*
             * Where clause for selecting this row uniquely is provided as
             * a hidden input. Used by jQuery scripts for handling grid editing
             */
            if (! empty($where_clause)) {
                $ret .= '<input type="hidden" class="where_clause" value ="'
                    . $where_clause_html . '" />';
            }
            $ret .= '</span></td>';
        }

        return $ret;

    } // end of the '_getEditLink()' function


    /**
     * Prepares an Copy link
     *
     * @param string $copy_url          copy url
     * @param string $copy_str          text for the copy link
     * @param string $where_clause      where clause
     * @param string $where_clause_html url encoded where clause
     * @param string $class             css classes for the td element
     *
     * @return string  the generated HTML
     *
     * @access  private
     *
     * @see     _getTableBody(), _getCheckboxAndLinks()
     */
    private function _getCopyLink(
        $copy_url, $copy_str, $where_clause, $where_clause_html, $class
    ) {

        $ret = '';
        if (! empty($copy_url)) {

            $ret .= '<td class="';
            if (! empty($class)) {
                $ret .= $class . ' ';
            }

            $ret .= 'center" ' . ' ><span class="nowrap">'
               . $this->getCommonFunctions()->linkOrButton(
                   $copy_url, $copy_str, array(), false
               );

            /*
             * Where clause for selecting this row uniquely is provided as
             * a hidden input. Used by jQuery scripts for handling grid editing
             */
            if (! empty($where_clause)) {
                $ret .= '<input type="hidden" class="where_clause" value="'
                    . $where_clause_html . '" />';
            }
            $ret .= '</span></td>';
        }

        return $ret;

    } // end of the '_getCopyLink()' function


    /**
     * Prepares a Delete link
     *
     * @param string $del_url delete url
     * @param string $del_str text for the delete link
     * @param string $js_conf text for the JS confirmation
     * @param string $class   css classes for the td element
     *
     * @return string  the generated HTML
     *
     * @access  private
     *
     * @see     _getTableBody(), _getCheckboxAndLinks()
     */
    private function _getDeleteLink($del_url, $del_str, $js_conf, $class)
    {

        $ret = '';
        if (! empty($del_url)) {

            $ret .= '<td class="';
            if (! empty($class)) {
                $ret .= $class . ' ';
            }

            $ret .= 'center" ' . ' >'
               . $this->getCommonFunctions()->linkOrButton(
                   $del_url, $del_str, $js_conf, false
               )
               . '</td>';
        }

        return $ret;

    } // end of the '_getDeleteLink()' function


    /**
     * Prepare checkbox and links at some position (left or right)
     * (only called for horizontal mode)
     *
     * @param string $position          the position of the checkbox and links
     * @param string $del_url           delete url
     * @param array  $is_display        array with explicit indexes for all the
     *                                  display elements
     * @param string $row_no            row number
     * @param string $where_clause      where clause
     * @param string $where_clause_html url encoded where clause
     * @param array  $condition_array   array of conditions in the where clause
     * @param string $del_query         delete query
     * @param string $id_suffix         suffix for the id
     * @param string $edit_url          edit url
     * @param string $copy_url          copy url
     * @param string $class             css classes for the td elements
     * @param string $edit_str          text for the edit link
     * @param string $copy_str          text for the copy link
     * @param string $del_str           text for the delete link
     * @param string $js_conf           text for the JS confirmation
     *
     * @return string  the generated HTML
     *
     * @access  private
     *
     * @see     _getPlacedLinks()
     */
    private function _getCheckboxAndLinks(
        $position, $del_url, $is_display, $row_no, $where_clause,
        $where_clause_html, $condition_array, $del_query, $id_suffix,
        $edit_url, $copy_url, $class, $edit_str, $copy_str, $del_str, $js_conf
    ) {

        $ret = '';

        if ($position == self::POSITION_LEFT) {

            $ret .= $this->_getCheckboxForMultiRowSubmissions(
                $del_url, $is_display, $row_no, $where_clause_html, $condition_array,
                $del_query, $id_suffix = '_left', '', '', ''
            );

            $ret .= $this->_getEditLink(
                $edit_url, $class, $edit_str, $where_clause, $where_clause_html, ''
            );

            $ret .= $this->_getCopyLink(
                $copy_url, $copy_str, $where_clause, $where_clause_html, ''
            );

            $ret .= $this->_getDeleteLink($del_url, $del_str, $js_conf, '', '');

        } elseif ($position == self::POSITION_RIGHT) {

            $ret .= $this->_getDeleteLink($del_url, $del_str, $js_conf, '', '');

            $ret .= $this->_getCopyLink(
                $copy_url, $copy_str, $where_clause, $where_clause_html, ''
            );

            $ret .= $this->_getEditLink(
                $edit_url, $class, $edit_str, $where_clause, $where_clause_html, ''
            );

            $ret .= $this->_getCheckboxForMultiRowSubmissions(
                $del_url, $is_display, $row_no, $where_clause_html, $condition_array,
                $del_query, $id_suffix = '_right', '', '', ''
            );

        } else { // $position == self::POSITION_NONE

            $ret .= $this->_getCheckboxForMultiRowSubmissions(
                $del_url, $is_display, $row_no, $where_clause_html, $condition_array,
                $del_query, $id_suffix = '_left', '', '', ''
            );
        }

        return $ret;

    } // end of the '_getCheckboxAndLinks()' function


    /**
     * Replace some html-unfriendly stuff
     *
     * @param string $buffer String to process
     *
     * @return Escaped and cleaned up text suitable for html.
     *
     * @access  private
     *
     * @see     _getDataCellForBlobField(), _getRowData(),
     *          _handleNonPrintableContents()
     */
    private function _mimeDefaultFunction($buffer)
    {
        $buffer = htmlspecialchars($buffer);
        $buffer = str_replace(
            "\011",
            ' &nbsp;&nbsp;&nbsp;',
            str_replace('  ', ' &nbsp;', $buffer)
        );
        $buffer = preg_replace("@((\015\012)|(\015)|(\012))@", '<br />', $buffer);

        return $buffer;
    }

}
?><|MERGE_RESOLUTION|>--- conflicted
+++ resolved
@@ -2789,11 +2789,8 @@
             $vertical_display = $this->__get('_vertical_display');            
             
             // Check whether the field needs to display with syntax highlighting
-<<<<<<< HEAD
-            if ($this->_isNeedToSytaxHighliight($meta->name)
-=======
+
             if ($this->_isNeedToSytaxHighlight($meta->name)
->>>>>>> 8fd53394
                 && (trim($row[$i]) != '')
             ) {
                 
@@ -2815,10 +2812,7 @@
                     '_', '/',
                     $this->sytax_highlighting_column_info[strtolower($this->__get('_db'))][strtolower($this->__get('_table'))][strtolower($meta->name)][2]
                 );
-                
-<<<<<<< HEAD
-            }            
-=======
+
             }
             
             // Check for the predefined fields need to show as link in schemas
@@ -2836,7 +2830,6 @@
                     0 => $linking_url,
                     2 => true
                 );
->>>>>>> 8fd53394
 
                 $meta->mimetype = str_replace(
                     '_', '/',
@@ -3043,20 +3036,12 @@
      *
      * @return boolean 
      */
-<<<<<<< HEAD
-    private function _isNeedToSytaxHighliight($field) {
-=======
     private function _isNeedToSytaxHighlight($field) {
->>>>>>> 8fd53394
         if (! empty($this->sytax_highlighting_column_info[strtolower($this->__get('_db'))][strtolower($this->__get('_table'))][strtolower($field)])) {
             return true;
         }
         return false;
     }
-<<<<<<< HEAD
-     
-=======
-    
     
     /**
      * Check whether the field needs to be link
@@ -3101,7 +3086,6 @@
         if (! empty($link_relations['link_dependancy_params'])) {
 
             foreach ($link_relations['link_dependancy_params'] as $new_param) {
->>>>>>> 8fd53394
 
                 // If param_info is an array, set the key and value
                 // from that array
@@ -3659,11 +3643,8 @@
                 // replacements will be made
                 if ((PMA_strlen($column) > $GLOBALS['cfg']['LimitChars'])
                     && ($_SESSION['tmp_user_values']['display_text'] == self::DISPLAY_PARTIAL_TEXT)
-<<<<<<< HEAD
-                    && ! $this->_isNeedToSytaxHighliight(strtolower($meta->name))
-=======
                     && ! $this->_isNeedToSytaxHighlight(strtolower($meta->name))
->>>>>>> 8fd53394
+
                 ) {
                     $column = PMA_substr($column, 0, $GLOBALS['cfg']['LimitChars'])
                         . '...';
