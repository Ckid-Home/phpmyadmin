<?php
/* vim: set expandtab sw=4 ts=4 sts=4: */
/**
 * Holds the PMA_Table class
 *
 * @package PhpMyAdmin
 */
if (! defined('PHPMYADMIN')) {
    exit;
}

/**
 * Handles everything related to tables
 *
 * @todo make use of PMA_Message and PMA_Error
 * @package PhpMyAdmin
 */
class PMA_Table
{
    /**
     * UI preferences properties
     */
    const PROP_SORTED_COLUMN = 'sorted_col';
    const PROP_COLUMN_ORDER = 'col_order';
    const PROP_COLUMN_VISIB = 'col_visib';

    static $cache = array();

    /**
     * @var string  table name
     */
    var $name = '';

    /**
     * @var string  database name
     */
    var $db_name = '';

    /**
     * @var string  engine (innodb, myisam, bdb, ...)
     */
    var $engine = '';

    /**
     * @var string  type (view, base table, system view)
     */
    var $type = '';

    /**
     * @var array   settings
     */
    var $settings = array();

    /**
     * @var array UI preferences
     */
    var $uiprefs;

    /**
     * @var array errors occured
     */
    var $errors = array();

    /**
     * @var array messages
     */
    var $messages = array();
    
    private $_common_functions;
    
    
    /**
     * Set CommmonFunctions
     * 
     * @param PMA_CommonFunctions $commonFunctions
     * 
     * @return void
     */
    public function setCommonFunctions(PMA_CommonFunctions $commonFunctions)
    {
        $this->_common_functions = $commonFunctions;
    }
    
    
    /**
     * Get CommmonFunctions
     * 
     * @return CommonFunctions object
     */
    public function getCommonFunctions()
    {
        if (is_null($this->_common_functions)) {
            $this->_common_functions = PMA_CommonFunctions::getInstance();
        }
        return $this->_common_functions;
    }

    /**
     * Constructor
     *
     * @param string $table_name table name
     * @param string $db_name    database name
     */
    function __construct($table_name, $db_name)
    {
        $this->setName($table_name);
        $this->setDbName($db_name);
    }

    /**
     * returns table name
     *
     * @see PMA_Table::getName()
     * @return string  table name
     */
    function __toString()
    {
        return $this->getName();
    }

    /**
     * return the last error
     *
     * @return the last error
     */
    function getLastError()
    {
        return end($this->errors);
    }

    /**
     * return the last message
     *
     * @return the last message
     */
    function getLastMessage()
    {
        return end($this->messages);
    }

    /**
     * sets table name
     *
     * @param string $table_name new table name
     *
     * @return void
     */
    function setName($table_name)
    {
        $this->name = $table_name;
    }

    /**
     * returns table name
     *
     * @param boolean $backquoted whether to quote name with backticks ``
     *
     * @return string  table name
     */
    function getName($backquoted = false)
    {
        if ($backquoted) {
            return $this->getCommonFunctions()->backquote($this->name);
        }
        return $this->name;
    }

    /**
     * sets database name for this table
     *
     * @param string $db_name database name
     *
     * @return void
     */
    function setDbName($db_name)
    {
        $this->db_name = $db_name;
    }

    /**
     * returns database name for this table
     *
     * @param boolean $backquoted whether to quote name with backticks ``
     *
     * @return string  database name for this table
     */
    function getDbName($backquoted = false)
    {
        if ($backquoted) {
            return $this->getCommonFunctions()->backquote($this->db_name);
        }
        return $this->db_name;
    }

    /**
     * returns full name for table, including database name
     *
     * @param boolean $backquoted whether to quote name with backticks ``
     *
     * @return string
     */
    function getFullName($backquoted = false)
    {
        return $this->getDbName($backquoted) . '.'
            . $this->getName($backquoted);
    }

    /**
     * returns whether the table is actually a view
     *
     * @param string $db    database
     * @param string $table table
     *
     * @return whether the given is a view
     */
    static public function isView($db = null, $table = null)
    {
        
        $common_functions = PMA_CommonFunctions::getInstance();
        
        if (empty($db) || empty($table)) {
            return false;
        }

        // use cached data or load information with SHOW command
        if (isset(PMA_Table::$cache[$db][$table])
            || $GLOBALS['cfg']['Server']['DisableIS']
        ) {
            $type = PMA_Table::sGetStatusInfo($db, $table, 'TABLE_TYPE');
            return $type == 'VIEW';
        }

        // query information_schema
        $result = PMA_DBI_fetch_result(
            "SELECT TABLE_NAME
            FROM information_schema.VIEWS
            WHERE TABLE_SCHEMA = '" . $common_functions->sqlAddSlashes($db) . "'
                AND TABLE_NAME = '" . $common_functions->sqlAddSlashes($table) . "'"
        );
        return $result ? true : false;
    }

    /**
     * sets given $value for given $param
     *
     * @param string $param name
     * @param mixed  $value value
     *
     * @return void
     */
    function set($param, $value)
    {
        $this->settings[$param] = $value;
    }

    /**
     * returns value for given setting/param
     *
     * @param string $param name for value to return
     *
     * @return mixed   value for $param
     */
    function get($param)
    {
        if (isset($this->settings[$param])) {
            return $this->settings[$param];
        }

        return null;
    }

    /**
     * Checks if this is a merge table
     *
     * If the ENGINE of the table is MERGE or MRG_MYISAM (alias),
     * this is a merge table.
     *
     * @param string $db    the database name
     * @param string $table the table name
     *
     * @return boolean  true if it is a merge table
     */
    static public function isMerge($db = null, $table = null)
    {
        $engine = null;
        // if called static, with parameters
        if (! empty($db) && ! empty($table)) {
            $engine = PMA_Table::sGetStatusInfo(
                $db, $table, 'ENGINE', null, true
            );
        }

        // did we get engine?
        if (empty($engine)) {
            return false;
        }

        // any of known merge engines?
        return in_array(strtoupper($engine), array('MERGE', 'MRG_MYISAM'));
    }

    /**
     * Returns tooltip for the table
     * Format : <table_comment> (<number_of_rows>)
     *
     * @param string $db    database name
     * @param string $table table name
     *
     * @return string tooltip fot the table
     */
    static public function sGetToolTip($db, $table)
    {
        return PMA_Table::sGetStatusInfo($db, $table, 'Comment')
            . ' (' . PMA_Table::countRecords($db, $table)
            . ' ' . __('Rows') . ')';
    }

    /**
     * Returns full table status info, or specific if $info provided
     * this info is collected from information_schema
     *
     * @param string  $db            database name
     * @param string  $table         table name
     * @param string  $info          specific information to be fetched
     * @param boolean $force_read    read new rather than serving from cache
     * @param boolean $disable_error if true, disables error message
     *
     * @todo PMA_DBI_get_tables_full needs to be merged somehow into this class
     * or at least better documented
     *
     * @return mixed
     */
    static public function sGetStatusInfo($db, $table, $info = null,
        $force_read = false, $disable_error = false
    ) {
        if (! isset(PMA_Table::$cache[$db][$table]) || $force_read) {
            PMA_DBI_get_tables_full($db, $table);
        }

        if (! isset(PMA_Table::$cache[$db][$table])) {
            // happens when we enter the table creation dialog
            // or when we really did not get any status info, for example
            // when $table == 'TABLE_NAMES' after the user tried SHOW TABLES
            return '';
        }

        if (null === $info) {
            return PMA_Table::$cache[$db][$table];
        }

        // array_key_exists allows for null values
        if (!array_key_exists($info, PMA_Table::$cache[$db][$table])) {
            if (! $disable_error) {
                trigger_error(
                    __('unknown table status: ') . $info,
                    E_USER_WARNING
                );
            }
            return false;
        }

        return PMA_Table::$cache[$db][$table][$info];
    }

    /**
     * generates column specification for ALTER or CREATE TABLE syntax
     *
     * @param string      $name           name
     * @param string      $type           type ('INT', 'VARCHAR', 'BIT', ...)
     * @param string      $index          index
     * @param string      $length         length ('2', '5,2', '', ...)
     * @param string      $attribute      attribute
     * @param string      $collation      collation
     * @param bool|string $null           with 'NULL' or 'NOT NULL'
     * @param string      $default_type   whether default is CURRENT_TIMESTAMP,
     *                                    NULL, NONE, USER_DEFINED
     * @param string      $default_value  default value for USER_DEFINED
     *                                    default type
     * @param string      $extra          'AUTO_INCREMENT'
     * @param string      $comment        field comment
     * @param array       &$field_primary list of fields for PRIMARY KEY
     * @param string      $move_to        new position for column
     *
     * @todo    move into class PMA_Column
     * @todo on the interface, some js to clear the default value when the
     * default current_timestamp is checked
     *
     * @return string  field specification
     */
    static function generateFieldSpec($name, $type, $index, $length = '',
        $attribute = '', $collation = '', $null = false,
        $default_type = 'USER_DEFINED', $default_value = '',  $extra = '',
        $comment = '', &$field_primary = null, $move_to = ''
    ) {
        
        $common_functions = PMA_CommonFunctions::getInstance();
        $is_timestamp = strpos(strtoupper($type), 'TIMESTAMP') !== false;

        $query = $common_functions->backquote($name) . ' ' . $type;

        if ($length != ''
            && ! preg_match(
                '@^(DATE|DATETIME|TIME|TINYBLOB|TINYTEXT|BLOB|TEXT|'
                . 'MEDIUMBLOB|MEDIUMTEXT|LONGBLOB|LONGTEXT|SERIAL|BOOLEAN|UUID)$@i',
                $type
            )
        ) {
            $query .= '(' . $length . ')';
        }

        if ($attribute != '') {
            $query .= ' ' . $attribute;
        }

        $matches = preg_match(
            '@^(TINYTEXT|TEXT|MEDIUMTEXT|LONGTEXT|VARCHAR|CHAR|ENUM|SET)$@i',
            $type
        );
        if (! empty($collation) && $collation != 'NULL' && $matches) {
            $query .= PMA_generateCharsetQueryPart($collation);
        }

        if ($null !== false) {
            if ($null == 'NULL') {
                $query .= ' NULL';
            } else {
                $query .= ' NOT NULL';
            }
        }

        switch ($default_type) {
        case 'USER_DEFINED' :
            if ($is_timestamp && $default_value === '0') {
                // a TIMESTAMP does not accept DEFAULT '0'
                // but DEFAULT 0 works
                $query .= ' DEFAULT 0';
            } elseif ($type == 'BIT') {
                $query .= ' DEFAULT b\''
                        . preg_replace('/[^01]/', '0', $default_value)
                        . '\'';
            } elseif ($type == 'BOOLEAN') {
                if (preg_match('/^1|T|TRUE|YES$/i', $default_value)) {
                    $query .= ' DEFAULT TRUE';
                } elseif (preg_match('/^0|F|FALSE|NO$/i', $default_value)) {
                    $query .= ' DEFAULT FALSE';
                } else {
                    // Invalid BOOLEAN value
                    $query .= ' DEFAULT \''
                        . $common_functions->sqlAddSlashes($default_value) . '\'';
                }
            } else {
                $query .= ' DEFAULT \'' . $common_functions->sqlAddSlashes($default_value) . '\'';
            }
            break;
        case 'NULL' :
            //If user uncheck null checkbox and not change default value null,
            //default value will be ignored.
            if ($null !== false && $null != 'NULL') {
                break;
            }
        case 'CURRENT_TIMESTAMP' :
            $query .= ' DEFAULT ' . $default_type;
            break;
        case 'NONE' :
        default :
            break;
        }

        if (!empty($extra)) {
            $query .= ' ' . $extra;
            // Force an auto_increment field to be part of the primary key
            // even if user did not tick the PK box;
            if ($extra == 'AUTO_INCREMENT') {
                $primary_cnt = count($field_primary);
                if (1 == $primary_cnt) {
                    for ($j = 0; $j < $primary_cnt; $j++) {
                        if ($field_primary[$j] == $index) {
                            break;
                        }
                    }
                    if (isset($field_primary[$j]) && $field_primary[$j] == $index) {
                        $query .= ' PRIMARY KEY';
                        unset($field_primary[$j]);
                    }
                } else {
                    // but the PK could contain other columns so do not append
                    // a PRIMARY KEY clause, just add a member to $field_primary
                    $found_in_pk = false;
                    for ($j = 0; $j < $primary_cnt; $j++) {
                        if ($field_primary[$j] == $index) {
                            $found_in_pk = true;
                            break;
                        }
                    } // end for
                    if (! $found_in_pk) {
                        $field_primary[] = $index;
                    }
                }
            } // end if (auto_increment)
        }
        if (!empty($comment)) {
            $query .= " COMMENT '" . $common_functions->sqlAddSlashes($comment) . "'";
        }

        // move column
        if ($move_to == '-first') { // dash can't appear as part of column name
            $query .= ' FIRST';
        } elseif ($move_to != '') {
            $query .= ' AFTER ' . $common_functions->backquote($move_to);
        }
        return $query;
    } // end function

    /**
     * Counts and returns (or displays) the number of records in a table
     *
     * Revision 13 July 2001: Patch for limiting dump size from
     * vinay@sanisoft.com & girish@sanisoft.com
     *
     * @param string $db          the current database name
     * @param string $table       the current table name
     * @param bool   $force_exact whether to force an exact count
     * @param bool   $is_view     whether the table is a view
     *
     * @return mixed the number of records if "retain" param is true,
     *               otherwise true
     */
    static public function countRecords($db, $table, $force_exact = false,
        $is_view = null
    ) {
        
        $common_functions = PMA_CommonFunctions::getInstance();
        
        if (isset(PMA_Table::$cache[$db][$table]['ExactRows'])) {
            $row_count = PMA_Table::$cache[$db][$table]['ExactRows'];
        } else {
            $row_count = false;

            if (null === $is_view) {
                $is_view = PMA_Table::isView($db, $table);
            }

            if (! $force_exact) {
                if (! isset(PMA_Table::$cache[$db][$table]['Rows']) && ! $is_view) {
                    $tmp_tables = PMA_DBI_get_tables_full($db, $table);
                    if (isset($tmp_tables[$table])) {
                        PMA_Table::$cache[$db][$table] = $tmp_tables[$table];
                    }
                }
                if (isset(PMA_Table::$cache[$db][$table]['Rows'])) {
                    $row_count = PMA_Table::$cache[$db][$table]['Rows'];
                } else {
                    $row_count = false;
                }
            }

            // for a VIEW, $row_count is always false at this point
            if (false === $row_count
                || $row_count < $GLOBALS['cfg']['MaxExactCount']
            ) {
                // Make an exception for views in I_S and D_D schema in
                // Drizzle, as these map to in-memory data and should execute
                // fast enough
                if (! $is_view || (PMA_DRIZZLE && PMA_is_system_schema($db))) {
                    $row_count = PMA_DBI_fetch_value(
                        'SELECT COUNT(*) FROM ' . PMA_CommonFunctions::getInstance()->backquote($db) . '.'
                        . PMA_CommonFunctions::getInstance()->backquote($table)
                    );
                } else {
                    // For complex views, even trying to get a partial record
                    // count could bring down a server, so we offer an
                    // alternative: setting MaxExactCountViews to 0 will bypass
                    // completely the record counting for views

                    if ($GLOBALS['cfg']['MaxExactCountViews'] == 0) {
                        $row_count = 0;
                    } else {
                        // Counting all rows of a VIEW could be too long,
                        // so use a LIMIT clause.
                        // Use try_query because it can fail (when a VIEW is
                        // based on a table that no longer exists)
                        $result = PMA_DBI_try_query(
                            'SELECT 1 FROM ' . $common_functions->backquote($db) . '.'
                            . $common_functions->backquote($table) . ' LIMIT '
                            . $GLOBALS['cfg']['MaxExactCountViews'],
                            null,
                            PMA_DBI_QUERY_STORE
                        );
                        if (!PMA_DBI_getError()) {
                            $row_count = PMA_DBI_num_rows($result);
                            PMA_DBI_free_result($result);
                        }
                    }
                }
                PMA_Table::$cache[$db][$table]['ExactRows'] = $row_count;
            }
        }

        return $row_count;
    } // end of the 'PMA_Table::countRecords()' function

    /**
     * Generates column specification for ALTER syntax
     *
     * @param string      $oldcol         old column name
     * @param string      $newcol         new column name
     * @param string      $type           type ('INT', 'VARCHAR', 'BIT', ...)
     * @param string      $length         length ('2', '5,2', '', ...)
     * @param string      $attribute      attribute
     * @param string      $collation      collation
     * @param bool|string $null           with 'NULL' or 'NOT NULL'
     * @param string      $default_type   whether default is CURRENT_TIMESTAMP,
     *                                    NULL, NONE, USER_DEFINED
     * @param string      $default_value  default value for USER_DEFINED default
     *                                    type
     * @param string      $extra          'AUTO_INCREMENT'
     * @param string      $comment        field comment
     * @param array       &$field_primary list of fields for PRIMARY KEY
     * @param string      $index          index
     * @param string      $move_to        new position for column
     *
     * @see PMA_Table::generateFieldSpec()
     *
     * @return string  field specification
     */
    static public function generateAlter($oldcol, $newcol, $type, $length,
        $attribute, $collation, $null, $default_type, $default_value,
        $extra, $comment, &$field_primary, $index, $move_to
    ) {
        return PMA_CommonFunctions::getInstance()->backquote($oldcol) . ' '
            . PMA_Table::generateFieldSpec(
                $newcol, $type, $index, $length, $attribute,
                $collation, $null, $default_type, $default_value, $extra,
                $comment, $field_primary, $move_to
            );
    } // end function

    /**
     * Inserts existing entries in a PMA_* table by reading a value from an old
     * entry
     *
     * @param string $work         The array index, which Relation feature to
     *                             check ('relwork', 'commwork', ...)
     * @param string $pma_table    The array index, which PMA-table to update
     *                             ('bookmark', 'relation', ...)
     * @param array  $get_fields   Which fields will be SELECT'ed from the old entry
     * @param array  $where_fields Which fields will be used for the WHERE query
     *                             (array('FIELDNAME' => 'FIELDVALUE'))
     * @param array  $new_fields   Which fields will be used as new VALUES.
     *                             These are the important keys which differ
     *                             from the old entry
     *                             (array('FIELDNAME' => 'NEW FIELDVALUE'))
     *
     * @global relation variable
     *
     * @return int|true
     */
    static public function duplicateInfo($work, $pma_table, $get_fields,
        $where_fields, $new_fields
    ) {
        
        $common_functions = PMA_CommonFunctions::getInstance();
        $last_id = -1;

        if (isset($GLOBALS['cfgRelation']) && $GLOBALS['cfgRelation'][$work]) {
            $select_parts = array();
            $row_fields = array();
            foreach ($get_fields as $get_field) {
                $select_parts[] = $common_functions->backquote($get_field);
                $row_fields[$get_field] = 'cc';
            }

            $where_parts = array();
            foreach ($where_fields as $_where => $_value) {
                $where_parts[] = $common_functions->backquote($_where) . ' = \''
                    . $common_functions->sqlAddSlashes($_value) . '\'';
            }

            $new_parts = array();
            $new_value_parts = array();
            foreach ($new_fields as $_where => $_value) {
                $new_parts[] = $common_functions->backquote($_where);
                $new_value_parts[] = $common_functions->sqlAddSlashes($_value);
            }

            $table_copy_query = '
                SELECT ' . implode(', ', $select_parts) . '
                  FROM ' . $common_functions->backquote($GLOBALS['cfgRelation']['db']) . '.'
                  . $common_functions->backquote($GLOBALS['cfgRelation'][$pma_table]) . '
                 WHERE ' . implode(' AND ', $where_parts);

            // must use PMA_DBI_QUERY_STORE here, since we execute another
            // query inside the loop
            $table_copy_rs = PMA_queryAsControlUser(
                $table_copy_query, true, PMA_DBI_QUERY_STORE
            );

            while ($table_copy_row = @PMA_DBI_fetch_assoc($table_copy_rs)) {
                $value_parts = array();
                foreach ($table_copy_row as $_key => $_val) {
                    if (isset($row_fields[$_key]) && $row_fields[$_key] == 'cc') {
                        $value_parts[] = $common_functions->sqlAddSlashes($_val);
                    }
                }

                $new_table_query = 'INSERT IGNORE INTO '
                    . $common_functions->backquote($GLOBALS['cfgRelation']['db'])
                    . '.' . $common_functions->backquote($GLOBALS['cfgRelation'][$pma_table]) . '
                    (' . implode(', ', $select_parts) . ',
                     ' . implode(', ', $new_parts) . ')
                    VALUES
                    (\'' . implode('\', \'', $value_parts) . '\',
                     \'' . implode('\', \'', $new_value_parts) . '\')';

                PMA_queryAsControlUser($new_table_query);
                $last_id = PMA_DBI_insert_id();
            } // end while

            PMA_DBI_free_result($table_copy_rs);

            return $last_id;
        }

        return true;
    } // end of 'PMA_Table::duplicateInfo()' function

    /**
     * Copies or renames table
     *
     * @param string $source_db    source database
     * @param string $source_table source table
     * @param string $target_db    target database
     * @param string $target_table target table
     * @param string $what         what to be moved or copied (data, dataonly)
     * @param bool   $move         whether to move
     * @param string $mode         mode
     *
     * @return bool true if success, false otherwise
     */
    static public function moveCopy($source_db, $source_table, $target_db,
        $target_table, $what, $move, $mode
    ) {
        global $err_url;
        
        $common_functions = PMA_CommonFunctions::getInstance();

        /* Try moving table directly */
        if ($move && $what == 'data') {
            $tbl = new PMA_Table($source_table, $source_db);
            $result = $tbl->rename($target_table, $target_db);
            if ($result) {
                $GLOBALS['message'] = $tbl->getLastMessage();
                return true;
            }
        }

        // set export settings we need
        $GLOBALS['sql_backquotes'] = 1;
        $GLOBALS['asfile']         = 1;

        // Ensure the target is valid
        if (! $GLOBALS['pma']->databases->exists($source_db, $target_db)) {
            if (! $GLOBALS['pma']->databases->exists($source_db)) {
                $GLOBALS['message'] = PMA_Message::rawError(
                    sprintf(
                        __('Source database `%s` was not found!'),
                        htmlspecialchars($source_db)
                    )
                );
            }
            if (! $GLOBALS['pma']->databases->exists($target_db)) {
                $GLOBALS['message'] = PMA_Message::rawError(
                    sprintf(
                        __('Target database `%s` was not found!'),
                        htmlspecialchars($target_db)
                    )
                );
            }
            return false;
        }

        $source = $common_functions->backquote($source_db) . '.' . $common_functions->backquote($source_table);
        if (! isset($target_db) || ! strlen($target_db)) {
            $target_db = $source_db;
        }

        // Doing a select_db could avoid some problems with replicated databases,
        // when moving table from replicated one to not replicated one
        PMA_DBI_select_db($target_db);

        $target = $common_functions->backquote($target_db) . '.' . $common_functions->backquote($target_table);

        // do not create the table if dataonly
        if ($what != 'dataonly') {
            include_once './libraries/export/sql.php';

            $no_constraints_comments = true;
            $GLOBALS['sql_constraints_query'] = '';

            $sql_structure = PMA_getTableDef(
                $source_db, $source_table, "\n", $err_url, false, false
            );
            unset($no_constraints_comments);
            $parsed_sql =  PMA_SQP_parse($sql_structure);
            $analyzed_sql = PMA_SQP_analyze($parsed_sql);
            $i = 0;
            if (empty($analyzed_sql[0]['create_table_fields'])) {
                // this is not a CREATE TABLE, so find the first VIEW
                $target_for_view = $common_functions->backquote($target_db);
                while (true) {
                    if ($parsed_sql[$i]['type'] == 'alpha_reservedWord'
                        && $parsed_sql[$i]['data'] == 'VIEW'
                    ) {
                        break;
                    }
                    $i++;
                }
            }
            unset($analyzed_sql);
            if (PMA_DRIZZLE) {
                $table_delimiter = 'quote_backtick';
            } else {
                $server_sql_mode = PMA_DBI_fetch_value(
                    "SHOW VARIABLES LIKE 'sql_mode'",
                    0,
                    1
                );
                // ANSI_QUOTES might be a subset of sql_mode, for example
                // REAL_AS_FLOAT,PIPES_AS_CONCAT,ANSI_QUOTES,IGNORE_SPACE,ANSI
                if (false !== strpos($server_sql_mode, 'ANSI_QUOTES')) {
                    $table_delimiter = 'quote_double';
                } else {
                    $table_delimiter = 'quote_backtick';
                }
                unset($server_sql_mode);
            }

            /* Find table name in query and replace it */
            while ($parsed_sql[$i]['type'] != $table_delimiter) {
                $i++;
            }

            /* no need to backquote() */
            if (isset($target_for_view)) {
                // this a view definition; we just found the first db name
                // that follows DEFINER VIEW
                // so change it for the new db name
                        $parsed_sql[$i]['data'] = $target_for_view;
                // then we have to find all references to the source db
                // and change them to the target db, ensuring we stay into
                // the $parsed_sql limits
                $last = $parsed_sql['len'] - 1;
                $backquoted_source_db = $common_functions->backquote($source_db);
                for (++$i; $i <= $last; $i++) {
                    if ($parsed_sql[$i]['type'] == $table_delimiter
                        && $parsed_sql[$i]['data'] == $backquoted_source_db
                    ) {
                        $parsed_sql[$i]['data'] = $target_for_view;
                    }
                }
                unset($last,$backquoted_source_db);
            } else {
                $parsed_sql[$i]['data'] = $target;
            }

            /* Generate query back */
            $sql_structure = PMA_SQP_formatHtml($parsed_sql, 'query_only');
            // If table exists, and 'add drop table' is selected: Drop it!
            $drop_query = '';
            if (isset($GLOBALS['drop_if_exists'])
                && $GLOBALS['drop_if_exists'] == 'true'
            ) {
                if (PMA_Table::isView($target_db, $target_table)) {
                    $drop_query = 'DROP VIEW';
                } else {
                    $drop_query = 'DROP TABLE';
                }
                $drop_query .= ' IF EXISTS '
                    . $common_functions->backquote($target_db) . '.'
                    . $common_functions->backquote($target_table);
                PMA_DBI_query($drop_query);

                $GLOBALS['sql_query'] .= "\n" . $drop_query . ';';

                // If an existing table gets deleted, maintain any
                // entries for the PMA_* tables
                $maintain_relations = true;
            }

            @PMA_DBI_query($sql_structure);
            $GLOBALS['sql_query'] .= "\n" . $sql_structure . ';';

            if (($move || isset($GLOBALS['add_constraints']))
                && !empty($GLOBALS['sql_constraints_query'])
            ) {
                $parsed_sql =  PMA_SQP_parse($GLOBALS['sql_constraints_query']);
                $i = 0;

                // find the first $table_delimiter, it must be the source
                // table name
                while ($parsed_sql[$i]['type'] != $table_delimiter) {
                    $i++;
                    // maybe someday we should guard against going over limit
                    //if ($i == $parsed_sql['len']) {
                    //    break;
                    //}
                }

                // replace it by the target table name, no need
                // to backquote()
                $parsed_sql[$i]['data'] = $target;

                // now we must remove all $table_delimiter that follow a
                // CONSTRAINT keyword, because a constraint name must be
                // unique in a db

                $cnt = $parsed_sql['len'] - 1;

                for ($j = $i; $j < $cnt; $j++) {
                    if ($parsed_sql[$j]['type'] == 'alpha_reservedWord'
                        && strtoupper($parsed_sql[$j]['data']) == 'CONSTRAINT'
                    ) {
                        if ($parsed_sql[$j+1]['type'] == $table_delimiter) {
                            $parsed_sql[$j+1]['data'] = '';
                        }
                    }
                }

                // Generate query back
                $GLOBALS['sql_constraints_query'] = PMA_SQP_formatHtml(
                    $parsed_sql, 'query_only'
                );
                if ($mode == 'one_table') {
                    PMA_DBI_query($GLOBALS['sql_constraints_query']);
                }
                $GLOBALS['sql_query'] .= "\n" . $GLOBALS['sql_constraints_query'];
                if ($mode == 'one_table') {
                    unset($GLOBALS['sql_constraints_query']);
                }
            }
        } else {
            $GLOBALS['sql_query'] = '';
        }

        // Copy the data unless this is a VIEW
        if (($what == 'data' || $what == 'dataonly')
            && ! PMA_Table::isView($target_db, $target_table)
        ) {
            $sql_set_mode = "SET SQL_MODE='NO_AUTO_VALUE_ON_ZERO'";
            PMA_DBI_query($sql_set_mode);
            $GLOBALS['sql_query'] .= "\n\n" . $sql_set_mode . ';';

            $sql_insert_data = 'INSERT INTO ' . $target
                . ' SELECT * FROM ' . $source;
            PMA_DBI_query($sql_insert_data);
            $GLOBALS['sql_query']      .= "\n\n" . $sql_insert_data . ';';
        }

        $GLOBALS['cfgRelation'] = PMA_getRelationsParam();

        // Drops old table if the user has requested to move it
        if ($move) {

            // This could avoid some problems with replicated databases, when
            // moving table from replicated one to not replicated one
            PMA_DBI_select_db($source_db);

            if (PMA_Table::isView($source_db, $source_table)) {
                $sql_drop_query = 'DROP VIEW';
            } else {
                $sql_drop_query = 'DROP TABLE';
            }
            $sql_drop_query .= ' ' . $source;
            PMA_DBI_query($sql_drop_query);

            // Renable table in configuration storage
            PMA_REL_renameTable(
                $source_db, $target_db,
                $source_table, $target_table
            );

            $GLOBALS['sql_query']      .= "\n\n" . $sql_drop_query . ';';
            // end if ($move)
        } else {
            // we are copying
            // Create new entries as duplicates from old PMA DBs
            if ($what != 'dataonly' && ! isset($maintain_relations)) {
                if ($GLOBALS['cfgRelation']['commwork']) {
                    // Get all comments and MIME-Types for current table
                    $comments_copy_query = 'SELECT
                                                column_name, comment' . ($GLOBALS['cfgRelation']['mimework'] ? ', mimetype, transformation, transformation_options' : '') . '
                                            FROM ' . $common_functions->backquote($GLOBALS['cfgRelation']['db']) . '.' . $common_functions->backquote($GLOBALS['cfgRelation']['column_info']) . '
                                            WHERE
<<<<<<< HEAD
                                                db_name = \'' . $common_functions->sqlAddSlashes($source_db) . '\' AND
                                                table_name = \'' . $common_functions->sqlAddSlashes($source_table) . '\'';
                    $comments_copy_rs    = PMA_query_as_controluser($comments_copy_query);
=======
                                                db_name = \'' . PMA_sqlAddSlashes($source_db) . '\' AND
                                                table_name = \'' . PMA_sqlAddSlashes($source_table) . '\'';
                    $comments_copy_rs    = PMA_queryAsControlUser($comments_copy_query);
>>>>>>> f2057c47

                    // Write every comment as new copied entry. [MIME]
                    while ($comments_copy_row = PMA_DBI_fetch_assoc($comments_copy_rs)) {
                        $new_comment_query = 'REPLACE INTO ' . $common_functions->backquote($GLOBALS['cfgRelation']['db']) . '.' . $common_functions->backquote($GLOBALS['cfgRelation']['column_info'])
                                    . ' (db_name, table_name, column_name, comment' . ($GLOBALS['cfgRelation']['mimework'] ? ', mimetype, transformation, transformation_options' : '') . ') '
                                    . ' VALUES('
                                    . '\'' . $common_functions->sqlAddSlashes($target_db) . '\','
                                    . '\'' . $common_functions->sqlAddSlashes($target_table) . '\','
                                    . '\'' . $common_functions->sqlAddSlashes($comments_copy_row['column_name']) . '\''
                                    . ($GLOBALS['cfgRelation']['mimework'] ? ',\'' . $common_functions->sqlAddSlashes($comments_copy_row['comment']) . '\','
                                            . '\'' . $common_functions->sqlAddSlashes($comments_copy_row['mimetype']) . '\','
                                            . '\'' . $common_functions->sqlAddSlashes($comments_copy_row['transformation']) . '\','
                                            . '\'' . $common_functions->sqlAddSlashes($comments_copy_row['transformation_options']) . '\'' : '')
                                    . ')';
                        PMA_queryAsControlUser($new_comment_query);
                    } // end while
                    PMA_DBI_free_result($comments_copy_rs);
                    unset($comments_copy_rs);
                }

                // duplicating the bookmarks must not be done here, but
                // just once per db

                $get_fields = array('display_field');
                $where_fields = array(
                    'db_name' => $source_db,
                    'table_name' => $source_table
                );
                $new_fields = array(
                    'db_name' => $target_db,
                    'table_name' => $target_table
                );
                PMA_Table::duplicateInfo(
                    'displaywork',
                    'table_info',
                    $get_fields,
                    $where_fields,
                    $new_fields
                );


                /**
                 * @todo revise this code when we support cross-db relations
                 */
                $get_fields = array(
                    'master_field',
                    'foreign_table',
                    'foreign_field'
                );
                $where_fields = array(
                    'master_db' => $source_db,
                    'master_table' => $source_table
                );
                $new_fields = array(
                    'master_db' => $target_db,
                    'foreign_db' => $target_db,
                    'master_table' => $target_table
                );
                PMA_Table::duplicateInfo(
                    'relwork',
                    'relation',
                    $get_fields,
                    $where_fields,
                    $new_fields
                );


                $get_fields = array(
                    'foreign_field',
                    'master_table',
                    'master_field'
                );
                $where_fields = array(
                    'foreign_db' => $source_db,
                    'foreign_table' => $source_table
                );
                $new_fields = array(
                    'master_db' => $target_db,
                    'foreign_db' => $target_db,
                    'foreign_table' => $target_table
                );
                PMA_Table::duplicateInfo(
                    'relwork',
                    'relation',
                    $get_fields,
                    $where_fields,
                    $new_fields
                );


                $get_fields = array('x', 'y', 'v', 'h');
                $where_fields = array(
                    'db_name' => $source_db,
                    'table_name' => $source_table
                );
                $new_fields = array(
                    'db_name' => $target_db,
                    'table_name' => $target_table
                );
                PMA_Table::duplicateInfo(
                    'designerwork',
                    'designer_coords',
                    $get_fields,
                    $where_fields,
                    $new_fields
                );

                /**
                 * @todo Can't get duplicating PDFs the right way. The
                 * page numbers always get screwed up independently from
                 * duplication because the numbers do not seem to be stored on a
                 * per-database basis. Would the author of pdf support please
                 * have a look at it?
                 *
                $get_fields = array('page_descr');
                $where_fields = array('db_name' => $source_db);
                $new_fields = array('db_name' => $target_db);
                $last_id = PMA_Table::duplicateInfo(
                    'pdfwork',
                    'pdf_pages',
                    $get_fields,
                    $where_fields,
                    $new_fields
                );

                if (isset($last_id) && $last_id >= 0) {
                    $get_fields = array('x', 'y');
                    $where_fields = array(
                        'db_name' => $source_db,
                        'table_name' => $source_table
                    );
                    $new_fields = array(
                        'db_name' => $target_db,
                        'table_name' => $target_table,
                        'pdf_page_number' => $last_id
                    );
                    PMA_Table::duplicateInfo(
                        'pdfwork',
                        'table_coords',
                        $get_fields,
                        $where_fields,
                        $new_fields
                    );
                }
                 */
            }
        }
        return true;
    }

    /**
     * checks if given name is a valid table name,
     * currently if not empty, trailing spaces, '.', '/' and '\'
     *
     * @param string $table_name name to check
     *
     * @todo add check for valid chars in filename on current system/os
     * @see  http://dev.mysql.com/doc/refman/5.0/en/legal-names.html
     *
     * @return boolean whether the string is valid or not
     */
    function isValidName($table_name)
    {
        if ($table_name !== trim($table_name)) {
            // trailing spaces
            return false;
        }

        if (! strlen($table_name)) {
            // zero length
            return false;
        }

        if (preg_match('/[.\/\\\\]+/i', $table_name)) {
            // illegal char . / \
            return false;
        }

        return true;
    }

    /**
     * renames table
     *
     * @param string $new_name new table name
     * @param string $new_db   new database name
     *
     * @return bool success
     */
    function rename($new_name, $new_db = null)
    {
        if (null !== $new_db && $new_db !== $this->getDbName()) {
            // Ensure the target is valid
            if (! $GLOBALS['pma']->databases->exists($new_db)) {
                $this->errors[] = __('Invalid database') . ': ' . $new_db;
                return false;
            }
        } else {
            $new_db = $this->getDbName();
        }

        $new_table = new PMA_Table($new_name, $new_db);

        if ($this->getFullName() === $new_table->getFullName()) {
            return true;
        }

        if (! PMA_Table::isValidName($new_name)) {
            $this->errors[] = __('Invalid table name') . ': '
                . $new_table->getFullName();
            return false;
        }

        // If the table is moved to a different database drop its triggers first
        $triggers = PMA_DBI_get_triggers($this->getDbName(), $this->getName(), '');
        $handle_triggers = $this->getDbName() != $new_db && $triggers;
        if ($handle_triggers) {
            foreach ($triggers as $trigger) {
                $sql = 'DROP TRIGGER IF EXISTS ' . $this->getCommonFunctions()->backquote($this->getDbName())
                    . '.' . $this->getCommonFunctions()->backquote($trigger['name']) . ';';
                PMA_DBI_query($sql);
            }
        }

        /*
         * tested also for a view, in MySQL 5.0.92, 5.1.55 and 5.5.13
         */
        $GLOBALS['sql_query'] = '
            RENAME TABLE ' . $this->getFullName(true) . '
                  TO ' . $new_table->getFullName(true) . ';';
        // I don't think a specific error message for views is necessary
        if (! PMA_DBI_query($GLOBALS['sql_query'])) {
            // Restore triggers in the old database
            if ($handle_triggers) {
                PMA_DBI_select_db($this->getDbName());
                foreach ($triggers as $trigger) {
                    PMA_DBI_query($trigger['create']);
                }
            }
            $this->errors[] = sprintf(
                __('Error renaming table %1$s to %2$s'),
                $this->getFullName(),
                $new_table->getFullName()
            );
            return false;
        }

        $old_name = $this->getName();
        $old_db = $this->getDbName();
        $this->setName($new_name);
        $this->setDbName($new_db);

        // Renable table in configuration storage
        PMA_REL_renameTable(
            $old_db, $new_db,
            $old_name, $new_name
        );

        $this->messages[] = sprintf(
            __('Table %1$s has been renamed to %2$s.'),
            htmlspecialchars($old_name),
            htmlspecialchars($new_name)
        );
        return true;
    }

    /**
     * Get all unique columns
     *
     * returns an array with all columns with unqiue content, in fact these are
     * all columns being single indexed in PRIMARY or UNIQUE
     *
     * e.g.
     *  - PRIMARY(id) // id
     *  - UNIQUE(name) // name
     *  - PRIMARY(fk_id1, fk_id2) // NONE
     *  - UNIQUE(x,y) // NONE
     *
     * @param bool $backquoted whether to quote name with backticks ``
     *
     * @return array
     */
    public function getUniqueColumns($backquoted = true)
    {
        $sql = PMA_DBI_get_table_indexes_sql(
            $this->getDbName(),
            $this->getName(),
            'Non_unique = 0'
        );
        $uniques = PMA_DBI_fetch_result(
            $sql,
            array('Key_name', null),
            'Column_name'
        );

        $return = array();
        foreach ($uniques as $index) {
            if (count($index) > 1) {
                continue;
            }
            $return[] = $this->getFullName($backquoted) . '.'
                . ($backquoted ? $this->getCommonFunctions()->backquote($index[0]) : $index[0]);
        }

        return $return;
    }

    /**
     * Get all indexed columns
     *
     * returns an array with all columns make use of an index, in fact only
     * first columns in an index
     *
     * e.g. index(col1, col2) would only return col1
     *
     * @param bool $backquoted whether to quote name with backticks ``
     *
     * @return array
     */
    public function getIndexedColumns($backquoted = true)
    {
        $sql = PMA_DBI_get_table_indexes_sql(
            $this->getDbName(),
            $this->getName(),
            'Seq_in_index = 1'
        );
        $indexed = PMA_DBI_fetch_result($sql, 'Column_name', 'Column_name');

        $return = array();
        foreach ($indexed as $column) {
            $return[] = $this->getFullName($backquoted) . '.'
                . ($backquoted ? $this->getCommonFunctions()->backquote($column) : $column);
        }

        return $return;
    }

    /**
     * Get all columns
     *
     * returns an array with all columns
     *
     * @param bool $backquoted whether to quote name with backticks ``
     *
     * @return array
     */
    public function getColumns($backquoted = true)
    {
        $sql = 'SHOW COLUMNS FROM ' . $this->getFullName(true);
        $indexed = PMA_DBI_fetch_result($sql, 'Field', 'Field');

        $return = array();
        foreach ($indexed as $column) {
            $return[] = $this->getFullName($backquoted) . '.'
                . ($backquoted ? $this->getCommonFunctions()->backquote($column) : $column);
        }

        return $return;
    }

    /**
     * Return UI preferences for this table from phpMyAdmin database.
     *
     * @return array
     */
    protected function getUiPrefsFromDb()
    {
        $pma_table = $this->getCommonFunctions()->backquote($GLOBALS['cfg']['Server']['pmadb']) ."."
            . $this->getCommonFunctions()->backquote($GLOBALS['cfg']['Server']['table_uiprefs']);

        // Read from phpMyAdmin database
        $sql_query = " SELECT `prefs` FROM " . $pma_table
            . " WHERE `username` = '" . $GLOBALS['cfg']['Server']['user'] . "'"
            . " AND `db_name` = '" . $this->getCommonFunctions()->sqlAddSlashes($this->db_name) . "'"
            . " AND `table_name` = '" . $this->getCommonFunctions()->sqlAddSlashes($this->name) . "'";

        $row = PMA_DBI_fetch_array(PMA_queryAsControlUser($sql_query));
        if (isset($row[0])) {
            return json_decode($row[0], true);
        } else {
            return array();
        }
    }

    /**
     * Save this table's UI preferences into phpMyAdmin database.
     *
     * @return true|PMA_Message
     */
    protected function saveUiPrefsToDb()
    {
        $pma_table = $this->getCommonFunctions()->backquote($GLOBALS['cfg']['Server']['pmadb']) . "."
            . $this->getCommonFunctions()->backquote($GLOBALS['cfg']['Server']['table_uiprefs']);

        $username = $GLOBALS['cfg']['Server']['user'];
        $sql_query = " REPLACE INTO " . $pma_table
            . " VALUES ('" . $username . "', '" . $this->getCommonFunctions()->sqlAddSlashes($this->db_name)
            . "', '" . $this->getCommonFunctions()->sqlAddSlashes($this->name) . "', '"
            . $this->getCommonFunctions()->sqlAddSlashes(json_encode($this->uiprefs)) . "', NULL)";

        $success = PMA_DBI_try_query($sql_query, $GLOBALS['controllink']);

        if (!$success) {
            $message = PMA_Message::error(__('Could not save table UI preferences'));
            $message->addMessage('<br /><br />');
            $message->addMessage(
                PMA_Message::rawError(PMA_DBI_getError($GLOBALS['controllink']))
            );
            return $message;
        }

        // Remove some old rows in table_uiprefs if it exceeds the configured
        // maximum rows
        $sql_query = 'SELECT COUNT(*) FROM ' . $pma_table;
        $rows_count = PMA_DBI_fetch_value($sql_query);
        $max_rows = $GLOBALS['cfg']['Server']['MaxTableUiprefs'];
        if ($rows_count > $max_rows) {
            $num_rows_to_delete = $rows_count - $max_rows;
            $sql_query
                = ' DELETE FROM ' . $pma_table .
                ' ORDER BY last_update ASC' .
                ' LIMIT ' . $num_rows_to_delete;
            $success = PMA_DBI_try_query($sql_query, $GLOBALS['controllink']);

            if (!$success) {
                $message = PMA_Message::error(
                    sprintf(
                        __('Failed to cleanup table UI preferences (see $cfg[\'Servers\'][$i][\'MaxTableUiprefs\'] %s)'),
                        $this->getCommonFunctions()->showDocu('cfg_Servers_MaxTableUiprefs')
                    )
                );
                $message->addMessage('<br /><br />');
                $message->addMessage(
                    PMA_Message::rawError(PMA_DBI_getError($GLOBALS['controllink']))
                );
                print_r($message);
                return $message;
            }
        }

        return true;
    }

    /**
     * Loads the UI preferences for this table.
     * If pmadb and table_uiprefs is set, it will load the UI preferences from
     * phpMyAdmin database.
     *
     * @return void
     */
    protected function loadUiPrefs()
    {
        $server_id = $GLOBALS['server'];
        // set session variable if it's still undefined
        if (! isset($_SESSION['tmp_user_values']['table_uiprefs'][$server_id][$this->db_name][$this->name])) {
            // check whether we can get from pmadb
            $_SESSION['tmp_user_values']['table_uiprefs'][$server_id][$this->db_name][$this->name]
                = (strlen($GLOBALS['cfg']['Server']['pmadb'])
                    && strlen($GLOBALS['cfg']['Server']['table_uiprefs']))
                    ?  $this->getUiPrefsFromDb()
                    : array();
        }
        $this->uiprefs =& $_SESSION['tmp_user_values']['table_uiprefs'][$server_id]
            [$this->db_name][$this->name];
    }

    /**
     * Get a property from UI preferences.
     * Return false if the property is not found.
     * Available property:
     * - PROP_SORTED_COLUMN
     * - PROP_COLUMN_ORDER
     * - PROP_COLUMN_VISIB
     *
     * @param string $property property
     *
     * @return mixed
     */
    public function getUiProp($property)
    {
        if (! isset($this->uiprefs)) {
            $this->loadUiPrefs();
        }
        // do checking based on property
        if ($property == self::PROP_SORTED_COLUMN) {
            if (isset($this->uiprefs[$property])) {
                // check if the column name is exist in this table
                $tmp = explode(' ', $this->uiprefs[$property]);
                $colname = $tmp[0];
                $avail_columns = $this->getColumns();
                foreach ($avail_columns as $each_col) {
                    // check if $each_col ends with $colname
                    if (substr_compare($each_col, $colname, strlen($each_col) - strlen($colname)) === 0) {
                        return $this->uiprefs[$property];
                    }
                }
                // remove the property, since it is not exist anymore in database
                $this->removeUiProp(self::PROP_SORTED_COLUMN);
                return false;
            } else {
                return false;
            }
        } elseif ($property == self::PROP_COLUMN_ORDER
            || $property == self::PROP_COLUMN_VISIB
        ) {
            if (! PMA_Table::isView($this->db_name, $this->name)
                && isset($this->uiprefs[$property])
            ) {
                // check if the table has not been modified
                if (self::sGetStatusInfo($this->db_name, $this->name, 'Create_time') == $this->uiprefs['CREATE_TIME']) {
                    return $this->uiprefs[$property];
                } else {
                    // remove the property, since the table has been modified
                    $this->removeUiProp(self::PROP_COLUMN_ORDER);
                    return false;
                }
            } else {
                return false;
            }
        }
        // default behaviour for other property:
        return isset($this->uiprefs[$property]) ? $this->uiprefs[$property] : false;
    }

    /**
     * Set a property from UI preferences.
     * If pmadb and table_uiprefs is set, it will save the UI preferences to
     * phpMyAdmin database.
     * Available property:
     * - PROP_SORTED_COLUMN
     * - PROP_COLUMN_ORDER
     * - PROP_COLUMN_VISIB
     *
     * @param string $property          Property
     * @param mixed  $value             Value for the property
     * @param string $table_create_time Needed for PROP_COLUMN_ORDER
     *                                  and PROP_COLUMN_VISIB
     *
     * @return boolean|PMA_Message
     */
    public function setUiProp($property, $value, $table_create_time = null)
    {
        if (! isset($this->uiprefs)) {
            $this->loadUiPrefs();
        }
        // we want to save the create time if the property is PROP_COLUMN_ORDER
        if (! PMA_Table::isView($this->db_name, $this->name)
            && ($property == self::PROP_COLUMN_ORDER
            || $property == self::PROP_COLUMN_VISIB)
        ) {
            $curr_create_time = self::sGetStatusInfo(
                $this->db_name,
                $this->name,
                'CREATE_TIME'
            );
            if (isset($table_create_time)
                && $table_create_time == $curr_create_time
            ) {
                $this->uiprefs['CREATE_TIME'] = $curr_create_time;
            } else {
                // there is no $table_create_time, or
                // supplied $table_create_time is older than current create time,
                // so don't save
                return PMA_Message::error(
                    sprintf(
                        __('Cannot save UI property "%s". The changes made will not be persistent after you refresh this page. Please check if the table structure has been changed.'),
                        $property
                    )
                );
            }
        }
        // save the value
        $this->uiprefs[$property] = $value;
        // check if pmadb is set
        if (strlen($GLOBALS['cfg']['Server']['pmadb'])
            && strlen($GLOBALS['cfg']['Server']['table_uiprefs'])
        ) {
            return $this->saveUiprefsToDb();
        }
        return true;
    }

    /**
     * Remove a property from UI preferences.
     *
     * @param string $property the property
     *
     * @return true|PMA_Message
     */
    public function removeUiProp($property)
    {
        if (! isset($this->uiprefs)) {
            $this->loadUiPrefs();
        }
        if (isset($this->uiprefs[$property])) {
            unset($this->uiprefs[$property]);
            // check if pmadb is set
            if (strlen($GLOBALS['cfg']['Server']['pmadb'])
                && strlen($GLOBALS['cfg']['Server']['table_uiprefs'])
            ) {
                return $this->saveUiprefsToDb();
            }
        }
        return true;
    }
}
?><|MERGE_RESOLUTION|>--- conflicted
+++ resolved
@@ -991,15 +991,9 @@
                                                 column_name, comment' . ($GLOBALS['cfgRelation']['mimework'] ? ', mimetype, transformation, transformation_options' : '') . '
                                             FROM ' . $common_functions->backquote($GLOBALS['cfgRelation']['db']) . '.' . $common_functions->backquote($GLOBALS['cfgRelation']['column_info']) . '
                                             WHERE
-<<<<<<< HEAD
                                                 db_name = \'' . $common_functions->sqlAddSlashes($source_db) . '\' AND
                                                 table_name = \'' . $common_functions->sqlAddSlashes($source_table) . '\'';
                     $comments_copy_rs    = PMA_query_as_controluser($comments_copy_query);
-=======
-                                                db_name = \'' . PMA_sqlAddSlashes($source_db) . '\' AND
-                                                table_name = \'' . PMA_sqlAddSlashes($source_table) . '\'';
-                    $comments_copy_rs    = PMA_queryAsControlUser($comments_copy_query);
->>>>>>> f2057c47
 
                     // Write every comment as new copied entry. [MIME]
                     while ($comments_copy_row = PMA_DBI_fetch_assoc($comments_copy_rs)) {
