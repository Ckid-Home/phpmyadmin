--- conflicted
+++ resolved
@@ -108,11 +108,7 @@
      *
      * @param string $table_name new table name
      *
-<<<<<<< HEAD
      * @return void
-=======
-     * @return nothing
->>>>>>> bfaef900
      */
     function setName($table_name)
     {
@@ -139,11 +135,7 @@
      *
      * @param string $db_name database name
      *
-<<<<<<< HEAD
      * @return void
-=======
-     * @return nothing
->>>>>>> bfaef900
      */
     function setDbName($db_name)
     {
@@ -212,11 +204,7 @@
      * @param string $param name
      * @param mixed  $value value
      *
-<<<<<<< HEAD
      * @return void
-=======
-     * @return nothing
->>>>>>> bfaef900
      */
     function set($param, $value)
     {
@@ -427,14 +415,11 @@
             }
             break;
         case 'NULL' :
-<<<<<<< HEAD
             //If user uncheck null checkbox and not change default value null,
             //default value will be ignored.
             if ($null !== false && $null != 'NULL') {
                 break;
             }
-=======
->>>>>>> bfaef900
         case 'CURRENT_TIMESTAMP' :
             $query .= ' DEFAULT ' . $default_type;
             break;
@@ -610,15 +595,9 @@
      * @param array  $new_fields   Which fields will be used as new VALUES. These are
      *                             the important keys which differ from the old entry
      *                             (array('FIELDNAME' => 'NEW FIELDVALUE'))
-<<<<<<< HEAD
      *
      * @global relation variable
      *
-=======
-     *
-     * @global relation variable
-     *
->>>>>>> bfaef900
      * @return int|true
      */
     static public function duplicateInfo($work, $pma_table, $get_fields, $where_fields, $new_fields)
@@ -1275,11 +1254,7 @@
         }
 
         $this->messages[] = sprintf(
-<<<<<<< HEAD
             __('Table %1$s has been renamed to %2$s.'),
-=======
-            __('Table %s has been renamed to %s'),
->>>>>>> bfaef900
             htmlspecialchars($old_name),
             htmlspecialchars($new_name)
         );
@@ -1340,7 +1315,6 @@
         foreach ($indexed as $column) {
             $return[] = $this->getFullName($backquoted) . '.'
                 . ($backquoted ? PMA_backquote($column) : $column);
-<<<<<<< HEAD
         }
 
         return $return;
@@ -1364,40 +1338,12 @@
         foreach ($indexed as $column) {
             $return[] = $this->getFullName($backquoted) . '.'
                 . ($backquoted ? PMA_backquote($column) : $column);
-=======
->>>>>>> bfaef900
         }
 
         return $return;
     }
 
     /**
-<<<<<<< HEAD
-=======
-     * Get all columns
-     *
-     * returns an array with all columns
-     *
-     * @param bool $backquoted whether to quote name with backticks ``
-     *
-     * @return array
-     */
-    public function getColumns($backquoted = true)
-    {
-        $sql = 'SHOW COLUMNS FROM ' . $this->getFullName(true);
-        $indexed = PMA_DBI_fetch_result($sql, 'Field', 'Field');
-
-        $return = array();
-        foreach ($indexed as $column) {
-            $return[] = $this->getFullName($backquoted) . '.'
-                . ($backquoted ? PMA_backquote($column) : $column);
-        }
-
-        return $return;
-    }
-
-    /**
->>>>>>> bfaef900
      * Return UI preferences for this table from phpMyAdmin database.
      *
      * @return array
@@ -1482,11 +1428,7 @@
      * If pmadb and table_uiprefs is set, it will load the UI preferences from
      * phpMyAdmin database.
      *
-<<<<<<< HEAD
      * @return void
-=======
-     * @return nothing
->>>>>>> bfaef900
      */
     protected function loadUiPrefs()
     {
