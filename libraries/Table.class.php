--- conflicted
+++ resolved
@@ -380,14 +380,8 @@
         $query = PMA_backquote($name) . ' ' . $type;
 
         if ($length != ''
-<<<<<<< HEAD
-            && !preg_match('@^(DATE|DATETIME|TIME|TINYBLOB|TINYTEXT|BLOB|TEXT|MEDIUMBLOB|MEDIUMTEXT|LONGBLOB|LONGTEXT'
-                . '|SERIAL|BOOLEAN|UUID)$@i', $type)) {
-=======
-            && ! preg_match('@^(DATE|DATETIME|TIME|TINYBLOB|TINYTEXT|BLOB|TEXT|'
-            . 'MEDIUMBLOB|MEDIUMTEXT|LONGBLOB|LONGTEXT|SERIAL|BOOLEAN)$@i', $type)
-        ) {
->>>>>>> 80daf344
+            && !preg_match('@^(DATE|DATETIME|TIME|TINYBLOB|TINYTEXT|BLOB|TEXT|'
+                . 'MEDIUMBLOB|MEDIUMTEXT|LONGBLOB|LONGTEXT|SERIAL|BOOLEAN|UUID)$@i', $type)) {
             $query .= '(' . $length . ')';
         }
 
