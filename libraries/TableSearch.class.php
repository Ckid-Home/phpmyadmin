<?php
/* vim: set expandtab sw=4 ts=4 sts=4: */
/**
 * Handles Table search and Zoom search
 *
 * @package PhpMyAdmin
 */
if (! defined('PHPMYADMIN')) {
    exit;
}

/**
 * Class to handle normal-search
 * and zoom-search in a table
 *
 * @package PhpMyAdmin
 */
class PMA_TableSearch
{
    /**
     * Database name
     *
     * @access private
     * @var string
     */
    private $_db;
    /**
     * Table name
     *
     * @access private
     * @var string
     */
    private $_table;
    /**
     * Normal search or Zoom search
     *
     * @access private
     * @var string
     */
    private $_searchType;
    /**
     * Names of columns
     *
     * @access private
     * @var array
     */
    private $_columnNames;
    /**
     * Types of columns
     *
     * @access private
     * @var array
     */
    private $_columnTypes;
    /**
     * Collations of columns
     *
     * @access private
     * @var array
     */
    private $_columnCollations;
    /**
     * Null Flags of columns
     *
     * @access private
     * @var array
     */
    private $_columnNullFlags;
    /**
     * Whether a geometry column is present
     *
     * @access private
     * @var boolean
     */
    private $_geomColumnFlag;
    /**
     * Foreign Keys
     *
     * @access private
     * @var array
     */
    private $_foreigners;
    
    private $_common_functions;
    
    
    /**
     * Set CommmonFunctions
     * 
     * @param PMA_CommonFunctions $commonFunctions
     * 
     * @return void
     */
    public function setCommonFunctions(PMA_CommonFunctions $commonFunctions)
    {
        $this->_common_functions = $commonFunctions;
    }
    
    
    /**
     * Get CommmonFunctions
     * 
     * @return CommonFunctions object
     */
    public function getCommonFunctions()
    {
        if (is_null($this->_common_functions)) {
            $this->_common_functions = PMA_CommonFunctions::getInstance();
        }
        return $this->_common_functions;
    }
    

    /**
     * Public Constructor
     *
     * @param string $db         Database name
     * @param string $table      Table name
     * @param string $searchType Whether normal or zoom search
     *
     * @return New PMA_TableSearch
     */
    public function __construct($db, $table, $searchType)
    {
        $this->_db = $db;
        $this->_table = $table;
        $this->_searchType = $searchType;
        $this->_columnNames = array();
        $this->_columnNullFlags = array();
        $this->_columnTypes = array();
        $this->_columnCollations = array();
        $this->_geomColumnFlag = false;
        $this->_foreigners = array();
        // Loads table's information
        $this->_loadTableInfo($this->_db, $this->_table);
    }

    /**
     * Returns Column names array
     *
     * @return array column names
     */
    public function getColumnNames()
    {
        return $this->_columnNames;
    }

    /**
     * Gets all the columns of a table along with their types, collations
     * and whether null or not.
     *
     * @return array Array containing the column list, column types, collations
     * and null constraint
     */
    private function _loadTableInfo()
    {
        // Gets the list and number of columns
        $columns = PMA_DBI_get_columns($this->_db, $this->_table, null, true);
        // Get details about the geometry fucntions
        $geom_types = $this->getCommonFunctions()->getGISDatatypes();

        foreach ($columns as $key => $row) {
            // set column name
            $this->_columnNames[] = $row['Field'];

            $type = $row['Type'];
            // check whether table contains geometric columns
            if (in_array($type, $geom_types)) {
                $this->_geomColumnFlag = true;
            }
            // reformat mysql query output
            if (strncasecmp($type, 'set', 3) == 0
                || strncasecmp($type, 'enum', 4) == 0
            ) {
                $type = str_replace(',', ', ', $type);
            } else {
                // strip the "BINARY" attribute, except if we find "BINARY(" because
                // this would be a BINARY or VARBINARY column type
                if (! preg_match('@BINARY[\(]@i', $type)) {
                    $type = preg_replace('@BINARY@i', '', $type);
                }
                $type = preg_replace('@ZEROFILL@i', '', $type);
                $type = preg_replace('@UNSIGNED@i', '', $type);
                $type = strtolower($type);
            }
            if (empty($type)) {
                $type = '&nbsp;';
            }
            $this->_columnTypes[] = $type;
            $this->_columnNullFlags[] = $row['Null'];
            $this->_columnCollations[]
                = ! empty($row['Collation']) && $row['Collation'] != 'NULL'
                ? $row['Collation']
                : '';
        } // end for

        // Retrieve foreign keys
        $this->_foreigners = PMA_getForeigners($this->_db, $this->_table);
    }

    /**
     * Sets the table header for displaying a table in query-by-example format.
     *
     * @return HTML content, the tags and content for table header
     */
    private function _getTableHeader()
    {
        // Display the Function column only if there is at least one geometry column
        $func = '';
        if ($this->_geomColumnFlag) {
            $func = '<th>' . __('Function') . '</th>';
        }

        return '<thead>
            <tr>' . $func . '<th>' .  __('Column') . '</th>
            <th>' .  __('Type') . '</th>
            <th>' .  __('Collation') . '</th>
            <th>' .  __('Operator') . '</th>
            <th>' .  __('Value') . '</th>
            </tr>
            </thead>';
    }

    /**
     * Returns an array with necessary configrations to create
     * sub-tabs(Table Search and Zoom Search) in the table_select page.
     *
     * @return array Array containing configuration (icon, text, link, id, args)
     * of sub-tabs for Table Search and Zoom search
     */
    private function _getSubTabs()
    {
        $subtabs = array();
        $subtabs['search']['icon'] = 'b_search.png';
        $subtabs['search']['text'] = __('Table Search');
        $subtabs['search']['link'] = 'tbl_select.php';
        $subtabs['search']['id'] = 'tbl_search_id';
        $subtabs['search']['args']['pos'] = 0;

        $subtabs['zoom']['icon'] = 'b_props.png';
        $subtabs['zoom']['link'] = 'tbl_zoom_select.php';
        $subtabs['zoom']['text'] = __('Zoom Search');
        $subtabs['zoom']['id'] = 'zoom_search_id';

        return $subtabs;
    }

    /**
     * Provides html elements for search criteria inputbox
     * in case the column's type is geometrical
     *
     * @param int  $column_index Column's index
     * @param bool $in_fbs       Whether we are in 'function based search'
     *
     * @return HTML elements.
     */
    private function _getGeometricalInputBox($column_index, $in_fbs)
    {
        $html_output = '<input type="text" name="criteriaValues[' . $column_index . ']"'
            . ' size="40" class="textfield" id="field_' . $column_index . '" />';

        if ($in_fbs) {
            $edit_url = 'gis_data_editor.php?' . PMA_generate_common_url();
            $edit_str = $this->getCommonFunctions()->getIcon('b_edit.png', __('Edit/Insert'));
            $html_output .= '<span class="open_search_gis_editor">';
            $html_output .= $this->getCommonFunctions()->linkOrButton(
                $edit_url, $edit_str, array(), false, false, '_blank'
            );
            $html_output .= '</span>';
        }
        return $html_output;
    }

    /**
     * Provides html elements for search criteria inputbox
     * in case the column is a Foreign Key
     *
     * @param array  $foreignData         Foreign keys data
     * @param string $column_name         Column name
     * @param int    $column_index        Column index
     * @param array  $titles              Selected title
     * @param int    $foreignMaxLimit     Max limit of displaying foreign elements
     * @param array  $criteriaValues      Array of search criteria inputs
     * @param string $column_id           Column's inputbox's id
     * @param bool   $in_zoom_search_edit Whether we are in zoom search edit
     *
     * @return HTML elements.
     */
    private function _getForeignKeyInputBox($foreignData, $column_name,
        $column_index, $titles, $foreignMaxLimit, $criteriaValues, $column_id,
        $in_zoom_search_edit = false
    ) {
        $html_output = '';
        if (is_array($foreignData['disp_row'])) {
            $html_output .=  '<select name="criteriaValues[' . $column_index . ']"'
                . ' id="' . $column_id . $column_index .'">';
            $html_output .= PMA_foreignDropdown(
                $foreignData['disp_row'], $foreignData['foreign_field'],
                $foreignData['foreign_display'], '', $foreignMaxLimit
            );
            $html_output .= '</select>';

        } elseif ($foreignData['foreign_link'] == true) {
            $html_output .= '<input type="text" id="' . $column_id . $column_index . '"'
                . ' name="criteriaValues[' . $column_index . ']" id="field_'
                . md5($column_name) . '[' . $column_index .']" class="textfield"'
                . (isset($criteriaValues[$column_index])
                    && is_string($criteriaValues[$column_index])
                    ? (' value="' . $criteriaValues[$column_index] . '"')
                    : '')
                . ' />';

            $html_output .=  <<<EOT
<a target="_blank" onclick="window.open(this.href, 'foreigners', 'width=640,height=240,scrollbars=yes'); return false" href="browse_foreigners.php?
EOT;
            $html_output .= '' . PMA_generate_common_url($this->_db, $this->_table)
                . '&amp;field=' . urlencode($column_name) . '&amp;fieldkey='
                . $column_index . '"';
            if ($in_zoom_search_edit) {
                $html_output .= ' class="browse_foreign"';
            }
            $html_output .= '>' . str_replace("'", "\'", $titles['Browse']) . '</a>';
        }
        return $html_output;
    }

    /**
     * Provides html elements for search criteria inputbox
     * in case the column is of ENUM or SET type
     *
     * @param int    $column_index        Column index
     * @param array  $criteriaValues      Array of search criteria inputs
     * @param string $column_type         Column type
     * @param string $column_id           Column's inputbox's id
     * @param bool   $in_zoom_search_edit Whether we are in zoom search edit
     *
     * @return HTML elements.
     */
    private function _getEnumSetInputBox($column_index, $criteriaValues,
        $column_type, $column_id, $in_zoom_search_edit = false
    ) {
        $html_output = '';
        $value = explode(
            ', ',
            str_replace("'", '', substr($column_type, 5, -1))
        );
        $cnt_value = count($value);

        /*
         * Enum in edit mode   --> dropdown
         * Enum in search mode --> multiselect
         * Set in edit mode    --> multiselect
         * Set in search mode  --> input (skipped here, so the 'else'
         *                                 section would handle it)
         */
        if ((strncasecmp($column_type, 'enum', 4) && ! $in_zoom_search_edit)
            || (strncasecmp($column_type, 'set', 3) && $in_zoom_search_edit)
        ) {
            $html_output .= '<select name="criteriaValues[' . ($column_index)
                . '][]" id="' . $column_id . $column_index .'">';
        } else {
            $html_output .= '<select name="criteriaValues[' . $column_index . '][]"'
                . ' id="' . $column_id . $column_index . '" multiple="multiple"'
                . ' size="' . min(3, $cnt_value) . '">';
        }

        //Add select options
        for ($j = 0; $j < $cnt_value; $j++) {
            if (isset($criteriaValues[$column_index])
                && is_array($criteriaValues[$column_index])
                && in_array($value[$j], $criteriaValues[$column_index])
            ) {
                $html_output .= '<option value="' . $value[$j] . '" Selected>'
                    . $value[$j] . '</option>';
            } else {
                $html_output .= '<option value="' . $value[$j] . '">'
                    . $value[$j] . '</option>';
            }
        } // end for
        $html_output .= '</select>';
        return $html_output;
    }

    /**
     * Creates the HTML content for:
     * 1) Browsing foreign data for a column.
     * 2) Creating elements for search criteria input on columns.
     *
     * @param array  $foreignData         Foreign keys data
     * @param string $column_name         Column name
     * @param string $column_type         Column type
     * @param int    $column_index        Column index
     * @param array  $titles              Selected title
     * @param int    $foreignMaxLimit     Max limit of displaying foreign elements
     * @param array  $criteriaValues      Array of search criteria inputs
     * @param bool   $in_fbs              Whether we are in 'function based search'
     * @param bool   $in_zoom_search_edit Whether we are in zoom search edit
     *
     * @return string HTML content for viewing foreing data and elements
     * for search criteria input.
     */
    private function _getInputbox($foreignData, $column_name, $column_type,
        $column_index, $titles, $foreignMaxLimit, $criteriaValues, $in_fbs = false,
        $in_zoom_search_edit = false
    ) {
        $str = '';
        $column_type = (string)$column_type;
        $column_id = ($in_zoom_search_edit) ? 'edit_fieldID_' : 'fieldID_';

        // Get inputbox based on different column types
        // (Foreign key, geometrical, enum)
        if ($this->_foreigners && isset($this->_foreigners[$column_name])) {
            $str .= $this->_getForeignKeyInputBox(
                $foreignData, $column_name, $column_index, $titles,
                $foreignMaxLimit, $criteriaValues, $column_id
            );

        } elseif (in_array($column_type, $this->getCommonFunctions()->getGISDatatypes())) {
            $str .= $this->_getGeometricalInputBox($column_index, $in_fbs);

        } elseif (strncasecmp($column_type, 'enum', 4) == 0
            || (strncasecmp($column_type, 'set', 3) == 0 && $in_zoom_search_edit)
        ) {
            $str .= $this->_getEnumSetInputBox(
                $column_index, $criteriaValues, $column_type, $column_id,
                $in_zoom_search_edit = false
            );

        } else {
            // other cases
            $the_class = 'textfield';

            if ($column_type == 'date') {
                $the_class .= ' datefield';
            } elseif ($column_type == 'datetime'
                || substr($column_type, 0, 9) == 'timestamp'
            ) {
                $the_class .= ' datetimefield';
            } elseif (substr($column_type, 0, 3) == 'bit') {
                $the_class .= ' bit';
            }

            $str .= '<input type="text" name="criteriaValues[' . $column_index . ']"'
                .' size="40" class="' . $the_class . '" id="'
                . $column_id . $column_index . '"'
                . (isset($criteriaValues[$column_index])
                    && is_string($criteriaValues[$column_index])
                    ? (' value="' . $criteriaValues[$column_index] . '"')
                    : '')
                . ' />';
        }
        return $str;
    }

    /**
     * Return the where clause in case column's type is ENUM.
     *
     * @param mixed  $criteriaValues Search criteria input
     * @param string $func_type      Search fucntion/operator
     *
     * @return string part of where clause.
     */
    private function _getEnumWhereClause($criteriaValues, $func_type)
    {
        $where = '';
        if (! empty($criteriaValues)) {
            if (! is_array($criteriaValues)) {
                $criteriaValues = explode(',', $criteriaValues);
            }
            $enum_selected_count = count($criteriaValues);
            if ($func_type == '=' && $enum_selected_count > 1) {
                $func_type    = 'IN';
                $parens_open  = '(';
                $parens_close = ')';

            } elseif ($func_type == '!=' && $enum_selected_count > 1) {
                $func_type    = 'NOT IN';
                $parens_open  = '(';
                $parens_close = ')';

            } else {
                $parens_open  = '';
                $parens_close = '';
            }
            $enum_where = '\'' . PMA_sqlAddslashes($criteriaValues[0]) . '\'';
            for ($e = 1; $e < $enum_selected_count; $e++) {
                $enum_where .= ', \'' . PMA_sqlAddslashes($criteriaValues[$e])
                    . '\'';
            }

            $where = ' ' . $func_type . ' ' . $parens_open
                . $enum_where . $parens_close;
        }
        return $where;
    }

    /**
     * Return the where clause for a geometrical column.
     *
     * @param mixed  $criteriaValues Search criteria input
     * @param string $names          Name of the column on which search is submitted
     * @param string $func_type      Search fucntion/operator
     * @param bool   $geom_func      Whether geometry functions should be applied
     *
     * @return string part of where clause.
     */
    private function _getGeomWhereClause($criteriaValues, $names,
        $func_type, $geom_func = null
    ) {
        $geom_unary_functions = array(
            'IsEmpty' => 1,
            'IsSimple' => 1,
            'IsRing' => 1,
            'IsClosed' => 1,
        );
        $where = '';

        // Get details about the geometry fucntions
        $geom_funcs = $this->getCommonFunctions()->getGISFunctions($types, true, false);
        // New output type is the output type of the function being applied
        $types = $geom_funcs[$geom_func]['type'];

        // If the function takes a single parameter
        if ($geom_funcs[$geom_func]['params'] == 1) {
            $backquoted_name = $geom_func . '(' . $this->getCommonFunctions()->backquote($names) . ')';
        } else {
            // If the function takes two parameters
            // create gis data from the criteria input
            $gis_data = $this->getCommonFunctions()->createGISData($criteriaValues);
            $where = $geom_func . '(' . $this->getCommonFunctions()->backquote($names) . ',' . $gis_data . ')';
            return $where;
        }

        // If the where clause is something like 'IsEmpty(`spatial_col_name`)'
        if (isset($geom_unary_functions[$geom_func])
            && trim($criteriaValues) == ''
        ) {
            $where = $backquoted_name;

<<<<<<< HEAD
        } elseif (in_array($types, $this->getCommonFunctions()->getGISDatatypes())
=======
        } elseif (in_array($types, PMA_getGISDatatypes())
>>>>>>> 98e1deba
            && ! empty($criteriaValues)
        ) {
            // create gis data from the criteria input
            $gis_data = $this->getCommonFunctions()->createGISData($criteriaValues);
            $where = $backquoted_name . ' ' . $func_type . ' ' . $gis_data;
        }
        return $where;
    }

    /**
     * Return the where clause for query generation based on the inputs provided.
     *
     * @param mixed  $criteriaValues Search criteria input
     * @param string $names          Name of the column on which search is submitted
     * @param string $types          Type of the field
     * @param string $collations     Field collation
     * @param string $func_type      Search fucntion/operator
     * @param bool   $unaryFlag      Whether operator unary or not
     * @param bool   $geom_func      Whether geometry functions should be applied
     *
     * @return string generated where clause.
     */
    private function _getWhereClause($criteriaValues, $names, $types, $collations,
        $func_type, $unaryFlag, $geom_func = null
    ) {
        // If geometry function is set
        if ($geom_func != null && trim($geom_func) != '') {
            return $this->_getGeomWhereClause(
                $criteriaValues, $names, $func_type, $geom_func
            );
        }

        $backquoted_name = $this->getCommonFunctions()->backquote($names);
        $where = '';
        if ($unaryFlag) {
            $criteriaValues = '';
            $where = $backquoted_name . ' ' . $func_type;

        } elseif (strncasecmp($types, 'enum', 4) == 0) {
            $where = $backquoted_name;
            $where .= $this->_getEnumWhereClause($criteriaValues, $func_type);

        } elseif ($criteriaValues != '') {
            // For these types we quote the value. Even if it's another type
            // (like INT), for a LIKE we always quote the value. MySQL converts
            // strings to numbers and numbers to strings as necessary
            // during the comparison
            if (preg_match('@char|binary|blob|text|set|date|time|year@i', $types)
                || strpos(' ' . $func_type, 'LIKE')
            ) {
                $quot = '\'';
            } else {
                $quot = '';
            }

            // LIKE %...%
            if ($func_type == 'LIKE %...%') {
                $func_type = 'LIKE';
                $criteriaValues = '%' . $criteriaValues . '%';
            }
            if ($func_type == 'REGEXP ^...$') {
                $func_type = 'REGEXP';
                $criteriaValues = '^' . $criteriaValues . '$';
            }

            if ($func_type == 'IN (...)'
                || $func_type == 'NOT IN (...)'
                || $func_type == 'BETWEEN'
                || $func_type == 'NOT BETWEEN'
            ) {
                $func_type = str_replace(' (...)', '', $func_type);

                // quote values one by one
                $values = explode(',', $criteriaValues);
                foreach ($values as &$value) {
                    $value = $quot . PMA_sqlAddslashes(trim($value)) . $quot;
                }

                if ($func_type == 'BETWEEN' || $func_type == 'NOT BETWEEN') {
                    $where = $backquoted_name . ' ' . $func_type . ' '
                        . (isset($values[0]) ? $values[0] : '')
                        . ' AND ' . (isset($values[1]) ? $values[1] : '');
                } else {
                    $where = $backquoted_name . ' ' . $func_type
                        . ' (' . implode(',', $values) . ')';
                }
            } else {
                $where = $backquoted_name . ' ' . $func_type . ' '
                    . $quot . PMA_sqlAddslashes($criteriaValues) . $quot;
            }
        } // end if

        return $where;
    }

    /**
     * Builds the sql search query from the post parameters
     *
     * @return string the generated SQL query
     */
    public function buildSqlQuery()
    {
        $sql_query = 'SELECT ';

        // If only distinct values are needed
        $is_distinct = (isset($_POST['distinct'])) ? 'true' : 'false';
        if ($is_distinct == 'true') {
            $sql_query .= 'DISTINCT ';
        }

        // if all column names were selected to display, we do a 'SELECT *'
        // (more efficient and this helps prevent a problem in IE
        // if one of the rows is edited and we come back to the Select results)
        if (isset($_POST['zoom_submit'])) {
            $sql_query .= '* ';
        } else {
            $sql_query .= (count($_POST['columnsToDisplay'])
                == count($_POST['criteriaColumnNames'])
                ? '* '
                : implode(', ', $this->getCommonFunctions()->backquote($_POST['columnsToDisplay'])));
        } // end if

        $sql_query .= ' FROM ' . $this->getCommonFunctions()->backquote($_POST['table']);
        $whereClause = $this->_generateWhereClause();
        $sql_query .= $whereClause;

        // if the search results are to be ordered
        if (isset($_POST['orderByColumn']) && $_POST['orderByColumn'] != '--nil--') {
            $sql_query .= ' ORDER BY ' . $this->getCommonFunctions()->backquote($_POST['orderByColumn'])
                . ' ' . $_POST['order'];
        } // end if
        return $sql_query;
    }

    /**
     * Generates the where clause for the SQL search query to be executed
     *
     * @return string the generated where clause
     */
    private function _generateWhereClause()
    {
        $fullWhereClause = '';

        if (isset($_POST['customWhereClause'])
            && trim($_POST['customWhereClause']) != ''
        ) {
            $fullWhereClause .= ' WHERE ' . $_POST['customWhereClause'];
            return $fullWhereClause;
        }

        // If there are no search criteria set, return
        if (! array_filter($_POST['criteriaValues'])) {
            return $fullWhereClause;
        }

        // else continue to form the where clause from column criteria values
        $fullWhereClause = $charsets = array();
        reset($_POST['criteriaColumnOperators']);
        while (list($column_index, $operator) = each($_POST['criteriaColumnOperators'])) {
            list($charsets[$column_index]) = explode(
                '_', $_POST['criteriaColumnCollations'][$column_index]
            );
            $unaryFlag =  $GLOBALS['PMA_Types']->isUnaryOperator($operator);
            $tmp_geom_func = isset($geom_func[$column_index])
                ? $geom_func[$column_index] : null;

            $whereClause = $this->_getWhereClause(
                $_POST['criteriaValues'][$column_index],
                $_POST['criteriaColumnNames'][$column_index],
                $_POST['criteriaColumnTypes'][$column_index],
                $_POST['criteriaColumnCollations'][$column_index],
                $operator,
                $unaryFlag,
                $tmp_geom_func
            );

            if ($whereClause) {
                $fullWhereClause[] = $whereClause;
            }
        } // end while

        if ($fullWhereClause) {
            $fullWhereClause = ' WHERE ' . implode(' AND ', $fullWhereClause);
        }
        return $fullWhereClause;
    }

    /**
     * Generates HTML for a geometrical function column to be displayed in table
     * search selection form
     *
     * @param integer $column_index index of current column in $columnTypes array
     *
     * @return string the generated HTML
     */
    private function _getGeomFuncHtml($column_index)
    {
        $html_output = '';
        // return if geometrical column is not present
        if (! $this->_geomColumnFlag) {
            return $html_output;
        }

        /**
         * Displays 'Function' column if it is present
         */
        $html_output .= '<td>';
        $geom_types = $this->getCommonFunctions()->getGISDatatypes();
        // if a geometry column is present
        if (in_array($this->_columnTypes[$column_index], $geom_types)) {
            $html_output .= '<select class="geom_func" name="geom_func['
                . $column_index . ']">';
            // get the relevant list of GIS functions
<<<<<<< HEAD
            $funcs = $this->getCommonFunctions()
                ->getGISFunctions($this->_columnTypes[$column_index], true, true);
=======
            $funcs = PMA_getGISFunctions(
                $this->_columnTypes[$column_index], true, true
            );
>>>>>>> 98e1deba
            /**
             * For each function in the list of functions,
             * add an option to select list
             */
            foreach ($funcs as $func_name => $func) {
                $name = isset($func['display']) ? $func['display'] : $func_name;
                $html_output .= '<option value="' . htmlspecialchars($name) . '">'
                        . htmlspecialchars($name) . '</option>';
            }
            $html_output .= '</select>';
        } else {
            $html_output .= '&nbsp;';
        }
        $html_output .= '</td>';
        return $html_output;
    }

    /**
     * Generates formatted HTML for extra search options in table search form
     *
     * @return string the generated HTML
     */
    private function _getOptions()
    {
        $html_output = '';
        $html_output .= $this->getCommonFunctions()->getDivForSliderEffect(
            'searchoptions', __('Options')
        );
        
        /**
         * Displays columns select list for selecting distinct columns in the search
         */
        $html_output .= '<fieldset id="fieldset_select_fields">'
            . '<legend>' . __('Select columns (at least one):') . '</legend>'
            . '<select name="columnsToDisplay[]"'
            . ' size="' . min(count($this->_columnNames), 10) . '"'
            . ' multiple="multiple">';
        // Displays the list of the fields
        foreach ($this->_columnNames as $each_field) {
            $html_output .= '        '
                . '<option value="' . htmlspecialchars($each_field) . '"'
                . ' selected="selected">' . htmlspecialchars($each_field)
                . '</option>' . "\n";
        } // end for
        $html_output .= '</select>'
            . '<input type="checkbox" name="distinct" value="DISTINCT" id="oDistinct" />'
            . '<label for="oDistinct">DISTINCT</label></fieldset>';

        /**
         * Displays input box for custom 'Where' clause to be used in the search
         */
        $html_output .= '<fieldset id="fieldset_search_conditions">'
            . '<legend>' . '<em>' . __('Or') . '</em> '
            . __('Add search conditions (body of the "where" clause):') . '</legend>';
<<<<<<< HEAD
        $html_output .= $this->getCommonFunctions()->showMySQLDocu(
            'SQL-Syntax', 'Functions'
        );
        $html_output .= '<input type="text" name="customWhereClause" class="textfield"'
            . 'size="64" />';
=======
        $html_output .= PMA_showMySQLDocu('SQL-Syntax', 'Functions');
        $html_output .= '<input type="text" name="customWhereClause"'
            . ' class="textfield" size="64" />';
>>>>>>> 98e1deba
        $html_output .= '</fieldset>';

        /**
         * Displays option of changing default number of rows displayed per page
         */
        $html_output .= '<fieldset id="fieldset_limit_rows">'
            . '<legend>' . __('Number of rows per page') . '</legend>'
            . '<input type="text" size="4" name="session_max_rows" '
            . 'value="' . $GLOBALS['cfg']['MaxRows'] . '" class="textfield" />'
            . '</fieldset>';

        /**
         * Displays option for ordering search results
         * by a column value (Asc or Desc)
         */
        $html_output .= '<fieldset id="fieldset_display_order">'
            . '<legend>' . __('Display order:') . '</legend>'
            . '<select name="orderByColumn"><option value="--nil--"></option>';
        foreach ($this->_columnNames as $each_field) {
            $html_output .= '        '
                . '<option value="' . htmlspecialchars($each_field) . '">'
                . htmlspecialchars($each_field) . '</option>' . "\n";
        } // end for
        $html_output .= '</select>';
        $choices = array(
            'ASC' => __('Ascending'),
            'DESC' => __('Descending')
        );
        $html_output .= $this->getCommonFunctions()->getRadioFields(
            'order', $choices, 'ASC', false, true, "formelement"
        );
        unset($choices);

        $html_output .= '</fieldset><br style="clear: both;"/></div></fieldset>';
        return $html_output;
    }

    /**
     * Other search criteria like data label
     * (for tbl_zoom_select.php)
     *
     * @param array $dataLabel Label for points in zoom plot
     *
     * @return string the generated html
     */
    private function _getOptionsZoom($dataLabel)
    {
        $html_output = '';
        $html_output .= '<table class="data">';
        //Select options for datalabel
        $html_output .= '<tr>';
        $html_output .= '<td><label for="dataLabel">'
            . __("Use this column to label each point") . '</label></td>';
        $html_output .= '<td><select name="dataLabel" id="dataLabel" >'
            . '<option value = "">' . __('None') . '</option>';
        for ($j = 0; $j < count($this->_columnNames); $j++) {
            if (isset($dataLabel)
                && $dataLabel == htmlspecialchars($this->_columnNames[$j])
            ) {
                $html_output .= '<option value="'
                    . htmlspecialchars($this->_columnNames[$j]) . '" selected="selected">'
                    . htmlspecialchars($this->_columnNames[$j]) . '</option>';
            } else {
                $html_output .= '<option value="'
                    . htmlspecialchars($this->_columnNames[$j]) . '" >'
                    . htmlspecialchars($this->_columnNames[$j]) . '</option>';
            }
        }
        $html_output .= '</select></td>';
        $html_output .= '</tr>';
        //Inputbox for changing default maximum rows to plot
        $html_output .= '<tr>';
        $html_output .= '<td><label for="maxRowPlotLimit">'
            . __("Maximum rows to plot") . '</label></td>';
        $html_output .= '<td>';
        $html_output .= '<input type="text" name="maxPlotLimit"'
            . ' id="maxRowPlotLimit"'
            . ' value="' . ((! empty($_POST['maxPlotLimit']))
                ? htmlspecialchars($_POST['maxPlotLimit'])
                : $GLOBALS['cfg']['maxRowPlotLimit'])
            . '" />';
        $html_output .= '</td></tr>';
        $html_output .= '</table>';
        return $html_output;
    }

    /**
     * Provides a column's type, collation, operators list, and crietria value
     * to display in table search form
     *
     * @param integer $search_index Row number in table search form
     * @param integer $column_index Column index in ColumnNames array
     *
     * @return array Array contaning column's properties
     */
    public function getColumnProperties($search_index, $column_index)
    {
        $selected_operator = (isset($_POST['criteriaColumnOperators'])
            ? $_POST['criteriaColumnOperators'][$search_index] : '');
        $entered_value = (isset($_POST['criteriaValues'])
            ? $_POST['criteriaValues'] : '');
        $titles['Browse'] = $this->getCommonFunctions()->getIcon('b_browse.png', __('Browse foreign values'));
        //Gets column's type and collation
        $type = $this->_columnTypes[$column_index];
        $collation = $this->_columnCollations[$column_index];
        //Gets column's comparison operators depending on column type
        $func = '<select name="criteriaColumnOperators[' . $search_index . ']">';
        $func .= $GLOBALS['PMA_Types']->getTypeOperatorsHtml(
            preg_replace('@\(.*@s', '', $this->_columnTypes[$column_index]),
            $this->_columnNullFlags[$column_index], $selected_operator
        );
        $func .= '</select>';
        //Gets link to browse foreign data(if any) and criteria inputbox
        $foreignData = PMA_getForeignData(
            $this->_foreigners, $this->_columnNames[$column_index], false, '', ''
        );
        $value =  $this->_getInputbox(
            $foreignData, $this->_columnNames[$column_index], $type, $search_index,
            $titles, $GLOBALS['cfg']['ForeignKeyMaxLimit'], $entered_value
        );
        return array(
            'type' => $type,
            'collation' => $collation,
            'func' => $func,
            'value' => $value
        );
    }

    /**
     * Provides the search form's table row in case of Normal Search
     * (for tbl_select.php)
     *
     * @return string the generated table row
     */
    private function _getRowsNormal()
    {
        $odd_row = true;
        $html_output = '';
        // for every column present in table
        for ($column_index = 0; $column_index < count($this->_columnNames); $column_index++) {
            $html_output .= '<tr class="noclick ' . ($odd_row ? 'odd' : 'even') . '">';
            $odd_row = !$odd_row;
            //If 'Function' column is present
            $html_output .= $this->_getGeomFuncHtml($column_index);
            //Displays column's name, type, collation and value
            $html_output .= '<th>'
                . htmlspecialchars($this->_columnNames[$column_index]) . '</th>';
            $properties = $this->getColumnProperties($column_index, $column_index);
            $html_output .= '<td>' . $properties['type'] . '</td>';
            $html_output .= '<td>' . $properties['collation'] . '</td>';
            $html_output .= '<td>' . $properties['func'] . '</td>';
            $html_output .= '<td>' . $properties['value'] . '</td>';
            $html_output .= '</tr>';
            //Displays hidden fields
            $html_output .= '<tr><td>';
            $html_output .= '<input type="hidden"'
                . ' name="criteriaColumnNames[' . $column_index . ']"'
                . ' value="' . htmlspecialchars($this->_columnNames[$column_index])
                . '" />';
            $html_output .= '<input type="hidden"'
                . ' name="criteriaColumnTypes[' . $column_index . ']"'
                . ' value="' . $this->_columnTypes[$column_index] . '" />';
            $html_output .= '<input type="hidden"'
                . ' name="criteriaColumnCollations[' . $column_index . ']"'
                . ' value="' . $this->_columnCollations[$column_index] . '" />';
            $html_output .= '</td></tr>';
        } // end for

        return $html_output;
    }

    /**
     * Provides the search form's table row in case of Zoom Search
     * (for tbl_zoom_select.php)
     *
     * @return string the generated table row
     */
    private function _getRowsZoom()
    {
        $odd_row = true;
        $html_output = '';
        /**
         * Get already set search criteria (if any)
         */

        //Displays column rows for search criteria input
        for ($i = 0; $i < 4; $i++) {
            //After X-Axis and Y-Axis column rows, display additional criteria option
            if ($i == 2) {
                $html_output .= '<tr><td>';
                $html_output .= __("Additional search criteria");
                $html_output .= '</td></tr>';
            }
            $html_output .= '<tr class="noclick ' . ($odd_row ? 'odd' : 'even') . '">';
            $odd_row = ! $odd_row;
            //Select options for column names
            $html_output .= '<th><select name="criteriaColumnNames[]" id="'
                . 'tableid_' . $i . '" >';
            $html_output .= '<option value="' . 'pma_null' . '">' . __('None')
                . '</option>';
            for ($j = 0 ; $j < count($this->_columnNames); $j++) {
                if (isset($_POST['criteriaColumnNames'][$i])
                    && $_POST['criteriaColumnNames'][$i] == htmlspecialchars($this->_columnNames[$j])
                ) {
                    $html_output .= '<option value="'
                        . htmlspecialchars($this->_columnNames[$j]) . '" selected="selected">'
                        . htmlspecialchars($this->_columnNames[$j]) . '</option>';
                } else {
                    $html_output .= '<option value="'
                        . htmlspecialchars($this->_columnNames[$j]) . '">'
                        . htmlspecialchars($this->_columnNames[$j]) . '</option>';
                }
            }
            $html_output .= '</select></th>';
            if (isset($_POST['criteriaColumnNames'])
                && $_POST['criteriaColumnNames'][$i] != 'pma_null'
            ) {
                $key = array_search(
                    $_POST['criteriaColumnNames'][$i],
                    $this->_columnNames
                );
                $properties = $this->getColumnProperties($i, $key);
                $type[$i] = $properties['type'];
                $collation[$i] = $properties['collation'];
                $func[$i] = $properties['func'];
                $value[$i] = $properties['value'];
            }
            //Column type
            $html_output .= '<td>' . (isset($type[$i]) ? $type[$i] : '') . '</td>';
            //Column Collation
            $html_output .= '<td>' . (isset($collation[$i]) ? $collation[$i] : '')
                . '</td>';
            //Select options for column operators
            $html_output .= '<td>' . (isset($func[$i]) ? $func[$i] : '') . '</td>';
            //Inputbox for search criteria value
            $html_output .= '<td>' . (isset($value[$i]) ? $value[$i] : '') . '</td>';
            $html_output .= '</tr>';
            //Displays hidden fields
            $html_output .= '<tr><td>';
            $html_output .= '<input type="hidden" name="criteriaColumnTypes[' . $i . ']"'
                . ' id="types_' . $i . '" ';
            if (isset($_POST['criteriaColumnTypes'][$i])) {
                $html_output .= 'value="' . $_POST['criteriaColumnTypes'][$i] . '" ';
            }
            $html_output .= '/>';
            $html_output .= '<input type="hidden" name="criteriaColumnCollations['
                . $i . ']" id="collations_' . $i . '" />';
            $html_output .= '</td></tr>';
        }//end for
        return $html_output;
    }

    /**
     * Generates HTML for displaying fields table in search form
     *
     * @return string the generated HTML
     */
    private function _getFieldsTableHtml()
    {
        $html_output = '';
        $html_output .= '<table class="data"'
            . ($this->_searchType == 'zoom' ? ' id="tableFieldsId"' : '') . '>';
        $html_output .= $this->_getTableHeader();
        $html_output .= '<tbody>';

        if ($this->_searchType == 'zoom') {
            $html_output .= $this->_getRowsZoom();
        } else {
            $html_output .= $this->_getRowsNormal();
        }

        $html_output .= '</tbody></table>';
        return $html_output;
    }

    /**
     * Provides the form tag for table search form
     * (normal search or zoom search)
     *
     * @param string $goto Goto URL
     *
     * @return string the HTML for form tag
     */
    private function _getFormTag($goto)
    {
        $html_output = '';
        $scriptName = ($this->_searchType == 'zoom' ? 'tbl_zoom_select.php' : 'tbl_select.php');
        $formId = ($this->_searchType == 'zoom' ? 'zoom_search_form' : 'tbl_search_form');

        $html_output .= '<form method="post" action="' . $scriptName . '" '
            . 'name="insertForm" id="' . $formId . '" '
            . ($GLOBALS['cfg']['AjaxEnable'] ? 'class="ajax"' : '') . '>';

        $html_output .= PMA_generate_common_hidden_inputs($this->_db, $this->_table);
        $html_output .= '<input type="hidden" name="goto" value="' . $goto . '" />';
        $html_output .= '<input type="hidden" name="back" value="' . $scriptName
            . '" />';

        return $html_output;
    }

    /**
     * Generates the table search form under table search tab
     *
     * @param string $goto      Goto URL
     * @param string $dataLabel Label for points in zoom plot
     *
     * @return string the generated HTML for table search form
     */
    public function getSelectionForm($goto, $dataLabel = null)
    {
        $html_output = '';
        $html_output .= '<fieldset id="fieldset_subtab">';
        $url_params = array();
        $url_params['db'] = $this->_db;
        $url_params['table'] = $this->_table;

        $html_output .= $this->getCommonFunctions()->getHtmlTabs(
            $this->_getSubTabs(), $url_params, 'topmenu2'
        );
        $html_output .= $this->_getFormTag($goto);

        $html_output .= '<fieldset id='
            . ($this->_searchType == 'zoom' ? '"inputSection"' : '"fieldset_table_search"') . '>';
        $html_output .= ($this->_searchType == 'zoom'
            ? '' : '<fieldset id="fieldset_table_qbe">');

        // Set caption for fieldset
        if ($this->_searchType == 'zoom') {
            $html_output .= '<legend>'
                . __('Do a "query by example" (wildcard: "%") for two different columns')
                . '</legend>';
        } else {
            $html_output .= '<legend>'
                . __('Do a "query by example" (wildcard: "%")')
                . '</legend>';
        }

        /**
         * Displays fields table in search form
         */
        $html_output .= $this->_getFieldsTableHtml();

        /**
         * Displays more search options
         */
        if ($this->_searchType == 'zoom') {
            $html_output .= $this->_getOptionsZoom($dataLabel);
        } else {
            $html_output .= '<div id="gis_editor"></div>'
                . '<div id="popup_background"></div>'
                . '</fieldset>';
            $html_output .= $this->_getOptions();
        }

        /**
         * Displays selection form's footer elements
         */
        $html_output .= '<fieldset class="tblFooters">';
        $html_output .= '<input type="submit" name="'
            . ($this->_searchType == 'zoom' ? 'zoom_submit' : 'submit')
            . ($this->_searchType == 'zoom' ? '" id="inputFormSubmitId"' : '" ')
            . 'value="' . __('Go') . '" />';
        $html_output .= '</fieldset></form>';
        if ($this->_searchType == 'zoom') {
            $html_output = '<div id="sqlqueryresults"></div>'
                . $html_output . '</fieldset>';
        } else {
            $html_output .= '<div id="sqlqueryresults"></div></fieldset>';
        }
        return $html_output;
    }

    /**
     * Provides form for displaying point data and also the scatter plot
     * (for tbl_zoom_select.php)
     *
     * @param string $goto Goto URL
     * @param array  $data Array containing SQL query data
     *
     * @return string form's html
     */
    public function getZoomResultsForm($goto, $data)
    {
        $html_output = '';
        $titles['Browse'] = $this->getCommonFunctions()->getIcon('b_browse.png', __('Browse foreign values'));
        $html_output .= '<form method="post" action="tbl_zoom_select.php"'
            . ' name="displayResultForm" id="zoom_display_form"'
            . ($GLOBALS['cfg']['AjaxEnable'] ? ' class="ajax"' : '') . '>';
        $html_output .= PMA_generate_common_hidden_inputs($this->_db, $this->_table);
        $html_output .= '<input type="hidden" name="goto" value="' . $goto . '" />';
        $html_output .= '<input type="hidden" name="back" value="tbl_zoom_select.php" />';

        $html_output .= '<fieldset id="displaySection">';
        $html_output .= '<legend>' . __('Browse/Edit the points') . '</legend>';

        //JSON encode the data(query result)
        $html_output .= '<center>';
        if (isset($_POST['zoom_submit']) && ! empty($data)) {
            $html_output .= '<div id="resizer">';
            $html_output .= '<center><a href="#" onclick="displayHelp();">'
                . __('How to use') . '</a></center>';
            $html_output .= '<div id="querydata" style="display:none">'
                . json_encode($data) . '</div>';
            $html_output .= '<div id="querychart"></div>';
            $html_output .= '<button class="button-reset">'
                . __('Reset zoom') . '</button>';
            $html_output .= '</div>';
        }
        $html_output .= '</center>';

        //Displays rows in point edit form
        $html_output .= '<div id="dataDisplay" style="display:none">';
        $html_output .= '<table><thead>';
        $html_output .= '<tr>';
        $html_output .= '<th>' . __('Column') . '</th>'
            . '<th>' . __('Null') . '</th>'
            . '<th>' . __('Value') . '</th>';
        $html_output .= '</tr>';
        $html_output .= '</thead>';

        $html_output .= '<tbody>';
        $odd_row = true;
        for ($column_index = 0; $column_index < count($this->_columnNames); $column_index++) {
            $fieldpopup = $this->_columnNames[$column_index];
            $foreignData = PMA_getForeignData($this->_foreigners, $fieldpopup, false, '', '');
            $html_output .= '<tr class="noclick ' . ($odd_row ? 'odd' : 'even') . '">';
            $odd_row = ! $odd_row;
            //Display column Names
            $html_output .= '<th>' . htmlspecialchars($this->_columnNames[$column_index])
                . '</th>';
            //Null checkbox if column can be null
            $html_output .= '<th>' . (($this->_columnNullFlags[$column_index] == 'YES')
                ? '<input type="checkbox" class="checkbox_null"'
                    . ' name="criteriaColumnNullFlags[' . $column_index . ']"'
                    . ' id="edit_fields_null_id_' . $column_index . '" />'
                : '');
            $html_output .= '</th>';
            //Column's Input box
            $html_output .= '<th>';
            $html_output .= $this->_getInputbox(
                $foreignData, $fieldpopup, $this->_columnTypes[$column_index],
                $column_index, $titles, $GLOBALS['cfg']['ForeignKeyMaxLimit'],
                '', false, true
            );
            $html_output .= '</th></tr>';
        }
        $html_output .= '</tbody></table>';
        $html_output .= '</div>';
        $html_output .= '<input type="hidden" id="queryID" name="sql_query" />';
        $html_output .= '</form>';
        return $html_output;
    }
}
?><|MERGE_RESOLUTION|>--- conflicted
+++ resolved
@@ -537,11 +537,7 @@
         ) {
             $where = $backquoted_name;
 
-<<<<<<< HEAD
         } elseif (in_array($types, $this->getCommonFunctions()->getGISDatatypes())
-=======
-        } elseif (in_array($types, PMA_getGISDatatypes())
->>>>>>> 98e1deba
             && ! empty($criteriaValues)
         ) {
             // create gis data from the criteria input
@@ -755,14 +751,8 @@
             $html_output .= '<select class="geom_func" name="geom_func['
                 . $column_index . ']">';
             // get the relevant list of GIS functions
-<<<<<<< HEAD
             $funcs = $this->getCommonFunctions()
                 ->getGISFunctions($this->_columnTypes[$column_index], true, true);
-=======
-            $funcs = PMA_getGISFunctions(
-                $this->_columnTypes[$column_index], true, true
-            );
->>>>>>> 98e1deba
             /**
              * For each function in the list of functions,
              * add an option to select list
@@ -817,17 +807,11 @@
         $html_output .= '<fieldset id="fieldset_search_conditions">'
             . '<legend>' . '<em>' . __('Or') . '</em> '
             . __('Add search conditions (body of the "where" clause):') . '</legend>';
-<<<<<<< HEAD
         $html_output .= $this->getCommonFunctions()->showMySQLDocu(
             'SQL-Syntax', 'Functions'
         );
-        $html_output .= '<input type="text" name="customWhereClause" class="textfield"'
-            . 'size="64" />';
-=======
-        $html_output .= PMA_showMySQLDocu('SQL-Syntax', 'Functions');
         $html_output .= '<input type="text" name="customWhereClause"'
             . ' class="textfield" size="64" />';
->>>>>>> 98e1deba
         $html_output .= '</fieldset>';
 
         /**
