--- conflicted
+++ resolved
@@ -49,7 +49,7 @@
 function PMA_hasRequiredPrivileges($queries)
 {
     $privs_available = true;
-    // FOR DB PRIVS
+
     $select_privs_available = $GLOBALS['dbi']->tryQuery(
         $queries['0select']
     );
@@ -58,12 +58,7 @@
 
     if ($privs_available) {
         $delete_privs_available = $GLOBALS['dbi']->tryQuery(
-<<<<<<< HEAD
             $queries['1delete']
-=======
-            'DELETE FROM `mysql`.`db` WHERE `host` = "" AND '
-            . '`Db` = "" AND `User` = ""'
->>>>>>> f2124ee1
         );
         $privs_available = $delete_privs_available && $privs_available;
     }
@@ -86,12 +81,7 @@
         // If successful test insert, delete the test row
         if ($insert_privs_available) {
             $GLOBALS['dbi']->tryQuery(
-<<<<<<< HEAD
                 $queries['3delete']
-=======
-                'DELETE FROM `mysql`.`db` WHERE host = "pma_test_host" AND '
-                . 'Db = "mysql" AND User = "pma_test_user"'
->>>>>>> f2124ee1
             );
         }
         $privs_available = $insert_privs_available && $privs_available;
@@ -99,70 +89,13 @@
 
     if ($privs_available) {
         $update_privs_available = $GLOBALS['dbi']->tryQuery(
-<<<<<<< HEAD
             $queries['4update']
-=======
-            'UPDATE `mysql`.`db` SET `host` = "" WHERE `host` = "" AND '
-            . '`Db` = "" AND `User` = ""'
->>>>>>> f2124ee1
         );
         $privs_available = $update_privs_available && $privs_available;
     }
 
-<<<<<<< HEAD
     return $privs_available;
 }
-=======
-    // FOR COLUMNS_PRIV
-    $select_privs_available = $GLOBALS['dbi']->tryQuery(
-        'SELECT * FROM `mysql`.`columns_priv` LIMIT 1'
-    );
-
-    $privs_available = $select_privs_available && $privs_available;
-
-    if ($privs_available) {
-        $delete_privs_available = $GLOBALS['dbi']->tryQuery(
-            'DELETE FROM `mysql`.`columns_priv` WHERE `host` = "" AND '
-            . '`Db` = "" AND `User` = ""'
-        );
-        $privs_available = $delete_privs_available && $privs_available;
-    }
-
-    if ($privs_available) {
-        // unset the `foreign_key_checks` temporarily
-        $GLOBALS['dbi']->tryQuery('
-            SET @@session.foreign_key_checks = 0
-        ');
-
-        $insert_privs_available = $GLOBALS['dbi']->tryQuery(
-            'INSERT INTO `mysql`.`columns_priv`(`host`, `Db`, `User`, `Table_name`,'
-            . ' `Column_name`) VALUES("pma_test_host", '
-            . '"mysql", "pma_test_user", "", "")'
-        );
-
-        // set the `foreign_key_checks` back
-        $GLOBALS['dbi']->tryQuery('
-            SET @@session.foreign_key_checks = 1
-        ');
-
-        // If successful test insert, delete the test row
-        if ($insert_privs_available) {
-            $GLOBALS['dbi']->tryQuery(
-                'DELETE FROM `mysql`.`columns_priv` WHERE host = "pma_test_host" AND '
-                . 'Db = "mysql" AND User = "pma_test_user" AND Table_name = ""'
-                . ' AND Column_name = ""'
-            );
-        }
-        $privs_available = $insert_privs_available && $privs_available;
-    }
-
-    if ($privs_available) {
-        $update_privs_available = $GLOBALS['dbi']->tryQuery(
-            'UPDATE `mysql`.`columns_priv` SET `host` = "" WHERE `host` = "" AND '
-            . '`Db` = "" AND `User` = "" AND Column_name = "" AND Table_name = ""'
-        );
-        $privs_available = $update_privs_available && $privs_available;
->>>>>>> f2124ee1
 
 /**
  * Check if user has privileges on mysql.db
@@ -175,14 +108,14 @@
         array(
             '0select' => 'SELECT * FROM `mysql`.`db` LIMIT 1',
             '1delete' => 'DELETE FROM `mysql`.`db` WHERE `host` = "" AND '
-                . '`Db` = "" AND `User` = "" LIMIT 1',
+                . '`Db` = "" AND `User` = ""',
             '2insert' => 'INSERT INTO `mysql`.`db`(`host`, `Db`, `User`) '
                 . 'VALUES("pma_test_host", "mysql", "pma_test_user")',
             '3delete' => 'DELETE FROM `mysql`.`db` WHERE host = '
                 . '"pma_test_host" AND Db = "mysql" AND User = '
-                . '"pma_test_user" LIMIT 1',
+                . '"pma_test_user"',
             '4update' => 'UPDATE `mysql`.`db` SET `host` = "" WHERE '
-                . '`host` = "" AND `Db` = "" AND `User` = "" LIMIT 1'
+                . '`host` = "" AND `Db` = "" AND `User` = ""'
         )
     );
 }
@@ -198,16 +131,16 @@
         array(
             '0select' => 'SELECT * FROM `mysql`.`columns_priv` LIMIT 1',
             '1delete' => 'DELETE FROM `mysql`.`columns_priv` '
-                . 'WHERE `host` = "" AND `Db` = "" AND `User` = "" LIMIT 1',
+                . 'WHERE `host` = "" AND `Db` = "" AND `User` = ""',
             '2insert' => 'INSERT INTO `mysql`.`columns_priv`(`host`, `Db`, '
                 . '`User`, `Table_name`, `Column_name`) '
                 . 'VALUES("pma_test_host", "mysql", "pma_test_user", "", "")',
             '3delete' => 'DELETE FROM `mysql`.`columns_priv` WHERE host = '
                 . '"pma_test_host" AND Db = "mysql" AND User = '
-                . '"pma_test_user" AND Table_name = "" AND Column_name = "" LIMIT 1',
+                . '"pma_test_user" AND Table_name = "" AND Column_name = ""',
             '4update' => 'UPDATE `mysql`.`columns_priv` SET `host` = "" '
                 . 'WHERE `host` = "" AND `Db` = "" AND `User` = "" '
-                . 'AND Column_name = "" AND Table_name = "" LIMIT 1'
+                . 'AND Column_name = "" AND Table_name = ""'
         )
     );
 }
@@ -223,21 +156,20 @@
         array(
             '0select' => 'SELECT * FROM `mysql`.`tables_priv` LIMIT 1',
             '1delete' => 'DELETE FROM `mysql`.`tables_priv` WHERE `host` '
-                . '= "" AND `Db` = "" AND `User` = "" AND Table_name = "" LIMIT 1',
+                . '= "" AND `Db` = "" AND `User` = "" AND Table_name = ""',
             '2insert' => 'INSERT INTO `mysql`.`tables_priv`(`host`, `Db`, '
                 . '`User`, `Table_name`) VALUES("pma_test_host", "mysql", '
                 . '"pma_test_user", "")',
             '3delete' => 'DELETE FROM `mysql`.`tables_priv` WHERE host = '
                 . '"pma_test_host" AND Db = "mysql" AND User = '
-                . '"pma_test_user" AND Table_name = "" LIMIT 1',
+                . '"pma_test_user" AND Table_name = ""',
             '4update' => 'UPDATE `mysql`.`tables_priv` SET `host` = "" '
                 . 'WHERE `host` = "" AND `Db` = "" AND `User` = "" '
-                . 'AND Table_name = "" LIMIT 1'
+                . 'AND Table_name = ""'
         )
     );
 }
 
-<<<<<<< HEAD
 /**
  * Check if user has privileges on mysql.procs_priv
  *
@@ -250,17 +182,17 @@
             '0select' => 'SELECT * FROM `mysql`.`procs_priv` LIMIT 1',
             '1delete' => 'DELETE FROM `mysql`.`procs_priv` WHERE `host` '
                 . '= "" AND `Db` = "" AND `User` = "" AND `Routine_name` = '
-                . '"" AND `Routine_type` = "" LIMIT 1',
+                . '"" AND `Routine_type` = ""',
             '2insert' => 'INSERT INTO `mysql`.`procs_priv`(`host`, `Db`, '
                 . '`User`, `Routine_name`, `Routine_type`) '
                 . 'VALUES("pma_test_host", "mysql", "pma_test_user", "", "PROCEDURE")',
             '3delete' => 'DELETE FROM `mysql`.`procs_priv` WHERE `host` = '
                 . '"pma_test_host" AND `Db` = "mysql" AND `User` = '
                 . '"pma_test_user" AND `Routine_name` = "" '
-                . 'AND `Routine_type` = "PROCEDURE" LIMIT 1',
+                . 'AND `Routine_type` = "PROCEDURE"',
             '4update' => 'UPDATE `mysql`.`procs_priv` SET `host` = "" '
                 . 'WHERE `host` = "" AND `Db` = "" AND `User` = "" '
-                . 'AND `Routine_name` = "" LIMIT 1'
+                . 'AND `Routine_name` = ""'
         )
     );
 }
@@ -293,109 +225,6 @@
     $GLOBALS['col_priv'] = PMA_hasMysqlColumnsPrivileges();
     $GLOBALS['table_priv'] = PMA_hasMysqlTablesPrivileges();
     $GLOBALS['proc_priv'] = PMA_hasMysqlProcsPrivileges();
-=======
-    if ($privs_available) {
-        $delete_privs_available = $GLOBALS['dbi']->tryQuery(
-            'DELETE FROM `mysql`.`tables_priv` WHERE `host` = "" AND '
-            . '`Db` = "" AND `User` = "" AND Table_name = ""'
-        );
-        $privs_available = $delete_privs_available && $privs_available;
-    }
-
-    if ($privs_available) {
-        // unset the `foreign_key_checks` temporarily
-        $GLOBALS['dbi']->tryQuery('
-            SET @@session.foreign_key_checks = 0
-        ');
-
-        $insert_privs_available = $GLOBALS['dbi']->tryQuery(
-            'INSERT INTO `mysql`.`tables_priv`(`host`, `Db`, `User`, `Table_name`'
-            . ') VALUES("pma_test_host", '
-            . '"mysql", "pma_test_user", "")'
-        );
-
-        // set the `foreign_key_checks` back
-        $GLOBALS['dbi']->tryQuery('
-            SET @@session.foreign_key_checks = 1
-        ');
-
-        // If successful test insert, delete the test row
-        if ($insert_privs_available) {
-            $GLOBALS['dbi']->tryQuery(
-                'DELETE FROM `mysql`.`tables_priv` WHERE host = "pma_test_host" AND '
-                . 'Db = "mysql" AND User = "pma_test_user" AND Table_name = ""'
-            );
-        }
-        $privs_available = $insert_privs_available && $privs_available;
-    }
-
-    if ($privs_available) {
-        $update_privs_available = $GLOBALS['dbi']->tryQuery(
-            'UPDATE `mysql`.`tables_priv` SET `host` = "" WHERE `host` = "" AND '
-            . '`Db` = "" AND `User` = "" AND Table_name = ""'
-        );
-        $privs_available = $update_privs_available && $privs_available;
-
-    }
-    // Save the value
-    $GLOBALS['table_priv'] = $privs_available;
-    // Reset the value
-    $privs_available = true;
-
-    // FOR PROCS_PRIV
-    $select_privs_available = $GLOBALS['dbi']->tryQuery(
-        'SELECT * FROM `mysql`.`procs_priv` LIMIT 1'
-    );
-
-    $privs_available = $select_privs_available && $privs_available;
-
-    if ($privs_available) {
-        $delete_privs_available = $GLOBALS['dbi']->tryQuery(
-            'DELETE FROM `mysql`.`procs_priv` WHERE `host` = "" AND '
-            . '`Db` = "" AND `User` = "" AND `Routine_name` = ""'
-            . ' AND `Routine_type` = ""'
-        );
-        $privs_available = $delete_privs_available && $privs_available;
-    }
-
-    if ($privs_available) {
-        // unset the `foreign_key_checks` temporarily
-        $GLOBALS['dbi']->tryQuery('
-            SET @@session.foreign_key_checks = 0
-        ');
-
-        $insert_privs_available = $GLOBALS['dbi']->tryQuery(
-            'INSERT INTO `mysql`.`procs_priv`(`host`, `Db`, `User`, `Routine_name`,'
-            . ' `Routine_type`) VALUES("pma_test_host", '
-            . '"mysql", "pma_test_user", "", "PROCEDURE")'
-        );
-
-        // set the `foreign_key_checks` back
-        $GLOBALS['dbi']->tryQuery('
-            SET @@session.foreign_key_checks = 1
-        ');
-
-        // If successful test insert, delete the test row
-        if ($insert_privs_available) {
-            $GLOBALS['dbi']->tryQuery(
-                'DELETE FROM `mysql`.`procs_priv` WHERE `host` = "pma_test_host" AND '
-                . '`Db` = "mysql" AND `User` = "pma_test_user" AND `Routine_name` = ""'
-                . ' AND `Routine_type` = "PROCEDURE"'
-            );
-        }
-        $privs_available = $insert_privs_available && $privs_available;
-    }
-
-    if ($privs_available) {
-        $update_privs_available = $GLOBALS['dbi']->tryQuery(
-            'UPDATE `mysql`.`procs_priv` SET `host` = "" WHERE `host` = "" AND '
-            . '`Db` = "" AND `User` = "" AND `Routine_name` = ""'
-        );
-        $privs_available = $update_privs_available && $privs_available;
-    }
-    // Save the value
-    $GLOBALS['proc_priv'] = $privs_available;
->>>>>>> f2124ee1
 
     // must also cacheUnset() them in
     // libraries/plugins/auth/AuthenticationCookie.class.php
