--- conflicted
+++ resolved
@@ -1551,18 +1551,13 @@
      *
      * @return mixed result of getCookie()
      */
-<<<<<<< HEAD
     public function getCookie(string $cookieName)
     {
-        return @$_COOKIE[$this->getCookieName($cookieName)];
-=======
-    public function getCookie($cookieName) {
         if (isset($_COOKIE[$this->getCookieName($cookieName)])) {
             return $_COOKIE[$this->getCookieName($cookieName)];
         } else {
             return null;
         }
->>>>>>> e1a1ec91
     }
 
     /**
