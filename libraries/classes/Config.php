--- conflicted
+++ resolved
@@ -136,18 +136,9 @@
      */
     public function checkSystem(): void
     {
-<<<<<<< HEAD
-        $this->set('PMA_VERSION', '5.2.0-dev');
-        /* Major version */
-        $this->set(
-            'PMA_MAJOR_VERSION',
-            implode('.', array_slice(explode('.', $this->get('PMA_VERSION'), 3), 0, 2))
-        );
-=======
         // All the version handling is now done in the Version class
         $this->set('PMA_VERSION', Version::VERSION);
         $this->set('PMA_MAJOR_VERSION', Version::SERIES);
->>>>>>> d4ec789f
 
         $this->checkWebServerOs();
         $this->checkWebServer();
