<?php

declare(strict_types=1);

namespace PhpMyAdmin\Controllers\Database\Structure;

use PhpMyAdmin\ConfigStorage\RelationCleanup;
use PhpMyAdmin\Controllers\AbstractController;
use PhpMyAdmin\Controllers\Database\StructureController;
use PhpMyAdmin\DatabaseInterface;
use PhpMyAdmin\Http\ServerRequest;
use PhpMyAdmin\Message;
use PhpMyAdmin\ResponseRenderer;
use PhpMyAdmin\Template;
use PhpMyAdmin\Util;
use PhpMyAdmin\Utils\ForeignKey;

use function __;
use function count;
use function in_array;

final class DropTableController extends AbstractController
{
    /** @var DatabaseInterface */
    private $dbi;

    /** @var RelationCleanup */
    private $relationCleanup;

    /** @var StructureController */
    private $structureController;

    public function __construct(
        ResponseRenderer $response,
        Template $template,
        DatabaseInterface $dbi,
        RelationCleanup $relationCleanup,
        StructureController $structureController
    ) {
        parent::__construct($response, $template);
        $this->dbi = $dbi;
        $this->relationCleanup = $relationCleanup;
        $this->structureController = $structureController;
    }

    public function __invoke(ServerRequest $request): void
    {
        $GLOBALS['reload'] = $_POST['reload'] ?? $GLOBALS['reload'] ?? null;
        $multBtn = $_POST['mult_btn'] ?? '';
        $selected = $_POST['selected'] ?? [];

        $views = $this->dbi->getVirtualTables($GLOBALS['db']);

        if ($multBtn !== __('Yes')) {
            $GLOBALS['message'] = Message::success(__('No change'));

            unset($_POST['mult_btn']);

            ($this->structureController)($request);

            return;
        }

        $defaultFkCheckValue = ForeignKey::handleDisableCheckInit();
        $GLOBALS['sql_query'] = '';
        $sqlQueryViews = '';
        $selectedCount = count($selected);

        for ($i = 0; $i < $selectedCount; $i++) {
            $this->relationCleanup->table($GLOBALS['db'], $selected[$i]);
            $current = $selected[$i];

            if (! empty($views) && in_array($current, $views)) {
                $sqlQueryViews .= (empty($sqlQueryViews) ? 'DROP VIEW ' : ', ') . Util::backquote($current);
            } else {
                $GLOBALS['sql_query'] .= (empty($GLOBALS['sql_query']) ? 'DROP TABLE ' : ', ')
                    . Util::backquote($current);
            }

            $GLOBALS['reload'] = 1;
        }

        if (! empty($GLOBALS['sql_query'])) {
            $GLOBALS['sql_query'] .= ';';
        } elseif (! empty($sqlQueryViews)) {
            $GLOBALS['sql_query'] = $sqlQueryViews . ';';
            unset($sqlQueryViews);
        }

        // Unset cache values for tables count, issue #14205
        if (isset($_SESSION['tmpval'])) {
            if (isset($_SESSION['tmpval']['table_limit_offset'])) {
                unset($_SESSION['tmpval']['table_limit_offset']);
            }

            if (isset($_SESSION['tmpval']['table_limit_offset_db'])) {
                unset($_SESSION['tmpval']['table_limit_offset_db']);
            }
        }

<<<<<<< HEAD
        $this->dbi->selectDb($GLOBALS['db']);
        $result = $this->dbi->tryQuery($GLOBALS['sql_query']);
=======
        $message = Message::success();

        $this->dbi->selectDb($db);
        $result = $this->dbi->tryQuery($sql_query);
>>>>>>> 8eeec070

        if (! $result) {
            $message = Message::error($this->dbi->getError());
        }

        if ($result && ! empty($sqlQueryViews)) {
            $GLOBALS['sql_query'] .= ' ' . $sqlQueryViews . ';';
            $result = $this->dbi->tryQuery($sqlQueryViews);
            unset($sqlQueryViews);
        }

        if (! $result) {
            $GLOBALS['message'] = Message::error($this->dbi->getError());
        }

        ForeignKey::handleDisableCheckCleanup($defaultFkCheckValue);

<<<<<<< HEAD
        $GLOBALS['message'] = Message::success();
=======
        if (empty($_POST['message'])) {
            $_POST['message'] = $message;
        }
>>>>>>> 8eeec070

        unset($_POST['mult_btn']);

        ($this->structureController)($request);
    }
}<|MERGE_RESOLUTION|>--- conflicted
+++ resolved
@@ -98,18 +98,13 @@
             }
         }
 
-<<<<<<< HEAD
+        $GLOBALS['message'] = Message::success();
+
         $this->dbi->selectDb($GLOBALS['db']);
         $result = $this->dbi->tryQuery($GLOBALS['sql_query']);
-=======
-        $message = Message::success();
-
-        $this->dbi->selectDb($db);
-        $result = $this->dbi->tryQuery($sql_query);
->>>>>>> 8eeec070
 
         if (! $result) {
-            $message = Message::error($this->dbi->getError());
+            $GLOBALS['message'] = Message::error($this->dbi->getError());
         }
 
         if ($result && ! empty($sqlQueryViews)) {
@@ -124,14 +119,6 @@
 
         ForeignKey::handleDisableCheckCleanup($defaultFkCheckValue);
 
-<<<<<<< HEAD
-        $GLOBALS['message'] = Message::success();
-=======
-        if (empty($_POST['message'])) {
-            $_POST['message'] = $message;
-        }
->>>>>>> 8eeec070
-
         unset($_POST['mult_btn']);
 
         ($this->structureController)($request);
