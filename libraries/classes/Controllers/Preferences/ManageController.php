--- conflicted
+++ resolved
@@ -231,11 +231,6 @@
         } elseif ($request->hasBodyParam('submit_clear')) {
             $result = $this->userPreferences->save([]);
             if ($result === true) {
-<<<<<<< HEAD
-                $this->config->removeCookie('pma_collaction_connection');
-=======
-                $params = [];
->>>>>>> 7c975030
                 $this->config->removeCookie('pma_lang');
                 $this->userPreferences->redirect('index.php?route=/preferences/manage');
 
