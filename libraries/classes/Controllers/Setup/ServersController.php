--- conflicted
+++ resolved
@@ -7,12 +7,11 @@
 use PhpMyAdmin\Config\Forms\Setup\ServersForm;
 use PhpMyAdmin\Setup\FormProcessing;
 
+use function in_array;
 use function is_numeric;
+use function is_string;
 use function ob_get_clean;
 use function ob_start;
-use function is_string;
-use function is_numeric;
-use function in_array;
 
 class ServersController extends AbstractController
 {
@@ -32,12 +31,7 @@
 
         $pages = $this->getPages();
 
-<<<<<<< HEAD
-        $id = isset($params['id']) && is_numeric($params['id']) ? (int) $params['id'] : null;
-        $hasServer = ! empty($id) && $this->config->get('Servers/' . $id) !== null;
-=======
         $hasServer = $id >= 1 && $this->config->get('Servers/' . $id) !== null;
->>>>>>> 813ffbf5
 
         if (! $hasServer && $mode !== 'revert' && $mode !== 'edit') {
             $id = 0;
@@ -63,11 +57,7 @@
      */
     public function destroy(array $params): void
     {
-<<<<<<< HEAD
-        $id = isset($params['id']) && is_numeric($params['id']) ? (int) $params['id'] : null;
-=======
         $id = isset($params['id']) && is_numeric($params['id']) && (int) $params['id'] >= 1 ? (int) $params['id'] : 0;
->>>>>>> 813ffbf5
 
         $hasServer = $id >= 1 && $this->config->get('Servers/' . $id) !== null;
 
