<?php
/* vim: set expandtab sw=4 ts=4 sts=4: */
/**
 * Main interface for database interactions
 *
 * @package PhpMyAdmin-DBI
 */
declare(strict_types=1);

namespace PhpMyAdmin;

use PhpMyAdmin\Database\DatabaseList;
use PhpMyAdmin\Dbi\DbiDummy;
use PhpMyAdmin\Dbi\DbiExtension;
use PhpMyAdmin\Dbi\DbiMysqli;
use PhpMyAdmin\Di\Container;
use PhpMyAdmin\SqlParser\Context;

/**
 * Main interface for database interactions
 *
 * @package PhpMyAdmin-DBI
 */
class DatabaseInterface
{
    /**
     * Force STORE_RESULT method, ignored by classic MySQL.
     */
    public const QUERY_STORE = 1;
    /**
     * Do not read whole query.
     */
    public const QUERY_UNBUFFERED = 2;
    /**
     * Get session variable.
     */
    public const GETVAR_SESSION = 1;
    /**
     * Get global variable.
     */
    public const GETVAR_GLOBAL = 2;

    /**
     * User connection.
     */
    public const CONNECT_USER = 0x100;
    /**
     * Control user connection.
     */
    public const CONNECT_CONTROL = 0x101;
    /**
     * Auxiliary connection.
     *
     * Used for example for replication setup.
     */
    public const CONNECT_AUXILIARY = 0x102;

    /**
     * @var DbiExtension
     */
    private $_extension;

    /**
     * Opened database links
     *
     * @var array
     */
    private $_links;

    /**
     * @var array Table data cache
     */
    private $_table_cache;

    /**
     * @var array Current user and host cache
     */
    private $_current_user;

    /**
     * @var null|string lower_case_table_names value cache
     */
    private $_lower_case_table_names = null;

    /**
     * @var boolean Whether connection is MariaDB
     */
    private $_is_mariadb = false;
    /**
     * @var boolean Whether connection is Percona
     */
    private $_is_percona = false;
    /**
     * @var integer Server version as number
     */
    private $_version_int = 55000;
    /**
     * @var string Server version
     */
    private $_version_str = '5.50.0';
    /**
     * @var string Server version comment
     */
    private $_version_comment = '';

    /**
     * @var Types MySQL types data
     */
    public $types;

    /**
     * @var Relation
     */
    private $relation;

    /**
     * Constructor
     *
     * @param DbiExtension $ext Object to be used for database queries
     */
    public function __construct(DbiExtension $ext)
    {
        $this->_extension = $ext;
        $this->_links = [];
        if (defined('TESTSUITE')) {
            $this->_links[DatabaseInterface::CONNECT_USER] = 1;
            $this->_links[DatabaseInterface::CONNECT_CONTROL] = 2;
        }
        $this->_table_cache = [];
        $this->_current_user = [];
        $this->types = new Types($this);
        $this->relation = new Relation($this);
    }

    /**
     * Checks whether database extension is loaded
     *
     * @param string $extension mysql extension to check
     *
     * @return bool
     */
    public static function checkDbExtension(string $extension = 'mysqli'): bool
    {
        return function_exists($extension . '_connect');
    }

    /**
     * runs a query
     *
     * @param string $query               SQL query to execute
     * @param mixed  $link                optional database link to use
     * @param int    $options             optional query options
     * @param bool   $cache_affected_rows whether to cache affected rows
     *
     * @return mixed
     */
    public function query(
        string $query,
        $link = DatabaseInterface::CONNECT_USER,
        int $options = 0,
        bool $cache_affected_rows = true
    ) {
        $res = $this->tryQuery($query, $link, $options, $cache_affected_rows)
           or Util::mysqlDie($this->getError($link), $query);

        return $res;
    }

    /**
     * Get a cached value from table cache.
     *
     * @param array $contentPath Array of the name of the target value
     * @param mixed $default     Return value on cache miss
     *
     * @return mixed cached value or default
     */
    public function getCachedTableContent(array $contentPath, $default = null)
    {
        return Util::getValueByKey($this->_table_cache, $contentPath, $default);
    }

    /**
     * Set an item in table cache using dot notation.
     *
     * @param array $contentPath Array with the target path
     * @param mixed $value       Target value
     *
     * @return void
     */
    public function cacheTableContent(array $contentPath, $value): void
    {
        $loc = &$this->_table_cache;

        if (! isset($contentPath)) {
            $loc = $value;
            return;
        }

        while (count($contentPath) > 1) {
            $key = array_shift($contentPath);

            // If the key doesn't exist at this depth, we will just create an empty
            // array to hold the next value, allowing us to create the arrays to hold
            // final values at the correct depth. Then we'll keep digging into the
            // array.
            if (! isset($loc[$key]) || ! is_array($loc[$key])) {
                $loc[$key] = [];
            }
            $loc = &$loc[$key];
        }

        $loc[array_shift($contentPath)] = $value;
    }

    /**
     * Clear the table cache.
     *
     * @return void
     */
    public function clearTableCache(): void
    {
        $this->_table_cache = [];
    }

    /**
     * Caches table data so Table does not require to issue
     * SHOW TABLE STATUS again
     *
     * @param array       $tables information for tables of some databases
     * @param string|bool $table  table name
     *
     * @return void
     */
    private function _cacheTableData(array $tables, $table): void
    {
        // Note: I don't see why we would need array_merge_recursive() here,
        // as it creates double entries for the same table (for example a double
        // entry for Comment when changing the storage engine in Operations)
        // Note 2: Instead of array_merge(), simply use the + operator because
        //  array_merge() renumbers numeric keys starting with 0, therefore
        //  we would lose a db name that consists only of numbers

        foreach ($tables as $one_database => $its_tables) {
            if (isset($this->_table_cache[$one_database])) {
                // the + operator does not do the intended effect
                // when the cache for one table already exists
                if ($table
                    && isset($this->_table_cache[$one_database][$table])
                ) {
                    unset($this->_table_cache[$one_database][$table]);
                }
                $this->_table_cache[$one_database]
                    += $tables[$one_database];
            } else {
                $this->_table_cache[$one_database] = $tables[$one_database];
            }
        }
    }

    /**
     * Stores query data into session data for debugging purposes
     *
     * @param string         $query  Query text
     * @param mixed          $link   link type
     * @param object|boolean $result Query result
     * @param integer|float  $time   Time to execute query
     *
     * @return void
     */
    private function _dbgQuery(string $query, $link, $result, $time): void
    {
        $dbgInfo = [];
        $error_message = $this->getError($link);
        if ($result == false && is_string($error_message)) {
            $dbgInfo['error']
                = '<span class="color_red">'
                . htmlspecialchars($error_message) . '</span>';
        }
        $dbgInfo['query'] = htmlspecialchars($query);
        $dbgInfo['time'] = $time;
        // Get and slightly format backtrace, this is used
        // in the javascript console.
        // Strip call to _dbgQuery
        $dbgInfo['trace'] = Error::processBacktrace(
            array_slice(debug_backtrace(), 1)
        );
        $dbgInfo['hash'] = md5($query);

        $_SESSION['debug']['queries'][] = $dbgInfo;
    }

    /**
     * runs a query and returns the result
     *
     * @param string  $query               query to run
     * @param mixed   $link                link type
     * @param integer $options             query options
     * @param bool    $cache_affected_rows whether to cache affected row
     *
     * @return mixed
     */
    public function tryQuery(
        string $query,
        $link = DatabaseInterface::CONNECT_USER,
        int $options = 0,
        bool $cache_affected_rows = true
    ) {
        $debug = $GLOBALS['cfg']['DBG']['sql'];
        if (! isset($this->_links[$link])) {
            return false;
        }

        if ($debug) {
            $time = microtime(true);
        }

        $result = $this->_extension->realQuery($query, $this->_links[$link], $options);

        if ($cache_affected_rows) {
            $GLOBALS['cached_affected_rows'] = $this->affectedRows($link, false);
        }

        if ($debug) {
            $time = microtime(true) - $time;
            $this->_dbgQuery($query, $link, $result, $time);
            if ($GLOBALS['cfg']['DBG']['sqllog']) {
                $warningsCount = '';
                if ($options & DatabaseInterface::QUERY_STORE == DatabaseInterface::QUERY_STORE) {
                    if (isset($this->_links[$link]->warning_count)) {
                        $warningsCount = $this->_links[$link]->warning_count;
                    }
                }

                openlog('phpMyAdmin', LOG_NDELAY | LOG_PID, LOG_USER);

                syslog(
                    LOG_INFO,
                    'SQL[' . basename($_SERVER['SCRIPT_NAME']) . ']: '
                    . sprintf('%0.3f', $time) . '(W:' . $warningsCount . ') > ' . $query
                );
                closelog();
            }
        }

        if ($result !== false && Tracker::isActive()) {
            Tracker::handleQuery($query);
        }

        return $result;
    }

    /**
     * Run multi query statement and return results
     *
     * @param string $multiQuery multi query statement to execute
     * @param int    $linkIndex  index of the opened database link
     *
     * @return \mysqli_result[]|boolean(false)
     */
    public function tryMultiQuery(
        string $multiQuery = '',
        $linkIndex = DatabaseInterface::CONNECT_USER
    ) {
        if (! isset($this->_links[$linkIndex])) {
            return false;
        }
        return $this->_extension->realMultiQuery($this->_links[$linkIndex], $multiQuery);
    }

    /**
     * returns array with table names for given db
     *
     * @param string $database name of database
     * @param mixed  $link     mysql link resource|object
     *
     * @return array   tables names
     */
    public function getTables(string $database, $link = DatabaseInterface::CONNECT_USER): array
    {
        $tables = $this->fetchResult(
            'SHOW TABLES FROM ' . Util::backquote($database) . ';',
            null,
            0,
            $link,
            self::QUERY_STORE
        );
        if ($GLOBALS['cfg']['NaturalOrder']) {
            usort($tables, 'strnatcasecmp');
        }
        return $tables;
    }


    /**
     * returns
     *
     * @param string $database name of database
     * @param array  $tables   list of tables to search for for relations
     * @param int    $link     mysql link resource|object
     *
     * @return array           array of found foreign keys
     */
    public function getForeignKeyConstrains(string $database, array $tables, $link = DatabaseInterface::CONNECT_USER): array
    {
        $tablesListForQuery = '';
        foreach ($tables as $table) {
            $tablesListForQuery .= "'" . $this->escapeString($table) . "',";
        }
        $tablesListForQuery = rtrim($tablesListForQuery, ',');

        $foreignKeyConstrains = $this->fetchResult(
            "SELECT"
                    . " TABLE_NAME,"
                    . " COLUMN_NAME,"
                    . " REFERENCED_TABLE_NAME,"
                    . " REFERENCED_COLUMN_NAME"
                . " FROM information_schema.key_column_usage"
                . " WHERE referenced_table_name IS NOT NULL"
                    . " AND TABLE_SCHEMA = '" . $this->escapeString($database) . "'"
                    . " AND TABLE_NAME IN (" . $tablesListForQuery . ")"
                    . " AND REFERENCED_TABLE_NAME IN (" . $tablesListForQuery . ");",
            null,
            null,
            $link,
            self::QUERY_STORE
        );
        return $foreignKeyConstrains;
    }

    /**
     * returns a segment of the SQL WHERE clause regarding table name and type
     *
     * @param array|string $table        table(s)
     * @param boolean      $tbl_is_group $table is a table group
     * @param string       $table_type   whether table or view
     *
     * @return string a segment of the WHERE clause
     */
    private function _getTableCondition(
        $table,
        bool $tbl_is_group,
        ?string $table_type
    ): string {
        // get table information from information_schema
        if ($table) {
            if (is_array($table)) {
                $sql_where_table = 'AND t.`TABLE_NAME` '
                    . Util::getCollateForIS() . ' IN (\''
                    . implode(
                        '\', \'',
                        array_map(
                            [
                                $this,
                                'escapeString',
                            ],
                            $table
                        )
                    )
                    . '\')';
            } elseif (true === $tbl_is_group) {
                $sql_where_table = 'AND t.`TABLE_NAME` LIKE \''
                    . Util::escapeMysqlWildcards(
                        $this->escapeString($table)
                    )
                    . '%\'';
            } else {
                $sql_where_table = 'AND t.`TABLE_NAME` '
                    . Util::getCollateForIS() . ' = \''
                    . $this->escapeString($table) . '\'';
            }
        } else {
            $sql_where_table = '';
        }

        if ($table_type) {
            if ($table_type == 'view') {
                $sql_where_table .= " AND t.`TABLE_TYPE` NOT IN ('BASE TABLE', 'SYSTEM VERSIONED')";
            } elseif ($table_type == 'table') {
                $sql_where_table .= " AND t.`TABLE_TYPE` IN ('BASE TABLE', 'SYSTEM VERSIONED')";
            }
        }
        return $sql_where_table;
    }

    /**
     * returns the beginning of the SQL statement to fetch the list of tables
     *
     * @param string[] $this_databases  databases to list
     * @param string   $sql_where_table additional condition
     *
     * @return string the SQL statement
     */
    private function _getSqlForTablesFull($this_databases, string $sql_where_table): string
    {
        return '
            SELECT *,
                `TABLE_SCHEMA`       AS `Db`,
                `TABLE_NAME`         AS `Name`,
                `TABLE_TYPE`         AS `TABLE_TYPE`,
                `ENGINE`             AS `Engine`,
                `ENGINE`             AS `Type`,
                `VERSION`            AS `Version`,
                `ROW_FORMAT`         AS `Row_format`,
                `TABLE_ROWS`         AS `Rows`,
                `AVG_ROW_LENGTH`     AS `Avg_row_length`,
                `DATA_LENGTH`        AS `Data_length`,
                `MAX_DATA_LENGTH`    AS `Max_data_length`,
                `INDEX_LENGTH`       AS `Index_length`,
                `DATA_FREE`          AS `Data_free`,
                `AUTO_INCREMENT`     AS `Auto_increment`,
                `CREATE_TIME`        AS `Create_time`,
                `UPDATE_TIME`        AS `Update_time`,
                `CHECK_TIME`         AS `Check_time`,
                `TABLE_COLLATION`    AS `Collation`,
                `CHECKSUM`           AS `Checksum`,
                `CREATE_OPTIONS`     AS `Create_options`,
                `TABLE_COMMENT`      AS `Comment`
            FROM `information_schema`.`TABLES` t
            WHERE `TABLE_SCHEMA` ' . Util::getCollateForIS() . '
                IN (\'' . implode("', '", $this_databases) . '\')
                ' . $sql_where_table;
    }

    /**
     * returns array of all tables in given db or dbs
     * this function expects unquoted names:
     * RIGHT: my_database
     * WRONG: `my_database`
     * WRONG: my\_database
     * if $tbl_is_group is true, $table is used as filter for table names
     *
     * <code>
     * $dbi->getTablesFull('my_database');
     * $dbi->getTablesFull('my_database', 'my_table'));
     * $dbi->getTablesFull('my_database', 'my_tables_', true));
     * </code>
     *
     * @param string          $database     database
     * @param string|array    $table        table name(s)
     * @param boolean         $tbl_is_group $table is a table group
     * @param integer         $limit_offset zero-based offset for the count
     * @param boolean|integer $limit_count  number of tables to return
     * @param string          $sort_by      table attribute to sort by
     * @param string          $sort_order   direction to sort (ASC or DESC)
     * @param string          $table_type   whether table or view
     * @param mixed           $link         link type
     *
     * @todo    move into Table
     *
     * @return array           list of tables in given db(s)
     */
    public function getTablesFull(
        string $database,
        $table = '',
        bool $tbl_is_group = false,
        int $limit_offset = 0,
        $limit_count = false,
        string $sort_by = 'Name',
        string $sort_order = 'ASC',
        ?string $table_type = null,
        $link = DatabaseInterface::CONNECT_USER
    ): array {
        if (true === $limit_count) {
            $limit_count = $GLOBALS['cfg']['MaxTableList'];
        }
        // prepare and check parameters
        if (! is_array($database)) {
            $databases = [$database];
        } else {
            $databases = $database;
        }

        $tables = [];

        if (! $GLOBALS['cfg']['Server']['DisableIS']) {
            $sql_where_table = $this->_getTableCondition(
                $table,
                $tbl_is_group,
                $table_type
            );

            // for PMA bc:
            // `SCHEMA_FIELD_NAME` AS `SHOW_TABLE_STATUS_FIELD_NAME`
            //
            // on non-Windows servers,
            // added BINARY in the WHERE clause to force a case sensitive
            // comparison (if we are looking for the db Aa we don't want
            // to find the db aa)
            $this_databases = array_map(
                [
                    $this,
                    'escapeString',
                ],
                $databases
            );

            $sql = $this->_getSqlForTablesFull($this_databases, $sql_where_table);

            // Sort the tables
            $sql .= " ORDER BY $sort_by $sort_order";

            if ($limit_count) {
                $sql .= ' LIMIT ' . $limit_count . ' OFFSET ' . $limit_offset;
            }

            $tables = $this->fetchResult(
                $sql,
                [
                    'TABLE_SCHEMA',
                    'TABLE_NAME',
                ],
                null,
                $link
            );

            if ($sort_by == 'Name' && $GLOBALS['cfg']['NaturalOrder']) {
                // here, the array's first key is by schema name
                foreach ($tables as $one_database_name => $one_database_tables) {
                    uksort($one_database_tables, 'strnatcasecmp');

                    if ($sort_order == 'DESC') {
                        $one_database_tables = array_reverse($one_database_tables);
                    }
                    $tables[$one_database_name] = $one_database_tables;
                }
            } elseif ($sort_by == 'Data_length') {
                // Size = Data_length + Index_length
                foreach ($tables as $one_database_name => $one_database_tables) {
                    uasort(
                        $one_database_tables,
                        function ($a, $b) {
                            $aLength = $a['Data_length'] + $a['Index_length'];
                            $bLength = $b['Data_length'] + $b['Index_length'];
                            return $aLength == $bLength
                                ? 0
<<<<<<< HEAD
                                : $aLength < $bLength ? -1 : 1;
=======
                                : ($aLength < $bLength ? -1 : 1);
>>>>>>> dafc17c5
                        }
                    );

                    if ($sort_order == 'DESC') {
                        $one_database_tables = array_reverse($one_database_tables);
                    }
                    $tables[$one_database_name] = $one_database_tables;
                }
            }
        } // end (get information from table schema)

        // If permissions are wrong on even one database directory,
        // information_schema does not return any table info for any database
        // this is why we fall back to SHOW TABLE STATUS even for MySQL >= 50002
        if (empty($tables)) {
            foreach ($databases as $each_database) {
                if ($table || (true === $tbl_is_group) || ! empty($table_type)) {
                    $sql = 'SHOW TABLE STATUS FROM '
                        . Util::backquote($each_database)
                        . ' WHERE';
                    $needAnd = false;
                    if ($table || (true === $tbl_is_group)) {
                        if (is_array($table)) {
                            $sql .= ' `Name` IN (\''
                                . implode(
                                    '\', \'',
                                    array_map(
                                        [
                                            $this,
                                            'escapeString',
                                        ],
                                        $table,
                                        $link
                                    )
                                ) . '\')';
                        } else {
                            $sql .= " `Name` LIKE '"
                                . Util::escapeMysqlWildcards(
                                    $this->escapeString($table, $link)
                                )
                                . "%'";
                        }
                        $needAnd = true;
                    }
                    if (! empty($table_type)) {
                        if ($needAnd) {
                            $sql .= " AND";
                        }
                        if ($table_type == 'view') {
                            $sql .= " `Comment` = 'VIEW'";
                        } elseif ($table_type == 'table') {
                            $sql .= " `Comment` != 'VIEW'";
                        }
                    }
                } else {
                    $sql = 'SHOW TABLE STATUS FROM '
                        . Util::backquote($each_database);
                }

                $each_tables = $this->fetchResult($sql, 'Name', null, $link);

                // Sort naturally if the config allows it and we're sorting
                // the Name column.
                if ($sort_by == 'Name' && $GLOBALS['cfg']['NaturalOrder']) {
                    uksort($each_tables, 'strnatcasecmp');

                    if ($sort_order == 'DESC') {
                        $each_tables = array_reverse($each_tables);
                    }
                } else {
                    // Prepare to sort by creating array of the selected sort
                    // value to pass to array_multisort

                    // Size = Data_length + Index_length
                    if ($sort_by == 'Data_length') {
                        foreach ($each_tables as $table_name => $table_data) {
                            ${$sort_by}[$table_name] = strtolower(
                                $table_data['Data_length']
                                + $table_data['Index_length']
                            );
                        }
                    } else {
                        foreach ($each_tables as $table_name => $table_data) {
                            ${$sort_by}[$table_name]
                                = strtolower($table_data[$sort_by]);
                        }
                    }

                    if (! empty($$sort_by)) {
                        if ($sort_order == 'DESC') {
                            array_multisort($$sort_by, SORT_DESC, $each_tables);
                        } else {
                            array_multisort($$sort_by, SORT_ASC, $each_tables);
                        }
                    }

                    // cleanup the temporary sort array
                    unset($$sort_by);
                }

                if ($limit_count) {
                    $each_tables = array_slice(
                        $each_tables,
                        $limit_offset,
                        $limit_count
                    );
                }

                foreach ($each_tables as $table_name => $each_table) {
                    if (! isset($each_tables[$table_name]['Type'])
                        && isset($each_tables[$table_name]['Engine'])
                    ) {
                        // pma BC, same parts of PMA still uses 'Type'
                        $each_tables[$table_name]['Type']
                            =& $each_tables[$table_name]['Engine'];
                    } elseif (! isset($each_tables[$table_name]['Engine'])
                        && isset($each_tables[$table_name]['Type'])
                    ) {
                        // old MySQL reports Type, newer MySQL reports Engine
                        $each_tables[$table_name]['Engine']
                            =& $each_tables[$table_name]['Type'];
                    }

                    // Compatibility with INFORMATION_SCHEMA output
                    $each_tables[$table_name]['TABLE_SCHEMA']
                        = $each_database;
                    $each_tables[$table_name]['TABLE_NAME']
                        =& $each_tables[$table_name]['Name'];
                    $each_tables[$table_name]['ENGINE']
                        =& $each_tables[$table_name]['Engine'];
                    $each_tables[$table_name]['VERSION']
                        =& $each_tables[$table_name]['Version'];
                    $each_tables[$table_name]['ROW_FORMAT']
                        =& $each_tables[$table_name]['Row_format'];
                    $each_tables[$table_name]['TABLE_ROWS']
                        =& $each_tables[$table_name]['Rows'];
                    $each_tables[$table_name]['AVG_ROW_LENGTH']
                        =& $each_tables[$table_name]['Avg_row_length'];
                    $each_tables[$table_name]['DATA_LENGTH']
                        =& $each_tables[$table_name]['Data_length'];
                    $each_tables[$table_name]['MAX_DATA_LENGTH']
                        =& $each_tables[$table_name]['Max_data_length'];
                    $each_tables[$table_name]['INDEX_LENGTH']
                        =& $each_tables[$table_name]['Index_length'];
                    $each_tables[$table_name]['DATA_FREE']
                        =& $each_tables[$table_name]['Data_free'];
                    $each_tables[$table_name]['AUTO_INCREMENT']
                        =& $each_tables[$table_name]['Auto_increment'];
                    $each_tables[$table_name]['CREATE_TIME']
                        =& $each_tables[$table_name]['Create_time'];
                    $each_tables[$table_name]['UPDATE_TIME']
                        =& $each_tables[$table_name]['Update_time'];
                    $each_tables[$table_name]['CHECK_TIME']
                        =& $each_tables[$table_name]['Check_time'];
                    $each_tables[$table_name]['TABLE_COLLATION']
                        =& $each_tables[$table_name]['Collation'];
                    $each_tables[$table_name]['CHECKSUM']
                        =& $each_tables[$table_name]['Checksum'];
                    $each_tables[$table_name]['CREATE_OPTIONS']
                        =& $each_tables[$table_name]['Create_options'];
                    $each_tables[$table_name]['TABLE_COMMENT']
                        =& $each_tables[$table_name]['Comment'];

                    if (strtoupper($each_tables[$table_name]['Comment']) === 'VIEW'
                        && $each_tables[$table_name]['Engine'] == null
                    ) {
                        $each_tables[$table_name]['TABLE_TYPE'] = 'VIEW';
                    } elseif ($each_database == 'information_schema') {
                        $each_tables[$table_name]['TABLE_TYPE'] = 'SYSTEM VIEW';
                    } else {
                        /**
                         * @todo difference between 'TEMPORARY' and 'BASE TABLE'
                         * but how to detect?
                         */
                        $each_tables[$table_name]['TABLE_TYPE'] = 'BASE TABLE';
                    }
                }

                $tables[$each_database] = $each_tables;
            }
        }

        // cache table data
        // so Table does not require to issue SHOW TABLE STATUS again
        $this->_cacheTableData($tables, $table);

        if (is_array($database)) {
            return $tables;
        }

        if (isset($tables[$database])) {
            return $tables[$database];
        }

        if (isset($tables[mb_strtolower($database)])) {
            // on windows with lower_case_table_names = 1
            // MySQL returns
            // with SHOW DATABASES or information_schema.SCHEMATA: `Test`
            // but information_schema.TABLES gives `test`
            // see https://github.com/phpmyadmin/phpmyadmin/issues/8402
            return $tables[mb_strtolower($database)];
        }

        return $tables;
    }

    /**
     * Get VIEWs in a particular database
     *
     * @param string $db Database name to look in
     *
     * @return array Set of VIEWs inside the database
     */
    public function getVirtualTables(string $db): array
    {
        $tables_full = $this->getTablesFull($db);
        $views = [];

        foreach ($tables_full as $table => $tmp) {
            $_table = $this->getTable($db, (string) $table);
            if ($_table->isView()) {
                $views[] = $table;
            }
        }

        return $views;
    }


    /**
     * returns array with databases containing extended infos about them
     *
     * @param string   $database     database
     * @param boolean  $force_stats  retrieve stats also for MySQL < 5
     * @param integer  $link         link type
     * @param string   $sort_by      column to order by
     * @param string   $sort_order   ASC or DESC
     * @param integer  $limit_offset starting offset for LIMIT
     * @param bool|int $limit_count  row count for LIMIT or true
     *                               for $GLOBALS['cfg']['MaxDbList']
     *
     * @todo    move into ListDatabase?
     *
     * @return array
     */
    public function getDatabasesFull(
        ?string $database = null,
        bool $force_stats = false,
        $link = DatabaseInterface::CONNECT_USER,
        string $sort_by = 'SCHEMA_NAME',
        string $sort_order = 'ASC',
        int $limit_offset = 0,
        $limit_count = false
    ): array {
        $sort_order = strtoupper($sort_order);

        if (true === $limit_count) {
            $limit_count = $GLOBALS['cfg']['MaxDbList'];
        }

        $apply_limit_and_order_manual = true;

        if (! $GLOBALS['cfg']['Server']['DisableIS']) {
            /**
             * if $GLOBALS['cfg']['NaturalOrder'] is enabled, we cannot use LIMIT
             * cause MySQL does not support natural ordering,
             * we have to do it afterward
             */
            $limit = '';
            if (! $GLOBALS['cfg']['NaturalOrder']) {
                if ($limit_count) {
                    $limit = ' LIMIT ' . $limit_count . ' OFFSET ' . $limit_offset;
                }

                $apply_limit_and_order_manual = false;
            }

            // get table information from information_schema
            if (! empty($database)) {
                $sql_where_schema = 'WHERE `SCHEMA_NAME` LIKE \''
                    . $this->escapeString($database, $link) . '\'';
            } else {
                $sql_where_schema = '';
            }

            $sql  = 'SELECT *,
                    CAST(BIN_NAME AS CHAR CHARACTER SET utf8) AS SCHEMA_NAME
                FROM (';
            $sql .= 'SELECT
                BINARY s.SCHEMA_NAME AS BIN_NAME,
                s.DEFAULT_COLLATION_NAME';
            if ($force_stats) {
                $sql .= ',
                    COUNT(t.TABLE_SCHEMA)  AS SCHEMA_TABLES,
                    SUM(t.TABLE_ROWS)      AS SCHEMA_TABLE_ROWS,
                    SUM(t.DATA_LENGTH)     AS SCHEMA_DATA_LENGTH,
                    SUM(t.MAX_DATA_LENGTH) AS SCHEMA_MAX_DATA_LENGTH,
                    SUM(t.INDEX_LENGTH)    AS SCHEMA_INDEX_LENGTH,
                    SUM(t.DATA_LENGTH + t.INDEX_LENGTH)
                                           AS SCHEMA_LENGTH,
                    SUM(IF(t.ENGINE <> \'InnoDB\', t.DATA_FREE, 0))
                                           AS SCHEMA_DATA_FREE';
            }
            $sql .= '
                   FROM `information_schema`.SCHEMATA s ';
            if ($force_stats) {
                $sql .= '
                    LEFT JOIN `information_schema`.TABLES t
                        ON BINARY t.TABLE_SCHEMA = BINARY s.SCHEMA_NAME';
            }
            $sql .= $sql_where_schema . '
                    GROUP BY BINARY s.SCHEMA_NAME, s.DEFAULT_COLLATION_NAME
                    ORDER BY ';
            if ($sort_by == 'SCHEMA_NAME'
                || $sort_by == 'DEFAULT_COLLATION_NAME'
            ) {
                $sql .= 'BINARY ';
            }
            $sql .= Util::backquote($sort_by)
                . ' ' . $sort_order
                . $limit;
            $sql .= ') a';

            $databases = $this->fetchResult($sql, 'SCHEMA_NAME', null, $link);

            $mysql_error = $this->getError($link);
            if (! count($databases) && $GLOBALS['errno']) {
                Util::mysqlDie($mysql_error, $sql);
            }

            // display only databases also in official database list
            // f.e. to apply hide_db and only_db
            $drops = array_diff(
                array_keys($databases),
                (array) $GLOBALS['dblist']->databases
            );
            foreach ($drops as $drop) {
                unset($databases[$drop]);
            }
        } else {
            $databases = [];
            foreach ($GLOBALS['dblist']->databases as $database_name) {
                // Compatibility with INFORMATION_SCHEMA output
                $databases[$database_name]['SCHEMA_NAME']      = $database_name;

                $databases[$database_name]['DEFAULT_COLLATION_NAME']
                    = $this->getDbCollation($database_name);

                if (! $force_stats) {
                    continue;
                }

                // get additional info about tables
                $databases[$database_name]['SCHEMA_TABLES']          = 0;
                $databases[$database_name]['SCHEMA_TABLE_ROWS']      = 0;
                $databases[$database_name]['SCHEMA_DATA_LENGTH']     = 0;
                $databases[$database_name]['SCHEMA_MAX_DATA_LENGTH'] = 0;
                $databases[$database_name]['SCHEMA_INDEX_LENGTH']    = 0;
                $databases[$database_name]['SCHEMA_LENGTH']          = 0;
                $databases[$database_name]['SCHEMA_DATA_FREE']       = 0;

                $res = $this->query(
                    'SHOW TABLE STATUS FROM '
                    . Util::backquote($database_name) . ';'
                );

                if ($res === false) {
                    unset($res);
                    continue;
                }

                while ($row = $this->fetchAssoc($res)) {
                    $databases[$database_name]['SCHEMA_TABLES']++;
                    $databases[$database_name]['SCHEMA_TABLE_ROWS']
                        += $row['Rows'];
                    $databases[$database_name]['SCHEMA_DATA_LENGTH']
                        += $row['Data_length'];
                    $databases[$database_name]['SCHEMA_MAX_DATA_LENGTH']
                        += $row['Max_data_length'];
                    $databases[$database_name]['SCHEMA_INDEX_LENGTH']
                        += $row['Index_length'];

                    // for InnoDB, this does not contain the number of
                    // overhead bytes but the total free space
                    if ('InnoDB' != $row['Engine']) {
                        $databases[$database_name]['SCHEMA_DATA_FREE']
                            += $row['Data_free'];
                    }
                    $databases[$database_name]['SCHEMA_LENGTH']
                        += $row['Data_length'] + $row['Index_length'];
                }
                $this->freeResult($res);
                unset($res);
            }
        }

        /**
         * apply limit and order manually now
         * (caused by older MySQL < 5 or $GLOBALS['cfg']['NaturalOrder'])
         */
        if ($apply_limit_and_order_manual) {
            $GLOBALS['callback_sort_order'] = $sort_order;
            $GLOBALS['callback_sort_by'] = $sort_by;
            usort(
                $databases,
                [
                    self::class,
                    '_usortComparisonCallback',
                ]
            );
            unset($GLOBALS['callback_sort_order'], $GLOBALS['callback_sort_by']);

            /**
             * now apply limit
             */
            if ($limit_count) {
                $databases = array_slice($databases, $limit_offset, $limit_count);
            }
        }

        return $databases;
    }

    /**
     * usort comparison callback
     *
     * @param string $a first argument to sort
     * @param string $b second argument to sort
     *
     * @return integer  a value representing whether $a should be before $b in the
     *                   sorted array or not
     *
     * @access  private
     */
    private static function _usortComparisonCallback($a, $b): int
    {
        if ($GLOBALS['cfg']['NaturalOrder']) {
            $sorter = 'strnatcasecmp';
        } else {
            $sorter = 'strcasecmp';
        }
        /* No sorting when key is not present */
        if (! isset($a[$GLOBALS['callback_sort_by']])
            || ! isset($b[$GLOBALS['callback_sort_by']])
        ) {
            return 0;
        }
        // produces f.e.:
        // return -1 * strnatcasecmp($a["SCHEMA_TABLES"], $b["SCHEMA_TABLES"])
        return ($GLOBALS['callback_sort_order'] == 'ASC' ? 1 : -1) * $sorter(
            $a[$GLOBALS['callback_sort_by']],
            $b[$GLOBALS['callback_sort_by']]
        );
    }

    /**
     * returns detailed array with all columns for sql
     *
     * @param string $sql_query    target SQL query to get columns
     * @param array  $view_columns alias for columns
     *
     * @return array
     */
    public function getColumnMapFromSql(string $sql_query, array $view_columns = []): array
    {
        $result = $this->tryQuery($sql_query);

        if ($result === false) {
            return [];
        }

        $meta = $this->getFieldsMeta(
            $result
        );

        $nbFields = count($meta);
        if ($nbFields <= 0) {
            return [];
        }

        $column_map = [];
        $nbColumns = count($view_columns);

        for ($i = 0; $i < $nbFields; $i++) {
            $map = [];
            $map['table_name'] = $meta[$i]->table;
            $map['refering_column'] = $meta[$i]->name;

            if ($nbColumns > 1) {
                $map['real_column'] = $view_columns[$i];
            }

            $column_map[] = $map;
        }

        return $column_map;
    }

    /**
     * returns detailed array with all columns for given table in database,
     * or all tables/databases
     *
     * @param string $database name of database
     * @param string $table    name of table to retrieve columns from
     * @param string $column   name of specific column
     * @param mixed  $link     mysql link resource
     *
     * @return array
     */
    public function getColumnsFull(
        ?string $database = null,
        ?string $table = null,
        ?string $column = null,
        $link = DatabaseInterface::CONNECT_USER
    ): array {
        if (! $GLOBALS['cfg']['Server']['DisableIS']) {
            $sql_wheres = [];
            $array_keys = [];

            // get columns information from information_schema
            if (null !== $database) {
                $sql_wheres[] = '`TABLE_SCHEMA` = \''
                    . $this->escapeString($database, $link) . '\' ';
            } else {
                $array_keys[] = 'TABLE_SCHEMA';
            }
            if (null !== $table) {
                $sql_wheres[] = '`TABLE_NAME` = \''
                    . $this->escapeString($table, $link) . '\' ';
            } else {
                $array_keys[] = 'TABLE_NAME';
            }
            if (null !== $column) {
                $sql_wheres[] = '`COLUMN_NAME` = \''
                    . $this->escapeString($column, $link) . '\' ';
            } else {
                $array_keys[] = 'COLUMN_NAME';
            }

            // for PMA bc:
            // `[SCHEMA_FIELD_NAME]` AS `[SHOW_FULL_COLUMNS_FIELD_NAME]`
            $sql = '
                 SELECT *,
                        `COLUMN_NAME`       AS `Field`,
                        `COLUMN_TYPE`       AS `Type`,
                        `COLLATION_NAME`    AS `Collation`,
                        `IS_NULLABLE`       AS `Null`,
                        `COLUMN_KEY`        AS `Key`,
                        `COLUMN_DEFAULT`    AS `Default`,
                        `EXTRA`             AS `Extra`,
                        `PRIVILEGES`        AS `Privileges`,
                        `COLUMN_COMMENT`    AS `Comment`
                   FROM `information_schema`.`COLUMNS`';

            if (count($sql_wheres)) {
                $sql .= "\n" . ' WHERE ' . implode(' AND ', $sql_wheres);
            }
            return $this->fetchResult($sql, $array_keys, null, $link);
        }

        $columns = [];
        if (null === $database) {
            foreach ($GLOBALS['dblist']->databases as $database) {
                $columns[$database] = $this->getColumnsFull(
                    $database,
                    null,
                    null,
                    $link
                );
            }
            return $columns;
        } elseif (null === $table) {
            $tables = $this->getTables($database);
            foreach ($tables as $table) {
                $columns[$table] = $this->getColumnsFull(
                    $database,
                    $table,
                    null,
                    $link
                );
            }
            return $columns;
        }
        $sql = 'SHOW FULL COLUMNS FROM '
            . Util::backquote($database) . '.' . Util::backquote($table);
        if (null !== $column) {
            $sql .= " LIKE '" . $this->escapeString($column, $link) . "'";
        }

        $columns = $this->fetchResult($sql, 'Field', null, $link);
        $ordinal_position = 1;
        foreach ($columns as $column_name => $each_column) {
            // Compatibility with INFORMATION_SCHEMA output
            $columns[$column_name]['COLUMN_NAME']
                =& $columns[$column_name]['Field'];
            $columns[$column_name]['COLUMN_TYPE']
                =& $columns[$column_name]['Type'];
            $columns[$column_name]['COLLATION_NAME']
                =& $columns[$column_name]['Collation'];
            $columns[$column_name]['IS_NULLABLE']
                =& $columns[$column_name]['Null'];
            $columns[$column_name]['COLUMN_KEY']
                =& $columns[$column_name]['Key'];
            $columns[$column_name]['COLUMN_DEFAULT']
                =& $columns[$column_name]['Default'];
            $columns[$column_name]['EXTRA']
                =& $columns[$column_name]['Extra'];
            $columns[$column_name]['PRIVILEGES']
                =& $columns[$column_name]['Privileges'];
            $columns[$column_name]['COLUMN_COMMENT']
                =& $columns[$column_name]['Comment'];

            $columns[$column_name]['TABLE_CATALOG'] = null;
            $columns[$column_name]['TABLE_SCHEMA'] = $database;
            $columns[$column_name]['TABLE_NAME'] = $table;
            $columns[$column_name]['ORDINAL_POSITION'] = $ordinal_position;
            $columns[$column_name]['DATA_TYPE']
                = substr(
                    $columns[$column_name]['COLUMN_TYPE'],
                    0,
                    strpos($columns[$column_name]['COLUMN_TYPE'], '(')
                );
            /**
             * @todo guess CHARACTER_MAXIMUM_LENGTH from COLUMN_TYPE
            */
            $columns[$column_name]['CHARACTER_MAXIMUM_LENGTH'] = null;
            /**
             * @todo guess CHARACTER_OCTET_LENGTH from CHARACTER_MAXIMUM_LENGTH
             */
            $columns[$column_name]['CHARACTER_OCTET_LENGTH'] = null;
            $columns[$column_name]['NUMERIC_PRECISION'] = null;
            $columns[$column_name]['NUMERIC_SCALE'] = null;
            $columns[$column_name]['CHARACTER_SET_NAME']
                = substr(
                    $columns[$column_name]['COLLATION_NAME'],
                    0,
                    strpos($columns[$column_name]['COLLATION_NAME'], '_')
                );

            $ordinal_position++;
        }

        if (null !== $column) {
            return reset($columns);
        }

        return $columns;
    }

    /**
     * Returns SQL query for fetching columns for a table
     *
     * The 'Key' column is not calculated properly, use $dbi->getColumns()
     * to get correct values.
     *
     * @param string  $database name of database
     * @param string  $table    name of table to retrieve columns from
     * @param string  $column   name of column, null to show all columns
     * @param boolean $full     whether to return full info or only column names
     *
     * @see getColumns()
     *
     * @return string
     */
    public function getColumnsSql(
        string $database,
        string $table,
        ?string $column = null,
        bool $full = false
    ): string {
        $sql = 'SHOW ' . ($full ? 'FULL' : '') . ' COLUMNS FROM '
            . Util::backquote($database) . '.' . Util::backquote($table)
            . ($column !== null ? "LIKE '"
            . $this->escapeString($column) . "'" : '');

        return $sql;
    }

    /**
     * Returns descriptions of columns in given table (all or given by $column)
     *
     * @param string  $database name of database
     * @param string  $table    name of table to retrieve columns from
     * @param string  $column   name of column, null to show all columns
     * @param boolean $full     whether to return full info or only column names
     * @param integer $link     link type
     *
     * @return array array indexed by column names or,
     *               if $column is given, flat array description
     */
    public function getColumns(
        string $database,
        string $table,
        ?string $column = null,
        bool $full = false,
        $link = DatabaseInterface::CONNECT_USER
    ): array {
        $sql = $this->getColumnsSql($database, $table, $column, $full);
        $fields = $this->fetchResult($sql, 'Field', null, $link);
        if (! is_array($fields) || count($fields) == 0) {
            return [];
        }
        // Check if column is a part of multiple-column index and set its 'Key'.
        $indexes = Index::getFromTable($table, $database);
        foreach ($fields as $field => $field_data) {
            if (! empty($field_data['Key'])) {
                continue;
            }

            foreach ($indexes as $index) {
                /** @var Index $index */
                if (! $index->hasColumn($field)) {
                    continue;
                }

                $index_columns = $index->getColumns();
                if ($index_columns[$field]->getSeqInIndex() > 1) {
                    if ($index->isUnique()) {
                        $fields[$field]['Key'] = 'UNI';
                    } else {
                        $fields[$field]['Key'] = 'MUL';
                    }
                }
            }
        }

        return $column != null ? array_shift($fields) : $fields;
    }

    /**
     * Returns all column names in given table
     *
     * @param string $database name of database
     * @param string $table    name of table to retrieve columns from
     * @param mixed  $link     mysql link resource
     *
     * @return null|array
     */
    public function getColumnNames(
        string $database,
        string $table,
        $link = DatabaseInterface::CONNECT_USER
    ): ?array {
        $sql = $this->getColumnsSql($database, $table);
        // We only need the 'Field' column which contains the table's column names
        $fields = array_keys($this->fetchResult($sql, 'Field', null, $link));

        if (! is_array($fields) || count($fields) == 0) {
            return null;
        }
        return $fields;
    }

    /**
     * Returns SQL for fetching information on table indexes (SHOW INDEXES)
     *
     * @param string $database name of database
     * @param string $table    name of the table whose indexes are to be retrieved
     * @param string $where    additional conditions for WHERE
     *
     * @return string SQL for getting indexes
     */
    public function getTableIndexesSql(
        string $database,
        string $table,
        ?string $where = null
    ): string {
        $sql = 'SHOW INDEXES FROM ' . Util::backquote($database) . '.'
            . Util::backquote($table);
        if ($where) {
            $sql .= ' WHERE (' . $where . ')';
        }
        return $sql;
    }

    /**
     * Returns indexes of a table
     *
     * @param string $database name of database
     * @param string $table    name of the table whose indexes are to be retrieved
     * @param mixed  $link     mysql link resource
     *
     * @return array
     */
    public function getTableIndexes(
        string $database,
        string $table,
        $link = DatabaseInterface::CONNECT_USER
    ): array {
        $sql = $this->getTableIndexesSql($database, $table);
        $indexes = $this->fetchResult($sql, null, null, $link);

        if (! is_array($indexes) || count($indexes) < 1) {
            return [];
        }
        return $indexes;
    }

    /**
     * returns value of given mysql server variable
     *
     * @param string $var  mysql server variable name
     * @param int    $type DatabaseInterface::GETVAR_SESSION |
     *                     DatabaseInterface::GETVAR_GLOBAL
     * @param mixed  $link mysql link resource|object
     *
     * @return mixed   value for mysql server variable
     */
    public function getVariable(
        string $var,
        int $type = self::GETVAR_SESSION,
        $link = DatabaseInterface::CONNECT_USER
    ) {
        switch ($type) {
            case self::GETVAR_SESSION:
                $modifier = ' SESSION';
                break;
            case self::GETVAR_GLOBAL:
                $modifier = ' GLOBAL';
                break;
            default:
                $modifier = '';
        }
        return $this->fetchValue(
            'SHOW' . $modifier . ' VARIABLES LIKE \'' . $var . '\';',
            0,
            1,
            $link
        );
    }

    /**
     * Sets new value for a variable if it is different from the current value
     *
     * @param string $var   variable name
     * @param string $value value to set
     * @param mixed  $link  mysql link resource|object
     *
     * @return bool whether query was a successful
     */
    public function setVariable(
        string $var,
        string $value,
        $link = DatabaseInterface::CONNECT_USER
    ): bool {
        $current_value = $this->getVariable(
            $var,
            self::GETVAR_SESSION,
            $link
        );
        if ($current_value == $value) {
            return true;
        }

        return $this->query("SET " . $var . " = " . $value . ';', $link);
    }

    /**
     * Convert version string to integer.
     *
     * @param string $version MySQL server version
     *
     * @return int
     */
    public static function versionToInt(string $version): int
    {
        $match = explode('.', $version);
        return (int) sprintf('%d%02d%02d', $match[0], $match[1], intval($match[2]));
    }

    /**
     * Function called just after a connection to the MySQL database server has
     * been established. It sets the connection collation, and determines the
     * version of MySQL which is running.
     *
     * @return void
     */
    public function postConnect(): void
    {
        $version = $this->fetchSingleRow(
            'SELECT @@version, @@version_comment',
            'ASSOC',
            DatabaseInterface::CONNECT_USER
        );

        if ($version) {
            $this->_version_int = self::versionToInt($version['@@version']);
            $this->_version_str = $version['@@version'];
            $this->_version_comment = $version['@@version_comment'];
            if (stripos($version['@@version'], 'mariadb') !== false) {
                $this->_is_mariadb = true;
            }
            if (stripos($version['@@version_comment'], 'percona') !== false) {
                $this->_is_percona = true;
            }
        }

        if ($this->_version_int > 50503) {
            $default_charset = 'utf8mb4';
            $default_collation = 'utf8mb4_general_ci';
        } else {
            $default_charset = 'utf8';
            $default_collation = 'utf8_general_ci';
        }
        $GLOBALS['collation_connection'] = $default_collation;
        $GLOBALS['charset_connection'] = $default_charset;
        $this->query(
            "SET NAMES '$default_charset' COLLATE '$default_collation';",
            DatabaseInterface::CONNECT_USER,
            self::QUERY_STORE
        );

        /* Locale for messages */
        $locale = LanguageManager::getInstance()->getCurrentLanguage()->getMySQLLocale();
        if (! empty($locale)) {
            $this->query(
                "SET lc_messages = '" . $locale . "';",
                DatabaseInterface::CONNECT_USER,
                self::QUERY_STORE
            );
        }

        // Set timezone for the session, if required.
        if ($GLOBALS['cfg']['Server']['SessionTimeZone'] != '') {
            $sql_query_tz = 'SET ' . Util::backquote('time_zone') . ' = '
                . '\''
                . $this->escapeString($GLOBALS['cfg']['Server']['SessionTimeZone'])
                . '\'';

            if (! $this->tryQuery($sql_query_tz)) {
                $error_message_tz = sprintf(
                    __(
                        'Unable to use timezone "%1$s" for server %2$d. '
                        . 'Please check your configuration setting for '
                        . '[em]$cfg[\'Servers\'][%3$d][\'SessionTimeZone\'][/em]. '
                        . 'phpMyAdmin is currently using the default time zone '
                        . 'of the database server.'
                    ),
                    $GLOBALS['cfg']['Server']['SessionTimeZone'],
                    $GLOBALS['server'],
                    $GLOBALS['server']
                );

                trigger_error($error_message_tz, E_USER_WARNING);
            }
        }

        /* Loads closest context to this version. */
        Context::loadClosest(
            ($this->_is_mariadb ? 'MariaDb' : 'MySql') . $this->_version_int
        );

        /**
         * the DatabaseList class as a stub for the ListDatabase class
         */
        $GLOBALS['dblist'] = new DatabaseList();
    }

    /**
     * Sets collation connection for user link
     *
     * @param string $collation collation to set
     *
     * @return void
     */
    public function setCollation(string $collation): void
    {
        $charset = $GLOBALS['charset_connection'];
        /* Automatically adjust collation if not supported by server */
        if ($charset == 'utf8' && strncmp('utf8mb4_', $collation, 8) == 0) {
            $collation = 'utf8_' . substr($collation, 8);
        }
        $result = $this->tryQuery(
            "SET collation_connection = '"
            . $this->escapeString($collation, DatabaseInterface::CONNECT_USER)
            . "';",
            DatabaseInterface::CONNECT_USER,
            self::QUERY_STORE
        );
        if ($result === false) {
            trigger_error(
                __('Failed to set configured collation connection!'),
                E_USER_WARNING
            );
        } else {
            $GLOBALS['collation_connection'] = $collation;
        }
    }

    /**
     * Function called just after a connection to the MySQL database server has
     * been established. It sets the connection collation, and determines the
     * version of MySQL which is running.
     *
     * @return void
     */
    public function postConnectControl(): void
    {
        // If Zero configuration mode enabled, check PMA tables in current db.
        if ($GLOBALS['cfg']['ZeroConf'] == true) {
            /**
             * the DatabaseList class as a stub for the ListDatabase class
             */
            $GLOBALS['dblist'] = new DatabaseList();

            if (strlen($GLOBALS['db'])) {
                $cfgRelation = $this->relation->getRelationsParam();
                if (empty($cfgRelation['db'])) {
                    $this->relation->fixPmaTables($GLOBALS['db'], false);
                }
            }
            $cfgRelation = $this->relation->getRelationsParam();
            if (empty($cfgRelation['db']) && $GLOBALS['dblist']->databases->exists('phpmyadmin')) {
                $this->relation->fixPmaTables('phpmyadmin', false);
            }
        }
    }

    /**
     * returns a single value from the given result or query,
     * if the query or the result has more than one row or field
     * the first field of the first row is returned
     *
     * <code>
     * $sql = 'SELECT `name` FROM `user` WHERE `id` = 123';
     * $user_name = $dbi->fetchValue($sql);
     * // produces
     * // $user_name = 'John Doe'
     * </code>
     *
     * @param string         $query      The query to execute
     * @param integer        $row_number row to fetch the value from,
     *                                   starting at 0, with 0 being default
     * @param integer|string $field      field to fetch the value from,
     *                                   starting at 0, with 0 being default
     * @param integer        $link       link type
     *
     * @return mixed value of first field in first row from result
     *               or false if not found
     */
    public function fetchValue(
        string $query,
        int $row_number = 0,
        $field = 0,
        $link = DatabaseInterface::CONNECT_USER
    ) {
        $value = false;

        $result = $this->tryQuery(
            $query,
            $link,
            self::QUERY_STORE,
            false
        );
        if ($result === false) {
            return false;
        }

        // return false if result is empty or false
        // or requested row is larger than rows in result
        if ($this->numRows($result) < ($row_number + 1)) {
            return $value;
        }

        // if $field is an integer use non associative mysql fetch function
        if (is_int($field)) {
            $fetch_function = 'fetchRow';
        } else {
            $fetch_function = 'fetchAssoc';
        }

        // get requested row
        for ($i = 0; $i <= $row_number; $i++) {
            $row = $this->$fetch_function($result);
        }
        $this->freeResult($result);

        // return requested field
        if (isset($row[$field])) {
            $value = $row[$field];
        }

        return $value;
    }

    /**
     * returns only the first row from the result
     *
     * <code>
     * $sql = 'SELECT * FROM `user` WHERE `id` = 123';
     * $user = $dbi->fetchSingleRow($sql);
     * // produces
     * // $user = array('id' => 123, 'name' => 'John Doe')
     * </code>
     *
     * @param string  $query The query to execute
     * @param string  $type  NUM|ASSOC|BOTH returned array should either numeric
     *                       associative or both
     * @param integer $link  link type
     *
     * @return array|boolean first row from result
     *                       or false if result is empty
     */
    public function fetchSingleRow(
        string $query,
        string $type = 'ASSOC',
        $link = DatabaseInterface::CONNECT_USER
    ) {
        $result = $this->tryQuery(
            $query,
            $link,
            self::QUERY_STORE,
            false
        );
        if ($result === false) {
            return false;
        }

        // return false if result is empty or false
        if (! $this->numRows($result)) {
            return false;
        }

        switch ($type) {
            case 'NUM':
                $fetch_function = 'fetchRow';
                break;
            case 'ASSOC':
                $fetch_function = 'fetchAssoc';
                break;
            case 'BOTH':
            default:
                $fetch_function = 'fetchArray';
                break;
        }

        $row = $this->$fetch_function($result);
        $this->freeResult($result);
        return $row;
    }

    /**
     * Returns row or element of a row
     *
     * @param array           $row   Row to process
     * @param string|null|int $value Which column to return
     *
     * @return mixed
     */
    private function _fetchValue(array $row, $value)
    {
        if (is_null($value)) {
            return $row;
        }

        return $row[$value];
    }

    /**
     * returns all rows in the resultset in one array
     *
     * <code>
     * $sql = 'SELECT * FROM `user`';
     * $users = $dbi->fetchResult($sql);
     * // produces
     * // $users[] = array('id' => 123, 'name' => 'John Doe')
     *
     * $sql = 'SELECT `id`, `name` FROM `user`';
     * $users = $dbi->fetchResult($sql, 'id');
     * // produces
     * // $users['123'] = array('id' => 123, 'name' => 'John Doe')
     *
     * $sql = 'SELECT `id`, `name` FROM `user`';
     * $users = $dbi->fetchResult($sql, 0);
     * // produces
     * // $users['123'] = array(0 => 123, 1 => 'John Doe')
     *
     * $sql = 'SELECT `id`, `name` FROM `user`';
     * $users = $dbi->fetchResult($sql, 'id', 'name');
     * // or
     * $users = $dbi->fetchResult($sql, 0, 1);
     * // produces
     * // $users['123'] = 'John Doe'
     *
     * $sql = 'SELECT `name` FROM `user`';
     * $users = $dbi->fetchResult($sql);
     * // produces
     * // $users[] = 'John Doe'
     *
     * $sql = 'SELECT `group`, `name` FROM `user`'
     * $users = $dbi->fetchResult($sql, array('group', null), 'name');
     * // produces
     * // $users['admin'][] = 'John Doe'
     *
     * $sql = 'SELECT `group`, `name` FROM `user`'
     * $users = $dbi->fetchResult($sql, array('group', 'name'), 'id');
     * // produces
     * // $users['admin']['John Doe'] = '123'
     * </code>
     *
     * @param string               $query   query to execute
     * @param string|integer|array $key     field-name or offset
     *                                      used as key for array
     *                                      or array of those
     * @param string|integer       $value   value-name or offset
     *                                      used as value for array
     * @param integer              $link    link type
     * @param integer              $options query options
     *
     * @return array resultrows or values indexed by $key
     */
    public function fetchResult(
        string $query,
        $key = null,
        $value = null,
        $link = DatabaseInterface::CONNECT_USER,
        int $options = 0
    ) {
        $resultrows = [];

        $result = $this->tryQuery($query, $link, $options, false);

        // return empty array if result is empty or false
        if ($result === false) {
            return $resultrows;
        }

        $fetch_function = 'fetchAssoc';

        // no nested array if only one field is in result
        if (null === $key && 1 === $this->numFields($result)) {
            $value = 0;
            $fetch_function = 'fetchRow';
        }

        // if $key is an integer use non associative mysql fetch function
        if (is_int($key)) {
            $fetch_function = 'fetchRow';
        }

        if (null === $key) {
            while ($row = $this->$fetch_function($result)) {
                $resultrows[] = $this->_fetchValue($row, $value);
            }
        } else {
            if (is_array($key)) {
                while ($row = $this->$fetch_function($result)) {
                    $result_target =& $resultrows;
                    foreach ($key as $key_index) {
                        if (null === $key_index) {
                            $result_target =& $result_target[];
                            continue;
                        }

                        if (! isset($result_target[$row[$key_index]])) {
                            $result_target[$row[$key_index]] = [];
                        }
                        $result_target =& $result_target[$row[$key_index]];
                    }
                    $result_target = $this->_fetchValue($row, $value);
                }
            } else {
                while ($row = $this->$fetch_function($result)) {
                    $resultrows[$row[$key]] = $this->_fetchValue($row, $value);
                }
            }
        }

        $this->freeResult($result);
        return $resultrows;
    }

    /**
     * Get supported SQL compatibility modes
     *
     * @return array supported SQL compatibility modes
     */
    public function getCompatibilities(): array
    {
        $compats = ['NONE'];
        $compats[] = 'ANSI';
        $compats[] = 'DB2';
        $compats[] = 'MAXDB';
        $compats[] = 'MYSQL323';
        $compats[] = 'MYSQL40';
        $compats[] = 'MSSQL';
        $compats[] = 'ORACLE';
        // removed; in MySQL 5.0.33, this produces exports that
        // can't be read by POSTGRESQL (see our bug #1596328)
        //$compats[] = 'POSTGRESQL';
        $compats[] = 'TRADITIONAL';

        return $compats;
    }

    /**
     * returns warnings for last query
     *
     * @param integer $link link type
     *
     * @return array warnings
     */
    public function getWarnings($link = DatabaseInterface::CONNECT_USER): array
    {
        return $this->fetchResult('SHOW WARNINGS', null, null, $link);
    }

    /**
     * returns an array of PROCEDURE or FUNCTION names for a db
     *
     * @param string  $db    db name
     * @param string  $which PROCEDURE | FUNCTION
     * @param integer $link  link type
     *
     * @return array the procedure names or function names
     */
    public function getProceduresOrFunctions(
        string $db,
        string $which,
        $link = DatabaseInterface::CONNECT_USER
    ): array {
        $shows = $this->fetchResult(
            'SHOW ' . $which . ' STATUS;',
            null,
            null,
            $link
        );
        $result = [];
        foreach ($shows as $one_show) {
            if ($one_show['Db'] == $db && $one_show['Type'] == $which) {
                $result[] = $one_show['Name'];
            }
        }
        return $result;
    }

    /**
     * returns the definition of a specific PROCEDURE, FUNCTION, EVENT or VIEW
     *
     * @param string  $db    db name
     * @param string  $which PROCEDURE | FUNCTION | EVENT | VIEW
     * @param string  $name  the procedure|function|event|view name
     * @param integer $link  link type
     *
     * @return string|null the definition
     */
    public function getDefinition(
        string $db,
        string $which,
        string $name,
        $link = DatabaseInterface::CONNECT_USER
    ): ?string {
        $returned_field = [
            'PROCEDURE' => 'Create Procedure',
            'FUNCTION'  => 'Create Function',
            'EVENT'     => 'Create Event',
            'VIEW'      => 'Create View',
        ];
        $query = 'SHOW CREATE ' . $which . ' '
            . Util::backquote($db) . '.'
            . Util::backquote($name);
        $result = $this->fetchValue($query, 0, $returned_field[$which], $link);
        return is_string($result) ? $result : null;
    }

    /**
     * returns details about the PROCEDUREs or FUNCTIONs for a specific database
     * or details about a specific routine
     *
     * @param string $db    db name
     * @param string $which PROCEDURE | FUNCTION or null for both
     * @param string $name  name of the routine (to fetch a specific routine)
     *
     * @return array information about ROCEDUREs or FUNCTIONs
     */
    public function getRoutines(
        string $db,
        ?string $which = null,
        string $name = ''
    ): array {
        $routines = [];
        if (! $GLOBALS['cfg']['Server']['DisableIS']) {
            $query = "SELECT"
                . " `ROUTINE_SCHEMA` AS `Db`,"
                . " `SPECIFIC_NAME` AS `Name`,"
                . " `ROUTINE_TYPE` AS `Type`,"
                . " `DEFINER` AS `Definer`,"
                . " `LAST_ALTERED` AS `Modified`,"
                . " `CREATED` AS `Created`,"
                . " `SECURITY_TYPE` AS `Security_type`,"
                . " `ROUTINE_COMMENT` AS `Comment`,"
                . " `CHARACTER_SET_CLIENT` AS `character_set_client`,"
                . " `COLLATION_CONNECTION` AS `collation_connection`,"
                . " `DATABASE_COLLATION` AS `Database Collation`,"
                . " `DTD_IDENTIFIER`"
                . " FROM `information_schema`.`ROUTINES`"
                . " WHERE `ROUTINE_SCHEMA` " . Util::getCollateForIS()
                . " = '" . $this->escapeString($db) . "'";
            if (Core::isValid($which, ['FUNCTION', 'PROCEDURE'])) {
                $query .= " AND `ROUTINE_TYPE` = '" . $which . "'";
            }
            if (! empty($name)) {
                $query .= " AND `SPECIFIC_NAME`"
                    . " = '" . $this->escapeString($name) . "'";
            }
            $result = $this->fetchResult($query);
            if (! empty($result)) {
                $routines = $result;
            }
        } else {
            if ($which == 'FUNCTION' || $which == null) {
                $query = "SHOW FUNCTION STATUS"
                    . " WHERE `Db` = '" . $this->escapeString($db) . "'";
                if (! empty($name)) {
                    $query .= " AND `Name` = '"
                        . $this->escapeString($name) . "'";
                }
                $result = $this->fetchResult($query);
                if (! empty($result)) {
                    $routines = array_merge($routines, $result);
                }
            }
            if ($which == 'PROCEDURE' || $which == null) {
                $query = "SHOW PROCEDURE STATUS"
                    . " WHERE `Db` = '" . $this->escapeString($db) . "'";
                if (! empty($name)) {
                    $query .= " AND `Name` = '"
                        . $this->escapeString($name) . "'";
                }
                $result = $this->fetchResult($query);
                if (! empty($result)) {
                    $routines = array_merge($routines, $result);
                }
            }
        }

        $ret = [];
        foreach ($routines as $routine) {
            $one_result = [];
            $one_result['db'] = $routine['Db'];
            $one_result['name'] = $routine['Name'];
            $one_result['type'] = $routine['Type'];
            $one_result['definer'] = $routine['Definer'];
            $one_result['returns'] = isset($routine['DTD_IDENTIFIER'])
                ? $routine['DTD_IDENTIFIER'] : "";
            $ret[] = $one_result;
        }

        // Sort results by name
        $name = [];
        foreach ($ret as $value) {
            $name[] = $value['name'];
        }
        array_multisort($name, SORT_ASC, $ret);

        return $ret;
    }

    /**
     * returns details about the EVENTs for a specific database
     *
     * @param string $db   db name
     * @param string $name event name
     *
     * @return array information about EVENTs
     */
    public function getEvents(string $db, string $name = ''): array
    {
        if (! $GLOBALS['cfg']['Server']['DisableIS']) {
            $query = "SELECT"
                . " `EVENT_SCHEMA` AS `Db`,"
                . " `EVENT_NAME` AS `Name`,"
                . " `DEFINER` AS `Definer`,"
                . " `TIME_ZONE` AS `Time zone`,"
                . " `EVENT_TYPE` AS `Type`,"
                . " `EXECUTE_AT` AS `Execute at`,"
                . " `INTERVAL_VALUE` AS `Interval value`,"
                . " `INTERVAL_FIELD` AS `Interval field`,"
                . " `STARTS` AS `Starts`,"
                . " `ENDS` AS `Ends`,"
                . " `STATUS` AS `Status`,"
                . " `ORIGINATOR` AS `Originator`,"
                . " `CHARACTER_SET_CLIENT` AS `character_set_client`,"
                . " `COLLATION_CONNECTION` AS `collation_connection`, "
                . "`DATABASE_COLLATION` AS `Database Collation`"
                . " FROM `information_schema`.`EVENTS`"
                . " WHERE `EVENT_SCHEMA` " . Util::getCollateForIS()
                . " = '" . $this->escapeString($db) . "'";
            if (! empty($name)) {
                $query .= " AND `EVENT_NAME`"
                    . " = '" . $this->escapeString($name) . "'";
            }
        } else {
            $query = "SHOW EVENTS FROM " . Util::backquote($db);
            if (! empty($name)) {
                $query .= " AND `Name` = '"
                    . $this->escapeString($name) . "'";
            }
        }

        $result = [];
        if ($events = $this->fetchResult($query)) {
            foreach ($events as $event) {
                $one_result = [];
                $one_result['name'] = $event['Name'];
                $one_result['type'] = $event['Type'];
                $one_result['status'] = $event['Status'];
                $result[] = $one_result;
            }
        }

        // Sort results by name
        $name = [];
        foreach ($result as $value) {
            $name[] = $value['name'];
        }
        array_multisort($name, SORT_ASC, $result);

        return $result;
    }

    /**
     * returns details about the TRIGGERs for a specific table or database
     *
     * @param string $db        db name
     * @param string $table     table name
     * @param string $delimiter the delimiter to use (may be empty)
     *
     * @return array information about triggers (may be empty)
     */
    public function getTriggers(string $db, string $table = '', $delimiter = '//')
    {
        $result = [];
        if (! $GLOBALS['cfg']['Server']['DisableIS']) {
            $query = 'SELECT TRIGGER_SCHEMA, TRIGGER_NAME, EVENT_MANIPULATION'
                . ', EVENT_OBJECT_TABLE, ACTION_TIMING, ACTION_STATEMENT'
                . ', EVENT_OBJECT_SCHEMA, EVENT_OBJECT_TABLE, DEFINER'
                . ' FROM information_schema.TRIGGERS'
                . ' WHERE EVENT_OBJECT_SCHEMA ' . Util::getCollateForIS() . '='
                . ' \'' . $this->escapeString($db) . '\'';

            if (! empty($table)) {
                $query .= " AND EVENT_OBJECT_TABLE " . Util::getCollateForIS()
                    . " = '" . $this->escapeString($table) . "';";
            }
        } else {
            $query = "SHOW TRIGGERS FROM " . Util::backquote($db);
            if (! empty($table)) {
                $query .= " LIKE '" . $this->escapeString($table) . "';";
            }
        }

        if ($triggers = $this->fetchResult($query)) {
            foreach ($triggers as $trigger) {
                if ($GLOBALS['cfg']['Server']['DisableIS']) {
                    $trigger['TRIGGER_NAME'] = $trigger['Trigger'];
                    $trigger['ACTION_TIMING'] = $trigger['Timing'];
                    $trigger['EVENT_MANIPULATION'] = $trigger['Event'];
                    $trigger['EVENT_OBJECT_TABLE'] = $trigger['Table'];
                    $trigger['ACTION_STATEMENT'] = $trigger['Statement'];
                    $trigger['DEFINER'] = $trigger['Definer'];
                }
                $one_result = [];
                $one_result['name'] = $trigger['TRIGGER_NAME'];
                $one_result['table'] = $trigger['EVENT_OBJECT_TABLE'];
                $one_result['action_timing'] = $trigger['ACTION_TIMING'];
                $one_result['event_manipulation'] = $trigger['EVENT_MANIPULATION'];
                $one_result['definition'] = $trigger['ACTION_STATEMENT'];
                $one_result['definer'] = $trigger['DEFINER'];

                // do not prepend the schema name; this way, importing the
                // definition into another schema will work
                $one_result['full_trigger_name'] = Util::backquote(
                    $trigger['TRIGGER_NAME']
                );
                $one_result['drop'] = 'DROP TRIGGER IF EXISTS '
                    . $one_result['full_trigger_name'];
                $one_result['create'] = 'CREATE TRIGGER '
                    . $one_result['full_trigger_name'] . ' '
                    . $trigger['ACTION_TIMING'] . ' '
                    . $trigger['EVENT_MANIPULATION']
                    . ' ON ' . Util::backquote($trigger['EVENT_OBJECT_TABLE'])
                    . "\n" . ' FOR EACH ROW '
                    . $trigger['ACTION_STATEMENT'] . "\n" . $delimiter . "\n";

                $result[] = $one_result;
            }
        }

        // Sort results by name
        $name = [];
        foreach ($result as $value) {
            $name[] = $value['name'];
        }
        array_multisort($name, SORT_ASC, $result);

        return $result;
    }

    /**
     * Formats database error message in a friendly way.
     * This is needed because some errors messages cannot
     * be obtained by mysql_error().
     *
     * @param int    $error_number  Error code
     * @param string $error_message Error message as returned by server
     *
     * @return string HML text with error details
     */
    public static function formatError(int $error_number, string $error_message): string
    {
        $error_message = htmlspecialchars($error_message);

        $error = '#' . ((string) $error_number);
        $separator = ' &mdash; ';

        if ($error_number == 2002) {
            $error .= ' - ' . $error_message;
            $error .= $separator;
            $error .= __(
                'The server is not responding (or the local server\'s socket'
                . ' is not correctly configured).'
            );
        } elseif ($error_number == 2003) {
            $error .= ' - ' . $error_message;
            $error .= $separator . __('The server is not responding.');
        } elseif ($error_number == 1698) {
            $error .= ' - ' . $error_message;
            $error .= $separator . '<a href="logout.php' . Url::getCommon() . '">';
            $error .= __('Logout and try as another user.') . '</a>';
        } elseif ($error_number == 1005) {
            if (strpos($error_message, 'errno: 13') !== false) {
                $error .= ' - ' . $error_message;
                $error .= $separator
                    . __(
                        'Please check privileges of directory containing database.'
                    );
            } else {
                /* InnoDB constraints, see
                 * https://dev.mysql.com/doc/refman/5.0/en/
                 *  innodb-foreign-key-constraints.html
                 */
                $error .= ' - ' . $error_message .
                    ' (<a href="server_engines.php' .
                    Url::getCommon(
                        [
                            'engine' => 'InnoDB',
                            'page' => 'Status'
                        ]
                    ) . '">' . __('Details…') . '</a>)';
            }
        } else {
            $error .= ' - ' . $error_message;
        }

        return $error;
    }

    /**
     * gets the current user with host
     *
     * @return string the current user i.e. user@host
     */
    public function getCurrentUser(): string
    {
        if (Util::cacheExists('mysql_cur_user')) {
            return Util::cacheGet('mysql_cur_user');
        }
        $user = $this->fetchValue('SELECT CURRENT_USER();');
        if ($user !== false) {
            Util::cacheSet('mysql_cur_user', $user);
            return $user;
        }
        return '@';
    }

    /**
     * Checks if current user is superuser
     *
     * @return bool Whether user is a superuser
     */
    public function isSuperuser(): bool
    {
        return self::isUserType('super');
    }

    /**
     * Checks if current user has global create user/grant privilege
     * or is a superuser (i.e. SELECT on mysql.users)
     * while caching the result in session.
     *
     * @param string $type type of user to check for
     *                     i.e. 'create', 'grant', 'super'
     *
     * @return bool Whether user is a given type of user
     */
    public function isUserType(string $type): bool
    {
        if (Util::cacheExists('is_' . $type . 'user')) {
            return Util::cacheGet('is_' . $type . 'user');
        }

        // when connection failed we don't have a $userlink
        if (! isset($this->_links[DatabaseInterface::CONNECT_USER])) {
            return false;
        }

        // checking if user is logged in
        if ($type === 'logged') {
            return true;
        }

        if (! $GLOBALS['cfg']['Server']['DisableIS'] || $type === 'super') {
            // Prepare query for each user type check
            $query = '';
            if ($type === 'super') {
                $query = 'SELECT 1 FROM mysql.user LIMIT 1';
            } elseif ($type === 'create') {
                list($user, $host) = $this->getCurrentUserAndHost();
                $query = "SELECT 1 FROM `INFORMATION_SCHEMA`.`USER_PRIVILEGES` "
                    . "WHERE `PRIVILEGE_TYPE` = 'CREATE USER' AND "
                    . "'''" . $user . "''@''" . $host . "''' LIKE `GRANTEE` LIMIT 1";
            } elseif ($type === 'grant') {
                list($user, $host) = $this->getCurrentUserAndHost();
                $query = "SELECT 1 FROM ("
                    . "SELECT `GRANTEE`, `IS_GRANTABLE` FROM "
                    . "`INFORMATION_SCHEMA`.`COLUMN_PRIVILEGES` UNION "
                    . "SELECT `GRANTEE`, `IS_GRANTABLE` FROM "
                    . "`INFORMATION_SCHEMA`.`TABLE_PRIVILEGES` UNION "
                    . "SELECT `GRANTEE`, `IS_GRANTABLE` FROM "
                    . "`INFORMATION_SCHEMA`.`SCHEMA_PRIVILEGES` UNION "
                    . "SELECT `GRANTEE`, `IS_GRANTABLE` FROM "
                    . "`INFORMATION_SCHEMA`.`USER_PRIVILEGES`) t "
                    . "WHERE `IS_GRANTABLE` = 'YES' AND "
                    . "'''" . $user . "''@''" . $host . "''' LIKE `GRANTEE` LIMIT 1";
            }

            $is = false;
            $result = $this->tryQuery(
                $query,
                self::CONNECT_USER,
                self::QUERY_STORE
            );
            if ($result) {
                $is = (bool) $this->numRows($result);
            }
            $this->freeResult($result);
        } else {
            $is = false;
            $grants = $this->fetchResult(
                "SHOW GRANTS FOR CURRENT_USER();",
                null,
                null,
                self::CONNECT_USER,
                self::QUERY_STORE
            );
            if ($grants) {
                foreach ($grants as $grant) {
                    if ($type === 'create') {
                        if (strpos($grant, "ALL PRIVILEGES ON *.*") !== false
                            || strpos($grant, "CREATE USER") !== false
                        ) {
                            $is = true;
                            break;
                        }
                    } elseif ($type === 'grant') {
                        if (strpos($grant, "WITH GRANT OPTION") !== false) {
                            $is = true;
                            break;
                        }
                    }
                }
            }
        }

        Util::cacheSet('is_' . $type . 'user', $is);
        return $is;
    }

    /**
     * Get the current user and host
     *
     * @return array array of username and hostname
     */
    public function getCurrentUserAndHost(): array
    {
        if (count($this->_current_user) == 0) {
            $user = $this->getCurrentUser();
            $this->_current_user = explode("@", $user);
        }
        return $this->_current_user;
    }

    /**
     * Returns value for lower_case_table_names variable
     *
     * @return string|bool
     */
    public function getLowerCaseNames()
    {
        if (is_null($this->_lower_case_table_names)) {
            $this->_lower_case_table_names = $this->fetchValue(
                "SELECT @@lower_case_table_names"
            );
        }
        return $this->_lower_case_table_names;
    }

    /**
     * Get the list of system schemas
     *
     * @return array list of system schemas
     */
    public function getSystemSchemas(): array
    {
        $schemas = [
            'information_schema',
            'performance_schema',
            'mysql',
            'sys',
        ];
        $systemSchemas = [];
        foreach ($schemas as $schema) {
            if ($this->isSystemSchema($schema, true)) {
                $systemSchemas[] = $schema;
            }
        }
        return $systemSchemas;
    }

    /**
     * Checks whether given schema is a system schema
     *
     * @param string $schema_name        Name of schema (database) to test
     * @param bool   $testForMysqlSchema Whether 'mysql' schema should
     *                                   be treated the same as IS and DD
     *
     * @return bool
     */
    public function isSystemSchema(
        string $schema_name,
        bool $testForMysqlSchema = false
    ): bool {
        $schema_name = strtolower($schema_name);
        return $schema_name == 'information_schema'
            || $schema_name == 'performance_schema'
            || ($schema_name == 'mysql' && $testForMysqlSchema)
            || $schema_name == 'sys';
    }

    /**
     * Return connection parameters for the database server
     *
     * @param integer    $mode   Connection mode on of CONNECT_USER, CONNECT_CONTROL
     *                           or CONNECT_AUXILIARY.
     * @param array|null $server Server information like host/port/socket/persistent
     *
     * @return array user, host and server settings array
     */
    public function getConnectionParams(int $mode, ?array $server = null): array
    {
        global $cfg;

        $user = null;
        $password = null;

        if ($mode == DatabaseInterface::CONNECT_USER) {
            $user = $cfg['Server']['user'];
            $password = $cfg['Server']['password'];
            $server = $cfg['Server'];
        } elseif ($mode == DatabaseInterface::CONNECT_CONTROL) {
            $user = $cfg['Server']['controluser'];
            $password = $cfg['Server']['controlpass'];

            $server = [];

            if (! empty($cfg['Server']['controlhost'])) {
                $server['host'] = $cfg['Server']['controlhost'];
            } else {
                $server['host'] = $cfg['Server']['host'];
            }
            // Share the settings if the host is same
            if ($server['host'] == $cfg['Server']['host']) {
                $shared = [
                    'port',
                    'socket',
                    'compress',
                    'ssl',
                    'ssl_key',
                    'ssl_cert',
                    'ssl_ca',
                    'ssl_ca_path',
                    'ssl_ciphers',
                    'ssl_verify',
                ];
                foreach ($shared as $item) {
                    if (isset($cfg['Server'][$item])) {
                        $server[$item] = $cfg['Server'][$item];
                    }
                }
            }
            // Set configured port
            if (! empty($cfg['Server']['controlport'])) {
                $server['port'] = $cfg['Server']['controlport'];
            }
            // Set any configuration with control_ prefix
            foreach ($cfg['Server'] as $key => $val) {
                if (substr($key, 0, 8) === 'control_') {
                    $server[substr($key, 8)] = $val;
                }
            }
        } else {
            if (is_null($server)) {
                return [
                    null,
                    null,
                    null,
                ];
            }
            if (isset($server['user'])) {
                $user = $server['user'];
            }
            if (isset($server['password'])) {
                $password = $server['password'];
            }
        }

        // Perform sanity checks on some variables
        if (empty($server['port'])) {
            $server['port'] = 0;
        } else {
            $server['port'] = intval($server['port']);
        }
        if (empty($server['socket'])) {
            $server['socket'] = null;
        }
        if (empty($server['host'])) {
            $server['host'] = 'localhost';
        }
        if (! isset($server['ssl'])) {
            $server['ssl'] = false;
        }
        if (! isset($server['compress'])) {
            $server['compress'] = false;
        }

        return [
            $user,
            $password,
            $server,
        ];
    }

    /**
     * connects to the database server
     *
     * @param integer    $mode   Connection mode on of CONNECT_USER, CONNECT_CONTROL
     *                           or CONNECT_AUXILIARY.
     * @param array|null $server Server information like host/port/socket/persistent
     * @param integer    $target How to store connection link, defaults to $mode
     *
     * @return mixed false on error or a connection object on success
     */
    public function connect(int $mode, ?array $server = null, ?int $target = null)
    {
        list($user, $password, $server) = $this->getConnectionParams($mode, $server);

        if (is_null($target)) {
            $target = $mode;
        }

        if (is_null($user) || is_null($password)) {
            trigger_error(
                __('Missing connection parameters!'),
                E_USER_WARNING
            );
            return false;
        }

        // Do not show location and backtrace for connection errors
        $GLOBALS['error_handler']->setHideLocation(true);
        $result = $this->_extension->connect(
            $user,
            $password,
            $server
        );
        $GLOBALS['error_handler']->setHideLocation(false);

        if ($result) {
            $this->_links[$target] = $result;
            /* Run post connect for user connections */
            if ($target == DatabaseInterface::CONNECT_USER) {
                $this->postConnect();
            } elseif ($target == DatabaseInterface::CONNECT_CONTROL) {
                $this->postConnectControl();
            }
            return $result;
        }

        if ($mode == DatabaseInterface::CONNECT_CONTROL) {
            trigger_error(
                __(
                    'Connection for controluser as defined in your '
                    . 'configuration failed.'
                ),
                E_USER_WARNING
            );
            return false;
        } elseif ($mode == DatabaseInterface::CONNECT_AUXILIARY) {
            // Do not go back to main login if connection failed
            // (currently used only in unit testing)
            return false;
        }

        return $result;
    }

    /**
     * selects given database
     *
     * @param string  $dbname database name to select
     * @param integer $link   link type
     *
     * @return boolean
     */
    public function selectDb(string $dbname, $link = DatabaseInterface::CONNECT_USER): bool
    {
        if (! isset($this->_links[$link])) {
            return false;
        }
        return $this->_extension->selectDb($dbname, $this->_links[$link]);
    }

    /**
     * returns array of rows with associative and numeric keys from $result
     *
     * @param object $result result set identifier
     *
     * @return array
     */
    public function fetchArray($result)
    {
        return $this->_extension->fetchArray($result);
    }

    /**
     * returns array of rows with associative keys from $result
     *
     * @param object $result result set identifier
     *
     * @return array|bool
     */
    public function fetchAssoc($result)
    {
        return $this->_extension->fetchAssoc($result);
    }

    /**
     * returns array of rows with numeric keys from $result
     *
     * @param object $result result set identifier
     *
     * @return array|bool
     */
    public function fetchRow($result)
    {
        return $this->_extension->fetchRow($result);
    }

    /**
     * Adjusts the result pointer to an arbitrary row in the result
     *
     * @param object  $result database result
     * @param integer $offset offset to seek
     *
     * @return bool true on success, false on failure
     */
    public function dataSeek($result, int $offset): bool
    {
        return $this->_extension->dataSeek($result, $offset);
    }

    /**
     * Frees memory associated with the result
     *
     * @param object $result database result
     *
     * @return void
     */
    public function freeResult($result): void
    {
        $this->_extension->freeResult($result);
    }

    /**
     * Check if there are any more query results from a multi query
     *
     * @param integer $link link type
     *
     * @return bool true or false
     */
    public function moreResults($link = DatabaseInterface::CONNECT_USER): bool
    {
        if (! isset($this->_links[$link])) {
            return false;
        }
        return $this->_extension->moreResults($this->_links[$link]);
    }

    /**
     * Prepare next result from multi_query
     *
     * @param integer $link link type
     *
     * @return bool true or false
     */
    public function nextResult($link = DatabaseInterface::CONNECT_USER): bool
    {
        if (! isset($this->_links[$link])) {
            return false;
        }
        return $this->_extension->nextResult($this->_links[$link]);
    }

    /**
     * Store the result returned from multi query
     *
     * @param integer $link link type
     *
     * @return mixed false when empty results / result set when not empty
     */
    public function storeResult($link = DatabaseInterface::CONNECT_USER)
    {
        if (! isset($this->_links[$link])) {
            return false;
        }
        return $this->_extension->storeResult($this->_links[$link]);
    }

    /**
     * Returns a string representing the type of connection used
     *
     * @param integer $link link type
     *
     * @return string|bool type of connection used
     */
    public function getHostInfo($link = DatabaseInterface::CONNECT_USER)
    {
        if (! isset($this->_links[$link])) {
            return false;
        }
        return $this->_extension->getHostInfo($this->_links[$link]);
    }

    /**
     * Returns the version of the MySQL protocol used
     *
     * @param integer $link link type
     *
     * @return int|bool version of the MySQL protocol used
     */
    public function getProtoInfo($link = DatabaseInterface::CONNECT_USER)
    {
        if (! isset($this->_links[$link])) {
            return false;
        }
        return $this->_extension->getProtoInfo($this->_links[$link]);
    }

    /**
     * returns a string that represents the client library version
     *
     * @param integer $link link type
     *
     * @return string MySQL client library version
     */
    public function getClientInfo($link = DatabaseInterface::CONNECT_USER): string
    {
        if (! isset($this->_links[$link])) {
            return '';
        }
        return $this->_extension->getClientInfo($this->_links[$link]);
    }

    /**
     * returns last error message or false if no errors occurred
     *
     * @param integer $link link type
     *
     * @return string|bool error or false
     */
    public function getError($link = DatabaseInterface::CONNECT_USER)
    {
        if (! isset($this->_links[$link])) {
            return false;
        }
        return $this->_extension->getError($this->_links[$link]);
    }

    /**
     * returns the number of rows returned by last query
     *
     * @param object $result result set identifier
     *
     * @return string|int
     */
    public function numRows($result)
    {
        return $this->_extension->numRows($result);
    }

    /**
     * returns last inserted auto_increment id for given $link
     * or $GLOBALS['userlink']
     *
     * @param integer $link link type
     *
     * @return int|boolean
     */
    public function insertId($link = DatabaseInterface::CONNECT_USER)
    {
        // If the primary key is BIGINT we get an incorrect result
        // (sometimes negative, sometimes positive)
        // and in the present function we don't know if the PK is BIGINT
        // so better play safe and use LAST_INSERT_ID()
        //
        // When no controluser is defined, using mysqli_insert_id($link)
        // does not always return the last insert id due to a mixup with
        // the tracking mechanism, but this works:
        return $this->fetchValue('SELECT LAST_INSERT_ID();', 0, 0, $link);
    }

    /**
     * returns the number of rows affected by last query
     *
     * @param integer $link           link type
     * @param bool    $get_from_cache whether to retrieve from cache
     *
     * @return int|boolean
     */
    public function affectedRows(
        $link = DatabaseInterface::CONNECT_USER,
        bool $get_from_cache = true
    ) {
        if (! isset($this->_links[$link])) {
            return false;
        }

        if ($get_from_cache) {
            return $GLOBALS['cached_affected_rows'];
        }

        return $this->_extension->affectedRows($this->_links[$link]);
    }

    /**
     * returns metainfo for fields in $result
     *
     * @param object $result result set identifier
     *
     * @return mixed meta info for fields in $result
     */
    public function getFieldsMeta($result)
    {
        $result = $this->_extension->getFieldsMeta($result);

        if ($this->getLowerCaseNames() === '2') {
            /**
             * Fixup orgtable for lower_case_table_names = 2
             *
             * In this setup MySQL server reports table name lower case
             * but we still need to operate on original case to properly
             * match existing strings
             */
            foreach ($result as $value) {
                if (strlen($value->orgtable) !== 0 &&
                        mb_strtolower($value->orgtable) === mb_strtolower($value->table)) {
                    $value->orgtable = $value->table;
                }
            }
        }

        return $result;
    }

    /**
     * return number of fields in given $result
     *
     * @param object $result result set identifier
     *
     * @return int field count
     */
    public function numFields($result): int
    {
        return $this->_extension->numFields($result);
    }

    /**
     * returns the length of the given field $i in $result
     *
     * @param object $result result set identifier
     * @param int    $i      field
     *
     * @return int|bool length of field
     */
    public function fieldLen($result, int $i)
    {
        return $this->_extension->fieldLen($result, $i);
    }

    /**
     * returns name of $i. field in $result
     *
     * @param object $result result set identifier
     * @param int    $i      field
     *
     * @return string name of $i. field in $result
     */
    public function fieldName($result, int $i): string
    {
        return $this->_extension->fieldName($result, $i);
    }

    /**
     * returns concatenated string of human readable field flags
     *
     * @param object $result result set identifier
     * @param int    $i      field
     *
     * @return string field flags
     */
    public function fieldFlags($result, $i): string
    {
        return $this->_extension->fieldFlags($result, $i);
    }

    /**
     * returns properly escaped string for use in MySQL queries
     *
     * @param string $str  string to be escaped
     * @param mixed  $link optional database link to use
     *
     * @return string a MySQL escaped string
     */
    public function escapeString(string $str, $link = DatabaseInterface::CONNECT_USER)
    {
        if ($this->_extension === null || ! isset($this->_links[$link])) {
            return $str;
        }

        return $this->_extension->escapeString($this->_links[$link], $str);
    }

    /**
     * Checks if this database server is running on Amazon RDS.
     *
     * @return boolean
     */
    public function isAmazonRds(): bool
    {
        if (Util::cacheExists('is_amazon_rds')) {
            return Util::cacheGet('is_amazon_rds');
        }
        $sql = 'SELECT @@basedir';
        $result = $this->fetchValue($sql);
        $rds = (substr($result, 0, 10) == '/rdsdbbin/');
        Util::cacheSet('is_amazon_rds', $rds);

        return $rds;
    }

    /**
     * Gets SQL for killing a process.
     *
     * @param int $process Process ID
     *
     * @return string
     */
    public function getKillQuery(int $process): string
    {
        if ($this->isAmazonRds()) {
            return 'CALL mysql.rds_kill(' . $process . ');';
        }

        return 'KILL ' . $process . ';';
    }

    /**
     * Get the phpmyadmin database manager
     *
     * @return SystemDatabase
     */
    public function getSystemDatabase(): SystemDatabase
    {
        return new SystemDatabase($this);
    }

    /**
     * Get a table with database name and table name
     *
     * @param string $db_name    DB name
     * @param string $table_name Table name
     *
     * @return Table
     */
    public function getTable(string $db_name, string $table_name): Table
    {
        return new Table($table_name, $db_name, $this);
    }

    /**
     * returns collation of given db
     *
     * @param string $db name of db
     *
     * @return string  collation of $db
     */
    public function getDbCollation(string $db): string
    {
        if ($this->isSystemSchema($db)) {
            // We don't have to check the collation of the virtual
            // information_schema database: We know it!
            return 'utf8_general_ci';
        }

        if (! $GLOBALS['cfg']['Server']['DisableIS']) {
            // this is slow with thousands of databases
            $sql = 'SELECT DEFAULT_COLLATION_NAME FROM information_schema.SCHEMATA'
                . ' WHERE SCHEMA_NAME = \'' . $this->escapeString($db)
                . '\' LIMIT 1';
            return $this->fetchValue($sql);
        }

        $this->selectDb($db);
        $return = $this->fetchValue('SELECT @@collation_database');
        if ($db !== $GLOBALS['db']) {
            $this->selectDb($GLOBALS['db']);
        }
        return $return;
    }

    /**
     * returns default server collation from show variables
     *
     * @return string
     */
    public function getServerCollation(): string
    {
        return $this->fetchValue('SELECT @@collation_server');
    }

    /**
     * Server version as number
     *
     * @return integer
     */
    public function getVersion(): int
    {
        return $this->_version_int;
    }

    /**
     * Server version
     *
     * @return string
     */
    public function getVersionString(): string
    {
        return $this->_version_str;
    }

    /**
     * Server version comment
     *
     * @return string
     */
    public function getVersionComment(): string
    {
        return $this->_version_comment;
    }

    /**
     * Whether connection is MariaDB
     *
     * @return boolean
     */
    public function isMariaDB(): bool
    {
        return $this->_is_mariadb;
    }

    /**
     * Whether connection is Percona
     *
     * @return boolean
     */
    public function isPercona(): bool
    {
        return $this->_is_percona;
    }

    /**
     * Load correct database driver
     *
     * @return DatabaseInterface
     */
    public static function load(): DatabaseInterface
    {
        global $dbi;

        if (defined('TESTSUITE')) {
            /**
             * For testsuite we use dummy driver which can fake some queries.
             */
            $extension = new DbiDummy();
        } else {
            if (! self::checkDbExtension('mysqli')) {
                $docurl = Util::getDocuLink('faq', 'faqmysql');
                $doclink = sprintf(
                    __('See %sour documentation%s for more information.'),
                    '[a@' . $docurl . '@documentation]',
                    '[/a]'
                );
                Core::warnMissingExtension(
                    'mysqli',
                    true,
                    $doclink
                );
            }
            $extension = new DbiMysqli();
        }
        $dbi = new DatabaseInterface($extension);

        $container = Container::getDefaultContainer();
        $container->set(DatabaseInterface::class, $dbi);
        $container->alias('dbi', DatabaseInterface::class);

        return $dbi;
    }
}<|MERGE_RESOLUTION|>--- conflicted
+++ resolved
@@ -633,11 +633,7 @@
                             $bLength = $b['Data_length'] + $b['Index_length'];
                             return $aLength == $bLength
                                 ? 0
-<<<<<<< HEAD
-                                : $aLength < $bLength ? -1 : 1;
-=======
                                 : ($aLength < $bLength ? -1 : 1);
->>>>>>> dafc17c5
                         }
                     );
 
