<?php

declare(strict_types=1);

namespace PhpMyAdmin\Display;

use PhpMyAdmin\Config\SpecialSchemaLinks;
use PhpMyAdmin\Core;
use PhpMyAdmin\DatabaseInterface;
use PhpMyAdmin\FieldMetadata;
use PhpMyAdmin\Html\Generator;
use PhpMyAdmin\Index;
use PhpMyAdmin\Message;
use PhpMyAdmin\Plugins\Transformations\Output\Text_Octetstream_Sql;
use PhpMyAdmin\Plugins\Transformations\Output\Text_Plain_Json;
use PhpMyAdmin\Plugins\Transformations\Output\Text_Plain_Sql;
use PhpMyAdmin\Plugins\Transformations\Text_Plain_Link;
use PhpMyAdmin\Plugins\TransformationsPlugin;
use PhpMyAdmin\Relation;
use PhpMyAdmin\Response;
use PhpMyAdmin\Sanitize;
use PhpMyAdmin\Sql;
use PhpMyAdmin\SqlParser\Parser;
use PhpMyAdmin\SqlParser\Statements\SelectStatement;
use PhpMyAdmin\SqlParser\Utils\Query;
use PhpMyAdmin\Table;
use PhpMyAdmin\Template;
use PhpMyAdmin\Theme;
use PhpMyAdmin\Transformations;
use PhpMyAdmin\Url;
use PhpMyAdmin\Util;
use PhpMyAdmin\Utils\Gis;

use function array_filter;
use function array_keys;
use function array_merge;
use function array_shift;
use function bin2hex;
use function ceil;
use function class_exists;
use function count;
use function explode;
use function file_exists;
use function floor;
use function htmlspecialchars;
use function implode;
use function intval;
use function is_array;
use function is_object;
use function json_encode;
use function mb_check_encoding;
use function mb_strlen;
use function mb_strpos;
use function mb_strtolower;
use function mb_strtoupper;
use function mb_substr;
use function md5;
use function method_exists;
use function mt_rand;
use function pack;
use function preg_match;
use function preg_replace;
use function str_replace;
use function strcasecmp;
use function strip_tags;
use function stripos;
use function strlen;
use function strpos;
use function strtoupper;
use function substr;
use function trim;

/**
 * Handle all the functionalities related to displaying results
 * of sql queries, stored procedure, browsing sql processes or
 * displaying binary log.
 */
class Results
{
    // Define constants
    public const NO_EDIT_OR_DELETE = 'nn';
    public const UPDATE_ROW = 'ur';
    public const DELETE_ROW = 'dr';
    public const KILL_PROCESS = 'kp';

    public const POSITION_LEFT = 'left';
    public const POSITION_RIGHT = 'right';
    public const POSITION_BOTH = 'both';
    public const POSITION_NONE = 'none';

    public const DISPLAY_FULL_TEXT = 'F';
    public const DISPLAY_PARTIAL_TEXT = 'P';

    public const HEADER_FLIP_TYPE_AUTO = 'auto';
    public const HEADER_FLIP_TYPE_CSS = 'css';
    public const HEADER_FLIP_TYPE_FAKE = 'fake';

    public const RELATIONAL_KEY = 'K';
    public const RELATIONAL_DISPLAY_COLUMN = 'D';

    public const GEOMETRY_DISP_GEOM = 'GEOM';
    public const GEOMETRY_DISP_WKT = 'WKT';
    public const GEOMETRY_DISP_WKB = 'WKB';

    public const SMART_SORT_ORDER = 'SMART';
    public const ASCENDING_SORT_DIR = 'ASC';
    public const DESCENDING_SORT_DIR = 'DESC';

    public const TABLE_TYPE_INNO_DB = 'InnoDB';
    public const ALL_ROWS = 'all';
    public const QUERY_TYPE_SELECT = 'SELECT';

    public const ROUTINE_PROCEDURE = 'procedure';
    public const ROUTINE_FUNCTION = 'function';

    public const ACTION_LINK_CONTENT_ICONS = 'icons';
    public const ACTION_LINK_CONTENT_TEXT = 'text';

    // Declare global fields

    /** @var array<string, mixed> */
    public $properties = [
        /* integer server id */
        'server' => null,

        /* string Database name */
        'db' => null,

        /* string Table name */
        'table' => null,

        /* string the URL to go back in case of errors */
        'goto' => null,

        /* string the SQL query */
        'sql_query' => null,

        /*
         * integer the total number of rows returned by the SQL query without any
         *         appended "LIMIT" clause programmatically
         */
        'unlim_num_rows' => null,

        /* array meta information about fields */
        'fields_meta' => null,

        /* boolean */
        'is_count' => null,

        /* integer */
        'is_export' => null,

        /* boolean */
        'is_func' => null,

        /* integer */
        'is_analyse' => null,

        /* integer the total number of rows returned by the SQL query */
        'num_rows' => null,

        /* integer the total number of fields returned by the SQL query */
        'fields_cnt' => null,

        /* double time taken for execute the SQL query */
        'querytime' => null,

        /* string */
        'text_dir' => null,

        /* boolean */
        'is_maint' => null,

        /* boolean */
        'is_explain' => null,

        /* boolean */
        'is_show' => null,

        /* boolean */
        'is_browse_distinct' => null,

        /* array table definitions */
        'showtable' => null,

        /* string */
        'printview' => null,

        /* array column names to highlight */
        'highlight_columns' => null,

        /* array holding various display information */
        'display_params' => null,

        /* array mime types information of fields */
        'mime_map' => null,

        /* boolean */
        'editable' => null,

        /* random unique ID to distinguish result set */
        'unique_id' => null,

        /* where clauses for each row, each table in the row */
        'whereClauseMap' => [],
    ];

    /**
     * This variable contains the column transformation information
     * for some of the system databases.
     * One element of this array represent all relevant columns in all tables in
     * one specific database
     *
     * @var array
     */
    public $transformationInfo;

    /** @var Relation */
    private $relation;

    /** @var Transformations */
    private $transformations;

    /** @var Template */
    public $template;

    /**
     * @param string $db       the database name
     * @param string $table    the table name
     * @param int    $server   the server id
     * @param string $goto     the URL to go back in case of errors
     * @param string $sqlQuery the SQL query
     *
     * @access public
     */
    public function __construct($db, $table, $server, $goto, $sqlQuery)
    {
        global $dbi;

        $this->relation = new Relation($dbi);
        $this->transformations = new Transformations();
        $this->template = new Template();

        $this->setDefaultTransformations();

        $this->properties['db'] = $db;
        $this->properties['table'] = $table;
        $this->properties['server'] = $server;
        $this->properties['goto'] = $goto;
        $this->properties['sql_query'] = $sqlQuery;
        $this->properties['unique_id'] = mt_rand();
    }

    /**
     * Sets default transformations for some columns
     *
     * @return void
     */
    private function setDefaultTransformations()
    {
        $jsonHighlightingData = [
            'libraries/classes/Plugins/Transformations/Output/Text_Plain_Json.php',
            Text_Plain_Json::class,
            'Text_Plain',
        ];
        $sqlHighlightingData = [
            'libraries/classes/Plugins/Transformations/Output/Text_Plain_Sql.php',
            Text_Plain_Sql::class,
            'Text_Plain',
        ];
        $blobSqlHighlightingData = [
            'libraries/classes/Plugins/Transformations/Output/Text_Octetstream_Sql.php',
            Text_Octetstream_Sql::class,
            'Text_Octetstream',
        ];
        $linkData = [
            'libraries/classes/Plugins/Transformations/Text_Plain_Link.php',
            Text_Plain_Link::class,
            'Text_Plain',
        ];
        $this->transformationInfo = [
            'information_schema' => [
                'events' => ['event_definition' => $sqlHighlightingData],
                'processlist' => ['info' => $sqlHighlightingData],
                'routines' => ['routine_definition' => $sqlHighlightingData],
                'triggers' => ['action_statement' => $sqlHighlightingData],
                'views' => ['view_definition' => $sqlHighlightingData],
            ],
            'mysql' => [
                'event' => [
                    'body' => $blobSqlHighlightingData,
                    'body_utf8' => $blobSqlHighlightingData,
                ],
                'general_log' => ['argument' => $sqlHighlightingData],
                'help_category' => ['url' => $linkData],
                'help_topic' => [
                    'example' => $sqlHighlightingData,
                    'url' => $linkData,
                ],
                'proc' => [
                    'param_list' => $blobSqlHighlightingData,
                    'returns' => $blobSqlHighlightingData,
                    'body' => $blobSqlHighlightingData,
                    'body_utf8' => $blobSqlHighlightingData,
                ],
                'slow_log' => ['sql_text' => $sqlHighlightingData],
            ],
        ];

        $cfgRelation = $this->relation->getRelationsParam();
        if (! $cfgRelation['db']) {
            return;
        }

        $this->transformationInfo[$cfgRelation['db']] = [];
        $relDb = &$this->transformationInfo[$cfgRelation['db']];
        if (! empty($cfgRelation['history'])) {
            $relDb[$cfgRelation['history']] = ['sqlquery' => $sqlHighlightingData];
        }

        if (! empty($cfgRelation['bookmark'])) {
            $relDb[$cfgRelation['bookmark']] = ['query' => $sqlHighlightingData];
        }

        if (! empty($cfgRelation['tracking'])) {
            $relDb[$cfgRelation['tracking']] = [
                'schema_sql' => $sqlHighlightingData,
                'data_sql' => $sqlHighlightingData,
            ];
        }

        if (! empty($cfgRelation['favorite'])) {
            $relDb[$cfgRelation['favorite']] = ['tables' => $jsonHighlightingData];
        }

        if (! empty($cfgRelation['recent'])) {
            $relDb[$cfgRelation['recent']] = ['tables' => $jsonHighlightingData];
        }

        if (! empty($cfgRelation['savedsearches'])) {
            $relDb[$cfgRelation['savedsearches']] = ['search_data' => $jsonHighlightingData];
        }

        if (! empty($cfgRelation['designer_settings'])) {
            $relDb[$cfgRelation['designer_settings']] = ['settings_data' => $jsonHighlightingData];
        }

        if (! empty($cfgRelation['table_uiprefs'])) {
            $relDb[$cfgRelation['table_uiprefs']] = ['prefs' => $jsonHighlightingData];
        }

        if (! empty($cfgRelation['userconfig'])) {
            $relDb[$cfgRelation['userconfig']] = ['config_data' => $jsonHighlightingData];
        }

        if (empty($cfgRelation['export_templates'])) {
            return;
        }

        $relDb[$cfgRelation['export_templates']] = ['template_data' => $jsonHighlightingData];
    }

    /**
     * Set properties which were not initialized at the constructor
     *
     * @param int    $unlimNumRows     the total number of rows returned by
     *                                   the SQL query without any appended
     *                                   "LIMIT" clause programmatically
     * @param array  $fieldsMeta       meta information about fields
     * @param bool   $isCount          statement is SELECT COUNT
     * @param int    $isExport         statement contains INTO OUTFILE
     * @param bool   $isFunction       statement contains a function like SUM()
     * @param int    $isAnalyse        statement contains PROCEDURE ANALYSE
     * @param int    $numRows          total no. of rows returned by SQL query
     * @param int    $fieldsCount      total no.of fields returned by SQL query
     * @param double $queryTime        time taken for execute the SQL query
     * @param string $textDirection    text direction
     * @param bool   $isMaintenance    statement contains a maintenance command
     * @param bool   $isExplain        statement contains EXPLAIN
     * @param bool   $isShow           statement contains SHOW
     * @param array  $showTable        table definitions
     * @param string $printView        print view was requested
     * @param bool   $editable         whether the results set is editable
     * @param bool   $isBrowseDistinct whether browsing distinct values
     *
     * @return void
     */
    public function setProperties(
        $unlimNumRows,
        array $fieldsMeta,
        $isCount,
        $isExport,
        $isFunction,
        $isAnalyse,
        $numRows,
        $fieldsCount,
        $queryTime,
        $textDirection,
        $isMaintenance,
        $isExplain,
        $isShow,
        $showTable,
        $printView,
        $editable,
        $isBrowseDistinct
    ) {
        $this->properties['unlim_num_rows'] = $unlimNumRows;
        $this->properties['fields_meta'] = $fieldsMeta;
        $this->properties['is_count'] = $isCount;
        $this->properties['is_export'] = $isExport;
        $this->properties['is_func'] = $isFunction;
        $this->properties['is_analyse'] = $isAnalyse;
        $this->properties['num_rows'] = $numRows;
        $this->properties['fields_cnt'] = $fieldsCount;
        $this->properties['querytime'] = $queryTime;
        $this->properties['text_dir'] = $textDirection;
        $this->properties['is_maint'] = $isMaintenance;
        $this->properties['is_explain'] = $isExplain;
        $this->properties['is_show'] = $isShow;
        $this->properties['showtable'] = $showTable;
        $this->properties['printview'] = $printView;
        $this->properties['editable'] = $editable;
        $this->properties['is_browse_distinct'] = $isBrowseDistinct;
    }

    /**
     * Defines the parts to display for a print view
     *
     * @param array $displayParts the parts to display
     *
     * @return array the modified display parts
     *
     * @access private
     */
    private function setDisplayPartsForPrintView(array $displayParts)
    {
        // set all elements to false!
        $displayParts['edit_lnk']  = self::NO_EDIT_OR_DELETE; // no edit link
        $displayParts['del_lnk']   = self::NO_EDIT_OR_DELETE; // no delete link
        $displayParts['sort_lnk']  = (string) '0';
        $displayParts['nav_bar']   = (string) '0';
        $displayParts['bkm_form']  = (string) '0';
        $displayParts['text_btn']  = (string) '0';
        $displayParts['pview_lnk'] = (string) '0';

        return $displayParts;
    }

    /**
     * Defines the parts to display for a SHOW statement
     *
     * @param array $displayParts the parts to display
     *
     * @return array the modified display parts
     *
     * @access private
     */
    private function setDisplayPartsForShow(array $displayParts)
    {
        preg_match(
            '@^SHOW[[:space:]]+(VARIABLES|(FULL[[:space:]]+)?'
            . 'PROCESSLIST|STATUS|TABLE|GRANTS|CREATE|LOGS|DATABASES|FIELDS'
            . ')@i',
            $this->properties['sql_query'],
            $which
        );

        $bIsProcessList = isset($which[1]);
        if ($bIsProcessList) {
            $str = ' ' . strtoupper($which[1]);
            $bIsProcessList = $bIsProcessList
                && strpos($str, 'PROCESSLIST') > 0;
        }

        if ($bIsProcessList) {
            // no edit link
            $displayParts['edit_lnk'] = self::NO_EDIT_OR_DELETE;
            // "kill process" type edit link
            $displayParts['del_lnk']  = self::KILL_PROCESS;
        } else {
            // Default case -> no links
            // no edit link
            $displayParts['edit_lnk'] = self::NO_EDIT_OR_DELETE;
            // no delete link
            $displayParts['del_lnk']  = self::NO_EDIT_OR_DELETE;
        }

        // Other settings
        $displayParts['sort_lnk']  = (string) '0';
        $displayParts['nav_bar']   = (string) '0';
        $displayParts['bkm_form']  = (string) '1';
        $displayParts['text_btn']  = (string) '1';
        $displayParts['pview_lnk'] = (string) '1';

        return $displayParts;
    }

    /**
     * Defines the parts to display for statements not related to data
     *
     * @param array $displayParts the parts to display
     *
     * @return array the modified display parts
     *
     * @access private
     */
    private function setDisplayPartsForNonData(array $displayParts)
    {
        // Statement is a "SELECT COUNT", a
        // "CHECK/ANALYZE/REPAIR/OPTIMIZE/CHECKSUM", an "EXPLAIN" one or
        // contains a "PROC ANALYSE" part
        $displayParts['edit_lnk']  = self::NO_EDIT_OR_DELETE; // no edit link
        $displayParts['del_lnk']   = self::NO_EDIT_OR_DELETE; // no delete link
        $displayParts['sort_lnk']  = (string) '0';
        $displayParts['nav_bar']   = (string) '0';
        $displayParts['bkm_form']  = (string) '1';

        if ($this->properties['is_maint']) {
            $displayParts['text_btn']  = (string) '1';
        } else {
            $displayParts['text_btn']  = (string) '0';
        }

        $displayParts['pview_lnk'] = (string) '1';

        return $displayParts;
    }

    /**
     * Defines the parts to display for other statements (probably SELECT)
     *
     * @param array $displayParts the parts to display
     *
     * @return array the modified display parts
     *
     * @access private
     */
    private function setDisplayPartsForSelect(array $displayParts)
    {
        // Other statements (ie "SELECT" ones) -> updates
        // $displayParts['edit_lnk'], $displayParts['del_lnk'] and
        // $displayParts['text_btn'] (keeps other default values)

        /** @var FieldMetadata[] $fieldsMeta */
        $fieldsMeta = $this->properties['fields_meta'];
        $previousTable = '';
        $displayParts['text_btn']  = (string) '1';
        $numberOfColumns = $this->properties['fields_cnt'];

        for ($i = 0; $i < $numberOfColumns; $i++) {
            $isLink = ($displayParts['edit_lnk'] != self::NO_EDIT_OR_DELETE)
                || ($displayParts['del_lnk'] != self::NO_EDIT_OR_DELETE)
                || ($displayParts['sort_lnk'] != '0');

            // Displays edit/delete/sort/insert links?
            if (
                $isLink
                && $previousTable != ''
                && $fieldsMeta[$i]->table != ''
                && $fieldsMeta[$i]->table != $previousTable
            ) {
                // don't display links
                $displayParts['edit_lnk'] = self::NO_EDIT_OR_DELETE;
                $displayParts['del_lnk']  = self::NO_EDIT_OR_DELETE;
                /**
                 * @todo May be problematic with same field names
                 * in two joined table.
                 */
                // $displayParts['sort_lnk'] = (string) '0';
                if ($displayParts['text_btn'] == '1') {
                    break;
                }
            }

            // Always display print view link
            $displayParts['pview_lnk'] = (string) '1';
            if ($fieldsMeta[$i]->table == '') {
                continue;
            }

            $previousTable = $fieldsMeta[$i]->table;
        }

        if ($previousTable == '') { // no table for any of the columns
            // don't display links
            $displayParts['edit_lnk'] = self::NO_EDIT_OR_DELETE;
            $displayParts['del_lnk']  = self::NO_EDIT_OR_DELETE;
        }

        return $displayParts;
    }

    /**
     * Defines the parts to display for the results of a SQL query
     * and the total number of rows
     *
     * @see     getTable()
     *
     * @param array $displayParts the parts to display (see a few
     *                            lines above for explanations)
     *
     * @return array the first element is an array with explicit indexes
     *               for all the display elements
     *               the second element is the total number of rows returned
     *               by the SQL query without any programmatically appended
     *               LIMIT clause (just a copy of $unlim_num_rows if it exists,
     *               else computed inside this function)
     *
     * @access private
     */
    private function setDisplayPartsAndTotal(array $displayParts)
    {
        global $dbi;

        $theTotal = 0;

        // 1. Following variables are needed for use in isset/empty or
        //    use with array indexes or safe use in foreach
        $db = $this->properties['db'];
        $table = $this->properties['table'];
        $unlimNumRows = $this->properties['unlim_num_rows'];
        $numRows = $this->properties['num_rows'];
        $printView = $this->properties['printview'];

        // 2. Updates the display parts
        if ($printView == '1') {
            $displayParts = $this->setDisplayPartsForPrintView($displayParts);
        } elseif (
            $this->properties['is_count'] || $this->properties['is_analyse']
            || $this->properties['is_maint'] || $this->properties['is_explain']
        ) {
            $displayParts = $this->setDisplayPartsForNonData($displayParts);
        } elseif ($this->properties['is_show']) {
            $displayParts = $this->setDisplayPartsForShow($displayParts);
        } else {
            $displayParts = $this->setDisplayPartsForSelect($displayParts);
        }

        // 3. Gets the total number of rows if it is unknown
        if (isset($unlimNumRows) && $unlimNumRows != '') {
            $theTotal = $unlimNumRows;
        } elseif (
            ($displayParts['nav_bar'] == '1')
            || ($displayParts['sort_lnk'] == '1')
            && (strlen($db) > 0 && strlen($table) > 0)
        ) {
            $theTotal = $dbi->getTable($db, $table)->countRecords();
        }

        // if for COUNT query, number of rows returned more than 1
        // (may be being used GROUP BY)
        if ($this->properties['is_count'] && isset($numRows) && $numRows > 1) {
            $displayParts['nav_bar']   = (string) '1';
            $displayParts['sort_lnk']  = (string) '1';
        }

        // 4. If navigation bar or sorting fields names URLs should be
        //    displayed but there is only one row, change these settings to
        //    false
        if ($displayParts['nav_bar'] == '1' || $displayParts['sort_lnk'] == '1') {
            // - Do not display sort links if less than 2 rows.
            // - For a VIEW we (probably) did not count the number of rows
            //   so don't test this number here, it would remove the possibility
            //   of sorting VIEW results.
            $tableObject = new Table($table, $db);
            if (
                isset($unlimNumRows)
                && ($unlimNumRows < 2)
                && ! $tableObject->isView()
            ) {
                $displayParts['sort_lnk'] = (string) '0';
            }
        }

        return [
            $displayParts,
            $theTotal,
        ];
    }

    /**
     * Return true if we are executing a query in the form of
     * "SELECT * FROM <a table> ..."
     *
     * @see getTableHeaders(), getColumnParams()
     *
     * @param array $analyzedSqlResults analyzed sql results
     *
     * @return bool
     *
     * @access private
     */
    private function isSelect(array $analyzedSqlResults)
    {
        return ! ($this->properties['is_count']
                || $this->properties['is_export']
                || $this->properties['is_func']
                || $this->properties['is_analyse'])
            && ! empty($analyzedSqlResults['select_from'])
            && ! empty($analyzedSqlResults['statement']->from)
            && (count($analyzedSqlResults['statement']->from) === 1)
            && ! empty($analyzedSqlResults['statement']->from[0]->table);
    }

    /**
     * Get a navigation button
     *
     * @see     getMoveBackwardButtonsForTableNavigation(),
     *          getMoveForwardButtonsForTableNavigation()
     *
     * @param string $caption         iconic caption for button
     * @param string $title           text for button
     * @param int    $pos             position for next query
     * @param string $htmlSqlQuery    query ready for display
     * @param bool   $back            whether 'begin' or 'previous'
     * @param string $onsubmit        optional onsubmit clause
     * @param string $inputForRealEnd optional hidden field for special treatment
     * @param string $onclick         optional onclick clause
     *
     * @return string                     html content
     *
     * @access private
     */
    private function getTableNavigationButton(
        $caption,
        $title,
        $pos,
        $htmlSqlQuery,
        $back,
        $onsubmit = '',
        $inputForRealEnd = '',
        $onclick = ''
    ) {
        $captionOutput = '';
        if ($back) {
            if (Util::showIcons('TableNavigationLinksMode')) {
                $captionOutput .= $caption;
            }

            if (Util::showText('TableNavigationLinksMode')) {
                $captionOutput .= '&nbsp;' . $title;
            }
        } else {
            if (Util::showText('TableNavigationLinksMode')) {
                $captionOutput .= $title;
            }

            if (Util::showIcons('TableNavigationLinksMode')) {
                $captionOutput .= '&nbsp;' . $caption;
            }
        }

        return $this->template->render('display/results/table_navigation_button', [
            'db' => $this->properties['db'],
            'table' => $this->properties['table'],
            'sql_query' => $htmlSqlQuery,
            'pos' => $pos,
            'is_browse_distinct' => $this->properties['is_browse_distinct'],
            'goto' => $this->properties['goto'],
            'input_for_real_end' => $inputForRealEnd,
            'caption_output' => $captionOutput,
            'title' => $title,
            'onsubmit' => $onsubmit,
            'onclick' => $onclick,
        ]);
    }

    /**
     * Possibly return a page selector for table navigation
     *
     * @return array ($output, $nbTotalPage)
     *
     * @access private
     */
    private function getHtmlPageSelector(): array
    {
        $pageNow = (int) floor(
            $_SESSION['tmpval']['pos']
            / $_SESSION['tmpval']['max_rows']
        ) + 1;

        $nbTotalPage = (int) ceil(
            $this->properties['unlim_num_rows']
            / $_SESSION['tmpval']['max_rows']
        );

        $output = '';
        if ($nbTotalPage > 1) {
            $urlParams = [
                'db'                 => $this->properties['db'],
                'table'              => $this->properties['table'],
                'sql_query'          => $this->properties['sql_query'],
                'goto'               => $this->properties['goto'],
                'is_browse_distinct' => $this->properties['is_browse_distinct'],
            ];

            $output = $this->template->render('display/results/page_selector', [
                'url_params' => $urlParams,
                'page_selector' => Util::pageselector(
                    'pos',
                    $_SESSION['tmpval']['max_rows'],
                    $pageNow,
                    $nbTotalPage,
                    200,
                    5,
                    5,
                    20,
                    10
                ),
            ]);
        }

        return [
            $output,
            $nbTotalPage,
        ];
    }

    /**
     * Get a navigation bar to browse among the results of a SQL query
     *
     * @see getTable()
     *
     * @param int    $posNext       the offset for the "next" page
     * @param int    $posPrevious   the offset for the "previous" page
     * @param bool   $isInnodb      whether its InnoDB or not
     * @param string $sortByKeyHtml the sort by key dialog
     *
     * @return array
     */
    private function getTableNavigation(
        $posNext,
        $posPrevious,
        $isInnodb,
        $sortByKeyHtml
    ): array {
        $isShowingAll = $_SESSION['tmpval']['max_rows'] === self::ALL_ROWS;

        // Move to the beginning or to the previous page
        $moveBackwardButtons = '';
        if ($_SESSION['tmpval']['pos'] && ! $isShowingAll) {
            $moveBackwardButtons = $this->getMoveBackwardButtonsForTableNavigation(
                htmlspecialchars($this->properties['sql_query']),
                $posPrevious
            );
        }

        $pageSelector = '';
        $numberTotalPage = 1;
        if (! $isShowingAll) {
            [
                $pageSelector,
                $numberTotalPage,
            ] = $this->getHtmlPageSelector();
        }

        // Move to the next page or to the last one
        $moveForwardButtons = '';
        if (
            $this->properties['unlim_num_rows'] === false // view with unknown number of rows
            || (! $isShowingAll
            && $_SESSION['tmpval']['pos'] + $_SESSION['tmpval']['max_rows'] < $this->properties['unlim_num_rows']
            && $this->properties['num_rows'] >= $_SESSION['tmpval']['max_rows'])
        ) {
            $moveForwardButtons = $this->getMoveForwardButtonsForTableNavigation(
                htmlspecialchars($this->properties['sql_query']),
                $posNext,
                $isInnodb
            );
        }

        $hiddenFields = [
            'db' => $this->properties['db'],
            'table' => $this->properties['table'],
            'server' => $this->properties['server'],
            'sql_query' => $this->properties['sql_query'],
            'is_browse_distinct' => $this->properties['is_browse_distinct'],
            'goto' => $this->properties['goto'],
        ];

        return [
            'move_backward_buttons' => $moveBackwardButtons,
            'page_selector' => $pageSelector,
            'move_forward_buttons' => $moveForwardButtons,
            'number_total_page' => $numberTotalPage,
            'has_show_all' => $GLOBALS['cfg']['ShowAll'] || ($this->properties['unlim_num_rows'] <= 500),
            'hidden_fields' => $hiddenFields,
            'session_max_rows' => $isShowingAll ? $GLOBALS['cfg']['MaxRows'] : 'all',
            'is_showing_all' => $isShowingAll,
            'max_rows' => $_SESSION['tmpval']['max_rows'],
            'pos' => $_SESSION['tmpval']['pos'],
            'sort_by_key' => $sortByKeyHtml,
        ];
    }

    /**
     * Prepare move backward buttons - previous and first
     *
     * @see getTableNavigation()
     *
     * @param string $htmlSqlQuery the sql encoded by html special characters
     * @param int    $posPrev      the offset for the "previous" page
     *
     * @return string                 html content
     *
     * @access private
     */
    private function getMoveBackwardButtonsForTableNavigation(
        $htmlSqlQuery,
        $posPrev
    ) {
        return $this->getTableNavigationButton(
            '&lt;&lt;',
            _pgettext('First page', 'Begin'),
            0,
            $htmlSqlQuery,
            true
        )
        . $this->getTableNavigationButton(
            '&lt;',
            _pgettext('Previous page', 'Previous'),
            $posPrev,
            $htmlSqlQuery,
            true
        );
    }

    /**
     * Prepare move forward buttons - next and last
     *
     * @see getTableNavigation()
     *
     * @param string $htmlSqlQuery the sql encoded by htmlspecialchars()
     * @param int    $posNext      the offset for the "next" page
     * @param bool   $isInnodb     whether it's InnoDB or not
     *
     * @return string   html content
     *
     * @access private
     */
    private function getMoveForwardButtonsForTableNavigation(
        $htmlSqlQuery,
        $posNext,
        $isInnodb
    ) {
        // display the Next button
        $buttonsHtml = $this->getTableNavigationButton(
            '&gt;',
            _pgettext('Next page', 'Next'),
            $posNext,
            $htmlSqlQuery,
            false
        );

        // prepare some options for the End button
        if (
            $isInnodb
            && $this->properties['unlim_num_rows'] > $GLOBALS['cfg']['MaxExactCount']
        ) {
            $inputForRealEnd = '<input id="real_end_input" type="hidden" '
                . 'name="find_real_end" value="1">';
            // no backquote around this message
            $onclick = '';
        } else {
            $inputForRealEnd = $onclick = '';
        }

        $maxRows = $_SESSION['tmpval']['max_rows'];
        $onsubmit = 'onsubmit="return '
            . ($_SESSION['tmpval']['pos']
                + $maxRows
                < $this->properties['unlim_num_rows']
                && $this->properties['num_rows'] >= $maxRows
            ? 'true'
            : 'false') . '"';

        // display the End button
        return $buttonsHtml . $this->getTableNavigationButton(
            '&gt;&gt;',
            _pgettext('Last page', 'End'),
            @((int) ceil(
                $this->properties['unlim_num_rows']
                / $_SESSION['tmpval']['max_rows']
            ) - 1) * $maxRows,
            $htmlSqlQuery,
            false,
            $onsubmit,
            $inputForRealEnd,
            $onclick
        );
    }

    /**
     * Get the headers of the results table, for all of the columns
     *
     * @see getTableHeaders()
     *
     * @param array  $displayParts              which elements to display
     * @param array  $analyzedSqlResults        analyzed sql results
     * @param array  $sortExpression            sort expression
     * @param array  $sortExpressionNoDirection sort expression
     *                                            without direction
     * @param array  $sortDirection             sort direction
     * @param bool   $isLimitedDisplay          with limited operations
     *                                            or not
     * @param string $unsortedSqlQuery          query without the sort part
     *
     * @return string html content
     *
     * @access private
     */
    private function getTableHeadersForColumns(
        array $displayParts,
        array $analyzedSqlResults,
        array $sortExpression,
        array $sortExpressionNoDirection,
        array $sortDirection,
        $isLimitedDisplay,
        $unsortedSqlQuery
    ) {
        $html = '';

        // required to generate sort links that will remember whether the
        // "Show all" button has been clicked
        $sqlMd5 = md5($this->properties['sql_query']);
        $sessionMaxRows = $isLimitedDisplay
            ? 0
            : $_SESSION['tmpval']['query'][$sqlMd5]['max_rows'];

        // Following variable are needed for use in isset/empty or
        // use with array indexes/safe use in the for loop
        $highlightColumns = $this->properties['highlight_columns'];
        /** @var FieldMetadata[] $fieldsMeta */
        $fieldsMeta = $this->properties['fields_meta'];

        // Prepare Display column comments if enabled
        // ($GLOBALS['cfg']['ShowBrowseComments']).
        $commentsMap = $this->getTableCommentsArray($analyzedSqlResults);

        [$colOrder, $colVisib] = $this->getColumnParams(
            $analyzedSqlResults
        );

        // optimize: avoid calling a method on each iteration
        $numberOfColumns = $this->properties['fields_cnt'];

        for ($j = 0; $j < $numberOfColumns; $j++) {
            // PHP 7.4 fix for accessing array offset on bool
            $colVisibCurrent = is_array($colVisib) && isset($colVisib[$j]) ? $colVisib[$j] : null;

            // assign $i with the appropriate column order
            $i = $colOrder ? $colOrder[$j] : $j;

            //  See if this column should get highlight because it's used in the
            //  where-query.
            $name = $fieldsMeta[$i]->name;
            $conditionField = isset($highlightColumns[$name])
                || isset($highlightColumns[Util::backquote($name)]);

            // Prepare comment-HTML-wrappers for each row, if defined/enabled.
            $comments = $this->getCommentForRow($commentsMap, $fieldsMeta[$i]);
            $displayParams = $this->properties['display_params'];

            if (($displayParts['sort_lnk'] == '1') && ! $isLimitedDisplay) {
                [$orderLink, $sortedHeaderHtml]
                    = $this->getOrderLinkAndSortedHeaderHtml(
                        $fieldsMeta[$i],
                        $sortExpression,
                        $sortExpressionNoDirection,
                        $i,
                        $unsortedSqlQuery,
                        $sessionMaxRows,
                        $comments,
                        $sortDirection,
                        $colVisib,
                        $colVisibCurrent
                    );

                $html .= $sortedHeaderHtml;

                $displayParams['desc'][] = '    <th '
                    . 'class="draggable'
                    . ($conditionField ? ' condition' : '')
                    . '" data-column="' . htmlspecialchars($fieldsMeta[$i]->name)
                    . '">' . "\n" . $orderLink . $comments . '    </th>' . "\n";
            } else {
                // Results can't be sorted
                $html
                    .= $this->getDraggableClassForNonSortableColumns(
                        $colVisib,
                        $colVisibCurrent,
                        $conditionField,
                        $fieldsMeta[$i],
                        $comments
                    );

                $displayParams['desc'][] = '    <th '
                    . 'class="draggable'
                    . ($conditionField ? ' condition"' : '')
                    . '" data-column="' . htmlspecialchars((string) $fieldsMeta[$i]->name)
                    . '">        '
                    . htmlspecialchars((string) $fieldsMeta[$i]->name)
                    . $comments . '    </th>';
            }

            $this->properties['display_params'] = $displayParams;
        }

        return $html;
    }

    /**
     * Get the headers of the results table
     *
     * @see getTable()
     *
     * @param array        $displayParts              which elements to display
     * @param array        $analyzedSqlResults        analyzed sql results
     * @param string       $unsortedSqlQuery          the unsorted sql query
     * @param array        $sortExpression            sort expression
     * @param array|string $sortExpressionNoDirection sort expression without direction
     * @param array        $sortDirection             sort direction
     * @param bool         $isLimitedDisplay          with limited operations or not
     *
     * @return array
     */
    private function getTableHeaders(
        array &$displayParts,
        array $analyzedSqlResults,
        $unsortedSqlQuery,
        array $sortExpression = [],
        $sortExpressionNoDirection = '',
        array $sortDirection = [],
        $isLimitedDisplay = false
    ): array {
        // Needed for use in isset/empty or
        // use with array indexes/safe use in foreach
        $printView = $this->properties['printview'];
        $displayParams = $this->properties['display_params'];

        // Output data needed for column reordering and show/hide column
        $columnOrder = $this->getDataForResettingColumnOrder($analyzedSqlResults);

        $displayParams['emptypre'] = 0;
        $displayParams['emptyafter'] = 0;
        $displayParams['textbtn'] = '';
        $fullOrPartialTextLink = '';

        $this->properties['display_params'] = $displayParams;

        // Display options (if we are not in print view)
        $optionsBlock = [];
        if (! (isset($printView) && ($printView == '1')) && ! $isLimitedDisplay) {
            $optionsBlock = $this->getOptionsBlock();

            // prepare full/partial text button or link
            $fullOrPartialTextLink = $this->getFullOrPartialTextButtonOrLink();
        }

        // 1. Set $colspan and generate html with full/partial
        // text button or link
        [$colspan, $buttonHtml] = $this->getFieldVisibilityParams(
            $displayParts,
            $fullOrPartialTextLink
        );

        // 2. Displays the fields' name
        // 2.0 If sorting links should be used, checks if the query is a "JOIN"
        //     statement (see 2.1.3)

        // See if we have to highlight any header fields of a WHERE query.
        // Uses SQL-Parser results.
        $this->setHighlightedColumnGlobalField($analyzedSqlResults);

        // Get the headers for all of the columns
        $tableHeadersForColumns = $this->getTableHeadersForColumns(
            $displayParts,
            $analyzedSqlResults,
            $sortExpression,
            $sortExpressionNoDirection,
            $sortDirection,
            $isLimitedDisplay,
            $unsortedSqlQuery
        );

        // Display column at rightside - checkboxes or empty column
        $columnAtRightSide = '';
        if (! $printView) {
            $columnAtRightSide = $this->getColumnAtRightSide(
                $displayParts,
                $fullOrPartialTextLink,
                $colspan
            );
        }

        return [
            'column_order' => $columnOrder,
            'options' => $optionsBlock,
            'has_bulk_actions_form' => $displayParts['del_lnk'] === self::DELETE_ROW
                || $displayParts['del_lnk'] === self::KILL_PROCESS,
            'button' => $buttonHtml,
            'table_headers_for_columns' => $tableHeadersForColumns,
            'column_at_right_side' => $columnAtRightSide,
        ];
    }

    /**
     * Prepare unsorted sql query and sort by key drop down
     *
     * @see getTableHeaders()
     *
     * @param array      $analyzedSqlResults analyzed sql results
     * @param array|null $sortExpression     sort expression
     *
     * @return array     two element array - $unsorted_sql_query, $drop_down_html
     *
     * @access private
     */
    private function getUnsortedSqlAndSortByKeyDropDown(
        array $analyzedSqlResults,
        ?array $sortExpression
    ) {
        $dropDownHtml = '';

        $unsortedSqlQuery = Query::replaceClause(
            $analyzedSqlResults['statement'],
            $analyzedSqlResults['parser']->list,
            'ORDER BY',
            ''
        );

        // Data is sorted by indexes only if it there is only one table.
        if ($this->isSelect($analyzedSqlResults)) {
            // grab indexes data:
            $indexes = Index::getFromTable(
                $this->properties['table'],
                $this->properties['db']
            );

            // do we have any index?
            if (! empty($indexes)) {
                $dropDownHtml = $this->getSortByKeyDropDown(
                    $indexes,
                    $sortExpression,
                    $unsortedSqlQuery
                );
            }
        }

        return [
            $unsortedSqlQuery,
            $dropDownHtml,
        ];
    }

    /**
     * Prepare sort by key dropdown - html code segment
     *
     * @see getTableHeaders()
     *
     * @param Index[]    $indexes          the indexes of the table for sort criteria
     * @param array|null $sortExpression   the sort expression
     * @param string     $unsortedSqlQuery the unsorted sql query
     *
     * @return string html content
     *
     * @access private
     */
    private function getSortByKeyDropDown(
        $indexes,
        ?array $sortExpression,
        $unsortedSqlQuery
    ): string {
        $hiddenFields = [
            'db' => $this->properties['db'],
            'table' => $this->properties['table'],
            'server' => $this->properties['server'],
            'sort_by_key' => '1',
        ];

        // Keep the number of rows (25, 50, 100, ...) when changing sort key value
        if (isset($_SESSION['tmpval']) && isset($_SESSION['tmpval']['max_rows'])) {
            $hiddenFields['session_max_rows'] = $_SESSION['tmpval']['max_rows'];
        }

        $isIndexUsed = false;
        $localOrder = is_array($sortExpression) ? implode(', ', $sortExpression) : '';

        $options = [];
        foreach ($indexes as $index) {
            $ascSort = '`'
                . implode('` ASC, `', array_keys($index->getColumns()))
                . '` ASC';

            $descSort = '`'
                . implode('` DESC, `', array_keys($index->getColumns()))
                . '` DESC';

            $isIndexUsed = $isIndexUsed
                || $localOrder === $ascSort
                || $localOrder === $descSort;

            $unsortedSqlQueryFirstPart = $unsortedSqlQuery;
            $unsortedSqlQuerySecondPart = '';
            if (
                preg_match(
                    '@(.*)([[:space:]](LIMIT (.*)|PROCEDURE (.*)|'
                    . 'FOR UPDATE|LOCK IN SHARE MODE))@is',
                    $unsortedSqlQuery,
                    $myReg
                )
            ) {
                $unsortedSqlQueryFirstPart = $myReg[1];
                $unsortedSqlQuerySecondPart = $myReg[2];
            }

            $options[] = [
                'value' => $unsortedSqlQueryFirstPart . ' ORDER BY '
                    . $ascSort . $unsortedSqlQuerySecondPart,
                'content' => $index->getName() . ' (ASC)',
                'is_selected' => $localOrder === $ascSort,
            ];
            $options[] = [
                'value' => $unsortedSqlQueryFirstPart . ' ORDER BY '
                    . $descSort . $unsortedSqlQuerySecondPart,
                'content' => $index->getName() . ' (DESC)',
                'is_selected' => $localOrder === $descSort,
            ];
        }

        $options[] = [
            'value' => $unsortedSqlQuery,
            'content' => __('None'),
            'is_selected' => ! $isIndexUsed,
        ];

        return $this->template->render('display/results/sort_by_key', [
            'hidden_fields' => $hiddenFields,
            'options' => $options,
        ]);
    }

    /**
     * Set column span, row span and prepare html with full/partial
     * text button or link
     *
     * @see getTableHeaders()
     *
     * @param array  $displayParts          which elements to display
     * @param string $fullOrPartialTextLink full/partial link or text button
     *
     * @return array 2 element array - $colspan, $button_html
     *
     * @access private
     */
    private function getFieldVisibilityParams(
        array &$displayParts,
        $fullOrPartialTextLink
    ) {
        $buttonHtml = '';
        $displayParams = $this->properties['display_params'];

        // 1. Displays the full/partial text button (part 1)...
        $buttonHtml .= '<thead class="table-light"><tr>' . "\n";

        $emptyPreCondition = $displayParts['edit_lnk'] != self::NO_EDIT_OR_DELETE
                           && $displayParts['del_lnk'] != self::NO_EDIT_OR_DELETE;

        $colspan = $emptyPreCondition ? ' colspan="4"'
            : '';

        $leftOrBoth = $GLOBALS['cfg']['RowActionLinks'] === self::POSITION_LEFT
                   || $GLOBALS['cfg']['RowActionLinks'] === self::POSITION_BOTH;

        //     ... before the result table
        if (
            ($displayParts['edit_lnk'] === self::NO_EDIT_OR_DELETE)
            && ($displayParts['del_lnk'] === self::NO_EDIT_OR_DELETE)
            && ($displayParts['text_btn'] == '1')
        ) {
            $displayParams['emptypre'] = $emptyPreCondition ? 4 : 0;
        } elseif (
            $leftOrBoth && ($displayParts['text_btn'] == '1')
        ) {
            //     ... at the left column of the result table header if possible
            //     and required

            $displayParams['emptypre'] = $emptyPreCondition ? 4 : 0;

            $buttonHtml .= '<th class="column_action sticky print_ignore" ' . $colspan
                . '>' . $fullOrPartialTextLink . '</th>';
        } elseif (
            $leftOrBoth
            && (($displayParts['edit_lnk'] != self::NO_EDIT_OR_DELETE)
            || ($displayParts['del_lnk'] != self::NO_EDIT_OR_DELETE))
        ) {
            //     ... elseif no button, displays empty(ies) col(s) if required

            $displayParams['emptypre'] = $emptyPreCondition ? 4 : 0;

            $buttonHtml .= '<td ' . $colspan . '></td>';
        } elseif ($GLOBALS['cfg']['RowActionLinks'] === self::POSITION_NONE) {
            // ... elseif display an empty column if the actions links are
            //  disabled to match the rest of the table
            $buttonHtml .= '<th class="column_action sticky"></th>';
        }

        $this->properties['display_params'] = $displayParams;

        return [
            $colspan,
            $buttonHtml,
        ];
    }

    /**
     * Get table comments as array
     *
     * @see getTableHeaders()
     *
     * @param array $analyzedSqlResults analyzed sql results
     *
     * @return array table comments
     *
     * @access private
     */
    private function getTableCommentsArray(array $analyzedSqlResults)
    {
        if (
            ! $GLOBALS['cfg']['ShowBrowseComments']
            || empty($analyzedSqlResults['statement']->from)
        ) {
            return [];
        }

        $ret = [];
        foreach ($analyzedSqlResults['statement']->from as $field) {
            if (empty($field->table)) {
                continue;
            }

            $ret[$field->table] = $this->relation->getComments(
                empty($field->database) ? $this->properties['db'] : $field->database,
                $field->table
            );
        }

        return $ret;
    }

    /**
     * Set global array for store highlighted header fields
     *
     * @see getTableHeaders()
     *
     * @param array $analyzedSqlResults analyzed sql results
     *
     * @return void
     *
     * @access private
     */
    private function setHighlightedColumnGlobalField(array $analyzedSqlResults)
    {
        $highlightColumns = [];

        if (! empty($analyzedSqlResults['statement']->where)) {
            foreach ($analyzedSqlResults['statement']->where as $expr) {
                foreach ($expr->identifiers as $identifier) {
                    $highlightColumns[$identifier] = 'true';
                }
            }
        }

        $this->properties['highlight_columns'] = $highlightColumns;
    }

    /**
     * Prepare data for column restoring and show/hide
     *
     * @see getTableHeaders()
     *
     * @param array $analyzedSqlResults analyzed sql results
     *
     * @return array
     */
    private function getDataForResettingColumnOrder(array $analyzedSqlResults): array
    {
        global $dbi;

        if (! $this->isSelect($analyzedSqlResults)) {
            return [];
        }

        [$columnOrder, $columnVisibility] = $this->getColumnParams(
            $analyzedSqlResults
        );

        $tableCreateTime = '';
        $table = new Table($this->properties['table'], $this->properties['db']);
        if (! $table->isView()) {
            $tableCreateTime = $dbi->getTable(
                $this->properties['db'],
                $this->properties['table']
            )->getStatusInfo('Create_time');
        }

        return [
            'order' => $columnOrder,
            'visibility' => $columnVisibility,
            'is_view' => $table->isView(),
            'table_create_time' => $tableCreateTime,
        ];
    }

    /**
     * Prepare option fields block
     *
     * @see getTableHeaders()
     *
     * @return array
     */
    private function getOptionsBlock(): array
    {
        if (
            isset($_SESSION['tmpval']['possible_as_geometry'])
            && $_SESSION['tmpval']['possible_as_geometry'] == false
        ) {
            if ($_SESSION['tmpval']['geoOption'] === self::GEOMETRY_DISP_GEOM) {
                $_SESSION['tmpval']['geoOption'] = self::GEOMETRY_DISP_WKT;
            }
        }

        return [
            'geo_option' => $_SESSION['tmpval']['geoOption'],
            'hide_transformation' => $_SESSION['tmpval']['hide_transformation'],
            'display_blob' => $_SESSION['tmpval']['display_blob'],
            'display_binary' => $_SESSION['tmpval']['display_binary'],
            'relational_display' => $_SESSION['tmpval']['relational_display'],
            'possible_as_geometry' => $_SESSION['tmpval']['possible_as_geometry'],
            'pftext' => $_SESSION['tmpval']['pftext'],
        ];
    }

    /**
     * Get full/partial text button or link
     *
     * @see getTableHeaders()
     *
     * @return string html content
     *
     * @access private
     */
    private function getFullOrPartialTextButtonOrLink()
    {
        global $theme;

        $urlParamsFullText = [
            'db' => $this->properties['db'],
            'table' => $this->properties['table'],
            'sql_query' => $this->properties['sql_query'],
            'goto' => $this->properties['goto'],
            'full_text_button' => 1,
        ];

        if ($_SESSION['tmpval']['pftext'] === self::DISPLAY_FULL_TEXT) {
            // currently in fulltext mode so show the opposite link
            $tmpImageFile = 's_partialtext.png';
            $tmpTxt = __('Partial texts');
            $urlParamsFullText['pftext'] = self::DISPLAY_PARTIAL_TEXT;
        } else {
            $tmpImageFile = 's_fulltext.png';
            $tmpTxt = __('Full texts');
            $urlParamsFullText['pftext'] = self::DISPLAY_FULL_TEXT;
        }

        $tmpImage = '<img class="fulltext" src="'
            . ($theme instanceof Theme ? $theme->getImgPath($tmpImageFile) : '')
            . '" alt="' . $tmpTxt . '" title="' . $tmpTxt . '">';
        $tmpUrl = Url::getFromRoute('/sql', $urlParamsFullText);

        return Generator::linkOrButton($tmpUrl, $tmpImage);
    }

    /**
     * Get comment for row
     *
     * @see getTableHeaders()
     *
     * @param array         $commentsMap comments array
     * @param FieldMetadata $fieldsMeta  set of field properties
     *
     * @return string html content
     *
     * @access private
     */
    private function getCommentForRow(array $commentsMap, FieldMetadata $fieldsMeta)
    {
        return $this->template->render('display/results/comment_for_row', [
            'comments_map' => $commentsMap,
            'column_name' => $fieldsMeta->name,
            'table_name' => $fieldsMeta->table,
            'limit_chars' => $GLOBALS['cfg']['LimitChars'],
        ]);
    }

    /**
     * Prepare parameters and html for sorted table header fields
     *
     * @see getTableHeaders()
     *
     * @param FieldMetadata $fieldsMeta                set of field properties
     * @param array         $sortExpression            sort expression
     * @param array         $sortExpressionNoDirection sort expression without direction
     * @param int           $columnIndex               the index of the column
     * @param string        $unsortedSqlQuery          the unsorted sql query
     * @param int           $sessionMaxRows            maximum rows resulted by sql
     * @param string        $comments                  comment for row
     * @param array         $sortDirection             sort direction
     * @param bool          $colVisib                  column is visible(false) or column isn't visible(string array)
     * @param string        $colVisibElement           element of $col_visib array
     *
     * @return array   2 element array - $orderLink, $sortedHeaderHtml
     *
     * @access private
     */
    private function getOrderLinkAndSortedHeaderHtml(
        FieldMetadata $fieldsMeta,
        array $sortExpression,
        array $sortExpressionNoDirection,
        $columnIndex,
        $unsortedSqlQuery,
        $sessionMaxRows,
        $comments,
        array $sortDirection,
        $colVisib,
        $colVisibElement
    ) {
        $sortedHeaderHtml = '';

        // Checks if the table name is required; it's the case
        // for a query with a "JOIN" statement and if the column
        // isn't aliased, or in queries like
        // SELECT `1`.`master_field` , `2`.`master_field`
        // FROM `PMA_relation` AS `1` , `PMA_relation` AS `2`

        $sortTable = isset($fieldsMeta->table)
            && strlen($fieldsMeta->table) > 0
            && $fieldsMeta->orgname == $fieldsMeta->name
            ? Util::backquote(
                $fieldsMeta->table
            ) . '.'
            : '';

        $nameToUseInSort = $fieldsMeta->name;

        // Generates the orderby clause part of the query which is part
        // of URL
        [$singleSortOrder, $multiSortOrder, $orderImg]
            = $this->getSingleAndMultiSortUrls(
                $sortExpression,
                $sortExpressionNoDirection,
                $sortTable,
                $nameToUseInSort,
                $sortDirection,
                $fieldsMeta
            );

        if (
            preg_match(
                '@(.*)([[:space:]](LIMIT (.*)|PROCEDURE (.*)|FOR UPDATE|'
                . 'LOCK IN SHARE MODE))@is',
                $unsortedSqlQuery,
                $regs3
            )
        ) {
            $singleSortedSqlQuery = $regs3[1] . $singleSortOrder . $regs3[2];
            $multiSortedSqlQuery = $regs3[1] . $multiSortOrder . $regs3[2];
        } else {
            $singleSortedSqlQuery = $unsortedSqlQuery . $singleSortOrder;
            $multiSortedSqlQuery = $unsortedSqlQuery . $multiSortOrder;
        }

        $singleUrlParams = [
            'db'                 => $this->properties['db'],
            'table'              => $this->properties['table'],
            'sql_query'          => $singleSortedSqlQuery,
            'sql_signature'      => Core::signSqlQuery($singleSortedSqlQuery),
            'session_max_rows'   => $sessionMaxRows,
            'is_browse_distinct' => $this->properties['is_browse_distinct'],
        ];

        $multiUrlParams = [
            'db'                 => $this->properties['db'],
            'table'              => $this->properties['table'],
            'sql_query'          => $multiSortedSqlQuery,
            'sql_signature'      => Core::signSqlQuery($multiSortedSqlQuery),
            'session_max_rows'   => $sessionMaxRows,
            'is_browse_distinct' => $this->properties['is_browse_distinct'],
        ];
        $singleOrderUrl = Url::getFromRoute('/sql', $singleUrlParams);
        $multiOrderUrl = Url::getFromRoute('/sql', $multiUrlParams);

        // Displays the sorting URL
        // enable sort order swapping for image
        $orderLink = $this->getSortOrderLink(
            $orderImg,
            $fieldsMeta,
            $singleOrderUrl,
            $multiOrderUrl
        );

        $orderLink .= $this->getSortOrderHiddenInputs(
            $multiUrlParams,
            $nameToUseInSort
        );

        $sortedHeaderHtml .= $this->getDraggableClassForSortableColumns(
            $colVisib,
            $colVisibElement,
            $fieldsMeta,
            $orderLink,
            $comments
        );

        return [
            $orderLink,
            $sortedHeaderHtml,
        ];
    }

    /**
     * Prepare parameters and html for sorted table header fields
     *
     * @see    getOrderLinkAndSortedHeaderHtml()
     *
     * @param array         $sortExpression            sort expression
     * @param array         $sortExpressionNoDirection sort expression without direction
     * @param string        $sortTable                 The name of the table to which
     *                                                the current column belongs to
     * @param string        $nameToUseInSort           The current column under
     *                                                     consideration
     * @param array         $sortDirection             sort direction
     * @param FieldMetadata $fieldsMeta                set of field properties
     *
     * @return array   3 element array - $single_sort_order, $sort_order, $order_img
     *
     * @access private
     */
    private function getSingleAndMultiSortUrls(
        array $sortExpression,
        array $sortExpressionNoDirection,
        $sortTable,
        $nameToUseInSort,
        array $sortDirection,
        FieldMetadata $fieldsMeta
    ) {
        $sortOrder = '';
        // Check if the current column is in the order by clause
        $isInSort = $this->isInSorted(
            $sortExpression,
            $sortExpressionNoDirection,
            $sortTable,
            $nameToUseInSort
        );
        $currentName = $nameToUseInSort;
        if ($sortExpressionNoDirection[0] == '' || ! $isInSort) {
            $specialIndex = $sortExpressionNoDirection[0] == ''
                ? 0
                : count($sortExpressionNoDirection);
            $sortExpressionNoDirection[$specialIndex]
                = Util::backquote(
                    $currentName
                );
            $isTimeOrDate = $fieldsMeta->isType(FieldMetadata::TYPE_TIME)
                || $fieldsMeta->isType(FieldMetadata::TYPE_DATE)
                || $fieldsMeta->isType(FieldMetadata::TYPE_DATETIME)
                || $fieldsMeta->isType(FieldMetadata::TYPE_TIMESTAMP);
            $sortDirection[$specialIndex] = $isTimeOrDate ? self::DESCENDING_SORT_DIR : self::ASCENDING_SORT_DIR;
        }

        $sortExpressionNoDirection = array_filter($sortExpressionNoDirection);
        $singleSortOrder = null;
        foreach ($sortExpressionNoDirection as $index => $expression) {
            // check if this is the first clause,
            // if it is then we have to add "order by"
            $isFirstClause = ($index == 0);
            $nameToUseInSort = $expression;
            $sortTableNew = $sortTable;
            // Test to detect if the column name is a standard name
            // Standard name has the table name prefixed to the column name
            if (mb_strpos($nameToUseInSort, '.') !== false) {
                $matches = explode('.', $nameToUseInSort);
                // Matches[0] has the table name
                // Matches[1] has the column name
                $nameToUseInSort = $matches[1];
                $sortTableNew = $matches[0];
            }

            // $name_to_use_in_sort might contain a space due to
            // formatting of function expressions like "COUNT(name )"
            // so we remove the space in this situation
            $nameToUseInSort = str_replace([' )', '``'], [')', '`'], $nameToUseInSort);
            $nameToUseInSort = trim($nameToUseInSort, '`');

            // If this the first column name in the order by clause add
            // order by clause to the  column name
            $queryHead = $isFirstClause ? "\nORDER BY " : '';
            // Again a check to see if the given column is a aggregate column
            if (mb_strpos($nameToUseInSort, '(') !== false) {
                $sortOrder .=  $queryHead . $nameToUseInSort . ' ';
            } else {
                if (strlen($sortTableNew) > 0) {
                    $sortTableNew .= '.';
                }

                $sortOrder .=  $queryHead . $sortTableNew
                  . Util::backquote(
                      $nameToUseInSort
                  ) . ' ';
            }

            // For a special case where the code generates two dots between
            // column name and table name.
            $sortOrder = preg_replace('/\.\./', '.', $sortOrder);
            // Incase this is the current column save $single_sort_order
            if ($currentName == $nameToUseInSort) {
                if (mb_strpos($currentName, '(') !== false) {
                    $singleSortOrder = "\n" . 'ORDER BY ' . Util::backquote($currentName) . ' ';
                } else {
                    $singleSortOrder = "\n" . 'ORDER BY ' . $sortTable
                        . Util::backquote(
                            $currentName
                        ) . ' ';
                }

                if ($isInSort) {
                    [$singleSortOrder, $orderImg]
                        = $this->getSortingUrlParams(
                            $sortDirection,
                            $singleSortOrder,
                            $index
                        );
                } else {
                    $singleSortOrder .= strtoupper($sortDirection[$index]);
                }
            }

            if ($currentName == $nameToUseInSort && $isInSort) {
                // We need to generate the arrow button and related html
                [$sortOrder, $orderImg] = $this->getSortingUrlParams(
                    $sortDirection,
                    $sortOrder,
                    $index
                );
                $orderImg .= ' <small>' . ($index + 1) . '</small>';
            } else {
                $sortOrder .= strtoupper($sortDirection[$index]);
            }

            // Separate columns by a comma
            $sortOrder .= ', ';
        }

        // remove the comma from the last column name in the newly
        // constructed clause
        $sortOrder = mb_substr(
            $sortOrder,
            0,
            mb_strlen($sortOrder) - 2
        );
        if (empty($orderImg)) {
            $orderImg = '';
        }

        return [
            $singleSortOrder,
            $sortOrder,
            $orderImg,
        ];
    }

    /**
     * Check whether the column is sorted
     *
     * @see getTableHeaders()
     *
     * @param array  $sortExpression            sort expression
     * @param array  $sortExpressionNoDirection sort expression without direction
     * @param string $sortTable                 the table name
     * @param string $nameToUseInSort           the sorting column name
     *
     * @return bool the column sorted or not
     *
     * @access private
     */
    private function isInSorted(
        array $sortExpression,
        array $sortExpressionNoDirection,
        $sortTable,
        $nameToUseInSort
    ) {
        $indexInExpression = 0;

        foreach ($sortExpressionNoDirection as $index => $clause) {
            if (mb_strpos($clause, '.') !== false) {
                $fragments = explode('.', $clause);
                $clause2 = $fragments[0] . '.' . str_replace('`', '', $fragments[1]);
            } else {
                $clause2 = $sortTable . str_replace('`', '', $clause);
            }

            if ($clause2 === $sortTable . $nameToUseInSort) {
                $indexInExpression = $index;
                break;
            }
        }

        if (empty($sortExpression[$indexInExpression])) {
            $isInSort = false;
        } else {
            // Field name may be preceded by a space, or any number
            // of characters followed by a dot (tablename.fieldname)
            // so do a direct comparison for the sort expression;
            // this avoids problems with queries like
            // "SELECT id, count(id)..." and clicking to sort
            // on id or on count(id).
            // Another query to test this:
            // SELECT p.*, FROM_UNIXTIME(p.temps) FROM mytable AS p
            // (and try clicking on each column's header twice)
            $noSortTable = empty($sortTable) || mb_strpos(
                $sortExpressionNoDirection[$indexInExpression],
                $sortTable
            ) === false;
            $noOpenParenthesis = mb_strpos(
                $sortExpressionNoDirection[$indexInExpression],
                '('
            ) === false;
            if (! empty($sortTable) && $noSortTable && $noOpenParenthesis) {
                $newSortExpressionNoDirection = $sortTable
                    . $sortExpressionNoDirection[$indexInExpression];
            } else {
                $newSortExpressionNoDirection = $sortExpressionNoDirection[$indexInExpression];
            }

            //Back quotes are removed in next comparison, so remove them from value
            //to compare.
            $nameToUseInSort = str_replace('`', '', $nameToUseInSort);

            $isInSort = false;
            $sortName = str_replace('`', '', $sortTable) . $nameToUseInSort;

            if (
                $sortName == str_replace('`', '', $newSortExpressionNoDirection)
                || $sortName == str_replace('`', '', $sortExpressionNoDirection[$indexInExpression])
            ) {
                $isInSort = true;
            }
        }

        return $isInSort;
    }

    /**
     * Get sort url parameters - sort order and order image
     *
     * @see     getSingleAndMultiSortUrls()
     *
     * @param array  $sortDirection the sort direction
     * @param string $sortOrder     the sorting order
     * @param int    $index         the index of sort direction array.
     *
     * @return array                  2 element array - $sort_order, $order_img
     *
     * @access private
     */
    private function getSortingUrlParams(array $sortDirection, $sortOrder, $index)
    {
        if (strtoupper(trim($sortDirection[$index])) === self::DESCENDING_SORT_DIR) {
            $sortOrder .= ' ASC';
            $orderImg   = ' ' . Generator::getImage(
                's_desc',
                __('Descending'),
                [
                    'class' => 'soimg',
                    'title' => '',
                ]
            );
            $orderImg  .= ' ' . Generator::getImage(
                's_asc',
                __('Ascending'),
                [
                    'class' => 'soimg hide',
                    'title' => '',
                ]
            );
        } else {
            $sortOrder .= ' DESC';
            $orderImg   = ' ' . Generator::getImage(
                's_asc',
                __('Ascending'),
                [
                    'class' => 'soimg',
                    'title' => '',
                ]
            );
            $orderImg  .=  ' ' . Generator::getImage(
                's_desc',
                __('Descending'),
                [
                    'class' => 'soimg hide',
                    'title' => '',
                ]
            );
        }

        return [
            $sortOrder,
            $orderImg,
        ];
    }

    /**
     * Get sort order link
     *
     * @see getTableHeaders()
     *
     * @param string        $orderImg      the sort order image
     * @param FieldMetadata $fieldsMeta    set of field properties
     * @param string        $orderUrl      the url for sort
     * @param string        $multiOrderUrl the url for sort
     *
     * @return string the sort order link
     *
     * @access private
     */
    private function getSortOrderLink(
        $orderImg,
        FieldMetadata $fieldsMeta,
        $orderUrl,
        $multiOrderUrl
    ) {
        $orderLinkParams = ['class' => 'sortlink'];

        $orderLinkContent = htmlspecialchars($fieldsMeta->name);
        $innerLinkContent = $orderLinkContent . $orderImg
            . '<input type="hidden" value="' . $multiOrderUrl . '">';

        return Generator::linkOrButton(
            $orderUrl,
            $innerLinkContent,
            $orderLinkParams
        );
    }

    private function getSortOrderHiddenInputs(
        array $multipleUrlParams,
        string $nameToUseInSort
    ): string {
        $sqlQuery = $multipleUrlParams['sql_query'];
        $sqlQueryAdd = $sqlQuery;
        $sqlQueryRemove = null;
        $parser = new Parser($sqlQuery);

        $firstStatement = $parser->statements[0] ?? null;
        $numberOfClausesFound = null;
        if ($firstStatement instanceof SelectStatement) {
            $orderClauses = $firstStatement->order ?? [];
            foreach ($orderClauses as $key => $order) {
                // If this is the column name, then remove it from the order clause
                if ($order->expr->column !== $nameToUseInSort) {
                    continue;
                }

                // remove the order clause for this column and from the counted array
                unset($firstStatement->order[$key], $orderClauses[$key]);
            }

            $numberOfClausesFound = count($orderClauses);
            $sqlQueryRemove = $firstStatement->build();
        }

        $multipleUrlParams['sql_query'] = $sqlQueryRemove ?? $sqlQuery;
        $multipleUrlParams['sql_signature'] = Core::signSqlQuery($multipleUrlParams['sql_query']);

        $urlRemoveOrder = Url::getFromRoute('/sql', $multipleUrlParams);
        if ($numberOfClausesFound !== null && $numberOfClausesFound === 0) {
            $urlRemoveOrder .= '&discard_remembered_sort=1';
        }

        $multipleUrlParams['sql_query'] = $sqlQueryAdd;
        $multipleUrlParams['sql_signature'] = Core::signSqlQuery($multipleUrlParams['sql_query']);

        $urlAddOrder = Url::getFromRoute('/sql', $multipleUrlParams);

        return '<input type="hidden" name="url-remove-order" value="' . $urlRemoveOrder . '">' . "\n"
             . '<input type="hidden" name="url-add-order" value="' . $urlAddOrder . '">';
    }

    /**
     * Check if the column contains numeric data. If yes, then set the
     * column header's alignment right
     *
     * @see  getDraggableClassForSortableColumns()
     *
     * @param FieldMetadata $fieldsMeta set of field properties
     * @param array         $thClass    array containing classes
     *
     * @return void
     */
    private function getClassForNumericColumnType(FieldMetadata $fieldsMeta, array &$thClass)
    {
        // This was defined in commit b661cd7c9b31f8bc564d2f9a1b8527e0eb966de8
        // For issue https://github.com/phpmyadmin/phpmyadmin/issues/4746
        if (
            ! $fieldsMeta->isType(FieldMetadata::TYPE_REAL)
            && ! $fieldsMeta->isMappedTypeBit
            && ! $fieldsMeta->isType(FieldMetadata::TYPE_INT)
        ) {
            return;
        }

        $thClass[] = 'text-end';
    }

    /**
     * Prepare columns to draggable effect for sortable columns
     *
     * @see getTableHeaders()
     *
     * @param bool          $colVisib        the column is visible (false)
     *                                        array                the column is not visible (string array)
     * @param string        $colVisibElement element of $col_visib array
     * @param FieldMetadata $fieldsMeta      set of field properties
     * @param string        $orderLink       the order link
     * @param string        $comments        the comment for the column
     *
     * @return string  html content
     *
     * @access private
     */
    private function getDraggableClassForSortableColumns(
        $colVisib,
        $colVisibElement,
        FieldMetadata $fieldsMeta,
        $orderLink,
        $comments
    ) {
        $draggableHtml = '<th';
        $thClass = [];
        $thClass[] = 'draggable';
        $this->getClassForNumericColumnType($fieldsMeta, $thClass);
        if ($colVisib && ! $colVisibElement) {
            $thClass[] = 'hide';
        }

        $thClass[] = 'column_heading';
        $thClass[] = 'sticky';
        if ($GLOBALS['cfg']['BrowsePointerEnable'] == true) {
            $thClass[] = 'pointer';
        }

        if ($GLOBALS['cfg']['BrowseMarkerEnable'] == true) {
            $thClass[] = 'marker';
        }

        $draggableHtml .= ' class="' . implode(' ', $thClass) . '"';

        $draggableHtml .= ' data-column="' . htmlspecialchars((string) $fieldsMeta->name)
            . '">' . $orderLink . $comments . '</th>';

        return $draggableHtml;
    }

    /**
     * Prepare columns to draggable effect for non sortable columns
     *
     * @see getTableHeaders()
     *
     * @param bool          $colVisib        the column is visible (false)
     *                                        array                    the column is not visible (string array)
     * @param string        $colVisibElement element of $col_visib array
     * @param bool          $conditionField  whether to add CSS class condition
     * @param FieldMetadata $fieldsMeta      set of field properties
     * @param string        $comments        the comment for the column
     *
     * @return string  html content
     *
     * @access private
     */
    private function getDraggableClassForNonSortableColumns(
        $colVisib,
        $colVisibElement,
        $conditionField,
        FieldMetadata $fieldsMeta,
        $comments
    ) {
        $draggableHtml = '<th';
        $thClass = [];
        $thClass[] = 'draggable';
        $thClass[] = 'sticky';
        $this->getClassForNumericColumnType($fieldsMeta, $thClass);
        if ($colVisib && ! $colVisibElement) {
            $thClass[] = 'hide';
        }

        if ($conditionField) {
            $thClass[] = 'condition';
        }

        $draggableHtml .= ' class="' . implode(' ', $thClass) . '"';

        $draggableHtml .= ' data-column="'
            . htmlspecialchars((string) $fieldsMeta->name) . '">';

        $draggableHtml .= htmlspecialchars((string) $fieldsMeta->name);

        $draggableHtml .= "\n" . $comments . '</th>';

        return $draggableHtml;
    }

    /**
     * Prepare column to show at right side - check boxes or empty column
     *
     * @see getTableHeaders()
     *
     * @param array  $displayParts          which elements to display
     * @param string $fullOrPartialTextLink full/partial link or text button
     * @param string $colspan               column span of table header
     *
     * @return string  html content
     *
     * @access private
     */
    private function getColumnAtRightSide(
        array &$displayParts,
        $fullOrPartialTextLink,
        $colspan
    ) {
        $rightColumnHtml = '';
        $displayParams = $this->properties['display_params'];

        // Displays the needed checkboxes at the right
        // column of the result table header if possible and required...
        if (
            ($GLOBALS['cfg']['RowActionLinks'] === self::POSITION_RIGHT)
            || ($GLOBALS['cfg']['RowActionLinks'] === self::POSITION_BOTH)
            && (($displayParts['edit_lnk'] != self::NO_EDIT_OR_DELETE)
            || ($displayParts['del_lnk'] != self::NO_EDIT_OR_DELETE))
            && ($displayParts['text_btn'] == '1')
        ) {
            $displayParams['emptyafter'] = ($displayParts['edit_lnk'] != self::NO_EDIT_OR_DELETE)
                && ($displayParts['del_lnk'] != self::NO_EDIT_OR_DELETE) ? 4 : 1;

            $rightColumnHtml .= "\n"
                . '<th class="column_action print_ignore" ' . $colspan . '>'
                . $fullOrPartialTextLink
                . '</th>';
        } elseif (
            ($GLOBALS['cfg']['RowActionLinks'] === self::POSITION_LEFT)
            || ($GLOBALS['cfg']['RowActionLinks'] === self::POSITION_BOTH)
            && (($displayParts['edit_lnk'] === self::NO_EDIT_OR_DELETE)
            && ($displayParts['del_lnk'] === self::NO_EDIT_OR_DELETE))
            && (! isset($GLOBALS['is_header_sent']) || ! $GLOBALS['is_header_sent'])
        ) {
            //     ... elseif no button, displays empty columns if required
            // (unless coming from Browse mode print view)

            $displayParams['emptyafter']
                = ($displayParts['edit_lnk'] != self::NO_EDIT_OR_DELETE)
                && ($displayParts['del_lnk'] != self::NO_EDIT_OR_DELETE) ? 4 : 1;

            $rightColumnHtml .= "\n" . '<td class="print_ignore" ' . $colspan
                . '></td>';
        }

        $this->properties['display_params'] = $displayParams;

        return $rightColumnHtml;
    }

    /**
     * Prepares the display for a value
     *
     * @see     getDataCellForGeometryColumns(),
     *          getDataCellForNonNumericColumns()
     *
     * @param string $class          class of table cell
     * @param bool   $conditionField whether to add CSS class condition
     * @param string $value          value to display
     *
     * @return string  the td
     *
     * @access private
     */
    private function buildValueDisplay($class, $conditionField, $value)
    {
        return $this->template->render('display/results/value_display', [
            'class' => $class,
            'condition_field' => $conditionField,
            'value' => $value,
        ]);
    }

    /**
     * Prepares the display for a null value
     *
     * @see     getDataCellForNumericColumns(),
     *          getDataCellForGeometryColumns(),
     *          getDataCellForNonNumericColumns()
     *
     * @param string        $class          class of table cell
     * @param bool          $conditionField whether to add CSS class condition
     * @param FieldMetadata $meta           the meta-information about this field
     * @param string        $align          cell alignment
     *
     * @return string  the td
     *
     * @access private
     */
    private function buildNullDisplay($class, $conditionField, FieldMetadata $meta, $align = '')
    {
        $classes = $this->addClass($class, $conditionField, $meta, '');

        return $this->template->render('display/results/null_display', [
            'align' => $align,
            'data_decimals' => $meta->decimals ?? -1,
            'data_type' => $meta->getMappedType(),
            'classes' => $classes,
        ]);
    }

    /**
     * Prepares the display for an empty value
     *
     * @see     getDataCellForNumericColumns(),
     *          getDataCellForGeometryColumns(),
     *          getDataCellForNonNumericColumns()
     *
     * @param string        $class          class of table cell
     * @param bool          $conditionField whether to add CSS class condition
     * @param FieldMetadata $meta           the meta-information about this field
     * @param string        $align          cell alignment
     *
     * @return string  the td
     *
     * @access private
     */
    private function buildEmptyDisplay($class, $conditionField, FieldMetadata $meta, $align = '')
    {
        $classes = $this->addClass($class, $conditionField, $meta, 'text-nowrap');

        return $this->template->render('display/results/empty_display', [
            'align' => $align,
            'classes' => $classes,
        ]);
    }

    /**
     * Adds the relevant classes.
     *
     * @see buildNullDisplay(), getRowData()
     *
     * @param string                       $class                class of table cell
     * @param bool                         $conditionField       whether to add CSS class
     *                                                            condition
     * @param FieldMetadata                $meta                 the meta-information about the
     *                                                           field
     * @param string                       $nowrap               avoid wrapping
     * @param bool                         $isFieldTruncated     is field truncated (display ...)
     * @param TransformationsPlugin|string $transformationPlugin transformation plugin.
     *                                                            Can also be the default function:
     *                                                            Core::mimeDefaultFunction
     * @param string                       $defaultFunction      default transformation function
     *
     * @return string the list of classes
     *
     * @access private
     */
    private function addClass(
        $class,
        $conditionField,
        FieldMetadata $meta,
        $nowrap,
        $isFieldTruncated = false,
        $transformationPlugin = '',
        $defaultFunction = ''
    ) {
        $classes = [
            $class,
            $nowrap,
        ];

        if (isset($meta->internalMediaType)) {
            $classes[] = preg_replace('/\//', '_', $meta->internalMediaType);
        }

        if ($conditionField) {
            $classes[] = 'condition';
        }

        if ($isFieldTruncated) {
            $classes[] = 'truncated';
        }

        $mediaTypeMap = $this->properties['mime_map'];
        $orgFullColName = $this->properties['db'] . '.' . $meta->orgtable
            . '.' . $meta->orgname;
        if (
            $transformationPlugin != $defaultFunction
            || ! empty($mediaTypeMap[$orgFullColName]['input_transformation'])
        ) {
            $classes[] = 'transformed';
        }

        // Define classes to be added to this data field based on the type of data

        if ($meta->isEnum()) {
            $classes[] = 'enum';
        }

        if ($meta->isSet()) {
            $classes[] = 'set';
        }

        if ($meta->isMappedTypeBit) {
            $classes[] = 'bit';
        }

        if ($meta->isBinary()) {
            $classes[] = 'hex';
        }

        return implode(' ', $classes);
    }

    /**
     * Prepare the body of the results table
     *
     * @see     getTable()
     *
     * @param int   $dtResult           the link id associated to the query
     *                                   which results have to be displayed
     * @param array $displayParts       which elements to display
     * @param array $map                the list of relations
     * @param array $analyzedSqlResults analyzed sql results
     * @param bool  $isLimitedDisplay   with limited operations or not
     *
     * @return string  html content
     *
     * @global array  $row                  current row data
     * @access private
     */
    private function getTableBody(
        &$dtResult,
        array &$displayParts,
        array $map,
        array $analyzedSqlResults,
        $isLimitedDisplay = false
    ) {
        global $dbi;

        // Mostly because of browser transformations, to make the row-data accessible in a plugin.
        global $row;

        $tableBodyHtml = '';

        // query without conditions to shorten URLs when needed, 200 is just
        // guess, it should depend on remaining URL length
        $urlSqlQuery = $this->getUrlSqlQuery($analyzedSqlResults);

        $displayParams = $this->properties['display_params'];

        if (! is_array($map)) {
            $map = [];
        }

        $rowNumber = 0;
        $displayParams['edit']       = [];
        $displayParams['copy']       = [];
        $displayParams['delete']     = [];
        $displayParams['data']       = [];
        $displayParams['row_delete'] = [];
        $this->properties['display_params'] = $displayParams;

        // name of the class added to all grid editable elements;
        // if we don't have all the columns of a unique key in the result set,
        //  do not permit grid editing
        if ($isLimitedDisplay || ! $this->properties['editable']) {
            $gridEditClass = '';
        } else {
            switch ($GLOBALS['cfg']['GridEditing']) {
                case 'double-click':
                    // trying to reduce generated HTML by using shorter
                    // classes like click1 and click2
                    $gridEditClass = 'grid_edit click2';
                    break;
                case 'click':
                    $gridEditClass = 'grid_edit click1';
                    break;
                default: // 'disabled'
                    $gridEditClass = '';
                    break;
            }
        }

        // prepare to get the column order, if available
        [$colOrder, $colVisib] = $this->getColumnParams(
            $analyzedSqlResults
        );

        // Correction University of Virginia 19991216 in the while below
        // Previous code assumed that all tables have keys, specifically that
        // the phpMyAdmin GUI should support row delete/edit only for such
        // tables.
        // Although always using keys is arguably the prescribed way of
        // defining a relational table, it is not required. This will in
        // particular be violated by the novice.
        // We want to encourage phpMyAdmin usage by such novices. So the code
        // below has been changed to conditionally work as before when the
        // table being displayed has one or more keys; but to display
        // delete/edit options correctly for tables without keys.

        $whereClauseMap = $this->properties['whereClauseMap'];
        while ($row = $dbi->fetchRow($dtResult)) {
            // add repeating headers
            if (
                ($rowNumber != 0) && ($_SESSION['tmpval']['repeat_cells'] != 0)
                && ! $rowNumber % $_SESSION['tmpval']['repeat_cells']
            ) {
                $tableBodyHtml .= $this->getRepeatingHeaders(
                    $displayParams
                );
            }

            $trClass = [];
            if ($GLOBALS['cfg']['BrowsePointerEnable'] != true) {
                $trClass[] = 'nopointer';
            }

            if ($GLOBALS['cfg']['BrowseMarkerEnable'] != true) {
                $trClass[] = 'nomarker';
            }

            // pointer code part
            $classes = (empty($trClass) ? ' ' : 'class="' . implode(' ', $trClass) . '"');
            $tableBodyHtml .= '<tr ' . $classes . ' >';

            // 1. Prepares the row

            // In print view these variable needs to be initialized
            $deleteUrl = null;
            $deleteString = null;
            $editString = null;
            $jsConf = null;
            $copyUrl = null;
            $copyString = null;
            $editUrl = null;

            // 1.2 Defines the URLs for the modify/delete link(s)

            if (
                ($displayParts['edit_lnk'] != self::NO_EDIT_OR_DELETE)
                || ($displayParts['del_lnk'] != self::NO_EDIT_OR_DELETE)
            ) {
                $expressions = [];

                if (
                    isset($analyzedSqlResults['statement'])
                    && $analyzedSqlResults['statement'] instanceof SelectStatement
                ) {
                    $expressions = $analyzedSqlResults['statement']->expr;
                }

                // Results from a "SELECT" statement -> builds the
                // WHERE clause to use in links (a unique key if possible)
                /**
                 * @todo $where_clause could be empty, for example a table
                 *       with only one field and it's a BLOB; in this case,
                 *       avoid to display the delete and edit links
                 */
                [$whereClause, $clauseIsUnique, $conditionArray] = Util::getUniqueCondition(
                    $dtResult,
                    $this->properties['fields_cnt'],
                    $this->properties['fields_meta'],
                    $row,
                    false,
                    $this->properties['table'],
                    $expressions
                );
                $whereClauseMap[$rowNumber][$this->properties['table']] = $whereClause;
                $this->properties['whereClauseMap'] = $whereClauseMap;

                // 1.2.1 Modify link(s) - update row case
                if ($displayParts['edit_lnk'] === self::UPDATE_ROW) {
                    [
                        $editUrl,
                        $copyUrl,
                        $editString,
                        $copyString,
                    ] = $this->getModifiedLinks(
                        $whereClause,
                        $clauseIsUnique,
                        $urlSqlQuery
                    );
                }

                // 1.2.2 Delete/Kill link(s)
                [$deleteUrl, $deleteString, $jsConf] = $this->getDeleteAndKillLinks(
                    $whereClause,
                    $clauseIsUnique,
                    $urlSqlQuery,
                    $displayParts['del_lnk'],
                    $row
                );

                // 1.3 Displays the links at left if required
                if (
                    ($GLOBALS['cfg']['RowActionLinks'] === self::POSITION_LEFT)
                    || ($GLOBALS['cfg']['RowActionLinks'] === self::POSITION_BOTH)
                ) {
                    $tableBodyHtml .= $this->template->render('display/results/checkbox_and_links', [
                        'position' => self::POSITION_LEFT,
                        'has_checkbox' => ! empty($deleteUrl) && $displayParts['del_lnk'] !== self::KILL_PROCESS,
                        'edit' => ['url' => $editUrl, 'string' => $editString, 'clause_is_unique' => $clauseIsUnique],
                        'copy' => ['url' => $copyUrl, 'string' => $copyString],
                        'delete' => ['url' => $deleteUrl, 'string' => $deleteString],
                        'row_number' => $rowNumber,
                        'where_clause' => $whereClause,
                        'condition' => json_encode($conditionArray),
                        'is_ajax' => Response::getInstance()->isAjax(),
                        'js_conf' => $jsConf ?? '',
                    ]);
                } elseif ($GLOBALS['cfg']['RowActionLinks'] === self::POSITION_NONE) {
                    $tableBodyHtml .= $this->template->render('display/results/checkbox_and_links', [
                        'position' => self::POSITION_NONE,
                        'has_checkbox' => ! empty($deleteUrl) && $displayParts['del_lnk'] !== self::KILL_PROCESS,
                        'edit' => ['url' => $editUrl, 'string' => $editString, 'clause_is_unique' => $clauseIsUnique],
                        'copy' => ['url' => $copyUrl, 'string' => $copyString],
                        'delete' => ['url' => $deleteUrl, 'string' => $deleteString],
                        'row_number' => $rowNumber,
                        'where_clause' => $whereClause,
                        'condition' => json_encode($conditionArray),
                        'is_ajax' => Response::getInstance()->isAjax(),
                        'js_conf' => $jsConf ?? '',
                    ]);
                }
            }

            // 2. Displays the rows' values
            if ($this->properties['mime_map'] === null) {
                $this->setMimeMap();
            }

            $tableBodyHtml .= $this->getRowValues(
                $dtResult,
                $row,
                $rowNumber,
                $colOrder,
                $map,
                $gridEditClass,
                $colVisib,
                $urlSqlQuery,
                $analyzedSqlResults
            );

            // 3. Displays the modify/delete links on the right if required
            if (
                ($displayParts['edit_lnk'] != self::NO_EDIT_OR_DELETE)
                || ($displayParts['del_lnk'] != self::NO_EDIT_OR_DELETE)
            ) {
                if (
                    ($GLOBALS['cfg']['RowActionLinks'] === self::POSITION_RIGHT)
                    || ($GLOBALS['cfg']['RowActionLinks'] === self::POSITION_BOTH)
                ) {
                    $tableBodyHtml .= $this->template->render('display/results/checkbox_and_links', [
                        'position' => self::POSITION_RIGHT,
                        'has_checkbox' => ! empty($deleteUrl) && $displayParts['del_lnk'] !== self::KILL_PROCESS,
                        'edit' => [
                            'url' => $editUrl,
                            'string' => $editString,
                            'clause_is_unique' => $clauseIsUnique ?? true,
                        ],
                        'copy' => ['url' => $copyUrl, 'string' => $copyString],
                        'delete' => ['url' => $deleteUrl, 'string' => $deleteString],
                        'row_number' => $rowNumber,
                        'where_clause' => $whereClause ?? '',
                        'condition' => json_encode($conditionArray ?? []),
                        'is_ajax' => Response::getInstance()->isAjax(),
                        'js_conf' => $jsConf ?? '',
                    ]);
                }
            }

            $tableBodyHtml .= '</tr>';
            $tableBodyHtml .= "\n";
            $rowNumber++;
        }

        return $tableBodyHtml;
    }

    /**
     * Sets the MIME details of the columns in the results set
     *
     * @return void
     */
    private function setMimeMap()
    {
        /** @var FieldMetadata[] $fieldsMeta */
        $fieldsMeta = $this->properties['fields_meta'];
        $mediaTypeMap = [];
        $added = [];

        for ($currentColumn = 0; $currentColumn < $this->properties['fields_cnt']; ++$currentColumn) {
            $meta = $fieldsMeta[$currentColumn];
            $orgFullTableName = $this->properties['db'] . '.' . $meta->orgtable;

            if (
                ! $GLOBALS['cfgRelation']['commwork']
                || ! $GLOBALS['cfgRelation']['mimework']
                || ! $GLOBALS['cfg']['BrowseMIME']
                || $_SESSION['tmpval']['hide_transformation']
                || ! empty($added[$orgFullTableName])
            ) {
                continue;
            }

            $mediaTypeMap = array_merge(
                $mediaTypeMap,
                $this->transformations->getMime($this->properties['db'], $meta->orgtable, false, true) ?? []
            );
            $added[$orgFullTableName] = true;
        }

        // special browser transformation for some SHOW statements
        if (
            $this->properties['is_show']
            && ! $_SESSION['tmpval']['hide_transformation']
        ) {
            preg_match(
                '@^SHOW[[:space:]]+(VARIABLES|(FULL[[:space:]]+)?'
                . 'PROCESSLIST|STATUS|TABLE|GRANTS|CREATE|LOGS|DATABASES|FIELDS'
                . ')@i',
                $this->properties['sql_query'],
                $which
            );

            if (isset($which[1])) {
                $str = ' ' . strtoupper($which[1]);
                $isShowProcessList = strpos($str, 'PROCESSLIST') > 0;
                if ($isShowProcessList) {
                    $mediaTypeMap['..Info'] = [
                        'mimetype' => 'Text_Plain',
                        'transformation' => 'output/Text_Plain_Sql.php',
                    ];
                }

                $isShowCreateTable = preg_match(
                    '@CREATE[[:space:]]+TABLE@i',
                    $this->properties['sql_query']
                );
                if ($isShowCreateTable) {
                    $mediaTypeMap['..Create Table'] = [
                        'mimetype' => 'Text_Plain',
                        'transformation' => 'output/Text_Plain_Sql.php',
                    ];
                }
            }
        }

        $this->properties['mime_map'] = $mediaTypeMap;
    }

    /**
     * Get the values for one data row
     *
     * @see     getTableBody()
     *
     * @param int               $dtResult           the link id associated to the query
     *                                               which results have to be displayed
     * @param array             $row                current row data
     * @param int               $rowNumber          the index of current row
     * @param array|false       $colOrder           the column order false when
     *                                               a property not found false
     *                                               when a property not found
     * @param array             $map                the list of relations
     * @param string            $gridEditClass      the class for all editable
     *                                                columns
     * @param bool|array|string $colVisib           column is visible(false);
     *                                               column isn't visible(string
     *                                               array)
     * @param string            $urlSqlQuery        the analyzed sql query
     * @param array             $analyzedSqlResults analyzed sql results
     *
     * @return string  html content
     *
     * @access private
     */
    private function getRowValues(
        &$dtResult,
        array $row,
        $rowNumber,
        $colOrder,
        array $map,
        $gridEditClass,
        $colVisib,
        $urlSqlQuery,
        array $analyzedSqlResults
    ) {
        $rowValuesHtml = '';

        // Following variable are needed for use in isset/empty or
        // use with array indexes/safe use in foreach
        $sqlQuery = $this->properties['sql_query'];
        /** @var FieldMetadata[] $fieldsMeta */
        $fieldsMeta = $this->properties['fields_meta'];
        $highlightColumns = $this->properties['highlight_columns'];
        $mediaTypeMap = $this->properties['mime_map'];

        $rowInfo = $this->getRowInfoForSpecialLinks($row, $colOrder);

        $whereClauseMap = $this->properties['whereClauseMap'];

        $columnCount = $this->properties['fields_cnt'];

        // Load SpecialSchemaLinks for all rows
        $specialSchemaLinks = SpecialSchemaLinks::get();

        for ($currentColumn = 0; $currentColumn < $columnCount; ++$currentColumn) {
            // assign $i with appropriate column order
            $i = is_array($colOrder) ? $colOrder[$currentColumn] : $currentColumn;

            $meta = $fieldsMeta[$i];
            $orgFullColName = $this->properties['db'] . '.' . $meta->orgtable . '.' . $meta->orgname;

            $notNullClass = $meta->isNotNull() ? 'not_null' : '';
            $relationClass = isset($map[$meta->name]) ? 'relation' : '';
            $hideClass = is_array($colVisib) && isset($colVisib[$currentColumn]) && ! $colVisib[$currentColumn]
                ? 'hide'
                : '';
            $gridEdit = $meta->orgtable != '' ? $gridEditClass : '';

            // handle datetime-related class, for grid editing
            $fieldTypeClass = $this->getClassForDateTimeRelatedFields($meta);

            $isFieldTruncated = false;
            // combine all the classes applicable to this column's value
            $class = $this->getClassesForColumn(
                $gridEdit,
                $notNullClass,
                $relationClass,
                $hideClass,
                $fieldTypeClass
            );

            //  See if this column should get highlight because it's used in the
            //  where-query.
            $conditionField = isset($highlightColumns)
                && (isset($highlightColumns[$meta->name])
                || isset($highlightColumns[Util::backquote($meta->name)]));

            // Wrap MIME-transformations. [MIME]
            $defaultFunction = [
                Core::class,
                'mimeDefaultFunction',
            ]; // default_function
            $transformationPlugin = $defaultFunction;
            $transformOptions = [];

            if (
                $GLOBALS['cfgRelation']['mimework']
                && $GLOBALS['cfg']['BrowseMIME']
            ) {
                if (
                    isset($mediaTypeMap[$orgFullColName]['mimetype'])
                    && ! empty($mediaTypeMap[$orgFullColName]['transformation'])
                ) {
                    $file = $mediaTypeMap[$orgFullColName]['transformation'];
                    $includeFile = 'libraries/classes/Plugins/Transformations/' . $file;

                    if (@file_exists($includeFile)) {
                        $className = $this->transformations->getClassName($includeFile);
                        if (class_exists($className)) {
                            // todo add $plugin_manager
                            $pluginManager = null;
                            $transformationPlugin = new $className(
                                $pluginManager
                            );

                            $transformOptions = $this->transformations->getOptions(
                                $mediaTypeMap[$orgFullColName]['transformation_options'] ?? ''
                            );

                            $meta->internalMediaType = str_replace(
                                '_',
                                '/',
                                $mediaTypeMap[$orgFullColName]['mimetype']
                            );
                        }
                    }
                }
            }

            // Check whether the field needs to display with syntax highlighting

            $dbLower = mb_strtolower($this->properties['db']);
            $tblLower = mb_strtolower($meta->orgtable);
            $nameLower = mb_strtolower($meta->orgname);
            if (
                ! empty($this->transformationInfo[$dbLower][$tblLower][$nameLower])
                && isset($row[$i])
                && (trim($row[$i]) != '')
                && ! $_SESSION['tmpval']['hide_transformation']
            ) {
                include_once $this->transformationInfo[$dbLower][$tblLower][$nameLower][0];
                $transformationPlugin = new $this->transformationInfo[$dbLower][$tblLower][$nameLower][1](null);

                $transformOptions = $this->transformations->getOptions(
                    $mediaTypeMap[$orgFullColName]['transformation_options'] ?? ''
                );

                $orgTable = mb_strtolower($meta->orgtable);
                $orgName = mb_strtolower($meta->orgname);

                $meta->internalMediaType = str_replace(
                    '_',
                    '/',
                    $this->transformationInfo[$dbLower][$orgTable][$orgName][2]
                );
            }

            // Check for the predefined fields need to show as link in schemas
            if (! empty($specialSchemaLinks[$dbLower][$tblLower][$nameLower])) {
                $linkingUrl = $this->getSpecialLinkUrl(
                    $specialSchemaLinks,
                    $row[$i],
                    $rowInfo,
                    mb_strtolower($meta->orgname)
                );
                $transformationPlugin = new Text_Plain_Link();

                $transformOptions  = [
                    0 => $linkingUrl,
                    2 => true,
                ];

                $meta->internalMediaType = str_replace(
                    '_',
                    '/',
                    'Text/Plain'
                );
            }

            $expressions = [];

            if (
                isset($analyzedSqlResults['statement'])
                && $analyzedSqlResults['statement'] instanceof SelectStatement
            ) {
                $expressions = $analyzedSqlResults['statement']->expr;
            }

            /**
             * The result set can have columns from more than one table,
             * this is why we have to check for the unique conditions
             * related to this table; however getUniqueCondition() is
             * costly and does not need to be called if we already know
             * the conditions for the current table.
             */
            if (! isset($whereClauseMap[$rowNumber][$meta->orgtable])) {
                $uniqueConditions = Util::getUniqueCondition(
                    $dtResult,
                    $this->properties['fields_cnt'],
                    $this->properties['fields_meta'],
                    $row,
                    false,
                    $meta->orgtable,
                    $expressions
                );
                $whereClauseMap[$rowNumber][$meta->orgtable] = $uniqueConditions[0];
            }

            $urlParams = [
                'db'            => $this->properties['db'],
                'table'         => $meta->orgtable,
                'where_clause_sign' => Core::signSqlQuery($whereClauseMap[$rowNumber][$meta->orgtable]),
                'where_clause'  => $whereClauseMap[$rowNumber][$meta->orgtable],
                'transform_key' => $meta->orgname,
            ];

            if (! empty($sqlQuery)) {
                $urlParams['sql_query'] = $urlSqlQuery;
            }

            $transformOptions['wrapper_link'] = Url::getCommon($urlParams);
            $transformOptions['wrapper_params'] = $urlParams;

            $displayParams = $this->properties['display_params'];

            // in some situations (issue 11406), numeric returns 1
            // even for a string type
            // for decimal numeric is returning 1
            // have to improve logic
            if (
                ($meta->isNumeric && $meta->isNotType(FieldMetadata::TYPE_STRING))
                || $meta->isType(FieldMetadata::TYPE_REAL)
            ) {
                // n u m e r i c

                $displayParams['data'][$rowNumber][$i] = $this->getDataCellForNumericColumns(
                    $row[$i] === null ? null : (string) $row[$i],
                    $class,
                    $conditionField,
                    $meta,
                    $map,
                    $isFieldTruncated,
                    $analyzedSqlResults,
                    $transformationPlugin,
                    $defaultFunction,
                    $transformOptions
                );
            } elseif ($meta->isMappedTypeGeometry) {
                // g e o m e t r y

                // Remove 'grid_edit' from $class as we do not allow to
                // inline-edit geometry data.
                $class = str_replace('grid_edit', '', $class);

                $displayParams['data'][$rowNumber][$i] = $this->getDataCellForGeometryColumns(
                    $row[$i],
                    $class,
                    $meta,
                    $map,
                    $urlParams,
                    $conditionField,
                    $transformationPlugin,
                    $defaultFunction,
                    $transformOptions,
                    $analyzedSqlResults
                );
            } else {
                // n o t   n u m e r i c

                $displayParams['data'][$rowNumber][$i] = $this->getDataCellForNonNumericColumns(
                    $row[$i],
                    $class,
                    $meta,
                    $map,
                    $urlParams,
                    $conditionField,
                    $transformationPlugin,
                    $defaultFunction,
                    $transformOptions,
                    $isFieldTruncated,
                    $analyzedSqlResults,
                    $dtResult,
                    $i
                );
            }

            // output stored cell
            $rowValuesHtml .= $displayParams['data'][$rowNumber][$i];

            if (isset($displayParams['rowdata'][$i][$rowNumber])) {
                $displayParams['rowdata'][$i][$rowNumber]
                    .= $displayParams['data'][$rowNumber][$i];
            } else {
                $displayParams['rowdata'][$i][$rowNumber]
                    = $displayParams['data'][$rowNumber][$i];
            }

            $this->properties['display_params'] = $displayParams;
        }

        return $rowValuesHtml;
    }

    /**
     * Get link for display special schema links
     *
     * @param array  $specialSchemaLinks special schema links
     * @param string $columnValue        column value
     * @param array  $rowInfo            information about row
     * @param string $fieldName          column name
     *
     * @return string generated link
     */
    private function getSpecialLinkUrl(
        array $specialSchemaLinks,
        $columnValue,
        array $rowInfo,
        string $fieldName
    ) {
        $linkingUrlParams = [];
        $db = mb_strtolower($this->properties['db']);
        $table = mb_strtolower($this->properties['table']);
        $linkRelations = $specialSchemaLinks[$db][$table][$fieldName];

        if (! is_array($linkRelations['link_param'])) {
            $linkingUrlParams[$linkRelations['link_param']] = $columnValue;
        } else {
            // Consider only the case of creating link for column field
            // sql query that needs to be passed as url param
            $sql = 'SELECT `' . $columnValue . '` FROM `'
                . $rowInfo[$linkRelations['link_param'][1]] . '`.`'
                . $rowInfo[$linkRelations['link_param'][2]] . '`';
            $linkingUrlParams[$linkRelations['link_param'][0]] = $sql;
        }

<<<<<<< HEAD
        $divider = strpos($linkRelations['default_page'], '?') ? '&' : '?';
        if (empty($linkRelations['link_dependancy_params'])) {
            return $linkRelations['default_page']
                . Url::getCommonRaw($linkingUrlParams, $divider);
=======
        $divider = strpos($link_relations['default_page'] ?? '', '?') ? '&' : '?';
        if (empty($link_relations['link_dependancy_params'])) {
            return $link_relations['default_page']
                . Url::getCommonRaw($linking_url_params, $divider);
>>>>>>> 99fb6c22
        }

        foreach ($linkRelations['link_dependancy_params'] as $newParam) {
            // If param_info is an array, set the key and value
            // from that array
            if (is_array($newParam['param_info'])) {
                $linkingUrlParams[$newParam['param_info'][0]] = $newParam['param_info'][1];
                continue;
            }

            $linkingUrlParams[$newParam['param_info']] = $rowInfo[mb_strtolower($newParam['column_name'])];

            // Special case 1 - when executing routines, according
            // to the type of the routine, url param changes
            if (empty($rowInfo['routine_type'])) {
                continue;
            }
        }

        return $linkRelations['default_page']
            . Url::getCommonRaw($linkingUrlParams, $divider);
    }

    /**
     * Prepare row information for display special links
     *
     * @param array      $row      current row data
     * @param array|bool $colOrder the column order
     *
     * @return array associative array with column nama -> value
     */
    private function getRowInfoForSpecialLinks(array $row, $colOrder)
    {
        $rowInfo = [];
        /** @var FieldMetadata[] $fieldsMeta */
        $fieldsMeta = $this->properties['fields_meta'];

        for ($n = 0; $n < $this->properties['fields_cnt']; ++$n) {
            $m = is_array($colOrder) ? $colOrder[$n] : $n;
            $rowInfo[mb_strtolower($fieldsMeta[$m]->orgname)] = $row[$m];
        }

        return $rowInfo;
    }

    /**
     * Get url sql query without conditions to shorten URLs
     *
     * @see     getTableBody()
     *
     * @param array $analyzedSqlResults analyzed sql results
     *
     * @return string analyzed sql query
     *
     * @access private
     */
    private function getUrlSqlQuery(array $analyzedSqlResults)
    {
        if (
            ($analyzedSqlResults['querytype'] !== 'SELECT')
            || (mb_strlen($this->properties['sql_query']) < 200)
        ) {
            return $this->properties['sql_query'];
        }

        $query = 'SELECT ' . Query::getClause(
            $analyzedSqlResults['statement'],
            $analyzedSqlResults['parser']->list,
            'SELECT'
        );

        $fromClause = Query::getClause(
            $analyzedSqlResults['statement'],
            $analyzedSqlResults['parser']->list,
            'FROM'
        );

        if (! empty($fromClause)) {
            $query .= ' FROM ' . $fromClause;
        }

        return $query;
    }

    /**
     * Get column order and column visibility
     *
     * @see    getTableBody()
     *
     * @param array $analyzedSqlResults analyzed sql results
     *
     * @return array 2 element array - $col_order, $col_visib
     *
     * @access private
     */
    private function getColumnParams(array $analyzedSqlResults)
    {
        if ($this->isSelect($analyzedSqlResults)) {
            $pmatable = new Table($this->properties['table'], $this->properties['db']);
            $colOrder = $pmatable->getUiProp(Table::PROP_COLUMN_ORDER);
            /* Validate the value */
            if ($colOrder !== false) {
                $fieldsCount = $this->properties['fields_cnt'];
                foreach ($colOrder as $value) {
                    if ($value < $fieldsCount) {
                        continue;
                    }

                    $pmatable->removeUiProp(Table::PROP_COLUMN_ORDER);
                    $fieldsCount = false;
                }
            }

            $colVisib = $pmatable->getUiProp(Table::PROP_COLUMN_VISIB);
        } else {
            $colOrder = false;
            $colVisib = false;
        }

        return [
            $colOrder,
            $colVisib,
        ];
    }

    /**
     * Get HTML for repeating headers
     *
     * @see    getTableBody()
     *
     * @param array $displayParams holds various display info
     *
     * @return string html content
     *
     * @access private
     */
    private function getRepeatingHeaders(
        array $displayParams
    ) {
        $headerHtml = '<tr>' . "\n";

        if ($displayParams['emptypre'] > 0) {
            $headerHtml .= '    <th colspan="'
                . $displayParams['emptypre'] . '">'
                . "\n" . '        &nbsp;</th>' . "\n";
        } elseif ($GLOBALS['cfg']['RowActionLinks'] === self::POSITION_NONE) {
            $headerHtml .= '    <th></th>' . "\n";
        }

        foreach ($displayParams['desc'] as $val) {
            $headerHtml .= $val;
        }

        if ($displayParams['emptyafter'] > 0) {
            $headerHtml .= '    <th colspan="' . $displayParams['emptyafter']
                . '">'
                . "\n" . '        &nbsp;</th>' . "\n";
        }

        $headerHtml .= '</tr>' . "\n";

        return $headerHtml;
    }

    /**
     * Get modified links
     *
     * @see     getTableBody()
     *
     * @param string $whereClause    the where clause of the sql
     * @param bool   $clauseIsUnique the unique condition of clause
     * @param string $urlSqlQuery    the analyzed sql query
     *
     * @return array<int,string>       5 element array - $edit_url, $copy_url,
     *                                                   $edit_str, $copy_str
     *
     * @access private
     */
    private function getModifiedLinks(
        $whereClause,
        $clauseIsUnique,
        $urlSqlQuery
    ) {
        $urlParams = [
            'db'               => $this->properties['db'],
            'table'            => $this->properties['table'],
            'where_clause'     => $whereClause,
            'clause_is_unique' => $clauseIsUnique,
            'sql_query'        => $urlSqlQuery,
            'goto'             => Url::getFromRoute('/sql'),
        ];

        $editUrl = Url::getFromRoute(
            '/table/change',
            $urlParams + ['default_action' => 'update']
        );

        $copyUrl = Url::getFromRoute(
            '/table/change',
            $urlParams + ['default_action' => 'insert']
        );

        $editStr = $this->getActionLinkContent(
            'b_edit',
            __('Edit')
        );
        $copyStr = $this->getActionLinkContent(
            'b_insrow',
            __('Copy')
        );

        return [
            $editUrl,
            $copyUrl,
            $editStr,
            $copyStr,
        ];
    }

    /**
     * Get delete and kill links
     *
     * @see     getTableBody()
     *
     * @param string $whereClause    the where clause of the sql
     * @param bool   $clauseIsUnique the unique condition of clause
     * @param string $urlSqlQuery    the analyzed sql query
     * @param string $deleteLink     the delete link of current row
     * @param array  $row            the current row
     *
     * @return array                    3 element array
     *                                  $del_url, $del_str, $js_conf
     *
     * @access private
     */
    private function getDeleteAndKillLinks(
        $whereClause,
        $clauseIsUnique,
        $urlSqlQuery,
        $deleteLink,
        array $row
    ) {
        global $dbi;

        $goto = $this->properties['goto'];

        if ($deleteLink === self::DELETE_ROW) { // delete row case
            $urlParams = [
                'db'        => $this->properties['db'],
                'table'     => $this->properties['table'],
                'sql_query' => $urlSqlQuery,
                'message_to_show' => __('The row has been deleted.'),
                'goto'      => empty($goto) ? Url::getFromRoute('/table/sql') : $goto,
            ];

            $linkGoto = Url::getFromRoute('/sql', $urlParams);

            $deleteQuery = 'DELETE FROM '
                . Util::backquote($this->properties['table'])
                . ' WHERE ' . $whereClause .
                ($clauseIsUnique ? '' : ' LIMIT 1');

            $urlParams = [
                'db'        => $this->properties['db'],
                'table'     => $this->properties['table'],
                'sql_query' => $deleteQuery,
                'message_to_show' => __('The row has been deleted.'),
                'goto'      => $linkGoto,
            ];
            $deleteUrl  = Url::getFromRoute('/sql', $urlParams);

            $jsConf  = 'DELETE FROM ' . Sanitize::jsFormat($this->properties['table'])
                . ' WHERE ' . Sanitize::jsFormat($whereClause, false)
                . ($clauseIsUnique ? '' : ' LIMIT 1');

            $deleteString = $this->getActionLinkContent('b_drop', __('Delete'));
        } elseif ($deleteLink === self::KILL_PROCESS) { // kill process case
            $urlParams = [
                'db'        => $this->properties['db'],
                'table'     => $this->properties['table'],
                'sql_query' => $urlSqlQuery,
                'goto'      => Url::getFromRoute('/'),
            ];

            $linkGoto = Url::getFromRoute('/sql', $urlParams);

            $kill = $dbi->getKillQuery((int) $row[0]);

            $urlParams = [
                'db'        => 'mysql',
                'sql_query' => $kill,
                'goto'      => $linkGoto,
            ];

            $deleteUrl = Url::getFromRoute('/sql', $urlParams);
            $jsConf = $kill;
            $deleteString = Generator::getIcon(
                'b_drop',
                __('Kill')
            );
        } else {
            $deleteUrl = $deleteString = $jsConf = null;
        }

        return [
            $deleteUrl,
            $deleteString,
            $jsConf,
        ];
    }

    /**
     * Get content inside the table row action links (Edit/Copy/Delete)
     *
     * @see     getModifiedLinks(), getDeleteAndKillLinks()
     *
     * @param string $icon        The name of the file to get
     * @param string $displayText The text displaying after the image icon
     *
     * @return string
     *
     * @access private
     */
    private function getActionLinkContent($icon, $displayText)
    {
        $linkContent = '';

        if (
            isset($GLOBALS['cfg']['RowActionType'])
            && $GLOBALS['cfg']['RowActionType'] === self::ACTION_LINK_CONTENT_ICONS
        ) {
            $linkContent .= '<span class="text-nowrap">'
                . Generator::getImage(
                    $icon,
                    $displayText
                )
                . '</span>';
        } elseif (
            isset($GLOBALS['cfg']['RowActionType'])
            && $GLOBALS['cfg']['RowActionType'] === self::ACTION_LINK_CONTENT_TEXT
        ) {
            $linkContent .= '<span class="text-nowrap">' . $displayText . '</span>';
        } else {
            $linkContent .= Generator::getIcon(
                $icon,
                $displayText
            );
        }

        return $linkContent;
    }

    /**
     * Get the combined classes for a column
     *
     * @see     getTableBody()
     *
     * @param string $gridEditClass  the class for all editable columns
     * @param string $notNullClass   the class for not null columns
     * @param string $relationClass  the class for relations in a column
     * @param string $hideClass      the class for visibility of a column
     * @param string $fieldTypeClass the class related to type of the field
     *
     * @return string the combined classes
     *
     * @access private
     */
    private function getClassesForColumn(
        string $gridEditClass,
        string $notNullClass,
        string $relationClass,
        string $hideClass,
        string $fieldTypeClass
    ) {
        return 'data ' . $gridEditClass . ' ' . $notNullClass . ' '
            . $relationClass . ' ' . $hideClass . ' ' . $fieldTypeClass;
    }

    /**
     * Get class for datetime related fields
     *
     * @see    getTableBody()
     *
     * @param FieldMetadata $meta the type of the column field
     *
     * @return string   the class for the column
     *
     * @access private
     */
    private function getClassForDateTimeRelatedFields(FieldMetadata $meta): string
    {
        $fieldTypeClass = '';

        if (
            $meta->isMappedTypeTimestamp
            || $meta->isType(FieldMetadata::TYPE_DATETIME)
        ) {
            $fieldTypeClass = 'datetimefield';
        } elseif ($meta->isType(FieldMetadata::TYPE_DATE)) {
            $fieldTypeClass = 'datefield';
        } elseif ($meta->isType(FieldMetadata::TYPE_TIME)) {
            $fieldTypeClass = 'timefield';
        } elseif ($meta->isType(FieldMetadata::TYPE_STRING)) {
            $fieldTypeClass = 'text';
        }

        return $fieldTypeClass;
    }

    /**
     * Prepare data cell for numeric type fields
     *
     * @see    getTableBody()
     *
     * @param string|null           $column               the column's value
     * @param string                $class                the html class for column
     * @param bool                  $conditionField       the column should highlighted
     *                                                     or not
     * @param FieldMetadata         $meta                 the meta-information about this
     *                                               field
     * @param array                 $map                  the list of relations
     * @param bool                  $isFieldTruncated     the condition for blob data
     *                                                      replacements
     * @param array                 $analyzedSqlResults   the analyzed query
     * @param TransformationsPlugin $transformationPlugin the name of transformation plugin
     * @param string                $defaultFunction      the default transformation
     *                                                     function
     * @param array                 $transformOptions     the transformation parameters
     *
     * @return string the prepared cell, html content
     *
     * @access private
     */
    private function getDataCellForNumericColumns(
        ?string $column,
        $class,
        $conditionField,
        FieldMetadata $meta,
        array $map,
        $isFieldTruncated,
        array $analyzedSqlResults,
        $transformationPlugin,
        $defaultFunction,
        array $transformOptions
    ) {
        if (! isset($column) || $column === null) {
            $cell = $this->buildNullDisplay(
                'text-end ' . $class,
                $conditionField,
                $meta,
                ''
            );
        } elseif ($column != '') {
            $nowrap = ' text-nowrap';
            $whereComparison = ' = ' . $column;

            $cell = $this->getRowData(
                'text-end ' . $class,
                $conditionField,
                $analyzedSqlResults,
                $meta,
                $map,
                $column,
                $column,
                $transformationPlugin,
                $defaultFunction,
                $nowrap,
                $whereComparison,
                $transformOptions,
                $isFieldTruncated,
                ''
            );
        } else {
            $cell = $this->buildEmptyDisplay(
                'text-end ' . $class,
                $conditionField,
                $meta,
                ''
            );
        }

        return $cell;
    }

    /**
     * Get data cell for geometry type fields
     *
     * @see     getTableBody()
     *
     * @param string|null           $column               the relevant column in data row
     * @param string                $class                the html class for column
     * @param FieldMetadata         $meta                 the meta-information about
     *                                               this field
     * @param array                 $map                  the list of relations
     * @param array                 $urlParams            the parameters for generate url
     * @param bool                  $conditionField       the column should highlighted
     *                                                     or not
     * @param TransformationsPlugin $transformationPlugin the name of transformation
     *                                                     function
     * @param string                $defaultFunction      the default transformation
     *                                                     function
     * @param array                 $transformOptions     the transformation parameters
     * @param array                 $analyzedSqlResults   the analyzed query
     *
     * @return string the prepared data cell, html content
     *
     * @access private
     */
    private function getDataCellForGeometryColumns(
        ?string $column,
        $class,
        FieldMetadata $meta,
        array $map,
        array $urlParams,
        $conditionField,
        $transformationPlugin,
        $defaultFunction,
        $transformOptions,
        array $analyzedSqlResults
    ) {
        if (! isset($column) || $column === null) {
            return $this->buildNullDisplay($class, $conditionField, $meta);
        }

        if ($column == '') {
            return $this->buildEmptyDisplay($class, $conditionField, $meta);
        }

        // Display as [GEOMETRY - (size)]
        if ($_SESSION['tmpval']['geoOption'] === self::GEOMETRY_DISP_GEOM) {
            $geometryText = $this->handleNonPrintableContents(
                'GEOMETRY',
                $column,
                $transformationPlugin,
                $transformOptions,
                $defaultFunction,
                $meta,
                $urlParams
            );

            return $this->buildValueDisplay(
                $class,
                $conditionField,
                $geometryText
            );
        }

        if ($_SESSION['tmpval']['geoOption'] === self::GEOMETRY_DISP_WKT) {
            // Prepare in Well Known Text(WKT) format.
            $whereComparison = ' = ' . $column;

            // Convert to WKT format
            $wktval = Gis::convertToWellKnownText($column);
            [
                $isFieldTruncated,
                $displayedColumn,
                // skip 3rd param
            ] = $this->getPartialText($wktval);

            return $this->getRowData(
                $class,
                $conditionField,
                $analyzedSqlResults,
                $meta,
                $map,
                $wktval,
                $displayedColumn,
                $transformationPlugin,
                $defaultFunction,
                '',
                $whereComparison,
                $transformOptions,
                $isFieldTruncated,
                ''
            );
        }

        // Prepare in  Well Known Binary (WKB) format.

        if ($_SESSION['tmpval']['display_binary']) {
            $whereComparison = ' = ' . $column;

            $wkbval = substr(bin2hex($column), 8);
            [
                $isFieldTruncated,
                $displayedColumn,
                // skip 3rd param
            ] = $this->getPartialText($wkbval);

            return $this->getRowData(
                $class,
                $conditionField,
                $analyzedSqlResults,
                $meta,
                $map,
                $wkbval,
                $displayedColumn,
                $transformationPlugin,
                $defaultFunction,
                '',
                $whereComparison,
                $transformOptions,
                $isFieldTruncated,
                ''
            );
        }

        $wkbval = $this->handleNonPrintableContents(
            'BINARY',
            $column,
            $transformationPlugin,
            $transformOptions,
            $defaultFunction,
            $meta,
            $urlParams
        );

        return $this->buildValueDisplay(
            $class,
            $conditionField,
            $wkbval
        );
    }

    /**
     * Get data cell for non numeric type fields
     *
     * @see    getTableBody()
     *
     * @param string|null           $column               the relevant column in data row
     * @param string                $class                the html class for column
     * @param FieldMetadata         $meta                 the meta-information about
     *                                               the field
     * @param array                 $map                  the list of relations
     * @param array                 $urlParams            the parameters for generate
     *                                                      url
     * @param bool                  $conditionField       the column should highlighted
     *                                                     or not
     * @param TransformationsPlugin $transformationPlugin the name of transformation
     *                                                     function
     * @param string                $defaultFunction      the default transformation
     *                                                     function
     * @param array                 $transformOptions     the transformation parameters
     * @param bool                  $isFieldTruncated     is data truncated due to
     *                                                      LimitChars
     * @param array                 $analyzedSqlResults   the analyzed query
     * @param int                   $dtResult             the link id associated to
     *                                                     the query which results
     *                                                     have to be displayed
     * @param int                   $colIndex             the column index
     *
     * @return string the prepared data cell, html content
     *
     * @access private
     */
    private function getDataCellForNonNumericColumns(
        ?string $column,
        $class,
        FieldMetadata $meta,
        array $map,
        array $urlParams,
        $conditionField,
        $transformationPlugin,
        $defaultFunction,
        $transformOptions,
        $isFieldTruncated,
        array $analyzedSqlResults,
        &$dtResult,
        $colIndex
    ) {
        global $dbi;

        $originalLength = 0;

        $isAnalyse = $this->properties['is_analyse'];

        $bIsText = is_object($transformationPlugin)
            && strpos($transformationPlugin->getMIMEType(), 'Text') === false;

        // disable inline grid editing
        // if binary fields are protected
        // or transformation plugin is of non text type
        // such as image
        $isTypeBlob = $meta->isType(FieldMetadata::TYPE_BLOB);
        $cfgProtectBinary = $GLOBALS['cfg']['ProtectBinary'];
        if (
            ($meta->isBinary()
            && (
                $cfgProtectBinary === 'all'
                || ($cfgProtectBinary === 'noblob' && ! $isTypeBlob)
                || ($cfgProtectBinary === 'blob' && $isTypeBlob)
                )
            ) || $bIsText
        ) {
            $class = str_replace('grid_edit', '', $class);
        }

        if (! isset($column) || $column === null) {
            return $this->buildNullDisplay($class, $conditionField, $meta);
        }

        if ($column == '') {
            return $this->buildEmptyDisplay($class, $conditionField, $meta);
        }

        // Cut all fields to $GLOBALS['cfg']['LimitChars']
        // (unless it's a link-type transformation or binary)
        $displayedColumn = $column;
        if (
            ! (is_object($transformationPlugin)
            && strpos($transformationPlugin->getName(), 'Link') !== false)
            && ! $meta->isBinary()
        ) {
            [
                $isFieldTruncated,
                $displayedColumn,
                $originalLength,
            ] = $this->getPartialText($column);
        }

        $formatted = false;
        if ($meta->isMappedTypeBit) {
            $displayedColumn = Util::printableBitValue(
                (int) $displayedColumn,
                (int) $meta->length
            );

            // some results of PROCEDURE ANALYSE() are reported as
            // being BINARY but they are quite readable,
            // so don't treat them as BINARY
        } elseif (
            $meta->isBinary()
            && ! (isset($isAnalyse) && $isAnalyse)
        ) {
            // we show the BINARY or BLOB message and field's size
            // (or maybe use a transformation)
            $binaryOrBlob = 'BLOB';
            if ($meta->isType(FieldMetadata::TYPE_STRING)) {
                $binaryOrBlob = 'BINARY';
            }

            $displayedColumn = $this->handleNonPrintableContents(
                $binaryOrBlob,
                $displayedColumn,
                $transformationPlugin,
                $transformOptions,
                $defaultFunction,
                $meta,
                $urlParams,
                $isFieldTruncated
            );
            $class = $this->addClass(
                $class,
                $conditionField,
                $meta,
                '',
                $isFieldTruncated,
                $transformationPlugin,
                $defaultFunction
            );
            $result = strip_tags($column);
            // disable inline grid editing
            // if binary or blob data is not shown
            if (stripos($result, $binaryOrBlob) !== false) {
                $class = str_replace('grid_edit', '', $class);
            }

            $formatted = true;
        }

        if ($formatted) {
            return $this->buildValueDisplay(
                $class,
                $conditionField,
                $displayedColumn
            );
        }

        // transform functions may enable no-wrapping:
        $functionNoWrap = 'applyTransformationNoWrap';

        $boolNoWrap = ($defaultFunction != $transformationPlugin)
            && method_exists($transformationPlugin, $functionNoWrap)
            ? $transformationPlugin->$functionNoWrap($transformOptions)
            : false;

        // do not wrap if date field type or if no-wrapping enabled by transform functions
        // otherwise, preserve whitespaces and wrap
        $nowrap = $meta->isDateTimeType() || $boolNoWrap ? 'text-nowrap' : 'pre_wrap';

        $whereComparison = ' = \''
            . $dbi->escapeString($column)
            . '\'';

        return $this->getRowData(
            $class,
            $conditionField,
            $analyzedSqlResults,
            $meta,
            $map,
            $column,
            $displayedColumn,
            $transformationPlugin,
            $defaultFunction,
            $nowrap,
            $whereComparison,
            $transformOptions,
            $isFieldTruncated,
            $originalLength
        );
    }

    /**
     * Checks the posted options for viewing query results
     * and sets appropriate values in the session.
     *
     * @return void
     *
     * @todo    make maximum remembered queries configurable
     * @todo    move/split into SQL class!?
     * @todo    currently this is called twice unnecessary
     * @todo    ignore LIMIT and ORDER in query!?
     * @access public
     */
    public function setConfigParamsForDisplayTable()
    {
        $sqlMd5 = md5($this->properties['sql_query']);
        $query = [];
        if (isset($_SESSION['tmpval']['query'][$sqlMd5])) {
            $query = $_SESSION['tmpval']['query'][$sqlMd5];
        }

        $query['sql'] = $this->properties['sql_query'];

        if (empty($query['repeat_cells'])) {
            $query['repeat_cells'] = $GLOBALS['cfg']['RepeatCells'];
        }

        // The value can also be from _GET as described on issue #16146 when sorting results
        $sessionMaxRows = $_GET['session_max_rows'] ?? $_POST['session_max_rows'] ?? '';

        // as this is a form value, the type is always string so we cannot
        // use Core::isValid($_POST['session_max_rows'], 'integer')
        if (Core::isValid($sessionMaxRows, 'numeric')) {
            $query['max_rows'] = (int) $sessionMaxRows;
            unset($_GET['session_max_rows'], $_POST['session_max_rows']);
        } elseif ($sessionMaxRows === self::ALL_ROWS) {
            $query['max_rows'] = self::ALL_ROWS;
            unset($_GET['session_max_rows'], $_POST['session_max_rows']);
        } elseif (empty($query['max_rows'])) {
            $query['max_rows'] = intval($GLOBALS['cfg']['MaxRows']);
        }

        if (Core::isValid($_REQUEST['pos'], 'numeric')) {
            $query['pos'] = $_REQUEST['pos'];
            unset($_REQUEST['pos']);
        } elseif (empty($query['pos'])) {
            $query['pos'] = 0;
        }

        if (
            Core::isValid(
                $_REQUEST['pftext'],
                [
                    self::DISPLAY_PARTIAL_TEXT,
                    self::DISPLAY_FULL_TEXT,
                ]
            )
        ) {
            $query['pftext'] = $_REQUEST['pftext'];
            unset($_REQUEST['pftext']);
        } elseif (empty($query['pftext'])) {
            $query['pftext'] = self::DISPLAY_PARTIAL_TEXT;
        }

        if (
            Core::isValid(
                $_REQUEST['relational_display'],
                [
                    self::RELATIONAL_KEY,
                    self::RELATIONAL_DISPLAY_COLUMN,
                ]
            )
        ) {
            $query['relational_display'] = $_REQUEST['relational_display'];
            unset($_REQUEST['relational_display']);
        } elseif (empty($query['relational_display'])) {
            // The current session value has priority over a
            // change via Settings; this change will be apparent
            // starting from the next session
            $query['relational_display'] = $GLOBALS['cfg']['RelationalDisplay'];
        }

        if (
            Core::isValid(
                $_REQUEST['geoOption'],
                [
                    self::GEOMETRY_DISP_WKT,
                    self::GEOMETRY_DISP_WKB,
                    self::GEOMETRY_DISP_GEOM,
                ]
            )
        ) {
            $query['geoOption'] = $_REQUEST['geoOption'];
            unset($_REQUEST['geoOption']);
        } elseif (empty($query['geoOption'])) {
            $query['geoOption'] = self::GEOMETRY_DISP_GEOM;
        }

        if (isset($_REQUEST['display_binary'])) {
            $query['display_binary'] = true;
            unset($_REQUEST['display_binary']);
        } elseif (isset($_REQUEST['display_options_form'])) {
            // we know that the checkbox was unchecked
            unset($query['display_binary']);
        } elseif (! isset($_REQUEST['full_text_button'])) {
            // selected by default because some operations like OPTIMIZE TABLE
            // and all queries involving functions return "binary" contents,
            // according to low-level field flags
            $query['display_binary'] = true;
        }

        if (isset($_REQUEST['display_blob'])) {
            $query['display_blob'] = true;
            unset($_REQUEST['display_blob']);
        } elseif (isset($_REQUEST['display_options_form'])) {
            // we know that the checkbox was unchecked
            unset($query['display_blob']);
        }

        if (isset($_REQUEST['hide_transformation'])) {
            $query['hide_transformation'] = true;
            unset($_REQUEST['hide_transformation']);
        } elseif (isset($_REQUEST['display_options_form'])) {
            // we know that the checkbox was unchecked
            unset($query['hide_transformation']);
        }

        // move current query to the last position, to be removed last
        // so only least executed query will be removed if maximum remembered
        // queries limit is reached
        unset($_SESSION['tmpval']['query'][$sqlMd5]);
        $_SESSION['tmpval']['query'][$sqlMd5] = $query;

        // do not exceed a maximum number of queries to remember
        if (count($_SESSION['tmpval']['query']) > 10) {
            array_shift($_SESSION['tmpval']['query']);
            //echo 'deleting one element ...';
        }

        // populate query configuration
        $_SESSION['tmpval']['pftext'] = $query['pftext'];
        $_SESSION['tmpval']['relational_display'] = $query['relational_display'];
        $_SESSION['tmpval']['geoOption'] = $query['geoOption'];
        $_SESSION['tmpval']['display_binary'] = isset($query['display_binary']);
        $_SESSION['tmpval']['display_blob'] = isset($query['display_blob']);
        $_SESSION['tmpval']['hide_transformation'] = isset($query['hide_transformation']);
        $_SESSION['tmpval']['pos'] = $query['pos'];
        $_SESSION['tmpval']['max_rows'] = $query['max_rows'];
        $_SESSION['tmpval']['repeat_cells'] = $query['repeat_cells'];
    }

    /**
     * Prepare a table of results returned by a SQL query.
     *
     * @param int   $dtResult           the link id associated to the query
     *                                   which results have to be displayed
     * @param array $displayParts       the parts to display
     * @param array $analyzedSqlResults analyzed sql results
     * @param bool  $isLimitedDisplay   With limited operations or not
     *
     * @return string   Generated HTML content for resulted table
     *
     * @access public
     */
    public function getTable(
        &$dtResult,
        array &$displayParts,
        array $analyzedSqlResults,
        $isLimitedDisplay = false
    ) {
        // The statement this table is built for.
        if (isset($analyzedSqlResults['statement'])) {
            /** @var SelectStatement $statement */
            $statement = $analyzedSqlResults['statement'];
        } else {
            $statement = null;
        }

        // Following variable are needed for use in isset/empty or
        // use with array indexes/safe use in foreach
        /** @var FieldMetadata[] $fieldsMeta */
        $fieldsMeta = $this->properties['fields_meta'];
        $showTable = $this->properties['showtable'];
        $printView = $this->properties['printview'];

        /**
         * @todo move this to a central place
         * @todo for other future table types
         */
        $isInnodb = (isset($showTable['Type'])
            && $showTable['Type'] === self::TABLE_TYPE_INNO_DB);

        if ($isInnodb && Sql::isJustBrowsing($analyzedSqlResults, true)) {
            $preCount = '~';
            $afterCount = Generator::showHint(
                Sanitize::sanitizeMessage(
                    __('May be approximate. See [doc@faq3-11]FAQ 3.11[/doc].')
                )
            );
        } else {
            $preCount = '';
            $afterCount = '';
        }

        // 1. ----- Prepares the work -----

        // 1.1 Gets the information about which functionalities should be
        //     displayed

        [
            $displayParts,
            $total,
        ]  = $this->setDisplayPartsAndTotal($displayParts);

        // 1.2 Defines offsets for the next and previous pages
        $posNext = 0;
        $posPrev = 0;
        if ($displayParts['nav_bar'] == '1') {
            [$posNext, $posPrev] = $this->getOffsets();
        }

        // 1.3 Extract sorting expressions.
        //     we need $sort_expression and $sort_expression_nodirection
        //     even if there are many table references
        $sortExpression = [];
        $sortExpressionNoDirection = [];
        $sortDirection = [];

        if ($statement !== null && ! empty($statement->order)) {
            foreach ($statement->order as $o) {
                $sortExpression[] = $o->expr->expr . ' ' . $o->type;
                $sortExpressionNoDirection[] = $o->expr->expr;
                $sortDirection[] = $o->type;
            }
        } else {
            $sortExpression[] = '';
            $sortExpressionNoDirection[] = '';
            $sortDirection[] = '';
        }

        $numberOfColumns = count($sortExpressionNoDirection);

        // 1.4 Prepares display of first and last value of the sorted column
        $sortedColumnMessage = '';
        for ($i = 0; $i < $numberOfColumns; $i++) {
            $sortedColumnMessage .= $this->getSortedColumnMessage(
                $dtResult,
                $sortExpressionNoDirection[$i]
            );
        }

        // 2. ----- Prepare to display the top of the page -----

        // 2.1 Prepares a messages with position information
        $sqlQueryMessage = '';
        if (($displayParts['nav_bar'] == '1') && $posNext !== null) {
            $message = $this->setMessageInformation(
                $sortedColumnMessage,
                $analyzedSqlResults,
                $total,
                $posNext,
                $preCount,
                $afterCount
            );

            $sqlQueryMessage = Generator::getMessage(
                $message,
                $this->properties['sql_query'],
                'success'
            );
        } elseif ((! isset($printView) || ($printView != '1')) && ! $isLimitedDisplay) {
            $sqlQueryMessage = Generator::getMessage(
                __('Your SQL query has been executed successfully.'),
                $this->properties['sql_query'],
                'success'
            );
        }

        // 2.3 Prepare the navigation bars
        if (strlen($this->properties['table']) === 0) {
            if ($analyzedSqlResults['querytype'] === 'SELECT') {
                // table does not always contain a real table name,
                // for example in MySQL 5.0.x, the query SHOW STATUS
                // returns STATUS as a table name
                $this->properties['table'] = $fieldsMeta[0]->table;
            } else {
                $this->properties['table'] = '';
            }
        }

        // can the result be sorted?
        if ($displayParts['sort_lnk'] == '1' && $analyzedSqlResults['statement'] !== null) {
            // At this point, $sort_expression is an array
            [$unsortedSqlQuery, $sortByKeyHtml]
                = $this->getUnsortedSqlAndSortByKeyDropDown(
                    $analyzedSqlResults,
                    $sortExpression
                );
        } else {
            $sortByKeyHtml = $unsortedSqlQuery = '';
        }

        $navigation = [];
        if ($displayParts['nav_bar'] == '1' && $statement !== null && empty($statement->limit)) {
            $navigation = $this->getTableNavigation(
                $posNext,
                $posPrev,
                $isInnodb,
                $sortByKeyHtml
            );
        }

        // 2b ----- Get field references from Database -----
        // (see the 'relation' configuration variable)

        // initialize map
        $map = [];

        if (strlen($this->properties['table']) > 0) {
            // This method set the values for $map array
            $this->setParamForLinkForeignKeyRelatedTables($map);

            // Coming from 'Distinct values' action of structure page
            // We manipulate relations mechanism to show a link to related rows.
            if ($this->properties['is_browse_distinct']) {
                $map[$fieldsMeta[1]->name] = [
                    $this->properties['table'],
                    $fieldsMeta[1]->name,
                    '',
                    $this->properties['db'],
                ];
            }
        }

        // end 2b

        // 3. ----- Prepare the results table -----
        $headers = $this->getTableHeaders(
            $displayParts,
            $analyzedSqlResults,
            $unsortedSqlQuery,
            $sortExpression,
            $sortExpressionNoDirection,
            $sortDirection,
            $isLimitedDisplay
        );

        $body = $this->getTableBody(
            $dtResult,
            $displayParts,
            $map,
            $analyzedSqlResults,
            $isLimitedDisplay
        );

        $this->properties['display_params'] = null;

        // 4. ----- Prepares the link for multi-fields edit and delete
        $bulkLinks = $this->getBulkLinks(
            $dtResult,
            $analyzedSqlResults,
            $displayParts['del_lnk']
        );

        // 5. ----- Prepare "Query results operations"
        $operations = [];
        if ((! isset($printView) || ($printView != '1')) && ! $isLimitedDisplay) {
            $operations = $this->getResultsOperations(
                $displayParts,
                $analyzedSqlResults
            );
        }

        return $this->template->render('display/results/table', [
            'sql_query_message' => $sqlQueryMessage,
            'navigation' => $navigation,
            'headers' => $headers,
            'body' => $body,
            'bulk_links' => $bulkLinks,
            'operations' => $operations,
            'db' => $this->properties['db'],
            'table' => $this->properties['table'],
            'unique_id' => $this->properties['unique_id'],
            'sql_query' => $this->properties['sql_query'],
            'goto' => $this->properties['goto'],
            'unlim_num_rows' => $this->properties['unlim_num_rows'],
            'displaywork' => $GLOBALS['cfgRelation']['displaywork'],
            'relwork' => $GLOBALS['cfgRelation']['relwork'],
            'save_cells_at_once' => $GLOBALS['cfg']['SaveCellsAtOnce'],
            'default_sliders_state' => $GLOBALS['cfg']['InitialSlidersState'],
            'text_dir' => $this->properties['text_dir'],
        ]);
    }

    /**
     * Get offsets for next page and previous page
     *
     * @see    getTable()
     *
     * @return int[] array with two elements - $pos_next, $pos_prev
     *
     * @access private
     */
    private function getOffsets()
    {
        if ($_SESSION['tmpval']['max_rows'] === self::ALL_ROWS) {
            $posNext = 0;
            $posPrev = 0;
        } else {
            $posNext = $_SESSION['tmpval']['pos'] + $_SESSION['tmpval']['max_rows'];
            $posPrev = $_SESSION['tmpval']['pos'] - $_SESSION['tmpval']['max_rows'];

            if ($posPrev < 0) {
                $posPrev = 0;
            }
        }

        return [
            $posNext,
            $posPrev,
        ];
    }

    /**
     * Prepare sorted column message
     *
     * @see     getTable()
     *
     * @param int    $dtResult                  the link id associated to the
     *                                           query which results have to
     *                                           be displayed
     * @param string $sortExpressionNoDirection sort expression without direction
     *
     * @return string|null html content, null if not found sorted column
     *
     * @access private
     */
    private function getSortedColumnMessage(
        &$dtResult,
        $sortExpressionNoDirection
    ) {
        global $dbi;

        /** @var FieldMetadata[] $fieldsMeta */
        $fieldsMeta = $this->properties['fields_meta']; // To use array indexes

        if (empty($sortExpressionNoDirection)) {
            return null;
        }

        if (mb_strpos($sortExpressionNoDirection, '.') === false) {
            $sortTable = $this->properties['table'];
            $sortColumn = $sortExpressionNoDirection;
        } else {
            [$sortTable, $sortColumn] = explode('.', $sortExpressionNoDirection);
        }

        $sortTable = Util::unQuote($sortTable);
        $sortColumn = Util::unQuote($sortColumn);

        // find the sorted column index in row result
        // (this might be a multi-table query)
        $sortedColumnIndex = false;

        foreach ($fieldsMeta as $key => $meta) {
            if (($meta->table == $sortTable) && ($meta->name == $sortColumn)) {
                $sortedColumnIndex = $key;
                break;
            }
        }

        if ($sortedColumnIndex === false) {
            return null;
        }

        // fetch first row of the result set
        $row = $dbi->fetchRow($dtResult);

        // initializing default arguments
        $defaultFunction = [
            Core::class,
            'mimeDefaultFunction',
        ];
        $transformationPlugin = $defaultFunction;
        $transformOptions = [];

        // check for non printable sorted row data
        $meta = $fieldsMeta[$sortedColumnIndex];

        $isBlobOrGeometry = $meta->isType(FieldMetadata::TYPE_BLOB) || $meta->isMappedTypeGeometry;

        if ($isBlobOrGeometry) {
            $columnForFirstRow = $this->handleNonPrintableContents(
                $meta->getMappedType(),
                $row[$sortedColumnIndex],
                $transformationPlugin,
                $transformOptions,
                $defaultFunction,
                $meta
            );
        } else {
            $columnForFirstRow = $row !== null ? $row[$sortedColumnIndex] : '';
        }

        $columnForFirstRow = mb_strtoupper(
            mb_substr(
                (string) $columnForFirstRow,
                0,
                (int) $GLOBALS['cfg']['LimitChars']
            ) . '...'
        );

        // fetch last row of the result set
        $dbi->dataSeek(
            $dtResult,
            $this->properties['num_rows'] > 0 ? $this->properties['num_rows'] - 1 : 0
        );
        $row = $dbi->fetchRow($dtResult);

        // check for non printable sorted row data
        $meta = $fieldsMeta[$sortedColumnIndex];
        if ($isBlobOrGeometry) {
            $columnForLastRow = $this->handleNonPrintableContents(
                $meta->getMappedType(),
                $row[$sortedColumnIndex],
                $transformationPlugin,
                $transformOptions,
                $defaultFunction,
                $meta
            );
        } else {
            $columnForLastRow = $row !== null ? $row[$sortedColumnIndex] : '';
        }

        $columnForLastRow = mb_strtoupper(
            mb_substr(
                (string) $columnForLastRow,
                0,
                (int) $GLOBALS['cfg']['LimitChars']
            ) . '...'
        );

        // reset to first row for the loop in getTableBody()
        $dbi->dataSeek($dtResult, 0);

        // we could also use here $sort_expression_nodirection
        return ' [' . htmlspecialchars($sortColumn)
            . ': <strong>' . htmlspecialchars($columnForFirstRow) . ' - '
            . htmlspecialchars($columnForLastRow) . '</strong>]';
    }

    /**
     * Set the content that needs to be shown in message
     *
     * @see     getTable()
     *
     * @param string $sortedColumnMessage the message for sorted column
     * @param array  $analyzedSqlResults  the analyzed query
     * @param int    $total               the total number of rows returned by
     *                                    the SQL query without any
     *                                    programmatically appended LIMIT clause
     * @param int    $posNext             the offset for next page
     * @param string $preCount            the string renders before row count
     * @param string $afterCount          the string renders after row count
     *
     * @return Message an object of Message
     *
     * @access private
     */
    private function setMessageInformation(
        $sortedColumnMessage,
        array $analyzedSqlResults,
        $total,
        $posNext,
        $preCount,
        $afterCount
    ) {
        $unlimNumRows = $this->properties['unlim_num_rows']; // To use in isset()

        if (! empty($analyzedSqlResults['statement']->limit)) {
            $firstShownRec = $analyzedSqlResults['statement']->limit->offset;
            $rowCount = $analyzedSqlResults['statement']->limit->rowCount;

            if ($rowCount < $total) {
                $lastShownRec = $firstShownRec + $rowCount - 1;
            } else {
                $lastShownRec = $firstShownRec + $total - 1;
            }
        } elseif (
            ($_SESSION['tmpval']['max_rows'] === self::ALL_ROWS)
            || ($posNext > $total)
        ) {
            $firstShownRec = $_SESSION['tmpval']['pos'];
            $lastShownRec  = $total - 1;
        } else {
            $firstShownRec = $_SESSION['tmpval']['pos'];
            $lastShownRec  = $posNext - 1;
        }

        $table = new Table($this->properties['table'], $this->properties['db']);
        if (
            $table->isView()
            && ($total == $GLOBALS['cfg']['MaxExactCountViews'])
        ) {
            $message = Message::notice(
                __(
                    'This view has at least this number of rows. '
                    . 'Please refer to %sdocumentation%s.'
                )
            );

            $message->addParam('[doc@cfg_MaxExactCount]');
            $message->addParam('[/doc]');
            $messageViewWarning = Generator::showHint($message->getMessage());
        } else {
            $messageViewWarning = false;
        }

        $message = Message::success(__('Showing rows %1s - %2s'));
        $message->addParam($firstShownRec);

        if ($messageViewWarning !== false) {
            $message->addParamHtml('... ' . $messageViewWarning);
        } else {
            $message->addParam($lastShownRec);
        }

        $message->addText('(');

        if ($messageViewWarning === false) {
            if (isset($unlimNumRows) && ($unlimNumRows != $total)) {
                $messageTotal = Message::notice(
                    $preCount . __('%1$d total, %2$d in query')
                );
                $messageTotal->addParam($total);
                $messageTotal->addParam($unlimNumRows);
            } else {
                $messageTotal = Message::notice($preCount . __('%d total'));
                $messageTotal->addParam($total);
            }

            if (! empty($afterCount)) {
                $messageTotal->addHtml($afterCount);
            }

            $message->addMessage($messageTotal, '');

            $message->addText(', ', '');
        }

        $messageQueryTime = Message::notice(__('Query took %01.4f seconds.') . ')');
        $messageQueryTime->addParam($this->properties['querytime']);

        $message->addMessage($messageQueryTime, '');
        if ($sortedColumnMessage !== null) {
            $message->addHtml($sortedColumnMessage, '');
        }

        return $message;
    }

    /**
     * Set the value of $map array for linking foreign key related tables
     *
     * @see      getTable()
     *
     * @param array $map the list of relations
     *
     * @return void
     *
     * @access private
     */
    private function setParamForLinkForeignKeyRelatedTables(array &$map)
    {
        // To be able to later display a link to the related table,
        // we verify both types of relations: either those that are
        // native foreign keys or those defined in the phpMyAdmin
        // configuration storage. If no PMA storage, we won't be able
        // to use the "column to display" notion (for example show
        // the name related to a numeric id).
        $existRel = $this->relation->getForeigners(
            $this->properties['db'],
            $this->properties['table'],
            '',
            self::POSITION_BOTH
        );

        if (empty($existRel)) {
            return;
        }

        foreach ($existRel as $masterField => $rel) {
            if ($masterField !== 'foreign_keys_data') {
                $displayField = $this->relation->getDisplayField(
                    $rel['foreign_db'],
                    $rel['foreign_table']
                );
                $map[$masterField] = [
                    $rel['foreign_table'],
                    $rel['foreign_field'],
                    $displayField,
                    $rel['foreign_db'],
                ];
            } else {
                foreach ($rel as $key => $oneKey) {
                    foreach ($oneKey['index_list'] as $index => $oneField) {
                        $displayField = $this->relation->getDisplayField(
                            $oneKey['ref_db_name'] ?? $GLOBALS['db'],
                            $oneKey['ref_table_name']
                        );

                        $map[$oneField] = [
                            $oneKey['ref_table_name'],
                            $oneKey['ref_index_list'][$index],
                            $displayField,
                            $oneKey['ref_db_name'] ?? $GLOBALS['db'],
                        ];
                    }
                }
            }
        }
    }

    /**
     * Prepare multi field edit/delete links
     *
     * @see     getTable()
     *
     * @param int    $dtResult           the link id associated to the query which
     *                                    results have to be displayed
     * @param array  $analyzedSqlResults analyzed sql results
     * @param string $deleteLink         the display element - 'del_link'
     *
     * @return array
     */
    private function getBulkLinks(
        &$dtResult,
        array $analyzedSqlResults,
        $deleteLink
    ): array {
        global $dbi;

        if ($deleteLink !== self::DELETE_ROW) {
            return [];
        }

        // fetch last row of the result set
        $dbi->dataSeek(
            $dtResult,
            $this->properties['num_rows'] > 0 ? $this->properties['num_rows'] - 1 : 0
        );
        $row = $dbi->fetchRow($dtResult);

        // @see DbiMysqi::fetchRow & DatabaseInterface::fetchRow
        if (! is_array($row)) {
            $row = [];
        }

        $expressions = [];

        if (
            isset($analyzedSqlResults['statement'])
            && $analyzedSqlResults['statement'] instanceof SelectStatement
        ) {
            $expressions = $analyzedSqlResults['statement']->expr;
        }

        /**
         * $clause_is_unique is needed by getTable() to generate the proper param
         * in the multi-edit and multi-delete form
         */
        [, $clauseIsUnique] = Util::getUniqueCondition(
            $dtResult,
            $this->properties['fields_cnt'],
            $this->properties['fields_meta'],
            $row,
            false,
            false,
            $expressions
        );

        // reset to first row for the loop in getTableBody()
        $dbi->dataSeek($dtResult, 0);

        return [
            'has_export_button' => $analyzedSqlResults['querytype'] === 'SELECT',
            'clause_is_unique' => $clauseIsUnique,
        ];
    }

    /**
     * Get operations that are available on results.
     *
     * @see     getTable()
     *
     * @param array $displayParts       the parts to display
     * @param array $analyzedSqlResults analyzed sql results
     *
     * @return array<string, bool|array<string, string>>
     */
    private function getResultsOperations(
        array $displayParts,
        array $analyzedSqlResults
    ): array {
        global $printview, $dbi;

        $urlParams = [
            'db'        => $this->properties['db'],
            'table'     => $this->properties['table'],
            'printview' => '1',
            'sql_query' => $this->properties['sql_query'],
        ];

        $geometryFound = false;

        // Export link
        // (the single_table parameter is used in \PhpMyAdmin\Export->getDisplay()
        //  to hide the SQL and the structure export dialogs)
        // If the parser found a PROCEDURE clause
        // (most probably PROCEDURE ANALYSE()) it makes no sense to
        // display the Export link).
        if (
            ($analyzedSqlResults['querytype'] === self::QUERY_TYPE_SELECT)
            && ! isset($printview)
            && empty($analyzedSqlResults['procedure'])
        ) {
            if (count($analyzedSqlResults['select_tables']) === 1) {
                $urlParams['single_table'] = 'true';
            }

            // In case this query doesn't involve any tables,
            // implies only raw query is to be exported
            if (! $analyzedSqlResults['select_tables']) {
                $urlParams['raw_query'] = 'true';
            }

            $urlParams['unlim_num_rows'] = $this->properties['unlim_num_rows'];

            /**
             * At this point we don't know the table name; this can happen
             * for example with a query like
             * SELECT bike_code FROM (SELECT bike_code FROM bikes) tmp
             * As a workaround we set in the table parameter the name of the
             * first table of this database, so that /table/export and
             * the script it calls do not fail
             */
            if (empty($urlParams['table']) && ! empty($urlParams['db'])) {
                $urlParams['table'] = $dbi->fetchValue('SHOW TABLES');
                /* No result (probably no database selected) */
                if ($urlParams['table'] === false) {
                    unset($urlParams['table']);
                }
            }

            /** @var FieldMetadata[] $fieldsMeta */
            $fieldsMeta = $this->properties['fields_meta'];
            foreach ($fieldsMeta as $meta) {
                if ($meta->isMappedTypeGeometry) {
                    $geometryFound = true;
                    break;
                }
            }
        }

        return [
            'has_procedure' => ! empty($analyzedSqlResults['procedure']),
            'has_geometry' => $geometryFound,
            'has_print_link' => $displayParts['pview_lnk'] == '1',
            'has_export_link' => $analyzedSqlResults['querytype'] === self::QUERY_TYPE_SELECT && ! isset($printview),
            'url_params' => $urlParams,
        ];
    }

    /**
     * Verifies what to do with non-printable contents (binary or BLOB)
     * in Browse mode.
     *
     * @see getDataCellForGeometryColumns(), getDataCellForNonNumericColumns(), getSortedColumnMessage()
     *
     * @param string        $category             BLOB|BINARY|GEOMETRY
     * @param string|null   $content              the binary content
     * @param mixed         $transformationPlugin transformation plugin.
     *                                             Can also be the
     *                                             default function:
     *                                             Core::mimeDefaultFunction
     * @param array         $transformOptions     transformation parameters
     * @param string        $defaultFunction      default transformation function
     * @param FieldMetadata $meta                 the meta-information about the field
     * @param array         $urlParams            parameters that should go to the
     *                                             download link
     * @param bool          $isTruncated          the result is truncated or not
     *
     * @return mixed  string or float
     *
     * @access private
     */
    private function handleNonPrintableContents(
        $category,
        ?string $content,
        $transformationPlugin,
        $transformOptions,
        $defaultFunction,
        FieldMetadata $meta,
        array $urlParams = [],
        &$isTruncated = null
    ) {
        $isTruncated = false;
        $result = '[' . $category;

        if ($content !== null) {
            $size = strlen($content);
            $displaySize = Util::formatByteDown($size, 3, 1);
            $result .= ' - ' . $displaySize[0] . ' ' . $displaySize[1];
        } else {
            $result .= ' - NULL';
            $size = 0;
            $content = '';
        }

        $result .= ']';

        // if we want to use a text transformation on a BLOB column
        if (is_object($transformationPlugin)) {
            $posMimeOctetstream = strpos(
                $transformationPlugin->getMIMESubtype(),
                'Octetstream'
            );
            $posMimeText = strpos($transformationPlugin->getMIMEtype(), 'Text');
            if (
                $posMimeOctetstream
                || $posMimeText !== false
            ) {
                // Applying Transformations on hex string of binary data
                // seems more appropriate
                $result = pack('H*', bin2hex($content));
            }
        }

        if ($size <= 0) {
            return $result;
        }

        if ($defaultFunction != $transformationPlugin) {
            $result = $transformationPlugin->applyTransformation(
                $result,
                $transformOptions,
                $meta
            );

            return $result;
        }

        $result = $defaultFunction($result, [], $meta);
        if (
            ($_SESSION['tmpval']['display_binary']
            && $meta->isType(FieldMetadata::TYPE_STRING))
            || ($_SESSION['tmpval']['display_blob']
            && $meta->isType(FieldMetadata::TYPE_BLOB))
        ) {
            // in this case, restart from the original $content
            if (
                mb_check_encoding($content, 'utf-8')
                && ! preg_match('/[\x00-\x08\x0B\x0C\x0E-\x1F\x80-\x9F]/u', $content)
            ) {
                // show as text if it's valid utf-8
                $result = htmlspecialchars($content);
            } else {
                $result = '0x' . bin2hex($content);
            }

            [
                $isTruncated,
                $result,
                // skip 3rd param
            ] = $this->getPartialText($result);
        }

        /* Create link to download */

        // in PHP < 5.5, empty() only checks variables
        $tmpdb = $this->properties['db'];
        if (
            count($urlParams) > 0
            && (! empty($tmpdb) && ! empty($meta->orgtable))
        ) {
            $urlParams['where_clause_sign'] = Core::signSqlQuery($urlParams['where_clause']);
            $result = '<a href="'
                . Url::getFromRoute('/table/get-field', $urlParams)
                . '" class="disableAjax">'
                . $result . '</a>';
        }

        return $result;
    }

    /**
     * Retrieves the associated foreign key info for a data cell
     *
     * @param array         $map             the list of relations
     * @param FieldMetadata $meta            the meta-information about the field
     * @param string        $whereComparison data for the where clause
     *
     * @return string|null  formatted data
     *
     * @access private
     */
    private function getFromForeign(array $map, FieldMetadata $meta, $whereComparison)
    {
        global $dbi;

        $dispsql = 'SELECT '
            . Util::backquote($map[$meta->name][2])
            . ' FROM '
            . Util::backquote($map[$meta->name][3])
            . '.'
            . Util::backquote($map[$meta->name][0])
            . ' WHERE '
            . Util::backquote($map[$meta->name][1])
            . $whereComparison;

        $dispresult = $dbi->tryQuery(
            $dispsql,
            DatabaseInterface::CONNECT_USER,
            DatabaseInterface::QUERY_STORE
        );

        if ($dispresult && $dbi->numRows($dispresult) > 0) {
            [$dispval] = $dbi->fetchRow($dispresult, 0);
        } else {
            $dispval = __('Link not found!');
        }

        $dbi->freeResult($dispresult);

        return $dispval;
    }

    /**
     * Prepares the displayable content of a data cell in Browse mode,
     * taking into account foreign key description field and transformations
     *
     * @see     getDataCellForNumericColumns(), getDataCellForGeometryColumns(),
     *          getDataCellForNonNumericColumns(),
     *
     * @param string                $class                css classes for the td element
     * @param bool                  $conditionField       whether the column is a part of the where clause
     * @param array                 $analyzedSqlResults   the analyzed query
     * @param FieldMetadata         $meta                 the meta-information about the field
     * @param array                 $map                  the list of relations
     * @param string                $data                 data
     * @param string                $displayedData        data that will be displayed (maybe be chunked)
     * @param TransformationsPlugin $transformationPlugin transformation plugin. Can also be the default function:
     *                                                    Core::mimeDefaultFunction
     * @param string                $defaultFunction      default function
     * @param string                $nowrap               'nowrap' if the content should not be wrapped
     * @param string                $whereComparison      data for the where clause
     * @param array                 $transformOptions     options for transformation
     * @param bool                  $isFieldTruncated     whether the field is truncated
     * @param string                $originalLength       of a truncated column, or ''
     *
     * @return string  formatted data
     *
     * @access private
     */
    private function getRowData(
        $class,
        $conditionField,
        array $analyzedSqlResults,
        FieldMetadata $meta,
        array $map,
        $data,
        $displayedData,
        $transformationPlugin,
        $defaultFunction,
        $nowrap,
        $whereComparison,
        array $transformOptions,
        $isFieldTruncated,
        $originalLength = ''
    ) {
        $relationalDisplay = $_SESSION['tmpval']['relational_display'];
        $printView = $this->properties['printview'];
        $value = '';
        $tableDataCellClass = $this->addClass(
            $class,
            $conditionField,
            $meta,
            $nowrap,
            $isFieldTruncated,
            $transformationPlugin,
            $defaultFunction
        );

        if (! empty($analyzedSqlResults['statement']->expr)) {
            foreach ($analyzedSqlResults['statement']->expr as $expr) {
                if (empty($expr->alias) || empty($expr->column)) {
                    continue;
                }

                if (strcasecmp($meta->name, $expr->alias) != 0) {
                    continue;
                }

                $meta->name = $expr->column;
            }
        }

        if (isset($map[$meta->name])) {
            // Field to display from the foreign table?
            if (
                isset($map[$meta->name][2])
                && strlen((string) $map[$meta->name][2]) > 0
            ) {
                $dispval = $this->getFromForeign(
                    $map,
                    $meta,
                    $whereComparison
                );
            } else {
                $dispval = '';
            }

            if (isset($printView) && ($printView == '1')) {
                $value .= ($transformationPlugin != $defaultFunction
                    ? $transformationPlugin->applyTransformation(
                        $data,
                        $transformOptions,
                        $meta
                    )
                    : $defaultFunction($data)
                )
                . ' <code>[-&gt;' . $dispval . ']</code>';
            } else {
                if ($relationalDisplay === self::RELATIONAL_KEY) {
                    // user chose "relational key" in the display options, so
                    // the title contains the display field
                    $title = ! empty($dispval)
                        ? htmlspecialchars($dispval)
                        : '';
                } else {
                    $title = htmlspecialchars($data);
                }

                $sqlQuery = 'SELECT * FROM '
                    . Util::backquote($map[$meta->name][3]) . '.'
                    . Util::backquote($map[$meta->name][0])
                    . ' WHERE '
                    . Util::backquote($map[$meta->name][1])
                    . $whereComparison;

                $urlParams = [
                    'db'    => $map[$meta->name][3],
                    'table' => $map[$meta->name][0],
                    'pos'   => '0',
                    'sql_signature' => Core::signSqlQuery($sqlQuery),
                    'sql_query' => $sqlQuery,
                ];

                if ($transformationPlugin != $defaultFunction) {
                    // always apply a transformation on the real data,
                    // not on the display field
                    $displayedData = $transformationPlugin->applyTransformation(
                        $data,
                        $transformOptions,
                        $meta
                    );
                } else {
                    if (
                        $relationalDisplay === self::RELATIONAL_DISPLAY_COLUMN
                        && ! empty($map[$meta->name][2])
                    ) {
                        // user chose "relational display field" in the
                        // display options, so show display field in the cell
                        $displayedData = $dispval === null ? '<em>NULL</em>' : $defaultFunction($dispval);
                    } else {
                        // otherwise display data in the cell
                        $displayedData = $defaultFunction($displayedData);
                    }
                }

                $tagParams = ['title' => $title];
                if (strpos($class, 'grid_edit') !== false) {
                    $tagParams['class'] = 'ajax';
                }

                $value .= Generator::linkOrButton(
                    Url::getFromRoute('/sql', $urlParams),
                    $displayedData,
                    $tagParams
                );
            }
        } else {
            $value .= ($transformationPlugin != $defaultFunction
                ? $transformationPlugin->applyTransformation(
                    $data,
                    $transformOptions,
                    $meta
                )
                : $defaultFunction($data)
            );
        }

        return $this->template->render('display/results/row_data', [
            'value' => $value,
            'td_class' => $tableDataCellClass,
            'decimals' => $meta->decimals ?? '-1',
            'type' => $meta->getMappedType(),
            'original_length' => $originalLength,
        ]);
    }

    /**
     * Truncates given string based on LimitChars configuration
     * and Session pftext variable
     * (string is truncated only if necessary)
     *
     * @see handleNonPrintableContents(), getDataCellForGeometryColumns(), getDataCellForNonNumericColumns
     *
     * @param string $str string to be truncated
     *
     * @return array
     *
     * @access private
     */
    private function getPartialText($str): array
    {
        $originalLength = mb_strlen($str);
        if (
            $originalLength > $GLOBALS['cfg']['LimitChars']
            && $_SESSION['tmpval']['pftext'] === self::DISPLAY_PARTIAL_TEXT
        ) {
            $str = mb_substr(
                $str,
                0,
                (int) $GLOBALS['cfg']['LimitChars']
            ) . '...';
            $truncated = true;
        } else {
            $truncated = false;
        }

        return [
            $truncated,
            $str,
            $originalLength,
        ];
    }
}<|MERGE_RESOLUTION|>--- conflicted
+++ resolved
@@ -3108,17 +3108,10 @@
             $linkingUrlParams[$linkRelations['link_param'][0]] = $sql;
         }
 
-<<<<<<< HEAD
-        $divider = strpos($linkRelations['default_page'], '?') ? '&' : '?';
+        $divider = strpos($linkRelations['default_page'] ?? '', '?') ? '&' : '?';
         if (empty($linkRelations['link_dependancy_params'])) {
             return $linkRelations['default_page']
                 . Url::getCommonRaw($linkingUrlParams, $divider);
-=======
-        $divider = strpos($link_relations['default_page'] ?? '', '?') ? '&' : '?';
-        if (empty($link_relations['link_dependancy_params'])) {
-            return $link_relations['default_page']
-                . Url::getCommonRaw($linking_url_params, $divider);
->>>>>>> 99fb6c22
         }
 
         foreach ($linkRelations['link_dependancy_params'] as $newParam) {
