--- conflicted
+++ resolved
@@ -28,18 +28,7 @@
 use const E_USER_NOTICE;
 use const E_USER_WARNING;
 use const E_WARNING;
-<<<<<<< HEAD
-=======
-use function array_splice;
-use function count;
-use function defined;
-use function error_reporting;
-use function headers_sent;
-use function htmlspecialchars;
-use function set_error_handler;
-use function trigger_error;
 use const PHP_VERSION_ID;
->>>>>>> eb15bc1f
 
 /**
  * handling errors
@@ -200,16 +189,11 @@
             * user errors even in this case.
             * See: https://github.com/phpmyadmin/phpmyadmin/issues/16729
             */
-<<<<<<< HEAD
-            if (
-                error_reporting() == 0 &&
-=======
             $isSilenced = ! (error_reporting() & $errno);
             if (PHP_VERSION_ID < 80000) {
                 $isSilenced = error_reporting() == 0;
             }
             if ($isSilenced &&
->>>>>>> eb15bc1f
                 $this->errorReporting != 0 &&
                 ($errno & (E_USER_WARNING | E_USER_ERROR | E_USER_NOTICE | E_USER_DEPRECATED)) == 0
             ) {
