<?php

declare(strict_types=1);

namespace PhpMyAdmin;

<<<<<<< HEAD
use ErrorException;

use function __;
use function array_splice;
use function count;
use function defined;
use function error_reporting;
use function headers_sent;
use function htmlspecialchars;
use function set_error_handler;
use function trigger_error;

=======
use Throwable;
>>>>>>> c19d053e
use const E_COMPILE_ERROR;
use const E_COMPILE_WARNING;
use const E_CORE_ERROR;
use const E_CORE_WARNING;
use const E_DEPRECATED;
use const E_ERROR;
use const E_NOTICE;
use const E_PARSE;
use const E_RECOVERABLE_ERROR;
use const E_STRICT;
use const E_USER_DEPRECATED;
use const E_USER_ERROR;
use const E_USER_NOTICE;
use const E_USER_WARNING;
use const E_WARNING;
<<<<<<< HEAD
=======
use function array_splice;
use function count;
use function defined;
use function error_reporting;
use function headers_sent;
use function htmlspecialchars;
use function set_error_handler;
use function set_exception_handler;
use function trigger_error;
>>>>>>> c19d053e
use const PHP_VERSION_ID;

/**
 * handling errors
 */
class ErrorHandler
{
    /**
     * holds errors to be displayed or reported later ...
     *
     * @var Error[]
     */
    protected $errors = [];

    /**
     * Hide location of errors
     *
     * @var bool
     */
    protected $hideLocation = false;

    /**
     * Initial error reporting state
     *
     * @var int
     */
    protected $errorReporting = 0;

    public function __construct()
    {
        /**
         * Do not set ourselves as error handler in case of testsuite.
         *
         * This behavior is not tested there and breaks other tests as they
         * rely on PHPUnit doing it's own error handling which we break here.
         */
        if (! defined('TESTSUITE')) {
            set_exception_handler([$this, 'handleException']);
            set_error_handler([$this, 'handleError']);
        }

        if (! Util::isErrorReportingAvailable()) {
            return;
        }

        $this->errorReporting = error_reporting();
    }

    /**
     * Destructor
     *
     * stores errors in session
     */
    public function __destruct()
    {
        if (! isset($_SESSION['errors'])) {
            $_SESSION['errors'] = [];
        }

        // remember only not displayed errors
        foreach ($this->errors as $key => $error) {
            /**
             * We don't want to store all errors here as it would
             * explode user session.
             */
            if (count($_SESSION['errors']) >= 10) {
                $error = new Error(
                    0,
                    __('Too many error messages, some are not displayed.'),
                    __FILE__,
                    __LINE__
                );
                $_SESSION['errors'][$error->getHash()] = $error;
                break;
            }

            if ((! ($error instanceof Error)) || $error->isDisplayed()) {
                continue;
            }

            $_SESSION['errors'][$key] = $error;
        }
    }

    /**
     * Toggles location hiding
     *
     * @param bool $hide Whether to hide
     */
    public function setHideLocation(bool $hide): void
    {
        $this->hideLocation = $hide;
    }

    /**
     * returns array with all errors
     *
     * @param bool $check Whether to check for session errors
     *
     * @return Error[]
     */
    public function getErrors(bool $check = true): array
    {
        if ($check) {
            $this->checkSavedErrors();
        }

        return $this->errors;
    }

    /**
     * returns the errors occurred in the current run only.
     * Does not include the errors saved in the SESSION
     *
     * @return Error[]
     */
    public function getCurrentErrors(): array
    {
        return $this->errors;
    }

    /**
     * Pops recent errors from the storage
     *
     * @param int $count Old error count (amount of errors to splice)
     *
     * @return Error[] The non spliced elements (total-$count)
     */
    public function sliceErrors(int $count): array
    {
        // store the errors before any operation, example number of items: 10
        $errors = $this->getErrors(false);

        // before array_splice $this->errors has 10 elements
        // cut out $count items out, let's say $count = 9
        // $errors will now contain 10 - 9 = 1 elements
        // $this->errors will contain the 9 elements left
        $this->errors = array_splice($errors, 0, $count);

        return $errors;
    }

    /**
     * Error handler - called when errors are triggered/occurred
     *
     * This calls the addError() function, escaping the error string
     * Ignores the errors wherever Error Control Operator (@) is used.
     *
     * @param int    $errno   error number
     * @param string $errstr  error string
     * @param string $errfile error file
     * @param int    $errline error line
     *
     * @throws ErrorException
     */
    public function handleError(
        int $errno,
        string $errstr,
        string $errfile,
        int $errline
    ): void {
        global $cfg;

        if (Util::isErrorReportingAvailable()) {
            /**
            * Check if Error Control Operator (@) was used, but still show
            * user errors even in this case.
            * See: https://github.com/phpmyadmin/phpmyadmin/issues/16729
            */
            $isSilenced = ! (error_reporting() & $errno);
            if (PHP_VERSION_ID < 80000) {
                $isSilenced = error_reporting() == 0;
            }

            if (isset($cfg['environment']) && $cfg['environment'] === 'development' && ! $isSilenced) {
                throw new ErrorException($errstr, 0, $errno, $errfile, $errline);
            }

            if (
                $isSilenced &&
                $this->errorReporting != 0 &&
                ($errno & (E_USER_WARNING | E_USER_ERROR | E_USER_NOTICE | E_USER_DEPRECATED)) == 0
            ) {
                return;
            }
        } else {
            if (($errno & (E_USER_WARNING | E_USER_ERROR | E_USER_NOTICE | E_USER_DEPRECATED)) == 0) {
                return;
            }
        }

        $this->addError($errstr, $errno, $errfile, $errline, true);
    }

    /**
     * Hides exception if it's not in the development environment.
     *
     * @throws Throwable
     */
    public function handleException(Throwable $exception): void
    {
        $config = $GLOBALS['PMA_Config'] ?? null;
        $environment = $config instanceof Config ? $config->get('environment') : 'production';
        if ($environment !== 'development') {
            return;
        }

        throw $exception;
    }

    /**
     * Add an error; can also be called directly (with or without escaping)
     *
     * The following error types cannot be handled with a user defined function:
     * E_ERROR, E_PARSE, E_CORE_ERROR, E_CORE_WARNING, E_COMPILE_ERROR,
     * E_COMPILE_WARNING,
     * and most of E_STRICT raised in the file where set_error_handler() is called.
     *
     * Do not use the context parameter as we want to avoid storing the
     * complete $GLOBALS inside $_SESSION['errors']
     *
     * @param string $errstr  error string
     * @param int    $errno   error number
     * @param string $errfile error file
     * @param int    $errline error line
     * @param bool   $escape  whether to escape the error string
     */
    public function addError(
        string $errstr,
        int $errno,
        string $errfile,
        int $errline,
        bool $escape = true
    ): void {
        if ($escape) {
            $errstr = htmlspecialchars($errstr);
        }

        // create error object
        $error = new Error($errno, $errstr, $errfile, $errline);
        $error->setHideLocation($this->hideLocation);

        // do not repeat errors
        $this->errors[$error->getHash()] = $error;

        switch ($error->getNumber()) {
            case E_STRICT:
            case E_DEPRECATED:
            case E_NOTICE:
            case E_WARNING:
            case E_CORE_WARNING:
            case E_COMPILE_WARNING:
            case E_RECOVERABLE_ERROR:
                /* Avoid rendering BB code in PHP errors */
                $error->setBBCode(false);
                break;
            case E_USER_NOTICE:
            case E_USER_WARNING:
            case E_USER_ERROR:
            case E_USER_DEPRECATED:
                // just collect the error
                // display is called from outside
                break;
            case E_ERROR:
            case E_PARSE:
            case E_CORE_ERROR:
            case E_COMPILE_ERROR:
            default:
                // FATAL error, display it and exit
                $this->dispFatalError($error);
                exit;
        }
    }

    /**
     * trigger a custom error
     *
     * @param string $errorInfo   error message
     * @param int    $errorNumber error number
     * @psalm-param 256|512|1024|16384 $errorNumber
     */
    public function triggerError(string $errorInfo, int $errorNumber = E_USER_NOTICE): void
    {
        // we could also extract file and line from backtrace
        // and call handleError() directly
        trigger_error($errorInfo, $errorNumber);
    }

    /**
     * display fatal error and exit
     *
     * @param Error $error the error
     */
    protected function dispFatalError(Error $error): void
    {
        if (! headers_sent()) {
            $this->dispPageStart($error);
        }

        echo $error->getDisplay();
        $this->dispPageEnd();
        exit;
    }

    /**
     * Displays user errors not displayed
     */
    public function dispUserErrors(): void
    {
        echo $this->getDispUserErrors();
    }

    /**
     * Renders user errors not displayed
     */
    public function getDispUserErrors(): string
    {
        $retval = '';
        foreach ($this->getErrors() as $error) {
            if (! $error->isUserError() || $error->isDisplayed()) {
                continue;
            }

            $retval .= $error->getDisplay();
        }

        return $retval;
    }

    /**
     * display HTML header
     *
     * @param Error $error the error
     */
    protected function dispPageStart(?Error $error = null): void
    {
        ResponseRenderer::getInstance()->disable();
        echo '<html><head><title>';
        if ($error) {
            echo $error->getTitle();
        } else {
            echo 'phpMyAdmin error reporting page';
        }

        echo '</title></head>';
    }

    /**
     * display HTML footer
     */
    protected function dispPageEnd(): void
    {
        echo '</body></html>';
    }

    /**
     * renders errors not displayed
     */
    public function getDispErrors(): string
    {
        $retval = '';
        // display errors if SendErrorReports is set to 'ask'.
        if ($GLOBALS['cfg']['SendErrorReports'] !== 'never') {
            foreach ($this->getErrors() as $error) {
                if ($error->isDisplayed()) {
                    continue;
                }

                $retval .= $error->getDisplay();
            }
        } else {
            $retval .= $this->getDispUserErrors();
        }

        // if preference is not 'never' and
        // there are 'actual' errors to be reported
        if ($GLOBALS['cfg']['SendErrorReports'] !== 'never' && $this->countErrors() != $this->countUserErrors()) {
            // add report button.
            $retval .= '<form method="post" action="' . Url::getFromRoute('/error-report')
                    . '" id="pma_report_errors_form"';
            if ($GLOBALS['cfg']['SendErrorReports'] === 'always') {
                // in case of 'always', generate 'invisible' form.
                $retval .= ' class="hide"';
            }

            $retval .= '>';
            $retval .= Url::getHiddenFields([
                'exception_type' => 'php',
                'send_error_report' => '1',
                'server' => $GLOBALS['server'],
            ]);
            $retval .= '<input type="submit" value="'
                    . __('Report')
                    . '" id="pma_report_errors" class="btn btn-primary float-end">'
                    . '<input type="checkbox" name="always_send"'
                    . ' id="errorReportAlwaysSendCheckbox" value="true">'
                    . '<label for="errorReportAlwaysSendCheckbox">'
                    . __('Automatically send report next time')
                    . '</label>';

            if ($GLOBALS['cfg']['SendErrorReports'] === 'ask') {
                // add ignore buttons
                $retval .= '<input type="submit" value="'
                        . __('Ignore')
                        . '" id="pma_ignore_errors_bottom" class="btn btn-secondary float-end">';
            }

            $retval .= '<input type="submit" value="'
                    . __('Ignore All')
                    . '" id="pma_ignore_all_errors_bottom" class="btn btn-secondary float-end">';
            $retval .= '</form>';
        }

        return $retval;
    }

    /**
     * look in session for saved errors
     */
    protected function checkSavedErrors(): void
    {
        if (! isset($_SESSION['errors'])) {
            return;
        }

        // restore saved errors
        foreach ($_SESSION['errors'] as $hash => $error) {
            if (! ($error instanceof Error) || isset($this->errors[$hash])) {
                continue;
            }

            $this->errors[$hash] = $error;
        }

        // delete stored errors
        $_SESSION['errors'] = [];
        unset($_SESSION['errors']);
    }

    /**
     * return count of errors
     *
     * @param bool $check Whether to check for session errors
     *
     * @return int number of errors occurred
     */
    public function countErrors(bool $check = true): int
    {
        return count($this->getErrors($check));
    }

    /**
     * return count of user errors
     *
     * @return int number of user errors occurred
     */
    public function countUserErrors(): int
    {
        $count = 0;
        if ($this->countErrors()) {
            foreach ($this->getErrors() as $error) {
                if (! $error->isUserError()) {
                    continue;
                }

                $count++;
            }
        }

        return $count;
    }

    /**
     * whether use errors occurred or not
     */
    public function hasUserErrors(): bool
    {
        return (bool) $this->countUserErrors();
    }

    /**
     * whether errors occurred or not
     */
    public function hasErrors(): bool
    {
        return (bool) $this->countErrors();
    }

    /**
     * number of errors to be displayed
     *
     * @return int number of errors to be displayed
     */
    public function countDisplayErrors(): int
    {
        if ($GLOBALS['cfg']['SendErrorReports'] !== 'never') {
            return $this->countErrors();
        }

        return $this->countUserErrors();
    }

    /**
     * whether there are errors to display or not
     */
    public function hasDisplayErrors(): bool
    {
        return (bool) $this->countDisplayErrors();
    }

    /**
     * Deletes previously stored errors in SESSION.
     * Saves current errors in session as previous errors.
     * Required to save current errors in case  'ask'
     */
    public function savePreviousErrors(): void
    {
        unset($_SESSION['prev_errors']);
        $_SESSION['prev_errors'] = $GLOBALS['errorHandler']->getCurrentErrors();
    }

    /**
     * Function to check if there are any errors to be prompted.
     * Needed because user warnings raised are
     *      also collected by global error handler.
     * This distinguishes between the actual errors
     *      and user errors raised to warn user.
     */
    public function hasErrorsForPrompt(): bool
    {
        return $GLOBALS['cfg']['SendErrorReports'] !== 'never'
            && $this->countErrors() != $this->countUserErrors();
    }

    /**
     * Function to report all the collected php errors.
     * Must be called at the end of each script
     *      by the $GLOBALS['errorHandler'] only.
     */
    public function reportErrors(): void
    {
        // if there're no actual errors,
        if (! $this->hasErrors() || $this->countErrors() == $this->countUserErrors()) {
            // then simply return.
            return;
        }

        // Delete all the prev_errors in session & store new prev_errors in session
        $this->savePreviousErrors();
        $response = ResponseRenderer::getInstance();
        $jsCode = '';
        if ($GLOBALS['cfg']['SendErrorReports'] === 'always') {
            if ($response->isAjax()) {
                // set flag for automatic report submission.
                $response->addJSON('sendErrorAlways', '1');
            } else {
                // send the error reports asynchronously & without asking user
                $jsCode .= '$("#pma_report_errors_form").submit();'
                        . 'Functions.ajaxShowMessage(
                            Messages.phpErrorsBeingSubmitted, false
                        );';
                // js code to appropriate focusing,
                $jsCode .= '$("html, body").animate({
                                scrollTop:$(document).height()
                            }, "slow");';
            }
        } elseif ($GLOBALS['cfg']['SendErrorReports'] === 'ask') {
            //ask user whether to submit errors or not.
            if (! $response->isAjax()) {
                // js code to show appropriate msgs, event binding & focusing.
                $jsCode = 'Functions.ajaxShowMessage(Messages.phpErrorsFound);'
                        . '$("#pma_ignore_errors_popup").on("click", function() {
                            Functions.ignorePhpErrors()
                        });'
                        . '$("#pma_ignore_all_errors_popup").on("click",
                            function() {
                                Functions.ignorePhpErrors(false)
                            });'
                        . '$("#pma_ignore_errors_bottom").on("click", function(e) {
                            e.preventDefault();
                            Functions.ignorePhpErrors()
                        });'
                        . '$("#pma_ignore_all_errors_bottom").on("click",
                            function(e) {
                                e.preventDefault();
                                Functions.ignorePhpErrors(false)
                            });'
                        . '$("html, body").animate({
                            scrollTop:$(document).height()
                        }, "slow");';
            }
        }

        // The errors are already sent from the response.
        // Just focus on errors division upon load event.
        $response->getFooter()->getScripts()->addCode($jsCode);
    }
}<|MERGE_RESOLUTION|>--- conflicted
+++ resolved
@@ -4,7 +4,6 @@
 
 namespace PhpMyAdmin;
 
-<<<<<<< HEAD
 use ErrorException;
 
 use function __;
@@ -17,9 +16,7 @@
 use function set_error_handler;
 use function trigger_error;
 
-=======
 use Throwable;
->>>>>>> c19d053e
 use const E_COMPILE_ERROR;
 use const E_COMPILE_WARNING;
 use const E_CORE_ERROR;
@@ -35,18 +32,6 @@
 use const E_USER_NOTICE;
 use const E_USER_WARNING;
 use const E_WARNING;
-<<<<<<< HEAD
-=======
-use function array_splice;
-use function count;
-use function defined;
-use function error_reporting;
-use function headers_sent;
-use function htmlspecialchars;
-use function set_error_handler;
-use function set_exception_handler;
-use function trigger_error;
->>>>>>> c19d053e
 use const PHP_VERSION_ID;
 
 /**
