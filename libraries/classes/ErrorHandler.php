<?php
/**
 * Holds class PhpMyAdmin\ErrorHandler
 */

declare(strict_types=1);

namespace PhpMyAdmin;

use const E_COMPILE_ERROR;
use const E_COMPILE_WARNING;
use const E_CORE_ERROR;
use const E_CORE_WARNING;
use const E_DEPRECATED;
use const E_ERROR;
use const E_NOTICE;
use const E_PARSE;
use const E_RECOVERABLE_ERROR;
use const E_STRICT;
use const E_USER_DEPRECATED;
use const E_USER_ERROR;
use const E_USER_NOTICE;
use const E_USER_WARNING;
use const E_WARNING;
use function array_splice;
use function count;
use function defined;
use function error_reporting;
use function function_exists;
use function headers_sent;
use function htmlspecialchars;
use function set_error_handler;
use function trigger_error;

/**
 * handling errors
 */
class ErrorHandler
{
    /**
     * holds errors to be displayed or reported later ...
     *
     * @var Error[]
     */
    protected $errors = [];

    /**
     * Hide location of errors
     *
     * @var bool
     */
    protected $hide_location = false;

    /**
     * Initial error reporting state
     *
     * @var int
     */
    protected $error_reporting = 0;

    public function __construct()
    {
        /**
         * Do not set ourselves as error handler in case of testsuite.
         *
         * This behavior is not tested there and breaks other tests as they
         * rely on PHPUnit doing it's own error handling which we break here.
         */
        if (! defined('TESTSUITE')) {
            set_error_handler([$this, 'handleError']);
        }
<<<<<<< HEAD
        if (! function_exists('error_reporting')) {
            return;
=======
        if (Util::isErrorReportingAvailable()) {
            $this->error_reporting = error_reporting();
>>>>>>> a1312c7a
        }

        $this->error_reporting = error_reporting();
    }

    /**
     * Destructor
     *
     * stores errors in session
     */
    public function __destruct()
    {
        if (! isset($_SESSION['errors'])) {
            $_SESSION['errors'] = [];
        }

        // remember only not displayed errors
        foreach ($this->errors as $key => $error) {
            /**
             * We don't want to store all errors here as it would
             * explode user session.
             */
            if (count($_SESSION['errors']) >= 10) {
                $error = new Error(
                    0,
                    __('Too many error messages, some are not displayed.'),
                    __FILE__,
                    __LINE__
                );
                $_SESSION['errors'][$error->getHash()] = $error;
                break;
            }

            if ((! ($error instanceof Error))
                || $error->isDisplayed()
            ) {
                continue;
            }

            $_SESSION['errors'][$key] = $error;
        }
    }

    /**
     * Toggles location hiding
     *
     * @param bool $hide Whether to hide
     */
    public function setHideLocation(bool $hide): void
    {
        $this->hide_location = $hide;
    }

    /**
     * returns array with all errors
     *
     * @param bool $check Whether to check for session errors
     *
     * @return Error[]
     */
    public function getErrors(bool $check = true): array
    {
        if ($check) {
            $this->checkSavedErrors();
        }

        return $this->errors;
    }

    /**
     * returns the errors occurred in the current run only.
     * Does not include the errors saved in the SESSION
     *
     * @return Error[]
     */
    public function getCurrentErrors(): array
    {
        return $this->errors;
    }

    /**
     * Pops recent errors from the storage
     *
     * @param int $count Old error count
     *
     * @return Error[]
     */
    public function sliceErrors(int $count): array
    {
        $errors = $this->getErrors(false);
        $this->errors = array_splice($errors, 0, $count);

        return array_splice($errors, $count);
    }

    /**
     * Error handler - called when errors are triggered/occurred
     *
     * This calls the addError() function, escaping the error string
     * Ignores the errors wherever Error Control Operator (@) is used.
     *
     * @param int    $errno   error number
     * @param string $errstr  error string
     * @param string $errfile error file
     * @param int    $errline error line
     */
    public function handleError(
        int $errno,
        string $errstr,
        string $errfile,
        int $errline
    ): void {
        if (Util::isErrorReportingAvailable()) {
            /**
            * Check if Error Control Operator (@) was used, but still show
            * user errors even in this case.
            */
            if (error_reporting() == 0 &&
                $this->error_reporting != 0 &&
                ($errno & (E_USER_WARNING | E_USER_ERROR | E_USER_NOTICE | E_USER_DEPRECATED)) == 0
            ) {
                return;
            }
        } else {
            if (($errno & (E_USER_WARNING | E_USER_ERROR | E_USER_NOTICE | E_USER_DEPRECATED)) == 0) {
                return;
            }
        }

        $this->addError($errstr, $errno, $errfile, $errline, true);
    }

    /**
     * Add an error; can also be called directly (with or without escaping)
     *
     * The following error types cannot be handled with a user defined function:
     * E_ERROR, E_PARSE, E_CORE_ERROR, E_CORE_WARNING, E_COMPILE_ERROR,
     * E_COMPILE_WARNING,
     * and most of E_STRICT raised in the file where set_error_handler() is called.
     *
     * Do not use the context parameter as we want to avoid storing the
     * complete $GLOBALS inside $_SESSION['errors']
     *
     * @param string $errstr  error string
     * @param int    $errno   error number
     * @param string $errfile error file
     * @param int    $errline error line
     * @param bool   $escape  whether to escape the error string
     */
    public function addError(
        string $errstr,
        int $errno,
        string $errfile,
        int $errline,
        bool $escape = true
    ): void {
        if ($escape) {
            $errstr = htmlspecialchars($errstr);
        }
        // create error object
        $error = new Error(
            $errno,
            $errstr,
            $errfile,
            $errline
        );
        $error->setHideLocation($this->hide_location);

        // do not repeat errors
        $this->errors[$error->getHash()] = $error;

        switch ($error->getNumber()) {
            case E_STRICT:
            case E_DEPRECATED:
            case E_NOTICE:
            case E_WARNING:
            case E_CORE_WARNING:
            case E_COMPILE_WARNING:
            case E_RECOVERABLE_ERROR:
                /* Avoid rendering BB code in PHP errors */
                $error->setBBCode(false);
                break;
            case E_USER_NOTICE:
            case E_USER_WARNING:
            case E_USER_ERROR:
            case E_USER_DEPRECATED:
                // just collect the error
                // display is called from outside
                break;
            case E_ERROR:
            case E_PARSE:
            case E_CORE_ERROR:
            case E_COMPILE_ERROR:
            default:
                // FATAL error, display it and exit
                $this->dispFatalError($error);
                exit;
        }
    }

    /**
     * trigger a custom error
     *
     * @param string $errorInfo   error message
     * @param int    $errorNumber error number
     */
    public function triggerError(string $errorInfo, ?int $errorNumber = null): void
    {
        // we could also extract file and line from backtrace
        // and call handleError() directly
        trigger_error($errorInfo, $errorNumber);
    }

    /**
     * display fatal error and exit
     *
     * @param Error $error the error
     */
    protected function dispFatalError(Error $error): void
    {
        if (! headers_sent()) {
            $this->dispPageStart($error);
        }
        echo $error->getDisplay();
        $this->dispPageEnd();
        exit;
    }

    /**
     * Displays user errors not displayed
     */
    public function dispUserErrors(): void
    {
        echo $this->getDispUserErrors();
    }

    /**
     * Renders user errors not displayed
     */
    public function getDispUserErrors(): string
    {
        $retval = '';
        foreach ($this->getErrors() as $error) {
            if (! $error->isUserError() || $error->isDisplayed()) {
                continue;
            }

            $retval .= $error->getDisplay();
        }

        return $retval;
    }

    /**
     * display HTML header
     *
     * @param Error $error the error
     */
    protected function dispPageStart(?Error $error = null): void
    {
        Response::getInstance()->disable();
        echo '<html><head><title>';
        if ($error) {
            echo $error->getTitle();
        } else {
            echo 'phpMyAdmin error reporting page';
        }
        echo '</title></head>';
    }

    /**
     * display HTML footer
     */
    protected function dispPageEnd(): void
    {
        echo '</body></html>';
    }

    /**
     * renders errors not displayed
     */
    public function getDispErrors(): string
    {
        $retval = '';
        // display errors if SendErrorReports is set to 'ask'.
        if ($GLOBALS['cfg']['SendErrorReports'] !== 'never') {
            foreach ($this->getErrors() as $error) {
                if ($error->isDisplayed()) {
                    continue;
                }

                $retval .= $error->getDisplay();
            }
        } else {
            $retval .= $this->getDispUserErrors();
        }
        // if preference is not 'never' and
        // there are 'actual' errors to be reported
        if ($GLOBALS['cfg']['SendErrorReports'] !== 'never'
            && $this->countErrors() !=  $this->countUserErrors()
        ) {
            // add report button.
            $retval .= '<form method="post" action="' . Url::getFromRoute('/error-report')
                    . '" id="pma_report_errors_form"';
            if ($GLOBALS['cfg']['SendErrorReports'] === 'always') {
                // in case of 'always', generate 'invisible' form.
                $retval .= ' class="hide"';
            }
            $retval .=  '>';
            $retval .= Url::getHiddenFields([
                'exception_type' => 'php',
                'send_error_report' => '1',
                'server' => $GLOBALS['server'],
            ]);
            $retval .= '<input type="submit" value="'
                    . __('Report')
                    . '" id="pma_report_errors" class="btn btn-primary floatright">'
                    . '<input type="checkbox" name="always_send"'
                    . ' id="always_send_checkbox" value="true">'
                    . '<label for="always_send_checkbox">'
                    . __('Automatically send report next time')
                    . '</label>';

            if ($GLOBALS['cfg']['SendErrorReports'] === 'ask') {
                // add ignore buttons
                $retval .= '<input type="submit" value="'
                        . __('Ignore')
                        . '" id="pma_ignore_errors_bottom" class="btn btn-secondary floatright">';
            }
            $retval .= '<input type="submit" value="'
                    . __('Ignore All')
                    . '" id="pma_ignore_all_errors_bottom" class="btn btn-secondary floatright">';
            $retval .= '</form>';
        }

        return $retval;
    }

    /**
     * look in session for saved errors
     */
    protected function checkSavedErrors(): void
    {
        if (! isset($_SESSION['errors'])) {
            return;
        }

        // restore saved errors
        foreach ($_SESSION['errors'] as $hash => $error) {
            if (! ($error instanceof Error) || isset($this->errors[$hash])) {
                continue;
            }

            $this->errors[$hash] = $error;
        }

        // delete stored errors
        $_SESSION['errors'] = [];
        unset($_SESSION['errors']);
    }

    /**
     * return count of errors
     *
     * @param bool $check Whether to check for session errors
     *
     * @return int number of errors occurred
     */
    public function countErrors(bool $check = true): int
    {
        return count($this->getErrors($check));
    }

    /**
     * return count of user errors
     *
     * @return int number of user errors occurred
     */
    public function countUserErrors(): int
    {
        $count = 0;
        if ($this->countErrors()) {
            foreach ($this->getErrors() as $error) {
                if (! $error->isUserError()) {
                    continue;
                }

                $count++;
            }
        }

        return $count;
    }

    /**
     * whether use errors occurred or not
     */
    public function hasUserErrors(): bool
    {
        return (bool) $this->countUserErrors();
    }

    /**
     * whether errors occurred or not
     */
    public function hasErrors(): bool
    {
        return (bool) $this->countErrors();
    }

    /**
     * number of errors to be displayed
     *
     * @return int number of errors to be displayed
     */
    public function countDisplayErrors(): int
    {
        if ($GLOBALS['cfg']['SendErrorReports'] !== 'never') {
            return $this->countErrors();
        }

        return $this->countUserErrors();
    }

    /**
     * whether there are errors to display or not
     */
    public function hasDisplayErrors(): bool
    {
        return (bool) $this->countDisplayErrors();
    }

    /**
     * Deletes previously stored errors in SESSION.
     * Saves current errors in session as previous errors.
     * Required to save current errors in case  'ask'
     */
    public function savePreviousErrors(): void
    {
        unset($_SESSION['prev_errors']);
        $_SESSION['prev_errors'] = $GLOBALS['error_handler']->getCurrentErrors();
    }

    /**
     * Function to check if there are any errors to be prompted.
     * Needed because user warnings raised are
     *      also collected by global error handler.
     * This distinguishes between the actual errors
     *      and user errors raised to warn user.
     *
     * @return bool true if there are errors to be "prompted", false otherwise
     */
    public function hasErrorsForPrompt(): bool
    {
        return $GLOBALS['cfg']['SendErrorReports'] !== 'never'
            && $this->countErrors() !=  $this->countUserErrors();
    }

    /**
     * Function to report all the collected php errors.
     * Must be called at the end of each script
     *      by the $GLOBALS['error_handler'] only.
     */
    public function reportErrors(): void
    {
        // if there're no actual errors,
        if (! $this->hasErrors()
            || $this->countErrors() ==  $this->countUserErrors()
        ) {
            // then simply return.
            return;
        }
        // Delete all the prev_errors in session & store new prev_errors in session
        $this->savePreviousErrors();
        $response = Response::getInstance();
        $jsCode = '';
        if ($GLOBALS['cfg']['SendErrorReports'] === 'always') {
            if ($response->isAjax()) {
                // set flag for automatic report submission.
                $response->addJSON('sendErrorAlways', '1');
            } else {
                // send the error reports asynchronously & without asking user
                $jsCode .= '$("#pma_report_errors_form").submit();'
                        . 'Functions.ajaxShowMessage(
                            Messages.phpErrorsBeingSubmitted, false
                        );';
                // js code to appropriate focusing,
                $jsCode .= '$("html, body").animate({
                                scrollTop:$(document).height()
                            }, "slow");';
            }
        } elseif ($GLOBALS['cfg']['SendErrorReports'] === 'ask') {
            //ask user whether to submit errors or not.
            if (! $response->isAjax()) {
                // js code to show appropriate msgs, event binding & focusing.
                $jsCode = 'Functions.ajaxShowMessage(Messages.phpErrorsFound);'
                        . '$("#pma_ignore_errors_popup").on("click", function() {
                            Functions.ignorePhpErrors()
                        });'
                        . '$("#pma_ignore_all_errors_popup").on("click",
                            function() {
                                Functions.ignorePhpErrors(false)
                            });'
                        . '$("#pma_ignore_errors_bottom").on("click", function(e) {
                            e.preventDefault();
                            Functions.ignorePhpErrors()
                        });'
                        . '$("#pma_ignore_all_errors_bottom").on("click",
                            function(e) {
                                e.preventDefault();
                                Functions.ignorePhpErrors(false)
                            });'
                        . '$("html, body").animate({
                            scrollTop:$(document).height()
                        }, "slow");';
            }
        }
        // The errors are already sent from the response.
        // Just focus on errors division upon load event.
        $response->getFooter()->getScripts()->addCode($jsCode);
    }
}<|MERGE_RESOLUTION|>--- conflicted
+++ resolved
@@ -26,7 +26,6 @@
 use function count;
 use function defined;
 use function error_reporting;
-use function function_exists;
 use function headers_sent;
 use function htmlspecialchars;
 use function set_error_handler;
@@ -69,13 +68,8 @@
         if (! defined('TESTSUITE')) {
             set_error_handler([$this, 'handleError']);
         }
-<<<<<<< HEAD
-        if (! function_exists('error_reporting')) {
+        if (! Util::isErrorReportingAvailable()) {
             return;
-=======
-        if (Util::isErrorReportingAvailable()) {
-            $this->error_reporting = error_reporting();
->>>>>>> a1312c7a
         }
 
         $this->error_reporting = error_reporting();
