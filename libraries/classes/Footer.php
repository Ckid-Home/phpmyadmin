<?php
/* vim: set expandtab sw=4 ts=4 sts=4: */
/**
 * Used to render the footer of PMA's pages
 *
 * @package PhpMyAdmin
 */
declare(strict_types=1);

namespace PhpMyAdmin;

use Traversable;

/**
 * Class used to output the footer
 *
 * @package PhpMyAdmin
 */
class Footer
{
    /**
     * Scripts instance
     *
     * @access private
     * @var Scripts
     */
    private $_scripts;
    /**
     * Whether we are servicing an ajax request.
     *
     * @access private
     * @var bool
     */
    private $_isAjax;
    /**
     * Whether to only close the BODY and HTML tags
     * or also include scripts, errors and links
     *
     * @access private
     * @var bool
     */
    private $_isMinimal;
    /**
     * Whether to display anything
     *
     * @access private
     * @var bool
     */
    private $_isEnabled;

    /**
     * @var Relation
     */
    private $relation;

    /**
     * Creates a new class instance
     */
    public function __construct()
    {
        $this->_isEnabled = true;
        $this->_scripts = new Scripts();
        $this->_isMinimal = false;
        $this->relation = new Relation($GLOBALS['dbi']);
    }

    /**
     * Returns the message for demo server to error messages
     *
     * @return string
     */
    private function _getDemoMessage(): string
    {
        $message = '<a href="/">' . __('phpMyAdmin Demo Server') . '</a>: ';
        if (@file_exists('./revision-info.php')) {
            include './revision-info.php';
            $message .= sprintf(
                __('Currently running Git revision %1$s from the %2$s branch.'),
                '<a target="_blank" rel="noopener noreferrer" href="' . $repobase . $fullrevision . '">'
                . $revision . '</a>',
                '<a target="_blank" rel="noopener noreferrer" href="' . $repobranchbase . $branch . '">'
                . $branch . '</a>'
            );
        } else {
            $message .= __('Git information missing!');
        }

        return Message::notice($message)->getDisplay();
    }

    /**
     * Remove recursions and iterator objects from an object
     *
     * @param object|array &$object Object to clean
     * @param array        $stack   Stack used to keep track of recursion,
     *                              need not be passed for the first time
     *
     * @return object Reference passed object
     */
    private static function _removeRecursion(&$object, array $stack = [])
    {
        if ((is_object($object) || is_array($object)) && $object) {
            if ($object instanceof Traversable) {
                $object = "***ITERATOR***";
            } elseif (!in_array($object, $stack, true)) {
                $stack[] = $object;
                foreach ($object as &$subobject) {
                    self::_removeRecursion($subobject, $stack);
                }
            } else {
                $object = "***RECURSION***";
            }
        }
        return $object;
    }

    /**
     * Renders the debug messages
     *
     * @return string
     */
    public function getDebugMessage(): string
    {
        $retval = '\'null\'';
        if ($GLOBALS['cfg']['DBG']['sql']
            && empty($_REQUEST['no_debug'])
            && !empty($_SESSION['debug'])
        ) {
            // Remove recursions and iterators from $_SESSION['debug']
            self::_removeRecursion($_SESSION['debug']);

            $retval = json_encode($_SESSION['debug']);
            $_SESSION['debug'] = [];
            return json_last_error() ? '\'false\'' : $retval;
        }
        $_SESSION['debug'] = [];
        return $retval;
    }

    /**
     * Returns the url of the current page
     *
     * @return string
     */
    public function getSelfUrl(): string
    {
        $db = isset($GLOBALS['db']) && strlen($GLOBALS['db']) ? $GLOBALS['db'] : '';
        $table = isset($GLOBALS['table']) && strlen($GLOBALS['table']) ? $GLOBALS['table'] : '';
        $target = isset($_REQUEST['target']) && strlen($_REQUEST['target']) ? $_REQUEST['target'] : '';
        $params = [
            'db' => $db,
            'table' => $table,
            'server' => $GLOBALS['server'],
            'target' => $target
        ];
        // needed for server privileges tabs
<<<<<<< HEAD
        if (isset($_REQUEST['viewing_mode'])
            && in_array($_REQUEST['viewing_mode'], ['server', 'db', 'table'])
=======
        if (isset($_GET['viewing_mode'])
            && in_array($_GET['viewing_mode'], array('server', 'db', 'table'))
>>>>>>> 09c18849
        ) {
            $params['viewing_mode'] = $_GET['viewing_mode'];
        }
        /*
         * @todo    coming from server_privileges.php, here $db is not set,
         *          add the following condition below when that is fixed
         *          && $_GET['checkprivsdb'] == $db
         */
        if (isset($_GET['checkprivsdb'])
        ) {
            $params['checkprivsdb'] = $_GET['checkprivsdb'];
        }
        /*
         * @todo    coming from server_privileges.php, here $table is not set,
         *          add the following condition below when that is fixed
         *          && $_REQUEST['checkprivstable'] == $table
         */
        if (isset($_GET['checkprivstable'])
        ) {
            $params['checkprivstable'] = $_GET['checkprivstable'];
        }
        if (isset($_REQUEST['single_table'])
            && in_array($_REQUEST['single_table'], [true, false])
        ) {
            $params['single_table'] = $_REQUEST['single_table'];
        }
        return basename(Core::getenv('SCRIPT_NAME')) . Url::getCommonRaw($params);
    }

    /**
     * Renders the link to open a new page
     *
     * @param string $url The url of the page
     *
     * @return string
     */
    private function _getSelfLink(string $url): string
    {
        $retval  = '';
        $retval .= '<div id="selflink" class="print_ignore">';
        $retval .= '<a href="' . htmlspecialchars($url) . '"'
            . ' title="' . __('Open new phpMyAdmin window') . '" target="_blank" rel="noopener noreferrer">';
        if (Util::showIcons('TabsMode')) {
            $retval .= Util::getImage(
                'window-new',
                __('Open new phpMyAdmin window')
            );
        } else {
            $retval .=  __('Open new phpMyAdmin window');
        }
        $retval .= '</a>';
        $retval .= '</div>';
        return $retval;
    }

    /**
     * Renders the link to open a new page
     *
     * @return string
     */
    public function getErrorMessages(): string
    {
        $retval = '';
        if ($GLOBALS['error_handler']->hasDisplayErrors()) {
            $retval .= $GLOBALS['error_handler']->getDispErrors();
        }

        /**
         * Report php errors
         */
        $GLOBALS['error_handler']->reportErrors();

        return $retval;
    }

    /**
     * Saves query in history
     *
     * @return void
     */
    private function _setHistory(): void
    {
        if (! Core::isValid($_REQUEST['no_history'])
            && empty($GLOBALS['error_message'])
            && ! empty($GLOBALS['sql_query'])
            && isset($GLOBALS['dbi'])
            && $GLOBALS['dbi']->isUserType('logged')
        ) {
            $this->relation->setHistory(
                Core::ifSetOr($GLOBALS['db'], ''),
                Core::ifSetOr($GLOBALS['table'], ''),
                $GLOBALS['cfg']['Server']['user'],
                $GLOBALS['sql_query']
            );
        }
    }

    /**
     * Disables the rendering of the footer
     *
     * @return void
     */
    public function disable(): void
    {
        $this->_isEnabled = false;
    }

    /**
     * Set the ajax flag to indicate whether
     * we are servicing an ajax request
     *
     * @param bool $isAjax Whether we are servicing an ajax request
     *
     * @return void
     */
    public function setAjax(bool $isAjax): void
    {
        $this->_isAjax = $isAjax;
    }

    /**
     * Turn on minimal display mode
     *
     * @return void
     */
    public function setMinimal(): void
    {
        $this->_isMinimal = true;
    }

    /**
     * Returns the Scripts object
     *
     * @return Scripts object
     */
    public function getScripts(): Scripts
    {
        return $this->_scripts;
    }

    /**
     * Renders the footer
     *
     * @return string
     */
    public function getDisplay(): string
    {
        $retval = '';
        $this->_setHistory();
        if ($this->_isEnabled) {
            if (! $this->_isAjax) {
                $retval .= "</div>";
            }
            if (! $this->_isAjax && ! $this->_isMinimal) {
                if (Core::getenv('SCRIPT_NAME')
                    && empty($_POST)
                    && ! $this->_isAjax
                ) {
                    $url = $this->getSelfUrl();
                    $header = Response::getInstance()->getHeader();
                    $scripts = $header->getScripts()->getFiles();
                    $menuHash = $header->getMenu()->getHash();
                    // prime the client-side cache
                    $this->_scripts->addCode(
                        sprintf(
                            'if (! (history && history.pushState)) '
                            . 'PMA_MicroHistory.primer = {'
                            . ' url: "%s",'
                            . ' scripts: %s,'
                            . ' menuHash: "%s"'
                            . '};',
                            Sanitize::escapeJsString($url),
                            json_encode($scripts),
                            Sanitize::escapeJsString($menuHash)
                        )
                    );
                }
                if (Core::getenv('SCRIPT_NAME')
                    && ! $this->_isAjax
                ) {
                    $url = $this->getSelfUrl();
                    $retval .= $this->_getSelfLink($url);
                }
                $this->_scripts->addCode(
                    'var debugSQLInfo = ' . $this->getDebugMessage() . ';'
                );
                $retval .= '<div class="clearfloat" id="pma_errors">';
                $retval .= $this->getErrorMessages();
                $retval .= '</div>';
                $retval .= $this->_scripts->getDisplay();
                if ($GLOBALS['cfg']['DBG']['demo']) {
                    $retval .= '<div id="pma_demo">';
                    $retval .= $this->_getDemoMessage();
                    $retval .= '</div>';
                }

                $retval .= Config::renderFooter();
            }
            if (! $this->_isAjax) {
                $retval .= "</body></html>";
            }
        }

        return $retval;
    }
}<|MERGE_RESOLUTION|>--- conflicted
+++ resolved
@@ -154,13 +154,8 @@
             'target' => $target
         ];
         // needed for server privileges tabs
-<<<<<<< HEAD
-        if (isset($_REQUEST['viewing_mode'])
-            && in_array($_REQUEST['viewing_mode'], ['server', 'db', 'table'])
-=======
         if (isset($_GET['viewing_mode'])
-            && in_array($_GET['viewing_mode'], array('server', 'db', 'table'))
->>>>>>> 09c18849
+            && in_array($_GET['viewing_mode'], ['server', 'db', 'table'])
         ) {
             $params['viewing_mode'] = $_GET['viewing_mode'];
         }
