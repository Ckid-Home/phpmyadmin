<?php
/**
 * Handles actions related to GIS MULTIPOLYGON objects
 */

declare(strict_types=1);

namespace PhpMyAdmin\Gis;

use PhpMyAdmin\Image\ImageWrapper;
use TCPDF;

use function array_merge;
use function array_push;
use function array_slice;
use function count;
use function explode;
use function hexdec;
use function json_encode;
use function mb_substr;
<<<<<<< HEAD
use function str_contains;
=======
use function round;
>>>>>>> a9f920b5
use function trim;

/**
 * Handles actions related to GIS MULTIPOLYGON objects
 */
class GisMultiPolygon extends GisGeometry
{
    /** @var self */
    private static $instance;

    /**
     * A private constructor; prevents direct creation of object.
     *
     * @access private
     */
    private function __construct()
    {
    }

    /**
     * Returns the singleton.
     *
     * @return GisMultiPolygon the singleton
     *
     * @access public
     */
    public static function singleton()
    {
        if (! isset(self::$instance)) {
            self::$instance = new GisMultiPolygon();
        }

        return self::$instance;
    }

    /**
     * Scales each row.
     *
     * @param string $spatial spatial data of a row
     *
     * @return array an array containing the min, max values for x and y coordinates
     *
     * @access public
     */
    public function scaleRow($spatial)
    {
        $min_max = [];

        // Trim to remove leading 'MULTIPOLYGON(((' and trailing ')))'
        $multipolygon = mb_substr($spatial, 15, -3);
        // Separate each polygon
        $polygons = explode(')),((', $multipolygon);

        foreach ($polygons as $polygon) {
            // If the polygon doesn't have an inner ring, use polygon itself
            if (! str_contains($polygon, '),(')) {
                $ring = $polygon;
            } else {
                // Separate outer ring and use it to determine min-max
                $parts = explode('),(', $polygon);
                $ring = $parts[0];
            }

            $min_max = $this->setMinMax($ring, $min_max);
        }

        return $min_max;
    }

    /**
     * Adds to the PNG image object, the data related to a row in the GIS dataset.
     *
     * @param string      $spatial    GIS POLYGON object
     * @param string|null $label      Label for the GIS POLYGON object
     * @param string      $fill_color Color for the GIS POLYGON object
     * @param array       $scale_data Array containing data related to scaling
     */
    public function prepareRowAsPng(
        $spatial,
        ?string $label,
        $fill_color,
        array $scale_data,
        ImageWrapper $image
    ): ImageWrapper {
        // allocate colors
        $black = $image->colorAllocate(0, 0, 0);
        $red = (int) hexdec(mb_substr($fill_color, 1, 2));
        $green = (int) hexdec(mb_substr($fill_color, 3, 2));
        $blue = (int) hexdec(mb_substr($fill_color, 4, 2));
        $color = $image->colorAllocate($red, $green, $blue);

        // Trim to remove leading 'MULTIPOLYGON(((' and trailing ')))'
        $multipolygon = mb_substr($spatial, 15, -3);
        // Separate each polygon
        $polygons = explode(')),((', $multipolygon);

        $first_poly = true;
        $points_arr = [];
        foreach ($polygons as $polygon) {
            // If the polygon doesn't have an inner polygon
            if (! str_contains($polygon, '),(')) {
                $points_arr = $this->extractPoints($polygon, $scale_data, true);
            } else {
                // Separate outer and inner polygons
                $parts = explode('),(', $polygon);
                $outer = $parts[0];
                $inner = array_slice($parts, 1);

                $points_arr = $this->extractPoints($outer, $scale_data, true);

                foreach ($inner as $inner_poly) {
                    $points_arr = array_merge(
                        $points_arr,
                        $this->extractPoints($inner_poly, $scale_data, true)
                    );
                }
            }

            // draw polygon
            $image->filledPolygon($points_arr, count($points_arr) / 2, $color);
            // mark label point if applicable
            if (isset($label) && trim($label) != '' && $first_poly) {
                $label_point = [
                    $points_arr[2],
                    $points_arr[3],
                ];
            }

            $first_poly = false;
        }

        // print label if applicable
        if (isset($label_point)) {
<<<<<<< HEAD
            $image->string(1, $points_arr[2], $points_arr[3], trim((string) $label), $black);
=======
            imagestring(
                $image,
                1,
                (int) round($label_point[0]),
                (int) round($label_point[1]),
                trim((string) $label),
                $black
            );
>>>>>>> a9f920b5
        }

        return $image;
    }

    /**
     * Adds to the TCPDF instance, the data related to a row in the GIS dataset.
     *
     * @param string      $spatial    GIS MULTIPOLYGON object
     * @param string|null $label      Label for the GIS MULTIPOLYGON object
     * @param string      $fill_color Color for the GIS MULTIPOLYGON object
     * @param array       $scale_data Array containing data related to scaling
     * @param TCPDF       $pdf        TCPDF instance
     *
     * @return TCPDF the modified TCPDF instance
     *
     * @access public
     */
    public function prepareRowAsPdf($spatial, ?string $label, $fill_color, array $scale_data, $pdf)
    {
        // allocate colors
        $red = hexdec(mb_substr($fill_color, 1, 2));
        $green = hexdec(mb_substr($fill_color, 3, 2));
        $blue = hexdec(mb_substr($fill_color, 4, 2));
        $color = [
            $red,
            $green,
            $blue,
        ];

        // Trim to remove leading 'MULTIPOLYGON(((' and trailing ')))'
        $multipolygon = mb_substr($spatial, 15, -3);
        // Separate each polygon
        $polygons = explode(')),((', $multipolygon);

        $first_poly = true;
        foreach ($polygons as $polygon) {
            // If the polygon doesn't have an inner polygon
            if (! str_contains($polygon, '),(')) {
                $points_arr = $this->extractPoints($polygon, $scale_data, true);
            } else {
                // Separate outer and inner polygons
                $parts = explode('),(', $polygon);
                $outer = $parts[0];
                $inner = array_slice($parts, 1);

                $points_arr = $this->extractPoints($outer, $scale_data, true);

                foreach ($inner as $inner_poly) {
                    $points_arr = array_merge(
                        $points_arr,
                        $this->extractPoints($inner_poly, $scale_data, true)
                    );
                }
            }

            // draw polygon
            $pdf->Polygon($points_arr, 'F*', [], $color, true);
            // mark label point if applicable
            if (isset($label) && trim($label) != '' && $first_poly) {
                $label_point = [
                    $points_arr[2],
                    $points_arr[3],
                ];
            }

            $first_poly = false;
        }

        // print label if applicable
        if (isset($label_point)) {
            $pdf->SetXY($label_point[0], $label_point[1]);
            $pdf->SetFontSize(5);
            $pdf->Cell(0, 0, trim((string) $label));
        }

        return $pdf;
    }

    /**
     * Prepares and returns the code related to a row in the GIS dataset as SVG.
     *
     * @param string $spatial    GIS MULTIPOLYGON object
     * @param string $label      Label for the GIS MULTIPOLYGON object
     * @param string $fill_color Color for the GIS MULTIPOLYGON object
     * @param array  $scale_data Array containing data related to scaling
     *
     * @return string the code related to a row in the GIS dataset
     *
     * @access public
     */
    public function prepareRowAsSvg($spatial, $label, $fill_color, array $scale_data)
    {
        $polygon_options = [
            'name'         => $label,
            'class'        => 'multipolygon vector',
            'stroke'       => 'black',
            'stroke-width' => 0.5,
            'fill'         => $fill_color,
            'fill-rule'    => 'evenodd',
            'fill-opacity' => 0.8,
        ];

        $row = '';

        // Trim to remove leading 'MULTIPOLYGON(((' and trailing ')))'
        $multipolygon = mb_substr($spatial, 15, -3);
        // Separate each polygon
        $polygons = explode(')),((', $multipolygon);

        foreach ($polygons as $polygon) {
            $row .= '<path d="';

            // If the polygon doesn't have an inner polygon
            if (! str_contains($polygon, '),(')) {
                $row .= $this->drawPath($polygon, $scale_data);
            } else {
                // Separate outer and inner polygons
                $parts = explode('),(', $polygon);
                $outer = $parts[0];
                $inner = array_slice($parts, 1);

                $row .= $this->drawPath($outer, $scale_data);

                foreach ($inner as $inner_poly) {
                    $row .= $this->drawPath($inner_poly, $scale_data);
                }
            }

            $polygon_options['id'] = $label . $this->getRandomId();
            $row .= '"';
            foreach ($polygon_options as $option => $val) {
                $row .= ' ' . $option . '="' . trim((string) $val) . '"';
            }

            $row .= '/>';
        }

        return $row;
    }

    /**
     * Prepares JavaScript related to a row in the GIS dataset
     * to visualize it with OpenLayers.
     *
     * @param string $spatial    GIS MULTIPOLYGON object
     * @param int    $srid       Spatial reference ID
     * @param string $label      Label for the GIS MULTIPOLYGON object
     * @param array  $fill_color Color for the GIS MULTIPOLYGON object
     * @param array  $scale_data Array containing data related to scaling
     *
     * @return string JavaScript related to a row in the GIS dataset
     *
     * @access public
     */
    public function prepareRowAsOl($spatial, $srid, $label, $fill_color, array $scale_data)
    {
        $fill_opacity = 0.8;
        array_push($fill_color, $fill_opacity);
        $fill_style = ['color' => $fill_color];
        $stroke_style = [
            'color' => [0,0,0],
            'width' => 0.5,
        ];
        $row =  'var style = new ol.style.Style({'
            . 'fill: new ol.style.Fill(' . json_encode($fill_style) . '),'
            . 'stroke: new ol.style.Stroke(' . json_encode($stroke_style) . ')';

        if (trim($label) !== '') {
            $text_style = ['text' => trim($label)];
            $row .= ',text: new ol.style.Text(' . json_encode($text_style) . ')';
        }

        $row .= '});';

        if ($srid == 0) {
            $srid = 4326;
        }

        $row .= $this->getBoundsForOl($srid, $scale_data);

        // Trim to remove leading 'MULTIPOLYGON(((' and trailing ')))'
        $multipolygon = mb_substr($spatial, 15, -3);
        // Separate each polygon
        $polygons = explode(')),((', $multipolygon);

        return $row . $this->getPolygonArrayForOpenLayers($polygons, $srid)
            . 'var multiPolygon = new ol.geom.MultiPolygon(polygonArray);'
            . 'var feature = new ol.Feature(multiPolygon);'
            . 'feature.setStyle(style);'
            . 'vectorLayer.addFeature(feature);';
    }

    /**
     * Draws a ring of the polygon using SVG path element.
     *
     * @param string $polygon    The ring
     * @param array  $scale_data Array containing data related to scaling
     *
     * @return string the code to draw the ring
     *
     * @access private
     */
    private function drawPath($polygon, array $scale_data)
    {
        $points_arr = $this->extractPoints($polygon, $scale_data);

        $row = ' M ' . $points_arr[0][0] . ', ' . $points_arr[0][1];
        $other_points = array_slice($points_arr, 1, count($points_arr) - 2);
        foreach ($other_points as $point) {
            $row .= ' L ' . $point[0] . ', ' . $point[1];
        }

        $row .= ' Z ';

        return $row;
    }

    /**
     * Generate the WKT with the set of parameters passed by the GIS editor.
     *
     * @param array       $gis_data GIS data
     * @param int         $index    Index into the parameter object
     * @param string|null $empty    Value for empty points
     *
     * @return string WKT with the set of parameters passed by the GIS editor
     *
     * @access public
     */
    public function generateWkt(array $gis_data, $index, $empty = '')
    {
        $data_row = $gis_data[$index]['MULTIPOLYGON'];

        $no_of_polygons = $data_row['no_of_polygons'] ?? 1;
        if ($no_of_polygons < 1) {
            $no_of_polygons = 1;
        }

        $wkt = 'MULTIPOLYGON(';
        for ($k = 0; $k < $no_of_polygons; $k++) {
            $no_of_lines = $data_row[$k]['no_of_lines'] ?? 1;
            if ($no_of_lines < 1) {
                $no_of_lines = 1;
            }

            $wkt .= '(';
            for ($i = 0; $i < $no_of_lines; $i++) {
                $no_of_points = $data_row[$k][$i]['no_of_points'] ?? 4;
                if ($no_of_points < 4) {
                    $no_of_points = 4;
                }

                $wkt .= '(';
                for ($j = 0; $j < $no_of_points; $j++) {
                    $wkt .= (isset($data_row[$k][$i][$j]['x'])
                            && trim((string) $data_row[$k][$i][$j]['x']) != ''
                            ? $data_row[$k][$i][$j]['x'] : $empty)
                        . ' ' . (isset($data_row[$k][$i][$j]['y'])
                            && trim((string) $data_row[$k][$i][$j]['y']) != ''
                            ? $data_row[$k][$i][$j]['y'] : $empty) . ',';
                }

                $wkt = mb_substr($wkt, 0, -1);
                $wkt .= '),';
            }

            $wkt = mb_substr($wkt, 0, -1);
            $wkt .= '),';
        }

        $wkt = mb_substr($wkt, 0, -1);

        return $wkt . ')';
    }

    /**
     * Generate the WKT for the data from ESRI shape files.
     *
     * @param array $row_data GIS data
     *
     * @return string the WKT for the data from ESRI shape files
     *
     * @access public
     */
    public function getShape(array $row_data)
    {
        // Determines whether each line ring is an inner ring or an outer ring.
        // If it's an inner ring get a point on the surface which can be used to
        // correctly classify inner rings to their respective outer rings.
        foreach ($row_data['parts'] as $i => $ring) {
            $row_data['parts'][$i]['isOuter'] = GisPolygon::isOuterRing($ring['points']);
        }

        // Find points on surface for inner rings
        foreach ($row_data['parts'] as $i => $ring) {
            if ($ring['isOuter']) {
                continue;
            }

            $row_data['parts'][$i]['pointOnSurface'] = GisPolygon::getPointOnSurface($ring['points']);
        }

        // Classify inner rings to their respective outer rings.
        foreach ($row_data['parts'] as $j => $ring1) {
            if ($ring1['isOuter']) {
                continue;
            }

            foreach ($row_data['parts'] as $k => $ring2) {
                if (! $ring2['isOuter']) {
                    continue;
                }

                // If the pointOnSurface of the inner ring
                // is also inside the outer ring
                if (
                    ! GisPolygon::isPointInsidePolygon(
                        $ring1['pointOnSurface'],
                        $ring2['points']
                    )
                ) {
                    continue;
                }

                if (! isset($ring2['inner'])) {
                    $row_data['parts'][$k]['inner'] = [];
                }

                $row_data['parts'][$k]['inner'][] = $j;
            }
        }

        $wkt = 'MULTIPOLYGON(';
        // for each polygon
        foreach ($row_data['parts'] as $ring) {
            if (! $ring['isOuter']) {
                continue;
            }

            $wkt .= '('; // start of polygon

            $wkt .= '('; // start of outer ring
            foreach ($ring['points'] as $point) {
                $wkt .= $point['x'] . ' ' . $point['y'] . ',';
            }

            $wkt = mb_substr($wkt, 0, -1);
            $wkt .= ')'; // end of outer ring

            // inner rings if any
            if (isset($ring['inner'])) {
                foreach ($ring['inner'] as $j) {
                    $wkt .= ',('; // start of inner ring
                    foreach ($row_data['parts'][$j]['points'] as $innerPoint) {
                        $wkt .= $innerPoint['x'] . ' ' . $innerPoint['y'] . ',';
                    }

                    $wkt = mb_substr($wkt, 0, -1);
                    $wkt .= ')';  // end of inner ring
                }
            }

            $wkt .= '),'; // end of polygon
        }

        $wkt = mb_substr($wkt, 0, -1);

        return $wkt . ')';
    }

    /**
     * Generate parameters for the GIS data editor from the value of the GIS column.
     *
     * @param string $value Value of the GIS column
     * @param int    $index Index of the geometry
     *
     * @return array params for the GIS data editor from the value of the GIS column
     *
     * @access public
     */
    public function generateParams($value, $index = -1)
    {
        $params = [];
        if ($index == -1) {
            $index = 0;
            $data = GisGeometry::generateParams($value);
            $params['srid'] = $data['srid'];
            $wkt = $data['wkt'];
        } else {
            $params[$index]['gis_type'] = 'MULTIPOLYGON';
            $wkt = $value;
        }

        // Trim to remove leading 'MULTIPOLYGON(((' and trailing ')))'
        $multipolygon = mb_substr($wkt, 15, -3);
        // Separate each polygon
        $polygons = explode(')),((', $multipolygon);

        $param_row =& $params[$index]['MULTIPOLYGON'];
        $param_row['no_of_polygons'] = count($polygons);

        $k = 0;
        foreach ($polygons as $polygon) {
            // If the polygon doesn't have an inner polygon
            if (! str_contains($polygon, '),(')) {
                $param_row[$k]['no_of_lines'] = 1;
                $points_arr = $this->extractPoints($polygon, null);
                $no_of_points = count($points_arr);
                $param_row[$k][0]['no_of_points'] = $no_of_points;
                for ($i = 0; $i < $no_of_points; $i++) {
                    $param_row[$k][0][$i]['x'] = $points_arr[$i][0];
                    $param_row[$k][0][$i]['y'] = $points_arr[$i][1];
                }
            } else {
                // Separate outer and inner polygons
                $parts = explode('),(', $polygon);
                $param_row[$k]['no_of_lines'] = count($parts);
                $j = 0;
                foreach ($parts as $ring) {
                    $points_arr = $this->extractPoints($ring, null);
                    $no_of_points = count($points_arr);
                    $param_row[$k][$j]['no_of_points'] = $no_of_points;
                    for ($i = 0; $i < $no_of_points; $i++) {
                        $param_row[$k][$j][$i]['x'] = $points_arr[$i][0];
                        $param_row[$k][$j][$i]['y'] = $points_arr[$i][1];
                    }

                    $j++;
                }
            }

            $k++;
        }

        return $params;
    }
}<|MERGE_RESOLUTION|>--- conflicted
+++ resolved
@@ -18,11 +18,8 @@
 use function hexdec;
 use function json_encode;
 use function mb_substr;
-<<<<<<< HEAD
+use function round;
 use function str_contains;
-=======
-use function round;
->>>>>>> a9f920b5
 use function trim;
 
 /**
@@ -156,18 +153,13 @@
 
         // print label if applicable
         if (isset($label_point)) {
-<<<<<<< HEAD
-            $image->string(1, $points_arr[2], $points_arr[3], trim((string) $label), $black);
-=======
-            imagestring(
-                $image,
+            $image->string(
                 1,
                 (int) round($label_point[0]),
                 (int) round($label_point[1]),
                 trim((string) $label),
                 $black
             );
->>>>>>> a9f920b5
         }
 
         return $image;
