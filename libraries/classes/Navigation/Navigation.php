<?php
/**
 * This class is responsible for instantiating
 * the various components of the navigation panel
 */

declare(strict_types=1);

namespace PhpMyAdmin\Navigation;

use PhpMyAdmin\Config\PageSettings;
use PhpMyAdmin\DatabaseInterface;
use PhpMyAdmin\Relation;
use PhpMyAdmin\Response;
use PhpMyAdmin\Sanitize;
use PhpMyAdmin\Server\Select;
use PhpMyAdmin\Template;
use PhpMyAdmin\Url;
use PhpMyAdmin\Util;
use const PHP_URL_HOST;
use function count;
use function defined;
use function file_exists;
use function is_bool;
use function parse_url;
use function strpos;
use function trim;

/**
 * The navigation panel - displays server, db and table selection tree
 */
class Navigation
{
    /** @var Template */
    private $template;

    /** @var Relation */
    private $relation;

    /** @var DatabaseInterface */
    private $dbi;

    /** @var NavigationTree */
    private $tree;

    /**
     * @param Template          $template Template instance
     * @param Relation          $relation Relation instance
     * @param DatabaseInterface $dbi      DatabaseInterface instance
     */
    public function __construct($template, $relation, $dbi)
    {
        $this->template = $template;
        $this->relation = $relation;
        $this->dbi = $dbi;
        $this->tree = new NavigationTree($this->template, $this->dbi);
    }

    /**
     * Renders the navigation tree, or part of it
     *
     * @return string The navigation tree
     */
    public function getDisplay(): string
    {
        global $cfg;

        $logo = [
            'is_displayed' => $cfg['NavigationDisplayLogo'],
            'has_link' => false,
            'link' => '#',
            'attributes' => ' target="_blank" rel="noopener noreferrer"',
            'source' => '',
        ];

        $response = Response::getInstance();
        if (! $response->isAjax()) {
            $logo['source'] = $this->getLogoSource();
            $logo['has_link'] = (string) $cfg['NavigationLogoLink'] !== '';
            $logo['link'] = trim((string) $cfg['NavigationLogoLink']);
            if (! Sanitize::checkLink($logo['link'], true)) {
                $logo['link'] = 'index.php';
            }
            if ($cfg['NavigationLogoLinkWindow'] === 'main') {
                if (empty(parse_url($logo['link'], PHP_URL_HOST))) {
                    $hasStartChar = strpos($logo['link'], '?');
                    $logo['link'] .= Url::getCommon(
                        [],
                        is_bool($hasStartChar) ? '?' : Url::getArgSeparator()
                    );
                }
                $logo['attributes'] = '';
            }

            if ($cfg['NavigationDisplayServers'] && count($cfg['Servers']) > 1) {
                $serverSelect = Select::render(true, true);
            }

            if (! defined('PMA_DISABLE_NAVI_SETTINGS')) {
                $navigationSettings = PageSettings::getNaviSettings();
            }
        }
        if (! $response->isAjax()
            || ! empty($_POST['full'])
            || ! empty($_POST['reload'])
        ) {
            if ($cfg['ShowDatabasesNavigationAsTree']) {
                // provide database tree in navigation
                $navRender = $this->tree->renderState();
            } else {
                // provide legacy pre-4.0 navigation
                $navRender = $this->tree->renderDbSelect();
            }
        } else {
            $navRender = $this->tree->renderPath();
        }

        return $this->template->render('navigation/main', [
            'is_ajax' => $response->isAjax(),
            'logo' => $logo,
            'is_synced' => $cfg['NavigationLinkWithMainPanel'],
            'is_highlighted' => $cfg['NavigationTreePointerEnable'],
            'is_autoexpanded' => $cfg['NavigationTreeAutoexpandSingleDb'],
            'server' => $GLOBALS['server'],
            'auth_type' => $cfg['Server']['auth_type'],
            'is_servers_displayed' => $cfg['NavigationDisplayServers'],
            'servers' => $cfg['Servers'],
            'server_select' => $serverSelect ?? '',
            'navigation_tree' => $navRender,
            'is_navigation_settings_enabled' => ! defined('PMA_DISABLE_NAVI_SETTINGS'),
            'navigation_settings' => $navigationSettings ?? '',
            'is_drag_drop_import_enabled' => $cfg['enable_drag_drop_import'] === true,
            'is_mariadb' => $this->dbi->isMariaDB(),
        ]);
    }

    /**
     * Add an item of navigation tree to the hidden items list in PMA database.
     *
     * @param string $itemName  name of the navigation tree item
     * @param string $itemType  type of the navigation tree item
     * @param string $dbName    database name
     * @param string $tableName table name if applicable
     *
     * @return void
     */
    public function hideNavigationItem(
        $itemName,
        $itemType,
        $dbName,
        $tableName = null
    ) {
        $navTable = Util::backquote($GLOBALS['cfgRelation']['db'])
            . '.' . Util::backquote($GLOBALS['cfgRelation']['navigationhiding']);
        $sqlQuery = 'INSERT INTO ' . $navTable
            . '(`username`, `item_name`, `item_type`, `db_name`, `table_name`)'
            . ' VALUES ('
            . "'" . $this->dbi->escapeString($GLOBALS['cfg']['Server']['user']) . "',"
            . "'" . $this->dbi->escapeString($itemName) . "',"
            . "'" . $this->dbi->escapeString($itemType) . "',"
            . "'" . $this->dbi->escapeString($dbName) . "',"
            . "'" . (! empty($tableName) ? $this->dbi->escapeString($tableName) : '' )
            . "')";
        $this->relation->queryAsControlUser($sqlQuery, false);
    }

    /**
     * Remove a hidden item of navigation tree from the
     * list of hidden items in PMA database.
     *
     * @param string $itemName  name of the navigation tree item
     * @param string $itemType  type of the navigation tree item
     * @param string $dbName    database name
     * @param string $tableName table name if applicable
     *
     * @return void
     */
    public function unhideNavigationItem(
        $itemName,
        $itemType,
        $dbName,
        $tableName = null
    ) {
        $navTable = Util::backquote($GLOBALS['cfgRelation']['db'])
            . '.' . Util::backquote($GLOBALS['cfgRelation']['navigationhiding']);
        $sqlQuery = 'DELETE FROM ' . $navTable
            . ' WHERE'
            . " `username`='"
            . $this->dbi->escapeString($GLOBALS['cfg']['Server']['user']) . "'"
            . " AND `item_name`='" . $this->dbi->escapeString($itemName) . "'"
            . " AND `item_type`='" . $this->dbi->escapeString($itemType) . "'"
            . " AND `db_name`='" . $this->dbi->escapeString($dbName) . "'"
            . (! empty($tableName)
                ? " AND `table_name`='" . $this->dbi->escapeString($tableName) . "'"
                : ''
            );
        $this->relation->queryAsControlUser($sqlQuery, false);
    }

    /**
     * Returns HTML for the dialog to show hidden navigation items.
     *
     * @param string $database database name
     * @param string $itemType type of the items to include
     * @param string $table    table name
     *
     * @return string HTML for the dialog to show hidden navigation items
     */
    public function getItemUnhideDialog($database, $itemType = null, $table = null)
    {
        $hidden = $this->getHiddenItems($database, $table);

        $typeMap = [
            'group' => __('Groups:'),
            'event' => __('Events:'),
            'function' => __('Functions:'),
            'procedure' => __('Procedures:'),
            'table' => __('Tables:'),
            'view' => __('Views:'),
        ];

        return $this->template->render('navigation/item_unhide_dialog', [
            'database' => $database,
            'table' => $table,
            'hidden' => $hidden,
            'types' => $typeMap,
            'item_type' => $itemType,
        ]);
    }

    /**
     * @param string      $database Database name
     * @param string|null $table    Table name
     *
     * @return array
     */
    private function getHiddenItems(string $database, ?string $table): array
    {
        $navTable = Util::backquote($GLOBALS['cfgRelation']['db'])
            . '.' . Util::backquote($GLOBALS['cfgRelation']['navigationhiding']);
        $sqlQuery = 'SELECT `item_name`, `item_type` FROM ' . $navTable
            . " WHERE `username`='"
            . $this->dbi->escapeString($GLOBALS['cfg']['Server']['user']) . "'"
            . " AND `db_name`='" . $this->dbi->escapeString($database) . "'"
            . " AND `table_name`='"
            . (! empty($table) ? $this->dbi->escapeString($table) : '') . "'";
        $result = $this->relation->queryAsControlUser($sqlQuery, false);

        $hidden = [];
        if ($result) {
            while ($row = $this->dbi->fetchArray($result)) {
                $type = $row['item_type'];
                if (! isset($hidden[$type])) {
                    $hidden[$type] = [];
                }
                $hidden[$type][] = $row['item_name'];
            }
        }
        $this->dbi->freeResult($result);

        return $hidden;
    }

    /**
     * @return string Logo source
     */
    private function getLogoSource(): string
    {
<<<<<<< HEAD
        global $pmaThemeImage;

        if (isset($pmaThemeImage) && @file_exists($pmaThemeImage . 'logo_left.png')) {
            return $pmaThemeImage . 'logo_left.png';
        }

        if (isset($pmaThemeImage) && @file_exists($pmaThemeImage . 'pma_logo2.png')) {
            return $pmaThemeImage . 'pma_logo2.png';
=======
        /** @var \PhpMyAdmin\Theme|null $PMA_Theme */
        global $PMA_Theme;
        if ($PMA_Theme !== null) {
            if (@file_exists($PMA_Theme->getFsPath() . 'img/logo_left.png')) {
                return $PMA_Theme->getPath() . '/img/logo_left.png';
            } elseif (@file_exists($PMA_Theme->getFsPath() . 'img/pma_logo2.png')) {
                return $PMA_Theme->getPath() . '/img/pma_logo2.png';
            }
>>>>>>> 66f0c9cb
        }

        return '';
    }
}<|MERGE_RESOLUTION|>--- conflicted
+++ resolved
@@ -266,16 +266,6 @@
      */
     private function getLogoSource(): string
     {
-<<<<<<< HEAD
-        global $pmaThemeImage;
-
-        if (isset($pmaThemeImage) && @file_exists($pmaThemeImage . 'logo_left.png')) {
-            return $pmaThemeImage . 'logo_left.png';
-        }
-
-        if (isset($pmaThemeImage) && @file_exists($pmaThemeImage . 'pma_logo2.png')) {
-            return $pmaThemeImage . 'pma_logo2.png';
-=======
         /** @var \PhpMyAdmin\Theme|null $PMA_Theme */
         global $PMA_Theme;
         if ($PMA_Theme !== null) {
@@ -284,7 +274,6 @@
             } elseif (@file_exists($PMA_Theme->getFsPath() . 'img/pma_logo2.png')) {
                 return $PMA_Theme->getPath() . '/img/pma_logo2.png';
             }
->>>>>>> 66f0c9cb
         }
 
         return '';
