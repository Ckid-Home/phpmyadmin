--- conflicted
+++ resolved
@@ -149,13 +149,8 @@
             $this->pos2Name[0] = $_REQUEST['pos2_name'] ?? '';
             $this->pos2Value[0] = (int) ($_REQUEST['pos2_value'] ?? 0);
             if (isset($_REQUEST['pos3_name'])) {
-<<<<<<< HEAD
                 $this->pos3Name[0] = $_REQUEST['pos3_name'] ?? '';
-                $this->pos3Value[0] = (int) ($_REQUEST['pos3_value'] ?? 0);
-=======
-                $this->pos3Name[0] = $_REQUEST['pos3_name'];
                 $this->pos3Value[0] = (int) $_REQUEST['pos3_value'];
->>>>>>> 638fb99f
             }
         } else {
             if (isset($_POST['n0_aPath'])) {
@@ -350,17 +345,10 @@
         foreach ($this->aPath as $key => $path) {
             $retval = $this->buildPathPart(
                 $path,
-<<<<<<< HEAD
                 $this->pos2Name[$key] ?? '',
                 $this->pos2Value[$key] ?? 0,
                 $this->pos3Name[$key] ?? '',
                 $this->pos3Value[$key] ?? 0
-=======
-                $this->pos2Name[$key],
-                $this->pos2Value[$key],
-                isset($this->pos3Name[$key]) ? $this->pos3Name[$key] : '',
-                isset($this->pos3Value[$key]) ? $this->pos3Value[$key] : 0
->>>>>>> 638fb99f
             );
         }
 
@@ -374,20 +362,16 @@
      *                        of the tree that needs to be built
      * @param string   $type2 The type of item being paginated on
      *                        the second level of the tree
-     * @param int|null $pos2  The position for the pagination of
+     * @param int      $pos2  The position for the pagination of
      *                        the branch at the second level of the tree
      * @param string   $type3 The type of item being paginated on
      *                        the third level of the tree
-     * @param int|null $pos3  The position for the pagination of
+     * @param int      $pos3  The position for the pagination of
      *                        the branch at the third level of the tree
      *
      * @return Node|bool    The active node or false in case of failure, true if the path contains <= 1 items
      */
-<<<<<<< HEAD
-    private function buildPathPart(array $path, string $type2, ?int $pos2, string $type3, ?int $pos3)
-=======
-    private function buildPathPart(array $path, $type2, int $pos2, $type3, int $pos3)
->>>>>>> 638fb99f
+    private function buildPathPart(array $path, string $type2, int $pos2, string $type3, int $pos3)
     {
 
         if (count($path) <= 1) {
