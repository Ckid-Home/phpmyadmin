--- conflicted
+++ resolved
@@ -31,22 +31,12 @@
         if ($GLOBALS['is_create_db_priv']
             && $GLOBALS['cfg']['ShowCreateDb'] !== false
         ) {
-<<<<<<< HEAD
+            $newLabel = _pgettext('Create new database', 'New');
             $new = NodeFactory::getInstanceForNewNode(
-                _pgettext('Create new database', 'New'),
+                $newLabel,
                 'new_database italics'
             );
             $new->icon = Generator::getImage('b_newdb', '');
-=======
-            $newLabel = _pgettext('Create new database', 'New');
-            $new = NodeFactory::getInstance(
-                'Node',
-                $newLabel
-            );
-            $new->isNew = true;
-            $new->icon = Util::getImage('b_newdb', '');
-            $new->title = $newLabel;
->>>>>>> 37b7902e
             $new->links = [
                 'text' => Url::getFromRoute('/server/databases', ['server' => $GLOBALS['server']]),
                 'icon' => Url::getFromRoute('/server/databases', ['server' => $GLOBALS['server']]),
