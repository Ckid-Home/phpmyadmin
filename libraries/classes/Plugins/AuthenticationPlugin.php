--- conflicted
+++ resolved
@@ -17,13 +17,10 @@
 use PhpMyAdmin\Template;
 use PhpMyAdmin\TwoFactor;
 use PhpMyAdmin\Url;
-<<<<<<< HEAD
+use PhpMyAdmin\Util;
 
 use function __;
 use function array_keys;
-=======
-use PhpMyAdmin\Util;
->>>>>>> 533766b3
 use function defined;
 use function htmlspecialchars;
 use function intval;
