--- conflicted
+++ resolved
@@ -321,29 +321,17 @@
     /**
      * Outputs result raw query in ODT format
      *
-<<<<<<< HEAD
-     * @param string $errorUrl the url to go back in case of error
-     * @param string $sqlQuery the rawquery to output
-     */
-    public function exportRawQuery(string $errorUrl, string $sqlQuery): bool
-    {
-        return $this->exportData('', '', $errorUrl, $sqlQuery);
-=======
      * @param string      $errorUrl the url to go back in case of error
      * @param string|null $db       the database where the query is executed
      * @param string      $sqlQuery the rawquery to output
-     * @param string      $crlf     the end of line sequence
-     */
-    public function exportRawQuery(string $errorUrl, ?string $db, string $sqlQuery, string $crlf): bool
-    {
-        global $dbi;
-
+     */
+    public function exportRawQuery(string $errorUrl, ?string $db, string $sqlQuery): bool
+    {
         if ($db !== null) {
-            $dbi->selectDb($db);
-        }
-
-        return $this->exportData($db ?? '', '', $crlf, $errorUrl, $sqlQuery);
->>>>>>> 90f9e708
+            $GLOBALS['dbi']->selectDb($db);
+        }
+
+        return $this->exportData($db ?? '', '', $errorUrl, $sqlQuery);
     }
 
     /**
