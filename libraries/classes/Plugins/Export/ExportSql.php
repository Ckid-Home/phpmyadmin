<?php
/**
 * Set of functions used to build SQL dumps of tables
 */

declare(strict_types=1);

namespace PhpMyAdmin\Plugins\Export;

use PhpMyAdmin\Charsets;
use PhpMyAdmin\Database\Events;
use PhpMyAdmin\Database\Routines;
use PhpMyAdmin\Database\Triggers;
use PhpMyAdmin\DatabaseInterface;
use PhpMyAdmin\FieldMetadata;
use PhpMyAdmin\Plugins\ExportPlugin;
use PhpMyAdmin\Properties\Options\Groups\OptionsPropertyMainGroup;
use PhpMyAdmin\Properties\Options\Groups\OptionsPropertyRootGroup;
use PhpMyAdmin\Properties\Options\Groups\OptionsPropertySubgroup;
use PhpMyAdmin\Properties\Options\Items\BoolPropertyItem;
use PhpMyAdmin\Properties\Options\Items\MessageOnlyPropertyItem;
use PhpMyAdmin\Properties\Options\Items\NumberPropertyItem;
use PhpMyAdmin\Properties\Options\Items\RadioPropertyItem;
use PhpMyAdmin\Properties\Options\Items\SelectPropertyItem;
use PhpMyAdmin\Properties\Options\Items\TextPropertyItem;
use PhpMyAdmin\Properties\Plugins\ExportPluginProperties;
use PhpMyAdmin\SqlParser\Components\CreateDefinition;
use PhpMyAdmin\SqlParser\Context;
use PhpMyAdmin\SqlParser\Parser;
use PhpMyAdmin\SqlParser\Statements\CreateStatement;
use PhpMyAdmin\SqlParser\Token;
use PhpMyAdmin\Util;
use PhpMyAdmin\Version;

use function __;
use function array_keys;
use function bin2hex;
use function count;
use function defined;
use function explode;
use function implode;
use function in_array;
use function intval;
use function is_array;
use function mb_strlen;
use function mb_strpos;
use function mb_substr;
use function preg_quote;
use function preg_replace;
use function preg_split;
use function sprintf;
use function str_repeat;
use function str_replace;
use function strtotime;
use function strtoupper;
use function trigger_error;

use const E_USER_ERROR;
use const PHP_VERSION;

/**
 * Handles the export for the SQL class
 */
class ExportSql extends ExportPlugin
{
    /**
     * Whether charset header was sent.
     *
     * @var bool
     */
    private $sentCharset = false;

    protected function init(): void
    {
        // Avoids undefined variables, use NULL so isset() returns false
        if (isset($GLOBALS['sql_backquotes'])) {
            return;
        }

        $GLOBALS['sql_backquotes'] = null;
    }

    /**
     * @psalm-return non-empty-lowercase-string
     */
    public function getName(): string
    {
        return 'sql';
    }

    protected function setProperties(): ExportPluginProperties
    {
        $GLOBALS['plugin_param'] = $GLOBALS['plugin_param'] ?? null;

        $hideSql = false;
        $hideStructure = false;
        if ($GLOBALS['plugin_param']['export_type'] === 'table' && ! $GLOBALS['plugin_param']['single_table']) {
            $hideStructure = true;
            $hideSql = true;
        }

        // In case we have `raw_query` parameter set,
        // we initialize SQL option
        if (isset($_REQUEST['raw_query'])) {
            $hideStructure = false;
            $hideSql = false;
        }

        $exportPluginProperties = new ExportPluginProperties();
        $exportPluginProperties->setText('SQL');
        $exportPluginProperties->setExtension('sql');
        $exportPluginProperties->setMimeType('text/x-sql');

        if ($hideSql) {
            return $exportPluginProperties;
        }

        $exportPluginProperties->setOptionsText(__('Options'));

        // create the root group that will be the options field for
        // $exportPluginProperties
        // this will be shown as "Format specific options"
        $exportSpecificOptions = new OptionsPropertyRootGroup('Format Specific Options');

        // general options main group
        $generalOptions = new OptionsPropertyMainGroup('general_opts');

        // comments
        $subgroup = new OptionsPropertySubgroup('include_comments');
        $leaf = new BoolPropertyItem(
            'include_comments',
            __(
                'Display comments <i>(includes info such as export timestamp, PHP version, and server version)</i>'
            )
        );
        $subgroup->setSubgroupHeader($leaf);

        $leaf = new TextPropertyItem(
            'header_comment',
            __('Additional custom header comment (\n splits lines):')
        );
        $subgroup->addProperty($leaf);
        $leaf = new BoolPropertyItem(
            'dates',
            __(
                'Include a timestamp of when databases were created, last updated, and last checked'
            )
        );
        $subgroup->addProperty($leaf);
        $relationParameters = $this->relation->getRelationParameters();
        if ($relationParameters->relationFeature !== null) {
            $leaf = new BoolPropertyItem(
                'relation',
                __('Display foreign key relationships')
            );
            $subgroup->addProperty($leaf);
        }

        if ($relationParameters->browserTransformationFeature !== null) {
            $leaf = new BoolPropertyItem(
                'mime',
                __('Display media types')
            );
            $subgroup->addProperty($leaf);
        }

        $generalOptions->addProperty($subgroup);

        // enclose in a transaction
        $leaf = new BoolPropertyItem(
            'use_transaction',
            __('Enclose export in a transaction')
        );
        $leaf->setDoc(
            [
                'programs',
                'mysqldump',
                'option_mysqldump_single-transaction',
            ]
        );
        $generalOptions->addProperty($leaf);

        // disable foreign key checks
        $leaf = new BoolPropertyItem(
            'disable_fk',
            __('Disable foreign key checks')
        );
        $leaf->setDoc(
            [
                'manual_MySQL_Database_Administration',
                'server-system-variables',
                'sysvar_foreign_key_checks',
            ]
        );
        $generalOptions->addProperty($leaf);

        // export views as tables
        $leaf = new BoolPropertyItem(
            'views_as_tables',
            __('Export views as tables')
        );
        $generalOptions->addProperty($leaf);

        // export metadata
        $leaf = new BoolPropertyItem(
            'metadata',
            __('Export metadata')
        );
        $generalOptions->addProperty($leaf);

        // compatibility maximization
        $compats = $GLOBALS['dbi']->getCompatibilities();
        if (count($compats) > 0) {
            $values = [];
            foreach ($compats as $val) {
                $values[$val] = $val;
            }

            $leaf = new SelectPropertyItem(
                'compatibility',
                __(
                    'Database system or older MySQL server to maximize output compatibility with:'
                )
            );
            $leaf->setValues($values);
            $leaf->setDoc(
                [
                    'manual_MySQL_Database_Administration',
                    'Server_SQL_mode',
                ]
            );
            $generalOptions->addProperty($leaf);

            unset($values);
        }

        // what to dump (structure/data/both)
        $subgroup = new OptionsPropertySubgroup(
            'dump_table',
            __('Dump table')
        );
        $leaf = new RadioPropertyItem('structure_or_data');
        $leaf->setValues(
            [
                'structure' => __('structure'),
                'data' => __('data'),
                'structure_and_data' => __('structure and data'),
            ]
        );
        $subgroup->setSubgroupHeader($leaf);
        $generalOptions->addProperty($subgroup);

        // add the main group to the root group
        $exportSpecificOptions->addProperty($generalOptions);

        // structure options main group
        if (! $hideStructure) {
            $structureOptions = new OptionsPropertyMainGroup(
                'structure',
                __('Object creation options')
            );
            $structureOptions->setForce('data');

            // begin SQL Statements
            $subgroup = new OptionsPropertySubgroup();
            $leaf = new MessageOnlyPropertyItem(
                'add_statements',
                __('Add statements:')
            );
            $subgroup->setSubgroupHeader($leaf);

            // server export options
            if ($GLOBALS['plugin_param']['export_type'] === 'server') {
                $leaf = new BoolPropertyItem(
                    'drop_database',
                    sprintf(__('Add %s statement'), '<code>DROP DATABASE IF EXISTS</code>')
                );
                $subgroup->addProperty($leaf);
            }

            if ($GLOBALS['plugin_param']['export_type'] === 'database') {
                $createClause = '<code>CREATE DATABASE / USE</code>';
                $leaf = new BoolPropertyItem(
                    'create_database',
                    sprintf(__('Add %s statement'), $createClause)
                );
                $subgroup->addProperty($leaf);
            }

            if ($GLOBALS['plugin_param']['export_type'] === 'table') {
                $dropClause = $GLOBALS['dbi']->getTable($GLOBALS['db'], $GLOBALS['table'])->isView()
                    ? '<code>DROP VIEW</code>'
                    : '<code>DROP TABLE</code>';
            } else {
                $dropClause = '<code>DROP TABLE / VIEW / PROCEDURE / FUNCTION / EVENT</code>';
            }

            $dropClause .= '<code> / TRIGGER</code>';

            $leaf = new BoolPropertyItem(
                'drop_table',
                sprintf(__('Add %s statement'), $dropClause)
            );
            $subgroup->addProperty($leaf);

            $subgroupCreateTable = new OptionsPropertySubgroup();

            // Add table structure option
            $leaf = new BoolPropertyItem(
                'create_table',
                sprintf(__('Add %s statement'), '<code>CREATE TABLE</code>')
            );
            $subgroupCreateTable->setSubgroupHeader($leaf);

            $leaf = new BoolPropertyItem(
                'if_not_exists',
                '<code>IF NOT EXISTS</code> ' . __(
                    '(less efficient as indexes will be generated during table creation)'
                )
            );
            $subgroupCreateTable->addProperty($leaf);

            $leaf = new BoolPropertyItem(
                'auto_increment',
                sprintf(__('%s value'), '<code>AUTO_INCREMENT</code>')
            );
            $subgroupCreateTable->addProperty($leaf);

            $subgroup->addProperty($subgroupCreateTable);

            // Add view option
            $subgroupCreateView = new OptionsPropertySubgroup();
            $leaf = new BoolPropertyItem(
                'create_view',
                sprintf(__('Add %s statement'), '<code>CREATE VIEW</code>')
            );
            $subgroupCreateView->setSubgroupHeader($leaf);

            $leaf = new BoolPropertyItem(
                'simple_view_export',
                /* l10n: Allow simplifying exported view syntax to only "CREATE VIEW" */
                __('Use simple view export')
            );
            $subgroupCreateView->addProperty($leaf);

            $leaf = new BoolPropertyItem(
                'view_current_user',
                __('Exclude definition of current user')
            );
            $subgroupCreateView->addProperty($leaf);

            $leaf = new BoolPropertyItem(
                'or_replace_view',
                sprintf(__('%s view'), '<code>OR REPLACE</code>')
            );
            $subgroupCreateView->addProperty($leaf);

            $subgroup->addProperty($subgroupCreateView);

            $leaf = new BoolPropertyItem(
                'procedure_function',
                sprintf(
                    __('Add %s statement'),
                    '<code>CREATE PROCEDURE / FUNCTION / EVENT</code>'
                )
            );
            $subgroup->addProperty($leaf);

            // Add triggers option
            $leaf = new BoolPropertyItem(
                'create_trigger',
                sprintf(__('Add %s statement'), '<code>CREATE TRIGGER</code>')
            );
            $subgroup->addProperty($leaf);

            $structureOptions->addProperty($subgroup);

            $leaf = new BoolPropertyItem(
                'backquotes',
                __(
                    'Enclose table and column names with backquotes '
                    . '<i>(Protects column and table names formed with'
                    . ' special characters or keywords)</i>'
                )
            );

            $structureOptions->addProperty($leaf);

            // add the main group to the root group
            $exportSpecificOptions->addProperty($structureOptions);
        }

        // begin Data options
        $dataOptions = new OptionsPropertyMainGroup(
            'data',
            __('Data creation options')
        );
        $dataOptions->setForce('structure');
        $leaf = new BoolPropertyItem(
            'truncate',
            __('Truncate table before insert')
        );
        $dataOptions->addProperty($leaf);

        // begin SQL Statements
        $subgroup = new OptionsPropertySubgroup();
        $leaf = new MessageOnlyPropertyItem(
            __('Instead of <code>INSERT</code> statements, use:')
        );
        $subgroup->setSubgroupHeader($leaf);

        $leaf = new BoolPropertyItem(
            'delayed',
            __('<code>INSERT DELAYED</code> statements')
        );
        $leaf->setDoc(
            [
                'manual_MySQL_Database_Administration',
                'insert_delayed',
            ]
        );
        $subgroup->addProperty($leaf);

        $leaf = new BoolPropertyItem(
            'ignore',
            __('<code>INSERT IGNORE</code> statements')
        );
        $leaf->setDoc(
            [
                'manual_MySQL_Database_Administration',
                'insert',
            ]
        );
        $subgroup->addProperty($leaf);
        $dataOptions->addProperty($subgroup);

        // Function to use when dumping dat
        $leaf = new SelectPropertyItem(
            'type',
            __('Function to use when dumping data:')
        );
        $leaf->setValues(
            [
                'INSERT' => 'INSERT',
                'UPDATE' => 'UPDATE',
                'REPLACE' => 'REPLACE',
            ]
        );
        $dataOptions->addProperty($leaf);

        /* Syntax to use when inserting data */
        $subgroup = new OptionsPropertySubgroup();
        $leaf = new MessageOnlyPropertyItem(
            null,
            __('Syntax to use when inserting data:')
        );
        $subgroup->setSubgroupHeader($leaf);
        $leaf = new RadioPropertyItem(
            'insert_syntax',
            __('<code>INSERT IGNORE</code> statements')
        );
        $leaf->setValues(
            [
                'complete' => __(
                    'include column names in every <code>INSERT</code> statement'
                    . ' <br> &nbsp; &nbsp; &nbsp; Example: <code>INSERT INTO'
                    . ' tbl_name (col_A,col_B,col_C) VALUES (1,2,3)</code>'
                ),
                'extended' => __(
                    'insert multiple rows in every <code>INSERT</code> statement'
                    . '<br> &nbsp; &nbsp; &nbsp; Example: <code>INSERT INTO'
                    . ' tbl_name VALUES (1,2,3), (4,5,6), (7,8,9)</code>'
                ),
                'both' => __(
                    'both of the above<br> &nbsp; &nbsp; &nbsp; Example:'
                    . ' <code>INSERT INTO tbl_name (col_A,col_B,col_C) VALUES'
                    . ' (1,2,3), (4,5,6), (7,8,9)</code>'
                ),
                'none' => __(
                    'neither of the above<br> &nbsp; &nbsp; &nbsp; Example:'
                    . ' <code>INSERT INTO tbl_name VALUES (1,2,3)</code>'
                ),
            ]
        );
        $subgroup->addProperty($leaf);
        $dataOptions->addProperty($subgroup);

        // Max length of query
        $leaf = new NumberPropertyItem(
            'max_query_size',
            __('Maximal length of created query')
        );
        $dataOptions->addProperty($leaf);

        // Dump binary columns in hexadecimal
        $leaf = new BoolPropertyItem(
            'hex_for_binary',
            __(
                'Dump binary columns in hexadecimal notation <i>(for example, "abc" becomes 0x616263)</i>'
            )
        );
        $dataOptions->addProperty($leaf);

        // Dump time in UTC
        $leaf = new BoolPropertyItem(
            'utc_time',
            __(
                'Dump TIMESTAMP columns in UTC <i>(enables TIMESTAMP columns'
                . ' to be dumped and reloaded between servers in different'
                . ' time zones)</i>'
            )
        );
        $dataOptions->addProperty($leaf);

        // add the main group to the root group
        $exportSpecificOptions->addProperty($dataOptions);

        // set the options for the export plugin property item
        $exportPluginProperties->setOptions($exportSpecificOptions);

        return $exportPluginProperties;
    }

    /**
     * Generates SQL for routines export
     *
     * @param string $db        Database
     * @param array  $aliases   Aliases of db/table/columns
     * @param string $name      Verbose name of exported routine
     * @param array  $routines  List of routines to export
     * @param string $delimiter Delimiter to use in SQL
     * @psalm-param 'FUNCTION'|'PROCEDURE' $type
     *
     * @return string SQL query
     */
    protected function exportRoutineSQL(
        $db,
        array $aliases,
        string $type,
        $name,
        array $routines,
        $delimiter
    ) {
        $text = $this->exportComment()
            . $this->exportComment($name)
            . $this->exportComment();

        $usedAlias = false;
        $procQuery = '';

        foreach ($routines as $routine) {
            if (! empty($GLOBALS['sql_drop_table'])) {
                $procQuery .= 'DROP ' . $type . ' IF EXISTS '
                    . Util::backquote($routine)
                    . $delimiter . "\n";
            }

            if ($type === 'FUNCTION') {
                $definition = Routines::getFunctionDefinition($GLOBALS['dbi'], $db, $routine);
            } else {
                $definition = Routines::getProcedureDefinition($GLOBALS['dbi'], $db, $routine);
            }

            $createQuery = $this->replaceWithAliases($definition, $aliases, $db, '', $flag);
            if (! empty($createQuery) && $GLOBALS['cfg']['Export']['remove_definer_from_definitions']) {
                // Remove definer clause from routine definitions
                $parser = new Parser($createQuery);
                $statement = $parser->statements[0];
                $statement->options->remove('DEFINER');
                $createQuery = $statement->build();
            }

            // One warning per database
            if ($flag) {
                $usedAlias = true;
            }

            $procQuery .= $createQuery . $delimiter . "\n\n";
        }

        if ($usedAlias) {
            $text .= $this->exportComment(
                __('It appears your database uses routines;')
            )
            . $this->exportComment(
                __('alias export may not work reliably in all cases.')
            )
            . $this->exportComment();
        }

        $text .= $procQuery;

        return $text;
    }

    /**
     * Exports routines (procedures and functions)
     *
     * @param string $db      Database
     * @param array  $aliases Aliases of db/table/columns
     */
    public function exportRoutines($db, array $aliases = []): bool
    {
        $dbAlias = $db;
        $this->initAlias($aliases, $dbAlias);

        $text = '';
        $delimiter = '$$';

        $procedureNames = Routines::getProcedureNames($GLOBALS['dbi'], $db);
        $functionNames = Routines::getFunctionNames($GLOBALS['dbi'], $db);

        if ($procedureNames || $functionNames) {
            $text .= "\n"
                . 'DELIMITER ' . $delimiter . "\n";

            if ($procedureNames) {
                $text .= $this->exportRoutineSQL(
                    $db,
                    $aliases,
                    'PROCEDURE',
                    __('Procedures'),
                    $procedureNames,
                    $delimiter
                );
            }

            if ($functionNames) {
                $text .= $this->exportRoutineSQL(
                    $db,
                    $aliases,
                    'FUNCTION',
                    __('Functions'),
                    $functionNames,
                    $delimiter
                );
            }

            $text .= 'DELIMITER ;' . "\n";
        }

        if (! empty($text)) {
            return $this->export->outputHandler($text);
        }

        return false;
    }

    /**
     * Possibly outputs comment
     *
     * @param string $text Text of comment
     *
     * @return string The formatted comment
     */
    private function exportComment(string $text = ''): string
    {
        if (isset($GLOBALS['sql_include_comments']) && $GLOBALS['sql_include_comments']) {
            // see https://dev.mysql.com/doc/refman/5.0/en/ansi-diff-comments.html
            if ($text === '') {
                return '--' . "\n";
            }

            $lines = preg_split("/\\r\\n|\\r|\\n/", $text);
            if ($lines === false) {
                return '--' . "\n";
            }

            $result = [];
            foreach ($lines as $line) {
                $result[] = '-- ' . $line . "\n";
            }

            return implode('', $result);
        }

        return '';
    }

    /**
     * Possibly outputs CRLF
     *
     * @return string crlf or nothing
     */
    private function possibleCRLF()
    {
        if (isset($GLOBALS['sql_include_comments']) && $GLOBALS['sql_include_comments']) {
            return "\n";
        }

        return '';
    }

    /**
     * Outputs export footer
     */
    public function exportFooter(): bool
    {
        $foot = '';

        if (isset($GLOBALS['sql_disable_fk'])) {
            $foot .= 'SET FOREIGN_KEY_CHECKS=1;' . "\n";
        }

        if (isset($GLOBALS['sql_use_transaction'])) {
            $foot .= 'COMMIT;' . "\n";
        }

        // restore connection settings
        if ($this->sentCharset) {
            $foot .= "\n"
                . '/*!40101 SET CHARACTER_SET_CLIENT=@OLD_CHARACTER_SET_CLIENT */;'
                . "\n"
                . '/*!40101 SET CHARACTER_SET_RESULTS=@OLD_CHARACTER_SET_RESULTS */;'
                . "\n"
                . '/*!40101 SET COLLATION_CONNECTION=@OLD_COLLATION_CONNECTION */;'
                . "\n";
            $this->sentCharset = false;
        }

        /* Restore timezone */
        if (isset($GLOBALS['sql_utc_time']) && $GLOBALS['sql_utc_time']) {
            $GLOBALS['dbi']->query('SET time_zone = "' . $GLOBALS['old_tz'] . '"');
        }

        return $this->export->outputHandler($foot);
    }

    /**
     * Outputs export header. It is the first method to be called, so all
     * the required variables are initialized here.
     */
    public function exportHeader(): bool
    {
        if (isset($GLOBALS['sql_compatibility'])) {
            $tmpCompat = $GLOBALS['sql_compatibility'];
            if ($tmpCompat === 'NONE') {
                $tmpCompat = '';
            }

            $GLOBALS['dbi']->tryQuery('SET SQL_MODE="' . $tmpCompat . '"');
            unset($tmpCompat);
        }

        $head = $this->exportComment('phpMyAdmin SQL Dump')
            . $this->exportComment('version ' . Version::VERSION)
            . $this->exportComment('https://www.phpmyadmin.net/')
            . $this->exportComment();
        $hostString = __('Host:') . ' ' . $GLOBALS['cfg']['Server']['host'];
        if (! empty($GLOBALS['cfg']['Server']['port'])) {
            $hostString .= ':' . $GLOBALS['cfg']['Server']['port'];
        }

        $head .= $this->exportComment($hostString);
        $head .= $this->exportComment(
            __('Generation Time:') . ' '
            . Util::localisedDate()
        )
        . $this->exportComment(
            __('Server version:') . ' ' . $GLOBALS['dbi']->getVersionString()
        )
        . $this->exportComment(__('PHP Version:') . ' ' . PHP_VERSION)
        . $this->possibleCRLF();

        if (isset($GLOBALS['sql_header_comment']) && ! empty($GLOBALS['sql_header_comment'])) {
            // '\n' is not a newline (like "\n" would be), it's the characters
            // backslash and n, as explained on the export interface
            $lines = explode('\n', $GLOBALS['sql_header_comment']);
            $head .= $this->exportComment();
            foreach ($lines as $oneLine) {
                $head .= $this->exportComment($oneLine);
            }

            $head .= $this->exportComment();
        }

        if (isset($GLOBALS['sql_disable_fk'])) {
            $head .= 'SET FOREIGN_KEY_CHECKS=0;' . "\n";
        }

        // We want exported AUTO_INCREMENT columns to have still same value,
        // do this only for recent MySQL exports
        if (! isset($GLOBALS['sql_compatibility']) || $GLOBALS['sql_compatibility'] === 'NONE') {
            $head .= 'SET SQL_MODE = "NO_AUTO_VALUE_ON_ZERO";' . "\n";
        }

        if (isset($GLOBALS['sql_use_transaction'])) {
            $head .= 'START TRANSACTION;' . "\n";
        }

        /* Change timezone if we should export timestamps in UTC */
        if (isset($GLOBALS['sql_utc_time']) && $GLOBALS['sql_utc_time']) {
            $head .= 'SET time_zone = "+00:00";' . "\n";
            $GLOBALS['old_tz'] = $GLOBALS['dbi']
                ->fetchValue('SELECT @@session.time_zone');
            $GLOBALS['dbi']->query('SET time_zone = "+00:00"');
        }

        $head .= $this->possibleCRLF();

        if (! empty($GLOBALS['asfile'])) {
            // we are saving as file, therefore we provide charset information
            // so that a utility like the mysql client can interpret
            // the file correctly
            if (isset($GLOBALS['charset'], Charsets::$mysqlCharsetMap[$GLOBALS['charset']])) {
                // we got a charset from the export dialog
                $setNames = Charsets::$mysqlCharsetMap[$GLOBALS['charset']];
            } else {
                // by default we use the connection charset
                $setNames = Charsets::$mysqlCharsetMap['utf-8'];
            }

            if ($setNames === 'utf8' && $GLOBALS['dbi']->getVersion() > 50503) {
                $setNames = 'utf8mb4';
            }

            $head .= "\n"
                . '/*!40101 SET @OLD_CHARACTER_SET_CLIENT='
                . '@@CHARACTER_SET_CLIENT */;' . "\n"
                . '/*!40101 SET @OLD_CHARACTER_SET_RESULTS='
                . '@@CHARACTER_SET_RESULTS */;' . "\n"
                . '/*!40101 SET @OLD_COLLATION_CONNECTION='
                . '@@COLLATION_CONNECTION */;' . "\n"
                . '/*!40101 SET NAMES ' . $setNames . ' */;' . "\n\n";
            $this->sentCharset = true;
        }

        return $this->export->outputHandler($head);
    }

    /**
     * Outputs CREATE DATABASE statement
     *
     * @param string $db         Database name
     * @param string $exportType 'server', 'database', 'table'
     * @param string $dbAlias    Aliases of db
     */
    public function exportDBCreate($db, $exportType, $dbAlias = ''): bool
    {
        if (empty($dbAlias)) {
            $dbAlias = $db;
        }

        $compat = $GLOBALS['sql_compatibility'] ?? 'NONE';

        if (isset($GLOBALS['sql_drop_database'])) {
            if (
                ! $this->export->outputHandler(
                    'DROP DATABASE IF EXISTS '
                    . Util::backquoteCompat(
                        $dbAlias,
                        $compat,
                        isset($GLOBALS['sql_backquotes'])
                    )
                    . ';' . "\n"
                )
            ) {
                return false;
            }
        }

        if ($exportType === 'database' && ! isset($GLOBALS['sql_create_database'])) {
            return true;
        }

        $createQuery = 'CREATE DATABASE IF NOT EXISTS '
            . Util::backquoteCompat($dbAlias, $compat, isset($GLOBALS['sql_backquotes']));
        $collation = $GLOBALS['dbi']->getDbCollation($db);
        if (mb_strpos($collation, '_')) {
            $createQuery .= ' DEFAULT CHARACTER SET '
                . mb_substr(
                    $collation,
                    0,
                    (int) mb_strpos($collation, '_')
                )
                . ' COLLATE ' . $collation;
        } else {
            $createQuery .= ' DEFAULT CHARACTER SET ' . $collation;
        }

        $createQuery .= ';' . "\n";
        if (! $this->export->outputHandler($createQuery)) {
            return false;
        }

        return $this->exportUseStatement($dbAlias, $compat);
    }

    /**
     * Outputs USE statement
     *
     * @param string $db     db to use
     * @param string $compat sql compatibility
     */
    private function exportUseStatement($db, $compat): bool
    {
        if (isset($GLOBALS['sql_compatibility']) && $GLOBALS['sql_compatibility'] === 'NONE') {
            $result = $this->export->outputHandler(
                'USE '
                . Util::backquoteCompat(
                    $db,
                    $compat,
                    isset($GLOBALS['sql_backquotes'])
                )
                . ';' . "\n"
            );
        } else {
            $result = $this->export->outputHandler('USE ' . $db . ';' . "\n");
        }

        return $result;
    }

    /**
     * Outputs database header
     *
     * @param string $db      Database name
     * @param string $dbAlias Alias of db
     */
    public function exportDBHeader($db, $dbAlias = ''): bool
    {
        if (empty($dbAlias)) {
            $dbAlias = $db;
        }

        $compat = $GLOBALS['sql_compatibility'] ?? 'NONE';

        $head = $this->exportComment()
            . $this->exportComment(
                __('Database:') . ' '
                . Util::backquoteCompat(
                    $dbAlias,
                    $compat,
                    isset($GLOBALS['sql_backquotes'])
                )
            )
            . $this->exportComment();

        return $this->export->outputHandler($head);
    }

    /**
     * Outputs database footer
     *
     * @param string $db Database name
     */
    public function exportDBFooter($db): bool
    {
        $result = true;

        //add indexes to the sql dump file
        if (isset($GLOBALS['sql_indexes'])) {
            $result = $this->export->outputHandler($GLOBALS['sql_indexes']);
            unset($GLOBALS['sql_indexes']);
        }

        //add auto increments to the sql dump file
        if (isset($GLOBALS['sql_auto_increments'])) {
            $result = $this->export->outputHandler($GLOBALS['sql_auto_increments']);
            unset($GLOBALS['sql_auto_increments']);
        }

        //add constraints to the sql dump file
        if (isset($GLOBALS['sql_constraints'])) {
            $result = $this->export->outputHandler($GLOBALS['sql_constraints']);
            unset($GLOBALS['sql_constraints']);
        }

        return $result;
    }

    /**
     * Exports events
     *
     * @param string $db Database
     */
    public function exportEvents($db): bool
    {
        $text = '';
        $delimiter = '$$';

        $eventNames = $GLOBALS['dbi']->fetchResult(
            'SELECT EVENT_NAME FROM information_schema.EVENTS WHERE'
            . " EVENT_SCHEMA= '" . $GLOBALS['dbi']->escapeString($db)
            . "';"
        );

        if ($eventNames) {
            $text .= "\n"
                . 'DELIMITER ' . $delimiter . "\n";

            $text .= $this->exportComment()
                . $this->exportComment(__('Events'))
                . $this->exportComment();

            foreach ($eventNames as $eventName) {
                if (! empty($GLOBALS['sql_drop_table'])) {
                    $text .= 'DROP EVENT IF EXISTS '
                        . Util::backquote($eventName)
                        . $delimiter . "\n";
                }

                $eventDef = Events::getDefinition($GLOBALS['dbi'], $db, $eventName);
                if (! empty($eventDef) && $GLOBALS['cfg']['Export']['remove_definer_from_definitions']) {
                    // remove definer clause from the event definition
                    $parser = new Parser($eventDef);
                    $statement = $parser->statements[0];
                    $statement->options->remove('DEFINER');
                    $eventDef = $statement->build();
                }

                $text .= $eventDef . $delimiter . "\n\n";
            }

            $text .= 'DELIMITER ;' . "\n";
        }

        if (! empty($text)) {
            return $this->export->outputHandler($text);
        }

        return false;
    }

    /**
     * Exports metadata from Configuration Storage
     *
     * @param string       $db            database being exported
     * @param string|array $tables        table(s) being exported
     * @param array        $metadataTypes types of metadata to export
     */
    public function exportMetadata(
        $db,
        $tables,
        array $metadataTypes
    ): bool {
        $relationParameters = $this->relation->getRelationParameters();
        if ($relationParameters->db === null) {
            return true;
        }

        $comment = $this->possibleCRLF()
            . $this->possibleCRLF()
            . $this->exportComment()
            . $this->exportComment(__('Metadata'))
            . $this->exportComment();
        if (! $this->export->outputHandler($comment)) {
            return false;
        }

        if (! $this->exportUseStatement((string) $relationParameters->db, $GLOBALS['sql_compatibility'])) {
            return false;
        }

        $r = 1;
        if (is_array($tables)) {
            // export metadata for each table
            foreach ($tables as $table) {
                $r &= (int) $this->exportConfigurationMetadata($db, $table, $metadataTypes);
            }

            // export metadata for the database
            $r &= (int) $this->exportConfigurationMetadata($db, null, $metadataTypes);
        } else {
            // export metadata for single table
            $r &= (int) $this->exportConfigurationMetadata($db, $tables, $metadataTypes);
        }

        return (bool) $r;
    }

    /**
     * Exports metadata from Configuration Storage
     *
     * @param string      $db            database being exported
     * @param string|null $table         table being exported
     * @param array       $metadataTypes types of metadata to export
     */
    private function exportConfigurationMetadata(
        $db,
        $table,
        array $metadataTypes
    ): bool {
        $relationParameters = $this->relation->getRelationParameters();
        $relationParams = $relationParameters->toArray();

        if (isset($table)) {
            $types = [
                'column_info' => 'db_name',
                'table_uiprefs' => 'db_name',
                'tracking' => 'db_name',
            ];
        } else {
            $types = [
                'bookmark' => 'dbase',
                'relation' => 'master_db',
                'pdf_pages' => 'db_name',
                'savedsearches' => 'db_name',
                'central_columns' => 'db_name',
            ];
        }

        $aliases = [];

        $comment = $this->possibleCRLF()
            . $this->exportComment();

        if (isset($table)) {
            $comment .= $this->exportComment(
                sprintf(
                    __('Metadata for table %s'),
                    $table
                )
            );
        } else {
            $comment .= $this->exportComment(
                sprintf(
                    __('Metadata for database %s'),
                    $db
                )
            );
        }

        $comment .= $this->exportComment();

        if (! $this->export->outputHandler($comment)) {
            return false;
        }

        foreach ($types as $type => $dbNameColumn) {
            if (! in_array($type, $metadataTypes) || ! isset($relationParams[$type])) {
                continue;
            }

            // special case, designer pages and their coordinates
            if ($type === 'pdf_pages') {
                if ($relationParameters->pdfFeature === null) {
                    continue;
                }

                $sqlQuery = 'SELECT `page_nr`, `page_descr` FROM '
                    . Util::backquote($relationParameters->pdfFeature->database)
                    . '.' . Util::backquote($relationParameters->pdfFeature->pdfPages)
                    . ' WHERE `db_name` = \'' . $GLOBALS['dbi']->escapeString($db) . "'";

                $result = $GLOBALS['dbi']->fetchResult($sqlQuery, 'page_nr', 'page_descr');

                foreach (array_keys($result) as $page) {
                    // insert row for pdf_page
                    $sqlQueryRow = 'SELECT `db_name`, `page_descr` FROM '
                        . Util::backquote($relationParameters->pdfFeature->database)
                        . '.' . Util::backquote($relationParameters->pdfFeature->pdfPages)
                        . ' WHERE `db_name` = \'' . $GLOBALS['dbi']->escapeString($db) . "'"
                        . " AND `page_nr` = '" . intval($page) . "'";

                    if (
                        ! $this->exportData(
                            $relationParameters->pdfFeature->database->getName(),
                            $relationParameters->pdfFeature->pdfPages->getName(),
                            '',
                            $sqlQueryRow,
                            $aliases
                        )
                    ) {
                        return false;
                    }

                    $lastPage = "\n"
                        . 'SET @LAST_PAGE = LAST_INSERT_ID();'
                        . "\n";
                    if (! $this->export->outputHandler($lastPage)) {
                        return false;
                    }

                    $sqlQueryCoords = 'SELECT `db_name`, `table_name`, '
                        . "'@LAST_PAGE' AS `pdf_page_number`, `x`, `y` FROM "
                        . Util::backquote($relationParameters->pdfFeature->database)
                        . '.' . Util::backquote($relationParameters->pdfFeature->tableCoords)
                        . " WHERE `pdf_page_number` = '" . $page . "'";

                    $GLOBALS['exporting_metadata'] = true;
                    if (
                        ! $this->exportData(
                            $relationParameters->pdfFeature->database->getName(),
                            $relationParameters->pdfFeature->tableCoords->getName(),
                            '',
                            $sqlQueryCoords,
                            $aliases
                        )
                    ) {
                        $GLOBALS['exporting_metadata'] = false;

                        return false;
                    }

                    $GLOBALS['exporting_metadata'] = false;
                }

                continue;
            }

            // remove auto_incrementing id field for some tables
            if ($type === 'bookmark') {
                $sqlQuery = 'SELECT `dbase`, `user`, `label`, `query` FROM ';
            } elseif ($type === 'column_info') {
                $sqlQuery = 'SELECT `db_name`, `table_name`, `column_name`,'
                    . ' `comment`, `mimetype`, `transformation`,'
                    . ' `transformation_options`, `input_transformation`,'
                    . ' `input_transformation_options` FROM';
            } elseif ($type === 'savedsearches') {
                $sqlQuery = 'SELECT `username`, `db_name`, `search_name`, `search_data` FROM';
            } else {
                $sqlQuery = 'SELECT * FROM ';
            }

            $sqlQuery .= Util::backquote($relationParameters->db)
                . '.' . Util::backquote((string) $relationParams[$type])
                . ' WHERE ' . Util::backquote($dbNameColumn)
                . " = '" . $GLOBALS['dbi']->escapeString($db) . "'";
            if (isset($table)) {
                $sqlQuery .= " AND `table_name` = '"
                    . $GLOBALS['dbi']->escapeString($table) . "'";
            }

            if (
                ! $this->exportData(
                    (string) $relationParameters->db,
                    (string) $relationParams[$type],
                    '',
                    $sqlQuery,
                    $aliases
                )
            ) {
                return false;
            }
        }

        return true;
    }

    /**
     * Returns a stand-in CREATE definition to resolve view dependencies
     *
     * @param string $db      the database name
     * @param string $view    the view name
     * @param array  $aliases Aliases of db/table/columns
     *
     * @return string resulting definition
     */
    public function getTableDefStandIn($db, $view, $aliases = [])
    {
        $dbAlias = $db;
        $viewAlias = $view;
        $this->initAlias($aliases, $dbAlias, $viewAlias);
        $createQuery = '';
        if (! empty($GLOBALS['sql_drop_table'])) {
            $createQuery .= 'DROP VIEW IF EXISTS '
                . Util::backquote($viewAlias)
                . ';' . "\n";
        }

        $createQuery .= 'CREATE TABLE ';

        if (isset($GLOBALS['sql_if_not_exists']) && $GLOBALS['sql_if_not_exists']) {
            $createQuery .= 'IF NOT EXISTS ';
        }

        $createQuery .= Util::backquote($viewAlias) . ' (' . "\n";
        $tmp = [];
        $columns = $GLOBALS['dbi']->getColumnsFull($db, $view);
        foreach ($columns as $columnName => $definition) {
            $colAlias = $columnName;
            if (! empty($aliases[$db]['tables'][$view]['columns'][$colAlias])) {
                $colAlias = $aliases[$db]['tables'][$view]['columns'][$colAlias];
            }

            $tmp[] = Util::backquote($colAlias) . ' ' . $definition['Type'] . "\n";
        }

        return $createQuery . implode(',', $tmp) . ');' . "\n";
    }

    /**
     * Returns CREATE definition that matches $view's structure
     *
     * @param string $db      the database name
     * @param string $view    the view name
     * @param array  $aliases Aliases of db/table/columns
     *
     * @return string resulting schema
     */
    private function getTableDefForView(
        $db,
        $view,
        array $aliases = []
    ) {
        $dbAlias = $db;
        $viewAlias = $view;
        $this->initAlias($aliases, $dbAlias, $viewAlias);
        $createQuery = 'CREATE TABLE';
        if (isset($GLOBALS['sql_if_not_exists'])) {
            $createQuery .= ' IF NOT EXISTS ';
        }

        $createQuery .= Util::backquote($viewAlias) . '(' . "\n";

        $columns = $GLOBALS['dbi']->getColumns($db, $view, true);

        $firstCol = true;
        foreach ($columns as $column) {
            $colAlias = $column['Field'];
            if (! empty($aliases[$db]['tables'][$view]['columns'][$colAlias])) {
                $colAlias = $aliases[$db]['tables'][$view]['columns'][$colAlias];
            }

            $extractedColumnspec = Util::extractColumnSpec($column['Type']);

            if (! $firstCol) {
                $createQuery .= ',' . "\n";
            }

            $createQuery .= '    ' . Util::backquote($colAlias);
            $createQuery .= ' ' . $column['Type'];
            if ($extractedColumnspec['can_contain_collation'] && ! empty($column['Collation'])) {
                $createQuery .= ' COLLATE ' . $column['Collation'];
            }

            if ($column['Null'] === 'NO') {
                $createQuery .= ' NOT NULL';
            }

            if (isset($column['Default'])) {
                $createQuery .= " DEFAULT '"
                    . $GLOBALS['dbi']->escapeString($column['Default']) . "'";
            } else {
                if ($column['Null'] === 'YES') {
                    $createQuery .= ' DEFAULT NULL';
                }
            }

            if (! empty($column['Comment'])) {
                $createQuery .= " COMMENT '"
                    . $GLOBALS['dbi']->escapeString($column['Comment']) . "'";
            }

            $firstCol = false;
        }

        $createQuery .= "\n" . ');' . "\n";

        $compat = $GLOBALS['sql_compatibility'] ?? 'NONE';

        if ($compat === 'MSSQL') {
            $createQuery = $this->makeCreateTableMSSQLCompatible($createQuery);
        }

        return $createQuery;
    }

    /**
     * Returns $table's CREATE definition
     *
     * @param string $db                      the database name
     * @param string $table                   the table name
     * @param string $errorUrl                the url to go back in case
     *                                         of error
     * @param bool   $showDates               whether to include creation/
     *                                         update/check dates
     * @param bool   $addSemicolon            whether to add semicolon and
     *                                         end-of-line at the end
     * @param bool   $view                    whether we're handling a view
     * @param bool   $updateIndexesIncrements whether we need to update
     *                                          two global variables
     * @param array  $aliases                 Aliases of db/table/columns
     *
     * @return string resulting schema
     */
    public function getTableDef(
        $db,
        $table,
        $errorUrl,
        $showDates = false,
        $addSemicolon = true,
        $view = false,
        $updateIndexesIncrements = true,
        array $aliases = []
    ) {
        $GLOBALS['sql_drop_table'] = $GLOBALS['sql_drop_table'] ?? null;
        $GLOBALS['sql_backquotes'] = $GLOBALS['sql_backquotes'] ?? null;
        $GLOBALS['sql_constraints'] = $GLOBALS['sql_constraints'] ?? null;
        $GLOBALS['sql_constraints_query'] = $GLOBALS['sql_constraints_query'] ?? null;
        $GLOBALS['sql_indexes'] = $GLOBALS['sql_indexes'] ?? null;
        $GLOBALS['sql_indexes_query'] = $GLOBALS['sql_indexes_query'] ?? null;
        $GLOBALS['sql_auto_increments'] = $GLOBALS['sql_auto_increments'] ?? null;
        $GLOBALS['sql_drop_foreign_keys'] = $GLOBALS['sql_drop_foreign_keys'] ?? null;

        $dbAlias = $db;
        $tableAlias = $table;
        $this->initAlias($aliases, $dbAlias, $tableAlias);

        $schemaCreate = '';
        $newCrlf = "\n";

        $compat = $GLOBALS['sql_compatibility'] ?? 'NONE';

        $result = $GLOBALS['dbi']->tryQuery(
            'SHOW TABLE STATUS FROM ' . Util::backquote($db)
            . ' WHERE Name = \'' . $GLOBALS['dbi']->escapeString((string) $table) . '\''
        );
        if ($result != false) {
            if ($result->numRows() > 0) {
                $tmpres = $result->fetchAssoc();

                if ($showDates && isset($tmpres['Create_time']) && ! empty($tmpres['Create_time'])) {
                    $schemaCreate .= $this->exportComment(
                        __('Creation:') . ' '
                        . Util::localisedDate(
                            strtotime($tmpres['Create_time'])
                        )
                    );
                    $newCrlf = $this->exportComment() . "\n";
                }

                if ($showDates && isset($tmpres['Update_time']) && ! empty($tmpres['Update_time'])) {
                    $schemaCreate .= $this->exportComment(
                        __('Last update:') . ' '
                        . Util::localisedDate(
                            strtotime($tmpres['Update_time'])
                        )
                    );
                    $newCrlf = $this->exportComment() . "\n";
                }

                if ($showDates && isset($tmpres['Check_time']) && ! empty($tmpres['Check_time'])) {
                    $schemaCreate .= $this->exportComment(
                        __('Last check:') . ' '
                        . Util::localisedDate(
                            strtotime($tmpres['Check_time'])
                        )
                    );
                    $newCrlf = $this->exportComment() . "\n";
                }
            }
        }

        $schemaCreate .= $newCrlf;

        if (! empty($GLOBALS['sql_drop_table']) && $GLOBALS['dbi']->getTable($db, $table)->isView()) {
            $schemaCreate .= 'DROP VIEW IF EXISTS '
                . Util::backquoteCompat($tableAlias, 'NONE', $GLOBALS['sql_backquotes']) . ';'
                . "\n";
        }

        // no need to generate a DROP VIEW here, it was done earlier
        if (! empty($GLOBALS['sql_drop_table']) && ! $GLOBALS['dbi']->getTable($db, $table)->isView()) {
            $schemaCreate .= 'DROP TABLE IF EXISTS '
                . Util::backquoteCompat($tableAlias, 'NONE', $GLOBALS['sql_backquotes']) . ';'
                . "\n";
        }

        // Complete table dump,
        // Whether to quote table and column names or not
        if ($GLOBALS['sql_backquotes']) {
            $GLOBALS['dbi']->query('SET SQL_QUOTE_SHOW_CREATE = 1');
        } else {
            $GLOBALS['dbi']->query('SET SQL_QUOTE_SHOW_CREATE = 0');
        }

        // I don't see the reason why this unbuffered query could cause problems,
        // because SHOW CREATE TABLE returns only one row, and we free the
        // results below. Nonetheless, we got 2 user reports about this
        // (see bug 1562533) so I removed the unbuffered mode.
        // $result = $dbi->query('SHOW CREATE TABLE ' . backquote($db)
        // . '.' . backquote($table), null, DatabaseInterface::QUERY_UNBUFFERED);
        //
        // Note: SHOW CREATE TABLE, at least in MySQL 5.1.23, does not
        // produce a displayable result for the default value of a BIT
        // column, nor does the mysqldump command. See MySQL bug 35796
        $GLOBALS['dbi']->tryQuery('USE ' . Util::backquote($db));
        $result = $GLOBALS['dbi']->tryQuery(
            'SHOW CREATE TABLE ' . Util::backquote($db) . '.'
            . Util::backquote($table)
        );
        // an error can happen, for example the table is crashed
        $tmpError = $GLOBALS['dbi']->getError();
        if ($tmpError) {
            $message = sprintf(__('Error reading structure for table %s:'), $db . '.' . $table);
            $message .= ' ' . $tmpError;
            if (! defined('TESTSUITE')) {
                trigger_error($message, E_USER_ERROR);
            }

            return $this->exportComment($message);
        }

        // Old mode is stored so it can be restored once exporting is done.
        $oldMode = Context::$MODE;

        $warning = '';

        $row = null;
        if ($result !== false) {
            $row = $result->fetchRow();
        }

        if ($row) {
            $createQuery = $row[1];
            unset($row);

            // Convert end of line chars to one that we want (note that MySQL
            // doesn't return query it will accept in all cases)
            if (mb_strpos($createQuery, "(\r\n ")) {
                $createQuery = str_replace("\r\n", "\n", $createQuery);
            } elseif (mb_strpos($createQuery, "(\n ")) {
                $createQuery = str_replace("\n", "\n", $createQuery);
            } elseif (mb_strpos($createQuery, "(\r ")) {
                $createQuery = str_replace("\r", "\n", $createQuery);
            }

            /**
             * Drop database name from VIEW creation.
             *
             * This is a bit tricky, but we need to issue SHOW CREATE TABLE with
             * database name, but we don't want name to show up in CREATE VIEW
             * statement.
             */
            if ($view) {
                //TODO: use parser
                $createQuery = preg_replace(
                    '/' . preg_quote(Util::backquote($db), '/') . '\./',
                    '',
                    $createQuery
                );
                $parser = new Parser($createQuery);
                /**
                 * `CREATE TABLE` statement.
                 *
                 * @var CreateStatement
                 */
                $statement = $parser->statements[0];

                // exclude definition of current user
                if (
                    $GLOBALS['cfg']['Export']['remove_definer_from_definitions']
                    || isset($GLOBALS['sql_view_current_user'])
                ) {
                    $statement->options->remove('DEFINER');
                }

                if (isset($GLOBALS['sql_simple_view_export'])) {
                    $statement->options->remove('SQL SECURITY');
                    $statement->options->remove('INVOKER');
                    $statement->options->remove('ALGORITHM');
                    $statement->options->remove('DEFINER');
                }

                $createQuery = $statement->build();

                // whether to replace existing view or not
                if (isset($GLOBALS['sql_or_replace_view'])) {
                    $createQuery = preg_replace('/^CREATE/', 'CREATE OR REPLACE', $createQuery);
                }
            }

            // Substitute aliases in `CREATE` query.
            $createQuery = $this->replaceWithAliases($createQuery, $aliases, $db, $table, $flag);

            // One warning per view.
            if ($flag && $view) {
                $warning = $this->exportComment()
                    . $this->exportComment(
                        __('It appears your database uses views;')
                    )
                    . $this->exportComment(
                        __('alias export may not work reliably in all cases.')
                    )
                    . $this->exportComment();
            }

            // Adding IF NOT EXISTS, if required.
            if (isset($GLOBALS['sql_if_not_exists'])) {
                $createQuery = (string) preg_replace('/^CREATE TABLE/', 'CREATE TABLE IF NOT EXISTS', $createQuery);
            }

            // Making the query MSSQL compatible.
            if ($compat === 'MSSQL') {
                $createQuery = $this->makeCreateTableMSSQLCompatible($createQuery);
            }

            // Views have no constraints, indexes, etc. They do not require any
            // analysis.
            if (! $view) {
                if (empty($GLOBALS['sql_backquotes'])) {
                    // Option "Enclose table and column names with backquotes"
                    // was checked.
                    Context::$MODE |= Context::SQL_MODE_NO_ENCLOSING_QUOTES;
                }

                // Using appropriate quotes.
                if (($compat === 'MSSQL') || ($GLOBALS['sql_backquotes'] === '"')) {
                    Context::$MODE |= Context::SQL_MODE_ANSI_QUOTES;
                }
            }

            /**
             * Parser used for analysis.
             */
            $parser = new Parser($createQuery);

            /**
             * `CREATE TABLE` statement.
             *
             * @var CreateStatement
             */
            $statement = $parser->statements[0];

            if (! empty($statement->entityOptions)) {
                $engine = $statement->entityOptions->has('ENGINE');
            } else {
                $engine = '';
            }

            /* Avoid operation on ARCHIVE tables as those can not be altered */
            if (
                (! empty($statement->fields) && is_array($statement->fields))
                && (empty($engine) || strtoupper($engine) !== 'ARCHIVE')
            ) {

                /**
                 * Fragments containing definition of each constraint.
                 *
                 * @var array
                 */
                $constraints = [];

                /**
                 * Fragments containing definition of each index.
                 *
                 * @var array
                 */
                $indexes = [];

                /**
                 * Fragments containing definition of each FULLTEXT index.
                 *
                 * @var array
                 */
                $indexesFulltext = [];

                /**
                 * Fragments containing definition of each foreign key that will
                 * be dropped.
                 *
                 * @var array
                 */
                $dropped = [];

                /**
                 * Fragment containing definition of the `AUTO_INCREMENT`.
                 *
                 * @var array
                 */
                $autoIncrement = [];

                // Scanning each field of the `CREATE` statement to fill the arrays
                // above.
                // If the field is used in any of the arrays above, it is removed
                // from the original definition.
                // Also, AUTO_INCREMENT attribute is removed.
                /** @var CreateDefinition $field */
                foreach ($statement->fields as $key => $field) {
                    if ($field->isConstraint) {
                        // Creating the parts that add constraints.
                        $constraints[] = $field::build($field);
                        unset($statement->fields[$key]);
                    } elseif (! empty($field->key)) {
                        // Creating the parts that add indexes (must not be
                        // constraints).
                        if ($field->key->type === 'FULLTEXT KEY') {
                            $indexesFulltext[] = $field::build($field);
                            unset($statement->fields[$key]);
                        } else {
                            if (empty($GLOBALS['sql_if_not_exists'])) {
                                $indexes[] = str_replace(
                                    'COMMENT=\'',
                                    'COMMENT \'',
                                    $field::build($field)
                                );
                                unset($statement->fields[$key]);
                            }
                        }
                    }

                    // Creating the parts that drop foreign keys.
                    if (! empty($field->key)) {
                        if ($field->key->type === 'FOREIGN KEY') {
                            $dropped[] = 'FOREIGN KEY ' . Context::escape($field->name);
                            unset($statement->fields[$key]);
                        }
                    }

                    // Dropping AUTO_INCREMENT.
                    if (empty($field->options)) {
                        continue;
                    }

                    if (! $field->options->has('AUTO_INCREMENT') || ! empty($GLOBALS['sql_if_not_exists'])) {
                        continue;
                    }

                    $autoIncrement[] = $field::build($field);
                    $field->options->remove('AUTO_INCREMENT');
                }

                /**
                 * The header of the `ALTER` statement (`ALTER TABLE tbl`).
                 *
                 * @var string
                 */
                $alterHeader = 'ALTER TABLE ' . Util::backquoteCompat($tableAlias, $compat, $GLOBALS['sql_backquotes']);

                /**
                 * The footer of the `ALTER` statement (usually ';')
                 *
                 * @var string
                 */
                $alterFooter = ';' . "\n";

                // Generating constraints-related query.
                if (! empty($constraints)) {
                    $GLOBALS['sql_constraints_query'] = $alterHeader . "\n" . '  ADD '
                        . implode(',' . "\n" . '  ADD ', $constraints)
                        . $alterFooter;

                    $GLOBALS['sql_constraints'] = $this->generateComment(
                        $GLOBALS['sql_constraints'],
                        __('Constraints for dumped tables'),
                        __('Constraints for table'),
                        $tableAlias,
                        $compat
                    ) . $GLOBALS['sql_constraints_query'];
                }

                // Generating indexes-related query.
                $GLOBALS['sql_indexes_query'] = '';

                if (! empty($indexes)) {
                    $GLOBALS['sql_indexes_query'] .= $alterHeader . "\n" . '  ADD '
                        . implode(',' . "\n" . '  ADD ', $indexes)
                        . $alterFooter;
                }

                if (! empty($indexesFulltext)) {
                    // InnoDB supports one FULLTEXT index creation at a time.
                    // So FULLTEXT indexes are created one-by-one after other
                    // indexes where created.
                    $GLOBALS['sql_indexes_query'] .= $alterHeader
                        . ' ADD ' . implode($alterFooter . $alterHeader . ' ADD ', $indexesFulltext)
                        . $alterFooter;
                }

                if (! empty($indexes) || ! empty($indexesFulltext)) {
                    $GLOBALS['sql_indexes'] = $this->generateComment(
                        $GLOBALS['sql_indexes'],
                        __('Indexes for dumped tables'),
                        __('Indexes for table'),
                        $tableAlias,
                        $compat
                    ) . $GLOBALS['sql_indexes_query'];
                }

                // Generating drop foreign keys-related query.
                if (! empty($dropped)) {
                    $GLOBALS['sql_drop_foreign_keys'] = $alterHeader . "\n" . '  DROP '
                        . implode(',' . "\n" . '  DROP ', $dropped)
                        . $alterFooter;
                }

                // Generating auto-increment-related query.
                if ($autoIncrement !== [] && $updateIndexesIncrements) {
                    $sqlAutoIncrementsQuery = $alterHeader . "\n" . '  MODIFY '
                        . implode(',' . "\n" . '  MODIFY ', $autoIncrement);
                    if (
                        isset($GLOBALS['sql_auto_increment'])
                        && ($statement->entityOptions->has('AUTO_INCREMENT') !== false)
                    ) {
                        if (
                            ! isset($GLOBALS['table_data'])
                            || (isset($GLOBALS['table_data'])
                            && in_array($table, $GLOBALS['table_data']))
                        ) {
                            $sqlAutoIncrementsQuery .= ', AUTO_INCREMENT='
                                . $statement->entityOptions->has('AUTO_INCREMENT');
                        }
                    }

                    $sqlAutoIncrementsQuery .= ';' . "\n";

                    $GLOBALS['sql_auto_increments'] = $this->generateComment(
                        $GLOBALS['sql_auto_increments'],
                        __('AUTO_INCREMENT for dumped tables'),
                        __('AUTO_INCREMENT for table'),
                        $tableAlias,
                        $compat
                    ) . $sqlAutoIncrementsQuery;
                }

                // Removing the `AUTO_INCREMENT` attribute from the `CREATE TABLE`
                // too.
                if (
                    ! empty($statement->entityOptions)
                    && (empty($GLOBALS['sql_if_not_exists'])
                    || empty($GLOBALS['sql_auto_increment']))
                ) {
                    $statement->entityOptions->remove('AUTO_INCREMENT');
                }

                // Rebuilding the query.
                $createQuery = $statement->build();
            }

            $schemaCreate .= $createQuery;
        }

        // Restoring old mode.
        Context::$MODE = $oldMode;

        return $warning . $schemaCreate . ($addSemicolon ? ';' . "\n" : '');
    }

    /**
     * Returns $table's comments, relations etc.
     *
     * @param string $db         database name
     * @param string $table      table name
     * @param bool   $doRelation whether to include relation comments
     * @param bool   $doMime     whether to include mime comments
     * @param array  $aliases    Aliases of db/table/columns
     *
     * @return string resulting comments
     */
    private function getTableComments(
        $db,
        $table,
        $doRelation = false,
        $doMime = false,
        array $aliases = []
    ) {
        $GLOBALS['sql_backquotes'] = $GLOBALS['sql_backquotes'] ?? null;

        $dbAlias = $db;
        $tableAlias = $table;
        $this->initAlias($aliases, $dbAlias, $tableAlias);

        $relationParameters = $this->relation->getRelationParameters();

        $schemaCreate = '';

        // Check if we can use Relations
        [$resRel, $haveRel] = $this->relation->getRelationsAndStatus(
            $doRelation && $relationParameters->relationFeature !== null,
            $db,
            $table
        );

        if ($doMime && $relationParameters->browserTransformationFeature !== null) {
            $mimeMap = $this->transformations->getMime($db, $table, true);
            if ($mimeMap === null) {
                unset($mimeMap);
            }
        }

        if (isset($mimeMap) && count($mimeMap) > 0) {
            $schemaCreate .= $this->possibleCRLF()
                . $this->exportComment()
                . $this->exportComment(
                    __('MEDIA TYPES FOR TABLE') . ' '
                    . Util::backquoteCompat($table, 'NONE', $GLOBALS['sql_backquotes']) . ':'
                );
            foreach ($mimeMap as $mimeField => $mime) {
                $schemaCreate .= $this->exportComment(
                    '  '
                    . Util::backquoteCompat($mimeField, 'NONE', $GLOBALS['sql_backquotes'])
                )
                . $this->exportComment(
                    '      '
                    . Util::backquoteCompat(
                        $mime['mimetype'],
                        'NONE',
                        $GLOBALS['sql_backquotes']
                    )
                );
            }

            $schemaCreate .= $this->exportComment();
        }

        if ($haveRel) {
            $schemaCreate .= $this->possibleCRLF()
                . $this->exportComment()
                . $this->exportComment(
                    __('RELATIONSHIPS FOR TABLE') . ' '
                    . Util::backquoteCompat($tableAlias, 'NONE', $GLOBALS['sql_backquotes'])
                    . ':'
                );

            foreach ($resRel as $relField => $rel) {
                if ($relField !== 'foreign_keys_data') {
                    $relFieldAlias = ! empty(
                        $aliases[$db]['tables'][$table]['columns'][$relField]
                    ) ? $aliases[$db]['tables'][$table]['columns'][$relField]
                        : $relField;
                    $schemaCreate .= $this->exportComment(
                        '  '
                        . Util::backquoteCompat(
                            $relFieldAlias,
                            'NONE',
                            $GLOBALS['sql_backquotes']
                        )
                    )
                    . $this->exportComment(
                        '      '
                        . Util::backquoteCompat(
                            $rel['foreign_table'],
                            'NONE',
                            $GLOBALS['sql_backquotes']
                        )
                        . ' -> '
                        . Util::backquoteCompat(
                            $rel['foreign_field'],
                            'NONE',
                            $GLOBALS['sql_backquotes']
                        )
                    );
                } else {
                    foreach ($rel as $oneKey) {
                        foreach ($oneKey['index_list'] as $index => $field) {
                            $relFieldAlias = ! empty(
                                $aliases[$db]['tables'][$table]['columns'][$field]
                            ) ? $aliases[$db]['tables'][$table]['columns'][$field]
                                : $field;
                            $schemaCreate .= $this->exportComment(
                                '  '
                                . Util::backquoteCompat(
                                    $relFieldAlias,
                                    'NONE',
                                    $GLOBALS['sql_backquotes']
                                )
                            )
                            . $this->exportComment(
                                '      '
                                . Util::backquoteCompat(
                                    $oneKey['ref_table_name'],
                                    'NONE',
                                    $GLOBALS['sql_backquotes']
                                )
                                . ' -> '
                                . Util::backquoteCompat(
                                    $oneKey['ref_index_list'][$index],
                                    'NONE',
                                    $GLOBALS['sql_backquotes']
                                )
                            );
                        }
                    }
                }
            }

            $schemaCreate .= $this->exportComment();
        }

        return $schemaCreate;
    }

    /**
     * Outputs a raw query
     *
     * @param string $errorUrl the url to go back in case of error
     * @param string $sqlQuery the rawquery to output
     */
    public function exportRawQuery(string $errorUrl, string $sqlQuery): bool
    {
        return $this->export->outputHandler($sqlQuery);
    }

    /**
     * Outputs table's structure
     *
     * @param string $db         database name
     * @param string $table      table name
     * @param string $errorUrl   the url to go back in case of error
     * @param string $exportMode 'create_table','triggers','create_view',
     *                            'stand_in'
     * @param string $exportType 'server', 'database', 'table'
     * @param bool   $relation   whether to include relation comments
     * @param bool   $comments   whether to include the pmadb-style column
     *                           comments as comments in the structure; this is
     *                           deprecated but the parameter is left here
     *                           because /export calls exportStructure()
     *                           also for other export types which use this
     *                           parameter
     * @param bool   $mime       whether to include mime comments
     * @param bool   $dates      whether to include creation/update/check dates
     * @param array  $aliases    Aliases of db/table/columns
     */
    public function exportStructure(
        $db,
        $table,
        $errorUrl,
        $exportMode,
        $exportType,
        $relation = false,
        $comments = false,
        $mime = false,
        $dates = false,
        array $aliases = []
    ): bool {
        $dbAlias = $db;
        $tableAlias = $table;
        $this->initAlias($aliases, $dbAlias, $tableAlias);
        $compat = $GLOBALS['sql_compatibility'] ?? 'NONE';

        $formattedTableName = Util::backquoteCompat($tableAlias, $compat, isset($GLOBALS['sql_backquotes']));
        $dump = $this->possibleCRLF()
            . $this->exportComment(str_repeat('-', 56))
            . $this->possibleCRLF()
            . $this->exportComment();

        switch ($exportMode) {
            case 'create_table':
                $dump .= $this->exportComment(
                    __('Table structure for table') . ' ' . $formattedTableName
                );
                $dump .= $this->exportComment();
                $dump .= $this->getTableDef($db, $table, $errorUrl, $dates, true, false, true, $aliases);
                $dump .= $this->getTableComments($db, $table, $relation, $mime, $aliases);
                break;
            case 'triggers':
                $dump = '';
                $delimiter = '$$';
                $triggers = Triggers::getDetails($GLOBALS['dbi'], $db, $table, $delimiter);
                if ($triggers) {
                    $dump .= $this->possibleCRLF()
                    . $this->exportComment()
                    . $this->exportComment(
                        __('Triggers') . ' ' . $formattedTableName
                    )
                        . $this->exportComment();
                    $usedAlias = false;
                    $triggerQuery = '';
                    foreach ($triggers as $trigger) {
                        if (! empty($GLOBALS['sql_drop_table'])) {
                            $triggerQuery .= $trigger['drop'] . ';' . "\n";
                        }

                        $triggerQuery .= 'DELIMITER ' . $delimiter . "\n";
                        $triggerQuery .= $this->replaceWithAliases($trigger['create'], $aliases, $db, $table, $flag);
                        if ($flag) {
                            $usedAlias = true;
                        }

                        $triggerQuery .= 'DELIMITER ;' . "\n";
                    }

                    // One warning per table.
                    if ($usedAlias) {
                        $dump .= $this->exportComment(
                            __('It appears your table uses triggers;')
                        )
                        . $this->exportComment(
                            __('alias export may not work reliably in all cases.')
                        )
                        . $this->exportComment();
                    }

                    $dump .= $triggerQuery;
                }

                break;
            case 'create_view':
                if (empty($GLOBALS['sql_views_as_tables'])) {
                    $dump .= $this->exportComment(
                        __('Structure for view')
                        . ' '
                        . $formattedTableName
                    )
                    . $this->exportComment();
                    // delete the stand-in table previously created (if any)
                    if ($exportType !== 'table') {
                        $dump .= 'DROP TABLE IF EXISTS '
                            . Util::backquote($tableAlias) . ';' . "\n";
                    }

                    $dump .= $this->getTableDef($db, $table, $errorUrl, $dates, true, true, true, $aliases);
                } else {
                    $dump .= $this->exportComment(
                        sprintf(
                            __('Structure for view %s exported as a table'),
                            $formattedTableName
                        )
                    )
                    . $this->exportComment();
                    // delete the stand-in table previously created (if any)
                    if ($exportType !== 'table') {
                        $dump .= 'DROP TABLE IF EXISTS '
                        . Util::backquote($tableAlias) . ';' . "\n";
                    }

                    $dump .= $this->getTableDefForView($db, $table, $aliases);
                }

                break;
            case 'stand_in':
                $dump .= $this->exportComment(
                    __('Stand-in structure for view') . ' ' . $formattedTableName
                )
                    . $this->exportComment(
                        __('(See below for the actual view)')
                    )
                    . $this->exportComment();
                // export a stand-in definition to resolve view dependencies
                $dump .= $this->getTableDefStandIn($db, $table, $aliases);
        }

        // this one is built by getTableDef() to use in table copy/move
        // but not in the case of export
        unset($GLOBALS['sql_constraints_query']);

        return $this->export->outputHandler($dump);
    }

    /**
     * Outputs the content of a table in SQL format
     *
     * @param string $db       database name
     * @param string $table    table name
     * @param string $errorUrl the url to go back in case of error
     * @param string $sqlQuery SQL query for obtaining data
     * @param array  $aliases  Aliases of db/table/columns
     */
    public function exportData(
        $db,
        $table,
        $errorUrl,
        $sqlQuery,
        array $aliases = []
    ): bool {
        $GLOBALS['sql_backquotes'] = $GLOBALS['sql_backquotes'] ?? null;

        // Do not export data for merge tables
        if ($GLOBALS['dbi']->getTable($db, $table)->isMerge()) {
            return true;
        }

        $dbAlias = $db;
        $tableAlias = $table;
        $this->initAlias($aliases, $dbAlias, $tableAlias);

        $compat = $GLOBALS['sql_compatibility'] ?? 'NONE';

        $formattedTableName = Util::backquoteCompat($tableAlias, $compat, $GLOBALS['sql_backquotes']);

        // Do not export data for a VIEW, unless asked to export the view as a table
        // (For a VIEW, this is called only when exporting a single VIEW)
        if ($GLOBALS['dbi']->getTable($db, $table)->isView() && empty($GLOBALS['sql_views_as_tables'])) {
            $head = $this->possibleCRLF()
                . $this->exportComment()
                . $this->exportComment('VIEW ' . $formattedTableName)
                . $this->exportComment(__('Data:') . ' ' . __('None'))
                . $this->exportComment()
                . $this->possibleCRLF();

            return $this->export->outputHandler($head);
        }

        $result = $GLOBALS['dbi']->tryQuery(
            $sqlQuery,
            DatabaseInterface::CONNECT_USER,
            DatabaseInterface::QUERY_UNBUFFERED
        );
        // a possible error: the table has crashed
        $tmpError = $GLOBALS['dbi']->getError();
        if ($tmpError) {
            $message = sprintf(__('Error reading data for table %s:'), $db . '.' . $table);
            $message .= ' ' . $tmpError;
            if (! defined('TESTSUITE')) {
                trigger_error($message, E_USER_ERROR);
            }

            return $this->export->outputHandler(
                $this->exportComment($message)
            );
        }

        if ($result === false) {
            return true;
        }

        $fieldsCnt = $result->numFields();

        // Get field information
        /** @var FieldMetadata[] $fieldsMeta */
        $fieldsMeta = $GLOBALS['dbi']->getFieldsMeta($result);

        $fieldSet = [];
        for ($j = 0; $j < $fieldsCnt; $j++) {
            $colAs = $fieldsMeta[$j]->name;
            if (! empty($aliases[$db]['tables'][$table]['columns'][$colAs])) {
                $colAs = $aliases[$db]['tables'][$table]['columns'][$colAs];
            }

            $fieldSet[$j] = Util::backquoteCompat($colAs, $compat, $GLOBALS['sql_backquotes']);
        }

        if (isset($GLOBALS['sql_type']) && $GLOBALS['sql_type'] === 'UPDATE') {
            // update
            $schemaInsert = 'UPDATE ';
            if (isset($GLOBALS['sql_ignore'])) {
                $schemaInsert .= 'IGNORE ';
            }

            // avoid EOL blank
            $schemaInsert .= Util::backquoteCompat($tableAlias, $compat, $GLOBALS['sql_backquotes']) . ' SET';
        } else {
            // insert or replace
            if (isset($GLOBALS['sql_type']) && $GLOBALS['sql_type'] === 'REPLACE') {
                $sqlCommand = 'REPLACE';
            } else {
                $sqlCommand = 'INSERT';
            }

            // delayed inserts?
            if (isset($GLOBALS['sql_delayed'])) {
                $insertDelayed = ' DELAYED';
            } else {
                $insertDelayed = '';
            }

            // insert ignore?
            if (isset($GLOBALS['sql_type'], $GLOBALS['sql_ignore']) && $GLOBALS['sql_type'] === 'INSERT') {
                $insertDelayed .= ' IGNORE';
            }

            //truncate table before insert
            if (isset($GLOBALS['sql_truncate']) && $GLOBALS['sql_truncate'] && $sqlCommand === 'INSERT') {
                $truncate = 'TRUNCATE TABLE '
                    . Util::backquoteCompat($tableAlias, $compat, $GLOBALS['sql_backquotes']) . ';';
                $truncatehead = $this->possibleCRLF()
                    . $this->exportComment()
                    . $this->exportComment(
                        __('Truncate table before insert') . ' '
                        . $formattedTableName
                    )
                    . $this->exportComment()
                    . "\n";
                $this->export->outputHandler($truncatehead);
                $this->export->outputHandler($truncate);
            }

            // scheme for inserting fields
            if ($GLOBALS['sql_insert_syntax'] === 'complete' || $GLOBALS['sql_insert_syntax'] === 'both') {
                $fields = implode(', ', $fieldSet);
                $schemaInsert = $sqlCommand . $insertDelayed . ' INTO '
                    . Util::backquoteCompat($tableAlias, $compat, $GLOBALS['sql_backquotes'])
                    . ' (' . $fields . ') VALUES'; // avoid EOL blank
            } else {
                $schemaInsert = $sqlCommand . $insertDelayed . ' INTO '
                    . Util::backquoteCompat($tableAlias, $compat, $GLOBALS['sql_backquotes'])
                    . ' VALUES';
            }
        }

        //\x08\\x09, not required
        $current_row = 0;
        $querySize = 0;
        if (
            ($GLOBALS['sql_insert_syntax'] === 'extended'
            || $GLOBALS['sql_insert_syntax'] === 'both')
            && (! isset($GLOBALS['sql_type'])
            || $GLOBALS['sql_type'] !== 'UPDATE')
        ) {
            $separator = ',';
            $schemaInsert .= "\n";
        } else {
            $separator = ';';
        }

        while ($row = $result->fetchRow()) {
            if ($current_row === 0) {
                $head = $this->possibleCRLF()
                    . $this->exportComment()
                    . $this->exportComment(
                        __('Dumping data for table') . ' '
                        . $formattedTableName
                    )
                    . $this->exportComment()
                    . "\n";
                if (! $this->export->outputHandler($head)) {
                    return false;
                }
            }

            // We need to SET IDENTITY_INSERT ON for MSSQL
            if (
                $current_row === 0
                && isset($GLOBALS['sql_compatibility'])
                && $GLOBALS['sql_compatibility'] === 'MSSQL'
            ) {
                if (
                    ! $this->export->outputHandler(
                        'SET IDENTITY_INSERT '
                        . Util::backquoteCompat(
                            $tableAlias,
                            $compat,
                            $GLOBALS['sql_backquotes']
                        )
                        . ' ON ;' . "\n"
                    )
                ) {
                    return false;
                }
            }

            $current_row++;
            $values = [];
            foreach ($fieldsMeta as $j => $metaInfo) {
                // NULL
                if ($row[$j] === null) {
                    $values[] = 'NULL';
                } elseif (
                    $metaInfo->isNumeric
                ) {
                    // a number
                    $values[] = $row[$j];
                } elseif ($metaInfo->isBinary && isset($GLOBALS['sql_hex_for_binary'])) {
                    // a true BLOB
                    // - mysqldump only generates hex data when the --hex-blob
                    //   option is used, for fields having the binary attribute
                    //   no hex is generated
                    // - a TEXT field returns type blob but a real blob
                    //   returns also the 'binary' flag

                    // empty blobs need to be different, but '0' is also empty
                    // :-(
                    if (empty($row[$j]) && $row[$j] != '0') {
                        $values[] = '\'\'';
                    } else {
                        $values[] = '0x' . bin2hex($row[$j]);
                    }
                } elseif ($metaInfo->isMappedTypeBit) {
                    // detection of 'bit' works only on mysqli extension
<<<<<<< HEAD
                    $values[] = "b'" . $GLOBALS['dbi']->escapeString(
                        Util::printableBitValue(
                            (int) $row[$j],
                            $metaInfo->length
                        )
                    )
                    . "'";
                } elseif ($metaInfo->isMappedTypeGeometry) {
=======
                    $values[] = "b'" . Util::printableBitValue(
                        (int) $row[$j],
                        (int) $fieldsMeta[$j]->length
                    ) . "'";
                } elseif ($fieldsMeta[$j]->isMappedTypeGeometry) {
>>>>>>> 663e7a0e
                    // export GIS types as hex
                    $values[] = '0x' . bin2hex($row[$j]);
                } elseif (! empty($GLOBALS['exporting_metadata']) && $row[$j] === '@LAST_PAGE') {
                    $values[] = '@LAST_PAGE';
                } elseif ($row[$j] === '') {
                    $values[] = "''";
                } else {
                    // something else -> treat as a string
<<<<<<< HEAD
                    $values[] = '\''
                        . $GLOBALS['dbi']->escapeString($row[$j])
                        . '\'';
=======
                    $values[] = '\'' . $dbi->escapeString($row[$j]) . '\'';
>>>>>>> 663e7a0e
                }
            }

            // should we make update?
            if (isset($GLOBALS['sql_type']) && $GLOBALS['sql_type'] === 'UPDATE') {
                $insertLine = $schemaInsert;
                for ($i = 0; $i < $fieldsCnt; $i++) {
                    if ($i == 0) {
                        $insertLine .= ' ';
                    }

                    if ($i > 0) {
                        // avoid EOL blank
                        $insertLine .= ',';
                    }

                    $insertLine .= $fieldSet[$i] . ' = ' . $values[$i];
                }

                [$tmpUniqueCondition, $tmpClauseIsUnique] = Util::getUniqueCondition(
                    $fieldsCnt,
                    $fieldsMeta,
                    $row
                );
                $insertLine .= ' WHERE ' . $tmpUniqueCondition;
                unset($tmpUniqueCondition, $tmpClauseIsUnique);
            } elseif ($GLOBALS['sql_insert_syntax'] === 'extended' || $GLOBALS['sql_insert_syntax'] === 'both') {
                // Extended inserts case
                if ($current_row === 1) {
                    $insertLine = $schemaInsert . '('
                        . implode(', ', $values) . ')';
                } else {
                    $insertLine = '(' . implode(', ', $values) . ')';
                    $insertLineSize = mb_strlen($insertLine);
                    $sqlMaxSize = $GLOBALS['sql_max_query_size'];
                    if ($sqlMaxSize > 0 && $querySize + $insertLineSize > $sqlMaxSize) {
                        if (! $this->export->outputHandler(';' . "\n")) {
                            return false;
                        }

                        $querySize = 0;
                        $current_row = 1;
                        $insertLine = $schemaInsert . $insertLine;
                    }
                }

                $querySize += mb_strlen($insertLine);
            } else {
                // Other inserts case
                $insertLine = $schemaInsert . '(' . implode(', ', $values) . ')';
            }

            if (! $this->export->outputHandler(($current_row === 1 ? '' : $separator . "\n") . $insertLine)) {
                return false;
            }
        }

        if ($current_row > 0) {
            if (! $this->export->outputHandler(';' . "\n")) {
                return false;
            }
        }

        // We need to SET IDENTITY_INSERT OFF for MSSQL
        if (
            isset($GLOBALS['sql_compatibility'])
            && $GLOBALS['sql_compatibility'] === 'MSSQL'
            && $current_row > 0
        ) {
            $outputSucceeded = $this->export->outputHandler(
                "\n" . 'SET IDENTITY_INSERT '
                . Util::backquoteCompat(
                    $tableAlias,
                    $compat,
                    $GLOBALS['sql_backquotes']
                )
                . ' OFF;' . "\n"
            );
            if (! $outputSucceeded) {
                return false;
            }
        }

        return true;
    }

    /**
     * Make a create table statement compatible with MSSQL
     *
     * @param string $createQuery MySQL create table statement
     *
     * @return string MSSQL compatible create table statement
     */
    private function makeCreateTableMSSQLCompatible(string $createQuery)
    {
        // In MSSQL
        // 1. No 'IF NOT EXISTS' in CREATE TABLE
        // 2. DATE field doesn't exists, we will use DATETIME instead
        // 3. UNSIGNED attribute doesn't exist
        // 4. No length on INT, TINYINT, SMALLINT, BIGINT and no precision on
        //    FLOAT fields
        // 5. No KEY and INDEX inside CREATE TABLE
        // 6. DOUBLE field doesn't exists, we will use FLOAT instead

        $createQuery = (string) preg_replace('/^CREATE TABLE IF NOT EXISTS/', 'CREATE TABLE', $createQuery);
        // first we need  to replace all lines ended with '" DATE ...,\n'
        // last preg_replace preserve us from situation with date text
        // inside DEFAULT field value
        $createQuery = (string) preg_replace(
            "/\" date DEFAULT NULL(,)?\n/",
            '" datetime DEFAULT NULL$1' . "\n",
            $createQuery
        );
        $createQuery = (string) preg_replace("/\" date NOT NULL(,)?\n/", '" datetime NOT NULL$1' . "\n", $createQuery);
        $createQuery = (string) preg_replace(
            '/" date NOT NULL DEFAULT \'([^\'])/',
            '" datetime NOT NULL DEFAULT \'$1',
            $createQuery
        );

        // next we need to replace all lines ended with ') UNSIGNED ...,'
        // last preg_replace preserve us from situation with unsigned text
        // inside DEFAULT field value
        $createQuery = (string) preg_replace("/\) unsigned NOT NULL(,)?\n/", ') NOT NULL$1' . "\n", $createQuery);
        $createQuery = (string) preg_replace(
            "/\) unsigned DEFAULT NULL(,)?\n/",
            ') DEFAULT NULL$1' . "\n",
            $createQuery
        );
        $createQuery = (string) preg_replace(
            '/\) unsigned NOT NULL DEFAULT \'([^\'])/',
            ') NOT NULL DEFAULT \'$1',
            $createQuery
        );

        // we need to replace all lines ended with
        // '" INT|TINYINT([0-9]{1,}) ...,' last preg_replace preserve us
        // from situation with int([0-9]{1,}) text inside DEFAULT field
        // value
        $createQuery = (string) preg_replace(
            '/" (int|tinyint|smallint|bigint)\([0-9]+\) DEFAULT NULL(,)?\n/',
            '" $1 DEFAULT NULL$2' . "\n",
            $createQuery
        );
        $createQuery = (string) preg_replace(
            '/" (int|tinyint|smallint|bigint)\([0-9]+\) NOT NULL(,)?\n/',
            '" $1 NOT NULL$2' . "\n",
            $createQuery
        );
        $createQuery = (string) preg_replace(
            '/" (int|tinyint|smallint|bigint)\([0-9]+\) NOT NULL DEFAULT \'([^\'])/',
            '" $1 NOT NULL DEFAULT \'$2',
            $createQuery
        );

        // we need to replace all lines ended with
        // '" FLOAT|DOUBLE([0-9,]{1,}) ...,'
        // last preg_replace preserve us from situation with
        // float([0-9,]{1,}) text inside DEFAULT field value
        $createQuery = (string) preg_replace(
            '/" (float|double)(\([0-9]+,[0-9,]+\))? DEFAULT NULL(,)?\n/',
            '" float DEFAULT NULL$3' . "\n",
            $createQuery
        );
        $createQuery = (string) preg_replace(
            '/" (float|double)(\([0-9,]+,[0-9,]+\))? NOT NULL(,)?\n/',
            '" float NOT NULL$3' . "\n",
            $createQuery
        );

        return (string) preg_replace(
            '/" (float|double)(\([0-9,]+,[0-9,]+\))? NOT NULL DEFAULT \'([^\'])/',
            '" float NOT NULL DEFAULT \'$3',
            $createQuery
        );

        // @todo remove indexes from CREATE TABLE
    }

    /**
     * replaces db/table/column names with their aliases
     *
     * @param string $sqlQuery SQL query in which aliases are to be substituted
     * @param array  $aliases  Alias information for db/table/column
     * @param string $db       the database name
     * @param string $table    the tablename
     * @param string $flag     the flag denoting whether any replacement was done
     *
     * @return string query replaced with aliases
     */
    public function replaceWithAliases(
        $sqlQuery,
        array $aliases,
        $db,
        $table = '',
        &$flag = null
    ) {
        $flag = false;

        /**
         * The parser of this query.
         */
        $parser = new Parser($sqlQuery);

        if (empty($parser->statements[0])) {
            return $sqlQuery;
        }

        /**
         * The statement that represents the query.
         *
         * @var CreateStatement $statement
         */
        $statement = $parser->statements[0];

        /**
         * Old database name.
         */
        $oldDatabase = $db;

        // Replacing aliases in `CREATE TABLE` statement.
        if ($statement->options->has('TABLE')) {
            // Extracting the name of the old database and table from the
            // statement to make sure the parameters are correct.
            if (! empty($statement->name->database)) {
                $oldDatabase = $statement->name->database;
            }

            /**
             * Old table name.
             */
            $oldTable = $statement->name->table;

            // Finding the aliased database name.
            // The database might be empty so we have to add a few checks.
            $newDatabase = null;
            if (! empty($statement->name->database)) {
                $newDatabase = $statement->name->database;
                if (! empty($aliases[$oldDatabase]['alias'])) {
                    $newDatabase = $aliases[$oldDatabase]['alias'];
                }
            }

            // Finding the aliases table name.
            $newTable = $oldTable;
            if (! empty($aliases[$oldDatabase]['tables'][$oldTable]['alias'])) {
                $newTable = $aliases[$oldDatabase]['tables'][$oldTable]['alias'];
            }

            // Replacing new values.
            if (($statement->name->database !== $newDatabase) || ($statement->name->table !== $newTable)) {
                $statement->name->database = $newDatabase;
                $statement->name->table = $newTable;
                $statement->name->expr = ''; // Force rebuild.
                $flag = true;
            }

            /** @var CreateDefinition[] $fields */
            $fields = $statement->fields;
            foreach ($fields as $field) {
                // Column name.
                if (! empty($field->type)) {
                    if (! empty($aliases[$oldDatabase]['tables'][$oldTable]['columns'][$field->name])) {
                        $field->name = $aliases[$oldDatabase]['tables'][$oldTable]['columns'][$field->name];
                        $flag = true;
                    }
                }

                // Key's columns.
                if (! empty($field->key)) {
                    foreach ($field->key->columns as $key => $column) {
                        if (! isset($column['name'])) {
                            // In case the column has no name field
                            continue;
                        }

                        if (empty($aliases[$oldDatabase]['tables'][$oldTable]['columns'][$column['name']])) {
                            continue;
                        }

                        $columnAliases = $aliases[$oldDatabase]['tables'][$oldTable]['columns'];
                        $field->key->columns[$key]['name'] = $columnAliases[$column['name']];
                        $flag = true;
                    }
                }

                // References.
                if (empty($field->references)) {
                    continue;
                }

                $refTable = $field->references->table->table;
                // Replacing table.
                if (! empty($aliases[$oldDatabase]['tables'][$refTable]['alias'])) {
                    $field->references->table->table = $aliases[$oldDatabase]['tables'][$refTable]['alias'];
                    $field->references->table->expr = '';
                    $flag = true;
                }

                // Replacing column names.
                foreach ($field->references->columns as $key => $column) {
                    if (empty($aliases[$oldDatabase]['tables'][$refTable]['columns'][$column])) {
                        continue;
                    }

                    $field->references->columns[$key] = $aliases[$oldDatabase]['tables'][$refTable]['columns'][$column];
                    $flag = true;
                }
            }
        } elseif ($statement->options->has('TRIGGER')) {
            // Extracting the name of the old database and table from the
            // statement to make sure the parameters are correct.
            if (! empty($statement->table->database)) {
                $oldDatabase = $statement->table->database;
            }

            /**
             * Old table name.
             */
            $oldTable = $statement->table->table;

            if (! empty($aliases[$oldDatabase]['tables'][$oldTable]['alias'])) {
                $statement->table->table = $aliases[$oldDatabase]['tables'][$oldTable]['alias'];
                $statement->table->expr = ''; // Force rebuild.
                $flag = true;
            }
        }

        if (
            $statement->options->has('TRIGGER')
            || $statement->options->has('PROCEDURE')
            || $statement->options->has('FUNCTION')
            || $statement->options->has('VIEW')
        ) {
            // Replacing the body.
            for ($i = 0, $count = count((array) $statement->body); $i < $count; ++$i) {

                /**
                 * Token parsed at this moment.
                 *
                 * @var Token $token
                 */
                $token = $statement->body[$i];

                // Replacing only symbols (that are not variables) and unknown
                // identifiers.
                $isSymbol = $token->type === Token::TYPE_SYMBOL;
                $isKeyword = $token->type === Token::TYPE_KEYWORD;
                $isNone = $token->type === Token::TYPE_NONE;
                $replaceToken = $isSymbol
                    && (! ($token->flags & Token::FLAG_SYMBOL_VARIABLE))
                    || ($isKeyword
                    && (! ($token->flags & Token::FLAG_KEYWORD_RESERVED))
                    || $isNone);

                if (! $replaceToken) {
                    continue;
                }

                $alias = $this->getAlias($aliases, $token->value);
                if (empty($alias)) {
                    continue;
                }

                // Replacing the token.
                $token->token = Context::escape($alias);
                $flag = true;
            }
        }

        return $statement->build();
    }

    /**
     * Generate comment
     *
     * @param string|null $sqlStatement SQL statement
     * @param string      $comment1     Comment for dumped table
     * @param string      $comment2     Comment for current table
     * @param string      $tableAlias   Table alias
     * @param string      $compat       Compatibility mode
     *
     * @return string
     */
    protected function generateComment(
        ?string $sqlStatement,
        $comment1,
        $comment2,
        $tableAlias,
        $compat
    ) {
        if (! isset($sqlStatement)) {
            if (isset($GLOBALS['no_constraints_comments'])) {
                $sqlStatement = '';
            } else {
                $sqlStatement = "\n"
                    . $this->exportComment()
                    . $this->exportComment($comment1)
                    . $this->exportComment();
            }
        }

        // comments for current table
        if (! isset($GLOBALS['no_constraints_comments'])) {
            $sqlStatement .= "\n"
                . $this->exportComment()
                . $this->exportComment(
                    $comment2 . ' ' . Util::backquoteCompat(
                        $tableAlias,
                        $compat,
                        isset($GLOBALS['sql_backquotes'])
                    )
                )
                . $this->exportComment();
        }

        return $sqlStatement;
    }
}<|MERGE_RESOLUTION|>--- conflicted
+++ resolved
@@ -2349,22 +2349,11 @@
                     }
                 } elseif ($metaInfo->isMappedTypeBit) {
                     // detection of 'bit' works only on mysqli extension
-<<<<<<< HEAD
-                    $values[] = "b'" . $GLOBALS['dbi']->escapeString(
-                        Util::printableBitValue(
-                            (int) $row[$j],
-                            $metaInfo->length
-                        )
-                    )
-                    . "'";
-                } elseif ($metaInfo->isMappedTypeGeometry) {
-=======
                     $values[] = "b'" . Util::printableBitValue(
                         (int) $row[$j],
-                        (int) $fieldsMeta[$j]->length
+                        $metaInfo->length
                     ) . "'";
-                } elseif ($fieldsMeta[$j]->isMappedTypeGeometry) {
->>>>>>> 663e7a0e
+                } elseif ($metaInfo->isMappedTypeGeometry) {
                     // export GIS types as hex
                     $values[] = '0x' . bin2hex($row[$j]);
                 } elseif (! empty($GLOBALS['exporting_metadata']) && $row[$j] === '@LAST_PAGE') {
@@ -2373,13 +2362,7 @@
                     $values[] = "''";
                 } else {
                     // something else -> treat as a string
-<<<<<<< HEAD
-                    $values[] = '\''
-                        . $GLOBALS['dbi']->escapeString($row[$j])
-                        . '\'';
-=======
-                    $values[] = '\'' . $dbi->escapeString($row[$j]) . '\'';
->>>>>>> 663e7a0e
+                    $values[] = '\'' . $GLOBALS['dbi']->escapeString($row[$j]) . '\'';
                 }
             }
 
