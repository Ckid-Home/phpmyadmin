--- conflicted
+++ resolved
@@ -217,15 +217,9 @@
             $this->setFillColor(200, 200, 200);
             $l = $this->lMargin;
             foreach ($this->colTitles as $col => $txt) {
-<<<<<<< HEAD
-                $this->SetXY($l, $this->tMargin);
+                $this->setXY($l, $this->tMargin);
                 $this->Cell($this->tablewidths[$col], $GLOBALS['maxY'] - $this->tMargin, '', 1, 0, 'L', true);
-                $this->SetXY($l, $this->tMargin);
-=======
                 $this->setXY($l, $this->tMargin);
-                $this->Cell($this->tablewidths[$col], $maxY - $this->tMargin, '', 1, 0, 'L', true);
-                $this->setXY($l, $this->tMargin);
->>>>>>> dcdbcc01
                 $this->MultiCell($this->tablewidths[$col], $this->FontSizePt, $txt, 0, 'C');
                 $l += $this->tablewidths[$col];
             }
@@ -853,17 +847,12 @@
 
         // Pass 2
 
-<<<<<<< HEAD
         $this->results = $GLOBALS['dbi']->query(
             $query,
             DatabaseInterface::CONNECT_USER,
             DatabaseInterface::QUERY_UNBUFFERED
         );
-        $this->SetY($this->tMargin);
-=======
-        $this->results = $dbi->query($query, DatabaseInterface::CONNECT_USER, DatabaseInterface::QUERY_UNBUFFERED);
         $this->setY($this->tMargin);
->>>>>>> dcdbcc01
         $this->AddPage();
         $this->setFont(PdfLib::PMA_PDF_FONT, '', 9);
         // phpcs:ignore Squiz.NamingConventions.ValidVariableName.MemberNotCamelCaps
