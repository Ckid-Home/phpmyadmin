<?php
/* vim: set expandtab sw=4 ts=4 sts=4: */
/**
 * Abstract class for the long to IPv4 transformations plugins
 *
 * @package    PhpMyAdmin-Transformations
 * @subpackage LongToIPv4
 */
declare(strict_types=1);

namespace PhpMyAdmin\Plugins\Transformations\Abs;

use PhpMyAdmin\Plugins\TransformationsPlugin;
<<<<<<< HEAD
use stdClass;
=======
use PhpMyAdmin\Util;
>>>>>>> 30ccdd5d

/**
 * Provides common methods for all of the long to IPv4 transformations plugins.
 *
 * @package PhpMyAdmin
 */
abstract class LongToIPv4TransformationsPlugin extends TransformationsPlugin
{
    /**
     * Gets the transformation description of the specific plugin
     *
     * @return string
     */
    public static function getInfo()
    {
        return __(
            'Converts an (IPv4) Internet network address stored as a BIGINT'
            . ' into a string in Internet standard dotted format.'
        );
    }

    /**
     * Does the actual work of each specific transformations plugin.
     *
     * @param string        $buffer  text to be transformed
     * @param array         $options transformation options
     * @param stdClass|null $meta    meta information
     *
     * @return string
     */
    public function applyTransformation($buffer, array $options = [], ?stdClass $meta = null)
    {
        if (! Util::isInteger($buffer) || $buffer < 0 || $buffer > 4294967295) {
            return htmlspecialchars($buffer);
        }

        return long2ip((int) $buffer);
    }

    /* ~~~~~~~~~~~~~~~~~~~~ Getters and Setters ~~~~~~~~~~~~~~~~~~~~ */

    /**
     * Gets the transformation name of the specific plugin
     *
     * @return string
     */
    public static function getName()
    {
        return "Long To IPv4";
    }
}<|MERGE_RESOLUTION|>--- conflicted
+++ resolved
@@ -11,11 +11,8 @@
 namespace PhpMyAdmin\Plugins\Transformations\Abs;
 
 use PhpMyAdmin\Plugins\TransformationsPlugin;
-<<<<<<< HEAD
+use PhpMyAdmin\Util;
 use stdClass;
-=======
-use PhpMyAdmin\Util;
->>>>>>> 30ccdd5d
 
 /**
  * Provides common methods for all of the long to IPv4 transformations plugins.
