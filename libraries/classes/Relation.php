--- conflicted
+++ resolved
@@ -2137,10 +2137,12 @@
             if (empty($GLOBALS['cfg']['Server'][$feature])) {
                 continue;
             }
+
             // Default table name, nothing to do
             if ($GLOBALS['cfg']['Server'][$feature] === $table) {
                 continue;
             }
+
             // Set the replacement to transform the default table name into a custom name
             $tableNameReplacements[$table] = $GLOBALS['cfg']['Server'][$feature];
         }
@@ -2161,12 +2163,8 @@
                             return;
                         }
                     }
-<<<<<<< HEAD
-
-                    $this->dbi->tryQuery($createQueries[$table]);
-=======
+
                     $this->dbi->tryQuery($createQueries[$table], DatabaseInterface::CONNECT_CONTROL);
->>>>>>> f7a32884
 
                     $error = $this->dbi->getError(DatabaseInterface::CONNECT_CONTROL);
                     if ($error) {
