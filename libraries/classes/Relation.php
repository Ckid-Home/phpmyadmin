--- conflicted
+++ resolved
@@ -610,27 +610,18 @@
             }
         }
 
-<<<<<<< HEAD
         if (isset($cfgRelation['relation'], $cfgRelation['table_info'])) {
-            $cfgRelation['displaywork'] = true;
-        }
-
-        if (isset($cfgRelation['table_coords'], $cfgRelation['pdf_pages'])) {
-            $cfgRelation['pdfwork']     = true;
-=======
-        if (isset($cfgRelation['relation']) && isset($cfgRelation['table_info'])) {
             if ($this->canAccessStorageTable($cfgRelation['table_info'])) {
                 $cfgRelation['displaywork'] = true;
             }
         }
 
-        if (isset($cfgRelation['table_coords']) && isset($cfgRelation['pdf_pages'])) {
+        if (isset($cfgRelation['table_coords'], $cfgRelation['pdf_pages'])) {
             if ($this->canAccessStorageTable($cfgRelation['table_coords'])) {
                 if ($this->canAccessStorageTable($cfgRelation['pdf_pages'])) {
                     $cfgRelation['pdfwork']     = true;
                 }
             }
->>>>>>> 5a83a289
         }
 
         if (isset($cfgRelation['column_info'])) {
@@ -684,17 +675,12 @@
             }
         }
 
-<<<<<<< HEAD
         if (isset($cfgRelation['users'], $cfgRelation['usergroups'])) {
-            $cfgRelation['menuswork']        = true;
-=======
-        if (isset($cfgRelation['users']) && isset($cfgRelation['usergroups'])) {
             if ($this->canAccessStorageTable($cfgRelation['users'])) {
                 if ($this->canAccessStorageTable($cfgRelation['usergroups'])) {
                     $cfgRelation['menuswork']        = true;
                 }
             }
->>>>>>> 5a83a289
         }
 
         if (isset($cfgRelation['navigationhiding'])) {
