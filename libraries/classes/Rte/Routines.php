--- conflicted
+++ resolved
@@ -197,14 +197,9 @@
                 if (! $operation && ! empty($_GET['item_name'])
                     && empty($_POST['editor_process_edit'])
                 ) {
-<<<<<<< HEAD
                     $routine = $this->getDataFromName(
-                        $_REQUEST['item_name'],
-                        $_REQUEST['item_type']
-=======
-                    $routine = self::getDataFromName(
-                        $_GET['item_name'], $_GET['item_type']
->>>>>>> 09c18849
+                        $_GET['item_name'],
+                        $_GET['item_type']
                     );
                     if ($routine !== false) {
                         $routine['item_original_name'] = $routine['item_name'];
@@ -271,13 +266,8 @@
             // Execute the created query
             if (!empty($_POST['editor_process_edit'])) {
                 $isProcOrFunc = in_array(
-<<<<<<< HEAD
-                    $_REQUEST['item_original_type'],
+                    $_POST['item_original_type'],
                     ['PROCEDURE', 'FUNCTION']
-=======
-                    $_POST['item_original_type'],
-                    array('PROCEDURE', 'FUNCTION')
->>>>>>> 09c18849
                 );
 
                 if (!$isProcOrFunc) {
@@ -563,30 +553,12 @@
             $retval['item_original_type'] = 'FUNCTION';
         }
         $retval['item_num_params']      = 0;
-<<<<<<< HEAD
         $retval['item_param_dir']       = [];
         $retval['item_param_name']      = [];
         $retval['item_param_type']      = [];
         $retval['item_param_length']    = [];
         $retval['item_param_opts_num']  = [];
         $retval['item_param_opts_text'] = [];
-        if (isset($_REQUEST['item_param_name'])
-            && isset($_REQUEST['item_param_type'])
-            && isset($_REQUEST['item_param_length'])
-            && isset($_REQUEST['item_param_opts_num'])
-            && isset($_REQUEST['item_param_opts_text'])
-            && is_array($_REQUEST['item_param_name'])
-            && is_array($_REQUEST['item_param_type'])
-            && is_array($_REQUEST['item_param_length'])
-            && is_array($_REQUEST['item_param_opts_num'])
-            && is_array($_REQUEST['item_param_opts_text'])
-=======
-        $retval['item_param_dir']       = array();
-        $retval['item_param_name']      = array();
-        $retval['item_param_type']      = array();
-        $retval['item_param_length']    = array();
-        $retval['item_param_opts_num']  = array();
-        $retval['item_param_opts_text'] = array();
         if (isset($_POST['item_param_name'])
             && isset($_POST['item_param_type'])
             && isset($_POST['item_param_length'])
@@ -597,7 +569,6 @@
             && is_array($_POST['item_param_length'])
             && is_array($_POST['item_param_opts_num'])
             && is_array($_POST['item_param_opts_text'])
->>>>>>> 09c18849
         ) {
             if ($_POST['item_type'] == 'PROCEDURE') {
                 $retval['item_param_dir'] = $_POST['item_param_dir'];
@@ -1361,13 +1332,8 @@
             }
             $query .= ' ';
         }
-<<<<<<< HEAD
-        if (! empty($_REQUEST['item_comment'])) {
-            $query .= "COMMENT '" . $this->dbi->escapeString($_REQUEST['item_comment'])
-=======
         if (! empty($_POST['item_comment'])) {
-            $query .= "COMMENT '" . $GLOBALS['dbi']->escapeString($_POST['item_comment'])
->>>>>>> 09c18849
+            $query .= "COMMENT '" . $this->dbi->escapeString($_POST['item_comment'])
                 . "' ";
         }
         if (isset($_POST['item_isdeterministic'])) {
@@ -1412,26 +1378,16 @@
          */
         if (! empty($_POST['execute_routine']) && ! empty($_POST['item_name'])) {
             // Build the queries
-<<<<<<< HEAD
             $routine = $this->getDataFromName(
-                $_REQUEST['item_name'],
-                $_REQUEST['item_type'],
+                $_POST['item_name'],
+                $_POST['item_type'],
                 false
-=======
-            $routine = self::getDataFromName(
-                $_POST['item_name'], $_POST['item_type'], false
->>>>>>> 09c18849
             );
             if ($routine === false) {
                 $message  = __('Error in processing request:') . ' ';
                 $message .= sprintf(
-<<<<<<< HEAD
                     $this->words->get('not_found'),
-                    htmlspecialchars(Util::backquote($_REQUEST['item_name'])),
-=======
-                    Words::get('not_found'),
                     htmlspecialchars(Util::backquote($_POST['item_name'])),
->>>>>>> 09c18849
                     htmlspecialchars(Util::backquote($db))
                 );
                 $message = Message::error($message);
@@ -1455,13 +1411,8 @@
                     if (is_array($value)) { // is SET type
                         $value = implode(',', $value);
                     }
-<<<<<<< HEAD
                     $value = $this->dbi->escapeString($value);
-                    if (! empty($_REQUEST['funcs'][$routine['item_param_name'][$i]])
-=======
-                    $value = $GLOBALS['dbi']->escapeString($value);
                     if (! empty($_POST['funcs'][$routine['item_param_name'][$i]])
->>>>>>> 09c18849
                         && in_array(
                             $_POST['funcs'][$routine['item_param_name'][$i]],
                             $all_functions
@@ -1640,13 +1591,8 @@
             } elseif (($response->isAjax())) {
                 $message  = __('Error in processing request:') . ' ';
                 $message .= sprintf(
-<<<<<<< HEAD
                     $this->words->get('not_found'),
-                    htmlspecialchars(Util::backquote($_REQUEST['item_name'])),
-=======
-                    Words::get('not_found'),
                     htmlspecialchars(Util::backquote($_GET['item_name'])),
->>>>>>> 09c18849
                     htmlspecialchars(Util::backquote($db))
                 );
                 $message = Message::error($message);
