--- conflicted
+++ resolved
@@ -4020,15 +4020,9 @@
             }
             $drop_user_error = '';
             foreach ($queries as $sql_query) {
-<<<<<<< HEAD
-                if ($sql_query{0} != '#') {
+                if ($sql_query[0] != '#') {
                     if (! $this->dbi->tryQuery($sql_query)) {
                         $drop_user_error .= $this->dbi->getError() . "\n";
-=======
-                if ($sql_query[0] != '#') {
-                    if (! $GLOBALS['dbi']->tryQuery($sql_query)) {
-                        $drop_user_error .= $GLOBALS['dbi']->getError() . "\n";
->>>>>>> 72c8b7fa
                     }
                 }
             }
@@ -4281,13 +4275,8 @@
     {
         $tmp_count = 0;
         foreach ($queries as $sql_query) {
-<<<<<<< HEAD
-            if ($sql_query{0} != '#') {
+            if ($sql_query[0] != '#') {
                 $this->dbi->query($sql_query);
-=======
-            if ($sql_query[0] != '#') {
-                $GLOBALS['dbi']->query($sql_query);
->>>>>>> 72c8b7fa
             }
             // when there is a query containing a hidden password, take it
             // instead of the real query sent
