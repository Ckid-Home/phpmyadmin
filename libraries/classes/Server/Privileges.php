--- conflicted
+++ resolved
@@ -469,25 +469,19 @@
             [
                 'Show view_priv',
                 'SHOW VIEW',
-<<<<<<< HEAD
                 __('Allows performing SHOW CREATE VIEW queries.'),
             ],
             [
-=======
-                __('Allows performing SHOW CREATE VIEW queries.')
-            ),
-            array(
                 'Delete_history_priv',
                 'DELETE HISTORY',
-                $GLOBALS['strPrivDescDeleteHistoricalRows']
-            ),
-            array(
+                $GLOBALS['strPrivDescDeleteHistoricalRows'],
+            ],
+            [
                 'Delete versioning rows_priv',
                 'DELETE HISTORY',
-                $GLOBALS['strPrivDescDeleteHistoricalRows']
-            ),
-            array(
->>>>>>> 646668b5
+                $GLOBALS['strPrivDescDeleteHistoricalRows'],
+            ],
+            [
                 'Create_routine_priv',
                 'CREATE ROUTINE',
                 __('Allows creating stored routines.'),
