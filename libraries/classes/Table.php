--- conflicted
+++ resolved
@@ -2788,12 +2788,8 @@
      */
     public function getColumnGenerationExpression($column = null)
     {
-<<<<<<< HEAD
         if (
-            Compatibility::isMySql()
-=======
-        if (in_array(Util::getServerType(), ['MySQL', 'Percona Server'])
->>>>>>> 23366b46
+            Compatibility::isMySqlOrPerconaDb()
             && $this->dbi->getVersion() > 50705
             && ! $GLOBALS['cfg']['Server']['DisableIS']
         ) {
