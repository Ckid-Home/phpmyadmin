<?php

declare(strict_types=1);

namespace PhpMyAdmin;

use PhpMyAdmin\ConfigStorage\Features\DisplayFeature;
use PhpMyAdmin\ConfigStorage\Features\RelationFeature;
use PhpMyAdmin\ConfigStorage\Features\UiPreferencesFeature;
use PhpMyAdmin\ConfigStorage\Relation;
use PhpMyAdmin\Database\Triggers;
use PhpMyAdmin\Dbal\Connection;
use PhpMyAdmin\Html\Generator;
use PhpMyAdmin\Html\MySQLDocumentation;
use PhpMyAdmin\Plugins\Export\ExportSql;
use PhpMyAdmin\Query\Compatibility;
use PhpMyAdmin\Query\Generator as QueryGenerator;
use PhpMyAdmin\SqlParser\Components\Expression;
use PhpMyAdmin\SqlParser\Components\OptionsArray;
use PhpMyAdmin\SqlParser\Context;
use PhpMyAdmin\SqlParser\Parser;
use PhpMyAdmin\SqlParser\Statements\AlterStatement;
use PhpMyAdmin\SqlParser\Statements\CreateStatement;
use PhpMyAdmin\SqlParser\Statements\DropStatement;
use PhpMyAdmin\SqlParser\Utils\Table as TableUtils;
use Stringable;

use function __;
use function array_key_exists;
use function array_keys;
use function array_map;
use function array_merge;
use function count;
use function end;
use function explode;
use function htmlspecialchars;
use function implode;
use function in_array;
use function is_array;
use function is_string;
use function json_decode;
use function json_encode;
use function mb_stripos;
use function mb_strlen;
use function mb_substr;
use function preg_match;
use function preg_replace;
use function rtrim;
use function sprintf;
use function str_contains;
use function str_replace;
use function stripos;
use function strlen;
use function strtolower;
use function strtoupper;
use function substr;
use function substr_compare;
use function trigger_error;
use function trim;

use const E_USER_WARNING;

/**
 * Handles everything related to tables
 *
 * @todo make use of Message and Error
 */
class Table implements Stringable
{
    /**
     * UI preferences properties
     */
    public const PROP_SORTED_COLUMN = 'sorted_col';
    public const PROP_COLUMN_ORDER = 'col_order';
    public const PROP_COLUMN_VISIB = 'col_visib';

    /** @var string  engine (innodb, myisam, bdb, ...) */
    public $engine = '';

    /** @var string  type (view, base table, system view) */
    public $type = '';

    /** @var array UI preferences */
    public $uiprefs = [];

    /** @var array errors occurred */
    public $errors = [];

    /** @var array messages */
    public $messages = [];

    /** @var string  table name */
    protected $name = '';

    /** @var string  database name */
    protected $dbName = '';

    protected DatabaseInterface $dbi;

    private Relation $relation;

    /**
     * @param string            $tableName table name
     * @param string            $dbName    database name
     * @param DatabaseInterface $dbi       database interface for the table
     */
    public function __construct($tableName, $dbName, DatabaseInterface $dbi)
    {
        $this->name = $tableName;
        $this->dbName = $dbName;
        $this->dbi = $dbi;
        $this->relation = new Relation($this->dbi);
    }

    /**
     * returns table name
     *
     * @see Table::getName()
     */
    public function __toString(): string
    {
        return $this->getName();
    }

    /**
     * Table getter
     *
     * @param string            $tableName table name
     * @param string            $dbName    database name
     * @param DatabaseInterface $dbi       database interface for the table
     *
     * @return Table
     */
    public static function get($tableName, $dbName, DatabaseInterface $dbi)
    {
        return new Table($tableName, $dbName, $dbi);
    }

    /**
     * return the last error
     *
     * @return string the last error
     */
    public function getLastError()
    {
        return end($this->errors);
    }

    /**
     * return the last message
     *
     * @return string the last message
     */
    public function getLastMessage()
    {
        return end($this->messages);
    }

    /**
     * returns table name
     *
     * @param bool $backquoted whether to quote name with backticks ``
     *
     * @return string  table name
     */
    public function getName($backquoted = false)
    {
        if ($backquoted) {
            return Util::backquote($this->name);
        }

        return $this->name;
    }

    /**
     * returns database name for this table
     *
     * @param bool $backquoted whether to quote name with backticks ``
     *
     * @return string  database name for this table
     */
    public function getDbName($backquoted = false)
    {
        if ($backquoted) {
            return Util::backquote($this->dbName);
        }

        return $this->dbName;
    }

    /**
     * returns full name for table, including database name
     *
     * @param bool $backquoted whether to quote name with backticks ``
     *
     * @return string
     */
    public function getFullName($backquoted = false)
    {
        return $this->getDbName($backquoted) . '.'
        . $this->getName($backquoted);
    }

    /**
     * Checks the storage engine used to create table
     *
     * @param string[]|string $engine Checks the table engine against an
     *                             array of engine strings or a single string, should be uppercase
     */
    public function isEngine(array|string $engine): bool
    {
        $engine = (array) $engine;
        $tableStorageEngine = $this->getStorageEngine();

        return in_array($tableStorageEngine, $engine, true);
    }

    /**
     * returns whether the table is actually a view
     */
    public function isView(): bool
    {
        if ($this->dbName === '' || $this->name === '') {
            return false;
        }

        // use cached data or load information with SHOW command
        if (
            $this->dbi->getCache()->getCachedTableContent([$this->dbName, $this->name]) != null
            || $GLOBALS['cfg']['Server']['DisableIS']
        ) {
            $type = $this->getStatusInfo('TABLE_TYPE');

            return $type === 'VIEW' || $type === 'SYSTEM VIEW';
        }

        // information_schema tables are 'SYSTEM VIEW's
        if ($this->dbName === 'information_schema') {
            return true;
        }

        // query information_schema
        return (bool) $this->dbi->fetchValue(
            'SELECT 1'
            . ' FROM information_schema.VIEWS'
            . ' WHERE TABLE_SCHEMA = ' . $this->dbi->quoteString($this->dbName)
            . ' AND TABLE_NAME = ' . $this->dbi->quoteString($this->name)
        );
    }

    /**
     * Returns whether the table is actually an updatable view
     */
    public function isUpdatableView(): bool
    {
        if ($this->dbName === '' || $this->name === '') {
            return false;
        }

        return (bool) $this->dbi->fetchValue(
            'SELECT 1'
            . ' FROM information_schema.VIEWS'
            . ' WHERE TABLE_SCHEMA = ' . $this->dbi->quoteString($this->dbName)
            . ' AND TABLE_NAME = ' . $this->dbi->quoteString($this->name)
            . ' AND IS_UPDATABLE = \'YES\''
        );
    }

    /**
     * Checks if this is a merge table
     *
     * If the ENGINE of the table is MERGE or MRG_MYISAM (alias),
     * this is a merge table.
     */
    public function isMerge(): bool
    {
        return $this->isEngine(['MERGE', 'MRG_MYISAM']);
    }

    /**
     * Returns full table status info, or specific if $info provided
     * this info is collected from information_schema
     *
     * @param string $info         specific information to be fetched
     * @param bool   $forceRead    read new rather than serving from cache
     * @param bool   $disableError if true, disables error message
     *
     * @return mixed
     *
     * @todo DatabaseInterface::getTablesFull needs to be merged
     * somehow into this class or at least better documented
     */
    public function getStatusInfo(
        $info = null,
        $forceRead = false,
        $disableError = false
    ) {
        if (! empty($_SESSION['is_multi_query'])) {
            $disableError = true;
        }

        $cachedResult = $this->dbi->getCache()->getCachedTableContent([$this->dbName, $this->name]);

        // sometimes there is only one entry (ExactRows) so
        // we have to get the table's details
        if ($cachedResult === null || $forceRead || count($cachedResult) === 1) {
            $this->dbi->getTablesFull($this->dbName, $this->name);
            $cachedResult = $this->dbi->getCache()->getCachedTableContent([$this->dbName, $this->name]);
        }

        if ($cachedResult === null) {
            // happens when we enter the table creation dialog
            // or when we really did not get any status info, for example
            // when $table === 'TABLE_NAMES' after the user tried SHOW TABLES
            return '';
        }

        if ($info === null) {
            return $cachedResult;
        }

        // array_key_exists allows for null values
        if (! array_key_exists($info, $cachedResult)) {
            if (! $disableError) {
                trigger_error(
                    __('Unknown table status:') . ' ' . $info,
                    E_USER_WARNING
                );
            }

            return false;
        }

        return $this->dbi->getCache()->getCachedTableContent([$this->dbName, $this->name, $info]);
    }

    /**
     * Returns the Table storage Engine for current table.
     *
     * @return string                 Return storage engine info if it is set for
     *                                the selected table else return blank.
     */
    public function getStorageEngine(): string
    {
        $tableStorageEngine = $this->getStatusInfo('ENGINE', false, true);

        return strtoupper((string) $tableStorageEngine);
    }

    /**
     * Returns the comments for current table.
     *
     * @return string Return comment info if it is set for the selected table or return blank.
     */
    public function getComment()
    {
        $tableComment = $this->getStatusInfo('TABLE_COMMENT', false, true);
        if ($tableComment === false) {
            return '';
        }

        return $tableComment;
    }

    /**
     * Returns the collation for current table.
     *
     * @return string Return blank if collation is empty else return the collation info from table info.
     */
    public function getCollation()
    {
        $tableCollation = $this->getStatusInfo('TABLE_COLLATION', false, true);
        if ($tableCollation === false) {
            return '';
        }

        return $tableCollation;
    }

    /**
     * Returns the info about no of rows for current table.
     *
     * @return int Return no of rows info if it is not null for the selected table or return 0.
     */
    public function getNumRows()
    {
        $tableNumRowInfo = $this->getStatusInfo('TABLE_ROWS', false, true);
        if ($tableNumRowInfo === false) {
            $tableNumRowInfo = $this->dbi->getTable($this->dbName, $GLOBALS['showtable']['Name'])
            ->countRecords(true);
        }

        return $tableNumRowInfo ?: 0;
    }

    /**
     * Returns the Row format for current table.
     *
     * @return string Return table row format info if it is set for the selected table or return blank.
     */
    public function getRowFormat()
    {
        $tableRowFormat = $this->getStatusInfo('ROW_FORMAT', false, true);
        if ($tableRowFormat === false) {
            return '';
        }

        return $tableRowFormat;
    }

    /**
     * Returns the auto increment option for current table.
     *
     * @return int Return auto increment info if it is set for the selected table or return blank.
     */
    public function getAutoIncrement()
    {
        $tableAutoIncrement = $this->getStatusInfo('AUTO_INCREMENT', false, true);

        return $tableAutoIncrement ?? '';
    }

    /**
     * Returns the array for CREATE statement for current table.
     *
     * @return array<string, string> Return options array info if it is set for the selected table or return blank.
     */
    public function getCreateOptions(): array
    {
        $tableOptions = $this->getStatusInfo('CREATE_OPTIONS', false, true);
        $createOptionsTmp = empty($tableOptions) ? [] : explode(' ', $tableOptions);
        $createOptions = [];
        // export create options by its name as variables into global namespace
        // f.e. pack_keys=1 becomes available as $pack_keys with value of '1'
        // unset($pack_keys);
        foreach ($createOptionsTmp as $eachCreateOption) {
            $eachCreateOption = explode('=', $eachCreateOption);
            if (! isset($eachCreateOption[1])) {
                continue;
            }

            // ensure there is no ambiguity for PHP 5 and 7
            $createOptions[$eachCreateOption[0]] = $eachCreateOption[1];
        }

        // we need explicit DEFAULT value here (different from '0')
        $hasPackKeys = isset($createOptions['pack_keys']) && strlen($createOptions['pack_keys']) > 0;
        $createOptions['pack_keys'] = $hasPackKeys ? $createOptions['pack_keys'] : 'DEFAULT';

        return $createOptions;
    }

    /**
     * generates column specification for ALTER or CREATE TABLE syntax
     *
     * @param string      $name             name
     * @param string      $type             type ('INT', 'VARCHAR', 'BIT', ...)
     * @param string      $length           length ('2', '5,2', '', ...)
     * @param string      $attribute        attribute
     * @param string      $collation        collation
     * @param bool|string $null             with 'NULL' or 'NOT NULL'
     * @param string      $defaultType      whether default is CURRENT_TIMESTAMP,
     *                                       NULL, NONE, USER_DEFINED, UUID
     * @param string      $defaultValue     default value for USER_DEFINED
     *                                       default type
     * @param string      $extra            'AUTO_INCREMENT'
     * @param string      $comment          field comment
     * @param string      $virtuality       virtuality of the column
     * @param string      $expression       expression for the virtual column
     * @param string      $moveTo           new position for column
     * @param array       $columnsWithIndex Fields having PRIMARY or UNIQUE KEY indexes
     * @param string      $oldColumnName    Old column name
     *
     * @return string  field specification
     *
     * @todo    move into class PMA_Column
     * @todo on the interface, some js to clear the default value when the
     * default current_timestamp is checked
     */
    public static function generateFieldSpec(
        $name,
        string $type,
        string $length = '',
        $attribute = '',
        $collation = '',
        bool|string $null = false,
        $defaultType = 'USER_DEFINED',
        $defaultValue = '',
        $extra = '',
        $comment = '',
        $virtuality = '',
        $expression = '',
        $moveTo = '',
        $columnsWithIndex = null,
        $oldColumnName = null
    ) {
        $strLength = strlen($length);
        $isTimestamp = mb_stripos($type, 'TIMESTAMP') !== false;

        $query = Util::backquote($name) . ' ' . $type;

        // allow the possibility of a length for TIME, DATETIME and TIMESTAMP
        // (will work on MySQL >= 5.6.4)
        //
        // MySQL permits a non-standard syntax for FLOAT and DOUBLE,
        // see https://dev.mysql.com/doc/refman/5.5/en/floating-point-types.html
        $pattern = '@^(DATE|TINYBLOB|TINYTEXT|BLOB|TEXT|'
            . 'MEDIUMBLOB|MEDIUMTEXT|LONGBLOB|LONGTEXT|SERIAL|BOOLEAN|UUID|JSON)$@i';
        if (
            $strLength !== 0
            && ! preg_match($pattern, $type)
            && Compatibility::isIntegersSupportLength($type, $length, $GLOBALS['dbi'])
        ) {
            // Note: The variable $length here can contain several other things
            // besides length - ENUM/SET value or length of DECIMAL (eg. 12,3)
            // so we can't just convert it to integer
            $query .= '(' . $length . ')';
        }

        if ($attribute != '') {
            $query .= ' ' . $attribute;

            if ($isTimestamp && stripos($attribute, 'TIMESTAMP') !== false && $strLength !== 0) {
                $query .= '(' . $length . ')';
            }
        }

        // if column is virtual, check if server type is Mysql as only Mysql server
        // supports extra column properties
        $isVirtualColMysql = $virtuality && Compatibility::isMySqlOrPerconaDb();
        // if column is virtual, check if server type is MariaDB as MariaDB server
        // supports no extra virtual column properties except CHARACTER SET for text column types
        $isVirtualColMariaDB = $virtuality && Compatibility::isMariaDb();

        $matches = preg_match('@^(TINYTEXT|TEXT|MEDIUMTEXT|LONGTEXT|VARCHAR|CHAR|ENUM|SET)$@i', $type);
        if (! empty($collation) && $collation !== 'NULL' && $matches) {
            $query .= Util::getCharsetQueryPart(
                $isVirtualColMariaDB ? (string) preg_replace('~_.+~s', '', $collation) : $collation,
                true
            );
        }

        if ($virtuality) {
            $query .= ' AS (' . $expression . ') ' . $virtuality;
        }

        if (! $virtuality || $isVirtualColMysql) {
            if ($null !== false) {
                if ($null === 'YES') {
                    $query .= ' NULL';
                } else {
                    $query .= ' NOT NULL';
                }
            }

            if (! $virtuality) {
                switch ($defaultType) {
                    case 'USER_DEFINED':
                        if ($isTimestamp && $defaultValue === '0') {
                            // a TIMESTAMP does not accept DEFAULT '0'
                            // but DEFAULT 0 works
                            $query .= ' DEFAULT 0';
                        } elseif (
                            $isTimestamp
                            && preg_match(
                                '/^\'\d\d\d\d-\d\d-\d\d \d\d:\d\d:\d\d(\.\d{1,6})?\'$/',
                                (string) $defaultValue
                            )
                        ) {
                            $query .= ' DEFAULT ' . (string) $defaultValue;
                        } elseif ($type === 'BIT') {
                            $query .= ' DEFAULT b\''
                            . preg_replace('/[^01]/', '0', (string) $defaultValue)
                            . '\'';
                        } elseif ($type === 'BOOLEAN') {
                            if (preg_match('/^1|T|TRUE|YES$/i', (string) $defaultValue)) {
                                $query .= ' DEFAULT TRUE';
                            } elseif (preg_match('/^0|F|FALSE|NO$/i', $defaultValue)) {
                                $query .= ' DEFAULT FALSE';
                            } else {
                                // Invalid BOOLEAN value
                                $query .= ' DEFAULT ' . $GLOBALS['dbi']->quoteString($defaultValue);
                            }
                        } elseif ($type === 'BINARY' || $type === 'VARBINARY') {
                            $query .= ' DEFAULT 0x' . $defaultValue;
                        } else {
                            $query .= ' DEFAULT ' . $GLOBALS['dbi']->quoteString($defaultValue);
                        }

                        break;
                    /** @noinspection PhpMissingBreakStatementInspection */
                    case 'NULL':
                        // If user uncheck null checkbox and not change default value null,
                        // default value will be ignored.
                        if ($null !== false && $null !== 'YES') {
                            break;
                        }
                        // else fall-through intended, no break here
                    case 'CURRENT_TIMESTAMP':
                    case 'current_timestamp()':
                        $query .= ' DEFAULT ' . $defaultType;

                        if (
                            $strLength !== 0
                            && $isTimestamp
                            && $defaultType !== 'NULL' // Not to be added in case of NULL
                        ) {
                            $query .= '(' . $length . ')';
                        }

                        break;
                    case 'UUID':
                    case 'uuid()':
                        $query .= ' DEFAULT uuid()';

                        break;
                    case 'NONE':
                    default:
                        break;
                }
            }

            if (! empty($extra)) {
                if ($virtuality) {
                    $extra = trim((string) preg_replace('~^\s*AUTO_INCREMENT\s*~is', ' ', $extra));
                }

                $query .= ' ' . $extra;
            }
        }

        if (! empty($comment)) {
            $query .= ' COMMENT ' . $GLOBALS['dbi']->quoteString($comment);
        }

        // move column
        if ($moveTo === '-first') { // dash can't appear as part of column name
            $query .= ' FIRST';
        } elseif ($moveTo != '') {
            $query .= ' AFTER ' . Util::backquote($moveTo);
        }

        if (! $virtuality && ! empty($extra)) {
            if ($oldColumnName === null) {
                if (is_array($columnsWithIndex) && ! in_array($name, $columnsWithIndex)) {
                    $query .= ', add PRIMARY KEY (' . Util::backquote($name) . ')';
                }
            } else {
                if (is_array($columnsWithIndex) && ! in_array($oldColumnName, $columnsWithIndex)) {
                    $query .= ', add PRIMARY KEY (' . Util::backquote($name) . ')';
                }
            }
        }

        return $query;
    }

    /**
     * Checks if the number of records in a table is at least equal to
     * $min_records
     *
     * @param int $minRecords Number of records to check for in a table
     */
    public function checkIfMinRecordsExist($minRecords = 0): bool
    {
        $checkQuery = 'SELECT ';

        $uniqueFields = $this->getUniqueColumns(true, false);
        if (count($uniqueFields) > 0) {
            $fieldsToSelect = implode(', ', $uniqueFields);
        } else {
            $indexedCols = $this->getIndexedColumns(true, false);
            if (count($indexedCols) > 0) {
                $fieldsToSelect = implode(', ', $indexedCols);
            } else {
                $fieldsToSelect = '*';
            }
        }

        $checkQuery .= $fieldsToSelect
            . ' FROM ' . $this->getFullName(true)
            . ' LIMIT ' . $minRecords;

        $res = $this->dbi->tryQuery($checkQuery);

        if ($res !== false) {
            $numRecords = $res->numRows();
            if ($numRecords >= $minRecords) {
                return true;
            }
        }

        return false;
    }

    /**
     * Counts and returns (or displays) the number of records in a table
     *
     * @param bool $forceExact whether to force an exact count
     *
     * @return mixed the number of records if "retain" param is true,
     *               otherwise true
     */
    public function countRecords($forceExact = false)
    {
        $isView = $this->isView();
        $cache = $this->dbi->getCache();

        $exactRowsCached = $cache->getCachedTableContent([$this->dbName, $this->name, 'ExactRows']);
        if ($exactRowsCached != null) {
            return $exactRowsCached;
        }

        $rowCount = false;

        if (! $forceExact) {
            if (($cache->getCachedTableContent([$this->dbName, $this->name, 'Rows']) == null) && ! $isView) {
                $tmpTables = $this->dbi->getTablesFull($this->dbName, $this->name);
                if (isset($tmpTables[$this->name])) {
                    $cache->cacheTableContent([$this->dbName, $this->name], $tmpTables[$this->name]);
                }
            }

            $rowCount = $cache->getCachedTableContent([$this->dbName, $this->name, 'Rows']) ?? false;
        }

        // for a VIEW, $row_count is always false at this point
        if ($rowCount !== false && $rowCount >= $GLOBALS['cfg']['MaxExactCount']) {
            return $rowCount;
        }

        if (! $isView) {
            $rowCount = $this->dbi->fetchValue(
                'SELECT COUNT(*) FROM ' . Util::backquote($this->dbName) . '.' . Util::backquote($this->name)
            );
        } else {
            // For complex views, even trying to get a partial record
            // count could bring down a server, so we offer an
            // alternative: setting MaxExactCountViews to 0 will bypass
            // completely the record counting for views

            if ($GLOBALS['cfg']['MaxExactCountViews'] == 0) {
                $rowCount = false;
            } else {
                // Counting all rows of a VIEW could be too long,
                // so use a LIMIT clause.
                // Use try_query because it can fail (when a VIEW is
                // based on a table that no longer exists)
                $result = $this->dbi->tryQuery(
                    'SELECT 1 FROM ' . Util::backquote($this->dbName) . '.'
                    . Util::backquote($this->name) . ' LIMIT '
                    . $GLOBALS['cfg']['MaxExactCountViews']
                );
                if ($result) {
                    $rowCount = $result->numRows();
                }
            }
        }

        if ($rowCount) {
            $cache->cacheTableContent([$this->dbName, $this->name, 'ExactRows'], $rowCount);
        }

        return $rowCount;
    }

    /**
     * Generates column specification for ALTER syntax
     *
     * @see Table::generateFieldSpec()
     *
     * @param string      $oldcol           old column name
     * @param string      $newcol           new column name
     * @param string      $type             type ('INT', 'VARCHAR', 'BIT', ...)
     * @param string      $length           length ('2', '5,2', '', ...)
     * @param string      $attribute        attribute
     * @param string      $collation        collation
     * @param bool|string $null             with 'NULL' or 'NOT NULL'
     * @param string      $defaultType      whether default is CURRENT_TIMESTAMP,
     *                                       NULL, NONE, USER_DEFINED
     * @param string      $defaultValue     default value for USER_DEFINED default
     *                                       type
     * @param string      $extra            'AUTO_INCREMENT'
     * @param string      $comment          field comment
     * @param string      $virtuality       virtuality of the column
     * @param string      $expression       expression for the virtual column
     * @param string      $moveTo           new position for column
     * @param array       $columnsWithIndex Fields having PRIMARY or UNIQUE KEY indexes
     *
     * @return string  field specification
     */
    public static function generateAlter(
        $oldcol,
        $newcol,
        $type,
        $length,
        $attribute,
        $collation,
        bool|string $null,
        $defaultType,
        $defaultValue,
        $extra,
        $comment,
        $virtuality,
        $expression,
        $moveTo,
        $columnsWithIndex = null
    ) {
        return Util::backquote($oldcol) . ' '
        . self::generateFieldSpec(
            $newcol,
            $type,
            $length,
            $attribute,
            $collation,
            $null,
            $defaultType,
            $defaultValue,
            $extra,
            $comment,
            $virtuality,
            $expression,
            $moveTo,
            $columnsWithIndex,
            $oldcol
        );
    }

    /**
     * Inserts existing entries in a PMA_* table by reading a value from an old
     * entry
     *
     * @param string   $work        The array index, which Relation feature to check ('relwork', 'commwork', ...)
     * @param string   $table       The array index, which PMA-table to update ('bookmark', 'relation', ...)
     * @param string[] $getFields   Which fields will be SELECT'ed from the old entry
     * @param array    $whereFields Which fields will be used for the WHERE query (array('FIELDNAME' => 'FIELDVALUE'))
     * @param array    $newFields   Which fields will be used as new VALUES. These are the important keys which differ
     *                              from the old entry (array('FIELDNAME' => 'NEW FIELDVALUE'))
     */
    public static function duplicateInfo(
        $work,
        $table,
        array $getFields,
        array $whereFields,
        array $newFields
    ): int|bool {
        $relation = new Relation($GLOBALS['dbi']);
        $relationParameters = $relation->getRelationParameters();
        $relationParams = $relationParameters->toArray();
        $lastId = -1;

        if (! isset($relationParams[$work], $relationParams[$table]) || ! $relationParams[$work]) {
            return true;
        }

        $selectParts = [];
        $rowFields = [];
        foreach ($getFields as $getField) {
            $selectParts[] = Util::backquote($getField);
            $rowFields[] = $getField;
        }

        $whereParts = [];
        foreach ($whereFields as $where => $value) {
            $whereParts[] = Util::backquote($where) . ' = '
                . $GLOBALS['dbi']->quoteString((string) $value, Connection::TYPE_CONTROL);
        }

        $newParts = [];
        $newValueParts = [];
        foreach ($newFields as $where => $value) {
            $newParts[] = Util::backquote($where);
            $newValueParts[] = $GLOBALS['dbi']->quoteString((string) $value, Connection::TYPE_CONTROL);
        }

        $tableCopyQuery = '
            SELECT ' . implode(', ', $selectParts) . '
              FROM ' . Util::backquote($relationParameters->db) . '.'
              . Util::backquote((string) $relationParams[$table]) . '
             WHERE ' . implode(' AND ', $whereParts);

        // must use DatabaseInterface::QUERY_BUFFERED here, since we execute
        // another query inside the loop
        $tableCopyRs = $GLOBALS['dbi']->queryAsControlUser($tableCopyQuery);

        foreach ($tableCopyRs as $tableCopyRow) {
            $valueParts = [];
            foreach ($tableCopyRow as $key => $val) {
                if (! in_array($key, $rowFields)) {
                    continue;
                }

                $valueParts[] = $GLOBALS['dbi']->quoteString($val, Connection::TYPE_CONTROL);
            }

            $newTableQuery = 'INSERT IGNORE INTO '
                . Util::backquote($relationParameters->db)
                . '.' . Util::backquote((string) $relationParams[$table])
                . ' (' . implode(', ', $selectParts) . ', '
                . implode(', ', $newParts) . ') VALUES ('
                . implode(', ', $valueParts) . ', '
                . implode(', ', $newValueParts) . ')';

            $GLOBALS['dbi']->queryAsControlUser($newTableQuery);
            $lastId = $GLOBALS['dbi']->insertId();
        }

        return $lastId;
    }

    /**
     * Copies or renames table
     *
     * @param string      $sourceDb    source database
     * @param string      $sourceTable source table
     * @param string|null $targetDb    target database
     * @param string      $targetTable target table
     * @param string      $what        what to be moved or copied (data, dataonly)
     * @param bool        $move        whether to move
     * @param string      $mode        mode
     */
    public static function moveCopy(
        $sourceDb,
        $sourceTable,
        ?string $targetDb,
        $targetTable,
        $what,
        $move,
        $mode,
        bool $addDropIfExists
    ): bool {
        $GLOBALS['errorUrl'] = $GLOBALS['errorUrl'] ?? null;
        $relation = new Relation($GLOBALS['dbi']);

        // Try moving the tables directly, using native `RENAME` statement.
        if ($move && $what === 'data') {
            $tbl = new Table($sourceTable, $sourceDb, $GLOBALS['dbi']);
            if ($tbl->rename($targetTable, $targetDb)) {
                $GLOBALS['message'] = $tbl->getLastMessage();

                return true;
            }
        }

        // Setting required export settings.
        $GLOBALS['sql_backquotes'] = 1;
        $GLOBALS['asfile'] = 1;

        // Ensuring the target database is valid.
        $databaseList = $GLOBALS['dbi']->getDatabaseList();
        if (! $databaseList->exists($sourceDb, $targetDb)) {
            if (! $databaseList->exists($sourceDb)) {
                $GLOBALS['message'] = Message::rawError(
                    sprintf(
                        __('Source database `%s` was not found!'),
                        htmlspecialchars($sourceDb)
                    )
                );
            }

            if (! $databaseList->exists($targetDb)) {
                $GLOBALS['message'] = Message::rawError(
                    sprintf(
                        __('Target database `%s` was not found!'),
                        htmlspecialchars((string) $targetDb)
                    )
                );
            }

            return false;
        }

        /**
         * The full name of source table, quoted.
         *
         * @var string $source
         */
        $source = Util::backquote($sourceDb)
            . '.' . Util::backquote($sourceTable);

        // If the target database is not specified, the operation is taking
        // place in the same database.
        if (! isset($targetDb) || strlen($targetDb) === 0) {
            $targetDb = $sourceDb;
        }

        // Selecting the database could avoid some problems with replicated
        // databases, when moving table from replicated one to not replicated one.
        $GLOBALS['dbi']->selectDb($targetDb);

        /**
         * The full name of target table, quoted.
         *
         * @var string $target
         */
        $target = Util::backquote($targetDb)
            . '.' . Util::backquote($targetTable);

        // No table is created when this is a data-only operation.
        if ($what !== 'dataonly') {
            /**
             * Instance used for exporting the current structure of the table.
             *
             * @var ExportSql $exportSqlPlugin
             */
            $exportSqlPlugin = Plugins::getPlugin('export', 'sql', [
                'export_type' => 'table',
                'single_table' => false,
            ]);

            $noConstraintsComments = true;
            $GLOBALS['sql_constraints_query'] = '';
            // set the value of global sql_auto_increment variable
            if (isset($_POST['sql_auto_increment'])) {
                $GLOBALS['sql_auto_increment'] = $_POST['sql_auto_increment'];
            }

            $isView = (new Table($sourceTable, $sourceDb, $GLOBALS['dbi']))->isView();
            /**
             * The old structure of the table.
             */
<<<<<<< HEAD
            $sqlStructure = $exportSqlPlugin->getTableDef($sourceDb, $sourceTable, false, false);
=======
            $sqlStructure = $exportSqlPlugin->getTableDef($sourceDb, $sourceTable, "\n", $errorUrl, false, false, $isView);
>>>>>>> 6b358294

            unset($noConstraintsComments);

            // -----------------------------------------------------------------
            // Phase 0: Preparing structures used.

            /**
             * The destination where the table is moved or copied to.
             */
            $destination = new Expression($targetDb, $targetTable, '');

            // Find server's SQL mode so the builder can generate correct
            // queries.
            // One of the options that alters the behaviour is `ANSI_QUOTES`.
            Context::setMode((string) $GLOBALS['dbi']->fetchValue('SELECT @@sql_mode'));

            // -----------------------------------------------------------------
            // Phase 1: Dropping existent element of the same name (if exists
            // and required).

            if ($addDropIfExists) {
                /**
                 * Drop statement used for building the query.
                 */
                $statement = new DropStatement();

<<<<<<< HEAD
                $tbl = new Table($targetDb, $targetTable, $GLOBALS['dbi']);
=======
                $tbl = new Table($targetTable, $targetDb);
>>>>>>> 6b358294

                $statement->options = new OptionsArray(
                    [
                        $tbl->isView() ? 'VIEW' : 'TABLE',
                        'IF EXISTS',
                    ]
                );

                $statement->fields = [$destination];

                // Building the query.
                $dropQuery = $statement->build() . ';';

                // Executing it.
                $GLOBALS['dbi']->query($dropQuery);
                $GLOBALS['sql_query'] .= "\n" . $dropQuery;

                // If an existing table gets deleted, maintain any entries for
                // the PMA_* tables.
                $maintainRelations = true;
            }

            // -----------------------------------------------------------------
            // Phase 2: Generating the new query of this structure.

            /**
             * The parser responsible for parsing the old queries.
             */
            $parser = new Parser($sqlStructure);

            if (! empty($parser->statements[0])) {

                /**
                 * The CREATE statement of this structure.
                 *
                 * @var CreateStatement $statement
                 */
                $statement = $parser->statements[0];

                // Changing the destination.
                $statement->name = $destination;

                // Building back the query.
                $sqlStructure = $statement->build() . ';';

                // This is to avoid some issues when renaming databases with views
                // See: https://github.com/phpmyadmin/phpmyadmin/issues/16422
                if ($move) {
                    $GLOBALS['dbi']->selectDb($targetDb);
                }

                // Executing it
                $GLOBALS['dbi']->query($sqlStructure);
                $GLOBALS['sql_query'] .= "\n" . $sqlStructure;
            }

            // -----------------------------------------------------------------
            // Phase 3: Adding constraints.
            // All constraint names are removed because they must be unique.

            if (($move || isset($GLOBALS['add_constraints'])) && ! empty($GLOBALS['sql_constraints_query'])) {
                $parser = new Parser($GLOBALS['sql_constraints_query']);

                /**
                 * The ALTER statement that generates the constraints.
                 *
                 * @var AlterStatement $statement
                 */
                $statement = $parser->statements[0];

                // Changing the altered table to the destination.
                $statement->table = $destination;

                // Removing the name of the constraints.
                foreach ($statement->altered as $altered) {
                    // All constraint names are removed because they must be unique.
                    if (! $altered->options->has('CONSTRAINT')) {
                        continue;
                    }

                    $altered->field = null;
                }

                // Building back the query.
                $GLOBALS['sql_constraints_query'] = $statement->build() . ';';

                // Executing it.
                if ($mode === 'one_table') {
                    $GLOBALS['dbi']->query($GLOBALS['sql_constraints_query']);
                }

                $GLOBALS['sql_query'] .= "\n" . $GLOBALS['sql_constraints_query'];
                if ($mode === 'one_table') {
                    unset($GLOBALS['sql_constraints_query']);
                }
            }

            // -----------------------------------------------------------------
            // Phase 4: Adding indexes.
            // View phase 3.

            if (! empty($GLOBALS['sql_indexes'])) {
                $parser = new Parser($GLOBALS['sql_indexes']);

                $GLOBALS['sql_indexes'] = '';
                /**
                 * The ALTER statement that generates the indexes.
                 *
                 * @var AlterStatement $statement
                 */
                foreach ($parser->statements as $statement) {
                    // Changing the altered table to the destination.
                    $statement->table = $destination;

                    // Removing the name of the constraints.
                    foreach ($statement->altered as $altered) {
                        // All constraint names are removed because they must be unique.
                        if (! $altered->options->has('CONSTRAINT')) {
                            continue;
                        }

                        $altered->field = null;
                    }

                    // Building back the query.
                    $sqlIndex = $statement->build() . ';';

                    // Executing it.
                    if ($mode === 'one_table' || $mode === 'db_copy') {
                        $GLOBALS['dbi']->query($sqlIndex);
                    }

                    $GLOBALS['sql_indexes'] .= $sqlIndex;
                }

                $GLOBALS['sql_query'] .= "\n" . $GLOBALS['sql_indexes'];
                if ($mode === 'one_table' || $mode === 'db_copy') {
                    unset($GLOBALS['sql_indexes']);
                }
            }

            // -----------------------------------------------------------------
            // Phase 5: Adding AUTO_INCREMENT.

            if (! empty($GLOBALS['sql_auto_increments']) && ($mode === 'one_table' || $mode === 'db_copy')) {
                $parser = new Parser($GLOBALS['sql_auto_increments']);

                /**
                 * The ALTER statement that alters the AUTO_INCREMENT value.
                 */
                $statement = $parser->statements[0];
                if ($statement instanceof AlterStatement) {
                    // Changing the altered table to the destination.
                    $statement->table = $destination;

                    // Building back the query.
                    $GLOBALS['sql_auto_increments'] = $statement->build() . ';';

                    // Executing it.
                    $GLOBALS['dbi']->query($GLOBALS['sql_auto_increments']);
                    $GLOBALS['sql_query'] .= "\n" . $GLOBALS['sql_auto_increments'];
                }

                unset($GLOBALS['sql_auto_increments']);
            }
        } else {
            $GLOBALS['sql_query'] = '';
        }

        $table = new Table($targetTable, $targetDb, $GLOBALS['dbi']);
        // Copy the data unless this is a VIEW
        if (($what === 'data' || $what === 'dataonly') && ! $table->isView()) {
            $sqlSetMode = "SET SQL_MODE='NO_AUTO_VALUE_ON_ZERO'";
            $GLOBALS['dbi']->query($sqlSetMode);
            $GLOBALS['sql_query'] .= "\n\n" . $sqlSetMode . ';';

            $oldTable = new Table($sourceTable, $sourceDb, $GLOBALS['dbi']);
            $nonGeneratedCols = $oldTable->getNonGeneratedColumns(true);
            if (count($nonGeneratedCols) > 0) {
                $sqlInsertData = 'INSERT INTO ' . $target . '('
                    . implode(', ', $nonGeneratedCols)
                    . ') SELECT ' . implode(', ', $nonGeneratedCols)
                    . ' FROM ' . $source;

                $GLOBALS['dbi']->query($sqlInsertData);
                $GLOBALS['sql_query'] .= "\n\n" . $sqlInsertData . ';';
            }
        }

        $relationParameters = $relation->getRelationParameters();

        // Drops old table if the user has requested to move it
        if ($move) {
            // This could avoid some problems with replicated databases, when
            // moving table from replicated one to not replicated one
            $GLOBALS['dbi']->selectDb($sourceDb);

            $sourceTableObj = new Table($sourceTable, $sourceDb, $GLOBALS['dbi']);
            if ($sourceTableObj->isView()) {
                $sqlDropQuery = 'DROP VIEW';
            } else {
                $sqlDropQuery = 'DROP TABLE';
            }

            $sqlDropQuery .= ' ' . $source;
            $GLOBALS['dbi']->query($sqlDropQuery);

            // Rename table in configuration storage
            $relation->renameTable($sourceDb, $targetDb, $sourceTable, $targetTable);

            $GLOBALS['sql_query'] .= "\n\n" . $sqlDropQuery . ';';

            return true;
        }

        // we are copying
        // Create new entries as duplicates from old PMA DBs
        if ($what === 'dataonly' || isset($maintainRelations)) {
            return true;
        }

        if ($relationParameters->columnCommentsFeature !== null) {
            // Get all comments and MIME-Types for current table
            $commentsCopyRs = $GLOBALS['dbi']->queryAsControlUser(
                'SELECT column_name, comment'
                . ($relationParameters->browserTransformationFeature !== null
                ? ', mimetype, transformation, transformation_options'
                : '')
                . ' FROM '
                . Util::backquote($relationParameters->columnCommentsFeature->database)
                . '.'
                . Util::backquote($relationParameters->columnCommentsFeature->columnInfo)
                . ' WHERE '
                . ' db_name = ' . $GLOBALS['dbi']->quoteString($sourceDb, Connection::TYPE_CONTROL)
                . ' AND '
                . ' table_name = ' . $GLOBALS['dbi']->quoteString($sourceTable, Connection::TYPE_CONTROL)
            );

            // Write every comment as new copied entry. [MIME]
            foreach ($commentsCopyRs as $commentsCopyRow) {
                $newCommentQuery = 'REPLACE INTO '
                    . Util::backquote($relationParameters->columnCommentsFeature->database)
                    . '.' . Util::backquote($relationParameters->columnCommentsFeature->columnInfo)
                    . ' (db_name, table_name, column_name, comment'
                    . ($relationParameters->browserTransformationFeature !== null
                        ? ', mimetype, transformation, transformation_options'
                        : '')
                    . ') VALUES(' . $GLOBALS['dbi']->quoteString($targetDb, Connection::TYPE_CONTROL)
                    . ',' . $GLOBALS['dbi']->quoteString($targetTable, Connection::TYPE_CONTROL) . ','
                    . $GLOBALS['dbi']->quoteString($commentsCopyRow['column_name'], Connection::TYPE_CONTROL)
                    . ','
                    . $GLOBALS['dbi']->quoteString($commentsCopyRow['comment'], Connection::TYPE_CONTROL)
                    . ($relationParameters->browserTransformationFeature !== null
                        ? ',' . $GLOBALS['dbi']->quoteString(
                            $commentsCopyRow['mimetype'],
                            Connection::TYPE_CONTROL
                        )
                        . ',' . $GLOBALS['dbi']->quoteString(
                            $commentsCopyRow['transformation'],
                            Connection::TYPE_CONTROL
                        )
                        . ',' . $GLOBALS['dbi']->quoteString(
                            $commentsCopyRow['transformation_options'],
                            Connection::TYPE_CONTROL
                        )
                        : '')
                    . ')';
                $GLOBALS['dbi']->queryAsControlUser($newCommentQuery);
            }

            unset($commentsCopyRs);
        }

        // duplicating the bookmarks must not be done here, but
        // just once per db

        $getFields = ['display_field'];
        $whereFields = [
            'db_name' => $sourceDb,
            'table_name' => $sourceTable,
        ];
        $newFields = [
            'db_name' => $targetDb,
            'table_name' => $targetTable,
        ];
        self::duplicateInfo('displaywork', 'table_info', $getFields, $whereFields, $newFields);

        /**
         * @todo revise this code when we support cross-db relations
         */
        $getFields = [
            'master_field',
            'foreign_table',
            'foreign_field',
        ];
        $whereFields = [
            'master_db' => $sourceDb,
            'master_table' => $sourceTable,
        ];
        $newFields = [
            'master_db' => $targetDb,
            'foreign_db' => $targetDb,
            'master_table' => $targetTable,
        ];
        self::duplicateInfo('relwork', 'relation', $getFields, $whereFields, $newFields);

        $getFields = [
            'foreign_field',
            'master_table',
            'master_field',
        ];
        $whereFields = [
            'foreign_db' => $sourceDb,
            'foreign_table' => $sourceTable,
        ];
        $newFields = [
            'master_db' => $targetDb,
            'foreign_db' => $targetDb,
            'foreign_table' => $targetTable,
        ];
        self::duplicateInfo('relwork', 'relation', $getFields, $whereFields, $newFields);

        return true;
    }

    /**
     * checks if given name is a valid table name,
     * currently if not empty, trailing spaces, '.', '/' and '\'
     *
     * @see  https://dev.mysql.com/doc/refman/5.0/en/legal-names.html
     *
     * @param string $tableName    name to check
     * @param bool   $isBackquoted whether this name is used inside backquotes or not
     *
     * @todo add check for valid chars in filename on current system/os
     */
    public static function isValidName($tableName, $isBackquoted = false): bool
    {
        if ($tableName !== rtrim((string) $tableName)) {
            // trailing spaces not allowed even in backquotes
            return false;
        }

        if (strlen($tableName) === 0) {
            // zero length
            return false;
        }

        if (! $isBackquoted && $tableName !== trim($tableName)) {
            // spaces at the start or in between only allowed inside backquotes
            return false;
        }

        if (! $isBackquoted && preg_match('/^[a-zA-Z0-9_$]+$/', $tableName)) {
            // only allow the above regex in unquoted identifiers
            // see : https://dev.mysql.com/doc/refman/5.7/en/identifiers.html
            return true;
        }

        // If backquoted, all characters should be allowed (except w/ trailing spaces).
        return $isBackquoted;
    }

    /**
     * renames table
     *
     * @param string $newName new table name
     * @param string $newDb   new database name
     */
    public function rename($newName, $newDb = null): bool
    {
        if ($this->dbi->getLowerCaseNames() === 1) {
            $newName = strtolower($newName);
        }

        if ($newDb !== null && $newDb !== $this->getDbName()) {
            // Ensure the target is valid
            if (! $this->dbi->getDatabaseList()->exists($newDb)) {
                $this->errors[] = __('Invalid database:') . ' ' . $newDb;

                return false;
            }
        } else {
            $newDb = $this->getDbName();
        }

        $newTable = new Table($newName, $newDb, $this->dbi);

        if ($this->getFullName() === $newTable->getFullName()) {
            return true;
        }

        // Allow whitespaces (not trailing) in $new_name,
        // since we are using $backquoted in getting the fullName of table
        // below to be used in the query
        if (! self::isValidName($newName, true)) {
            $this->errors[] = __('Invalid table name:') . ' '
                . $newTable->getFullName();

            return false;
        }

        // If the table is moved to a different database drop its triggers first
        $triggers = Triggers::getDetails($this->dbi, $this->getDbName(), $this->getName(), '');
        $handleTriggers = $this->getDbName() != $newDb && $triggers;
        if ($handleTriggers) {
            foreach ($triggers as $trigger) {
                $sql = 'DROP TRIGGER IF EXISTS '
                    . Util::backquote($this->getDbName())
                    . '.' . Util::backquote($trigger['name']) . ';';
                $this->dbi->query($sql);
            }
        }

        // tested also for a view, in MySQL 5.0.92, 5.1.55 and 5.5.13
        $GLOBALS['sql_query'] = '
            RENAME TABLE ' . $this->getFullName(true) . '
                  TO ' . $newTable->getFullName(true) . ';';
        // I don't think a specific error message for views is necessary
        if (! $this->dbi->query($GLOBALS['sql_query'])) {
            // TODO: this is dead code, should it be removed?
            // Restore triggers in the old database
            if ($handleTriggers) {
                $this->dbi->selectDb($this->getDbName());
                foreach ($triggers as $trigger) {
                    $this->dbi->query($trigger['create']);
                }
            }

            $this->errors[] = sprintf(
                __('Failed to rename table %1$s to %2$s!'),
                $this->getFullName(),
                $newTable->getFullName()
            );

            return false;
        }

        $oldName = $this->getName();
        $oldDb = $this->getDbName();
        $this->name = $newName;
        $this->dbName = $newDb;

        // Rename table in configuration storage
        $this->relation->renameTable($oldDb, $newDb, $oldName, $newName);

        $this->messages[] = sprintf(
            __('Table %1$s has been renamed to %2$s.'),
            htmlspecialchars($oldName),
            htmlspecialchars($newName)
        );

        return true;
    }

    /**
     * Get all unique columns
     *
     * returns an array with all columns with unique content, in fact these are
     * all columns being single indexed in PRIMARY or UNIQUE
     *
     * e.g.
     *  - PRIMARY(id) // id
     *  - UNIQUE(name) // name
     *  - PRIMARY(fk_id1, fk_id2) // NONE
     *  - UNIQUE(x,y) // NONE
     *
     * @param bool $backquoted whether to quote name with backticks ``
     * @param bool $fullName   whether to include full name of the table as a prefix
     *
     * @return string[]
     */
    public function getUniqueColumns($backquoted = true, $fullName = true): array
    {
        $sql = QueryGenerator::getTableIndexesSql(
            $this->getDbName(),
            $this->getName(),
            'Non_unique = 0'
        );
        $uniques = $this->dbi->fetchResult(
            $sql,
            [
                'Key_name',
                null,
            ],
            'Column_name'
        );

        $return = [];
        foreach ($uniques as $index) {
            if (count($index) > 1) {
                continue;
            }

            if ($fullName) {
                $possibleColumn = $this->getFullName($backquoted) . '.';
            } else {
                $possibleColumn = '';
            }

            if ($backquoted) {
                $possibleColumn .= Util::backquote($index[0]);
            } else {
                $possibleColumn .= $index[0];
            }

            // a column might have a primary and an unique index on it
            if (in_array($possibleColumn, $return)) {
                continue;
            }

            $return[] = $possibleColumn;
        }

        return $return;
    }

    /**
     * Formats lists of columns
     *
     * returns an array with all columns that make use of an index
     *
     * e.g. index(col1, col2) would return col1, col2
     *
     * @param array $indexed    column data
     * @param bool  $backquoted whether to quote name with backticks ``
     * @param bool  $fullName   whether to include full name of the table as a prefix
     *
     * @return string[]
     */
    private function formatColumns(array $indexed, $backquoted, $fullName): array
    {
        $return = [];
        foreach ($indexed as $column) {
            $return[] = ($fullName ? $this->getFullName($backquoted) . '.' : '')
                . ($backquoted ? Util::backquote($column) : $column);
        }

        return $return;
    }

    /**
     * Get all indexed columns
     *
     * returns an array with all columns that make use of an index
     *
     * e.g. index(col1, col2) would return col1, col2
     *
     * @param bool $backquoted whether to quote name with backticks ``
     * @param bool $fullName   whether to include full name of the table as a prefix
     *
     * @return array
     */
    public function getIndexedColumns($backquoted = true, $fullName = true)
    {
        $sql = QueryGenerator::getTableIndexesSql(
            $this->getDbName(),
            $this->getName()
        );
        $indexed = $this->dbi->fetchResult($sql, 'Column_name', 'Column_name');

        return $this->formatColumns($indexed, $backquoted, $fullName);
    }

    /**
     * Get all columns
     *
     * returns an array with all columns
     *
     * @param bool $backquoted whether to quote name with backticks ``
     * @param bool $fullName   whether to include full name of the table as a prefix
     *
     * @return array
     */
    public function getColumns($backquoted = true, $fullName = true)
    {
        $sql = 'SHOW COLUMNS FROM ' . $this->getFullName(true);
        $indexed = $this->dbi->fetchResult($sql, 'Field', 'Field');

        return $this->formatColumns($indexed, $backquoted, $fullName);
    }

    /**
     * Get meta info for fields in table
     *
     * @return FieldMetadata[]
     */
    public function getColumnsMeta(): array
    {
        $moveColumnsSqlQuery = sprintf(
            'SELECT * FROM %s.%s LIMIT 1',
            Util::backquote($this->dbName),
            Util::backquote($this->name)
        );
        $moveColumnsSqlResult = $this->dbi->tryQuery($moveColumnsSqlQuery);
        if ($moveColumnsSqlResult !== false) {
            return $this->dbi->getFieldsMeta($moveColumnsSqlResult);
        }

        // unsure how to reproduce but it was seen on the reporting server
        return [];
    }

    /**
     * Get non-generated columns in table
     *
     * @param bool $backquoted whether to quote name with backticks ``
     *
     * @return string[]
     */
    public function getNonGeneratedColumns($backquoted = true): array
    {
        $columnsMetaQuery = 'SHOW COLUMNS FROM ' . $this->getFullName(true);
        $ret = [];

        $columnsMetaQueryResult = $this->dbi->fetchResult($columnsMetaQuery);

        foreach ($columnsMetaQueryResult as $column) {
            $value = $column['Field'];
            if ($backquoted === true) {
                $value = Util::backquote($value);
            }

            // If contains GENERATED or VIRTUAL and does not contain DEFAULT_GENERATED
            if (
                (
                str_contains($column['Extra'], 'GENERATED')
                || str_contains($column['Extra'], 'VIRTUAL')
                ) && ! str_contains($column['Extra'], 'DEFAULT_GENERATED')
            ) {
                continue;
            }

            $ret[] = $value;
        }

        return $ret;
    }

    /**
     * Return UI preferences for this table from phpMyAdmin database.
     *
     * @return array
     */
    protected function getUiPrefsFromDb(?UiPreferencesFeature $uiPreferencesFeature)
    {
        if ($uiPreferencesFeature === null) {
            return [];
        }

        // Read from phpMyAdmin database
        $sqlQuery = sprintf(
            'SELECT `prefs` FROM %s.%s WHERE `username` = %s AND `db_name` = %s AND `table_name` = %s',
            Util::backquote($uiPreferencesFeature->database),
            Util::backquote($uiPreferencesFeature->tableUiPrefs),
            $this->dbi->quoteString($GLOBALS['cfg']['Server']['user'], Connection::TYPE_CONTROL),
            $this->dbi->quoteString($this->dbName, Connection::TYPE_CONTROL),
            $this->dbi->quoteString($this->name, Connection::TYPE_CONTROL)
        );

        $value = $this->dbi->queryAsControlUser($sqlQuery)->fetchValue();
        if (is_string($value)) {
            return json_decode($value, true);
        }

        return [];
    }

    /**
     * Save this table's UI preferences into phpMyAdmin database.
     *
     * @return true|Message
     */
    protected function saveUiPrefsToDb(UiPreferencesFeature $uiPreferencesFeature)
    {
        $table = Util::backquote($uiPreferencesFeature->database) . '.'
            . Util::backquote($uiPreferencesFeature->tableUiPrefs);

        $username = $GLOBALS['cfg']['Server']['user'];
        $sqlQuery = ' REPLACE INTO ' . $table
            . ' (username, db_name, table_name, prefs) VALUES ('
            . $this->dbi->quoteString($username, Connection::TYPE_CONTROL) . ', '
            . $this->dbi->quoteString($this->dbName, Connection::TYPE_CONTROL) . ', '
            . $this->dbi->quoteString($this->name, Connection::TYPE_CONTROL) . ', '
            . $this->dbi->quoteString((string) json_encode($this->uiprefs), Connection::TYPE_CONTROL) . ')';

        $success = $this->dbi->tryQuery($sqlQuery, Connection::TYPE_CONTROL);

        if (! $success) {
            $message = Message::error(
                __('Could not save table UI preferences!')
            );
            $message->addMessage(
                Message::rawError($this->dbi->getError(Connection::TYPE_CONTROL)),
                '<br><br>'
            );

            return $message;
        }

        // Remove some old rows in table_uiprefs if it exceeds the configured
        // maximum rows
        $sqlQuery = 'SELECT COUNT(*) FROM ' . $table;
        $rowsCount = (int) $this->dbi->fetchValue($sqlQuery);
        $maxRows = (int) $GLOBALS['cfg']['Server']['MaxTableUiprefs'];
        if ($rowsCount > $maxRows) {
            $numRowsToDelete = $rowsCount - $maxRows;
            $sqlQuery = ' DELETE FROM ' . $table . ' ORDER BY last_update ASC LIMIT ' . $numRowsToDelete;
            $success = $this->dbi->tryQuery($sqlQuery, Connection::TYPE_CONTROL);

            if (! $success) {
                $message = Message::error(
                    sprintf(
                        __(
                            'Failed to cleanup table UI preferences (see $cfg[\'Servers\'][$i][\'MaxTableUiprefs\'] %s)'
                        ),
                        MySQLDocumentation::showDocumentation('config', 'cfg_Servers_MaxTableUiprefs')
                    )
                );
                $message->addMessage(
                    Message::rawError($this->dbi->getError(Connection::TYPE_CONTROL)),
                    '<br><br>'
                );

                return $message;
            }
        }

        return true;
    }

    /**
     * Loads the UI preferences for this table.
     * If pmadb and table_uiprefs is set, it will load the UI preferences from
     * phpMyAdmin database.
     */
    protected function loadUiPrefs(): void
    {
        $serverId = $GLOBALS['server'];

        // set session variable if it's still undefined
        if (! isset($_SESSION['tmpval']['table_uiprefs'][$serverId][$this->dbName][$this->name])) {
            // check whether we can get from pmadb
            $uiPrefs = $this->getUiPrefsFromDb($this->relation->getRelationParameters()->uiPreferencesFeature);
            $_SESSION['tmpval']['table_uiprefs'][$serverId][$this->dbName][$this->name] = $uiPrefs;
        }

        $this->uiprefs =& $_SESSION['tmpval']['table_uiprefs'][$serverId][$this->dbName][$this->name];
    }

    /**
     * Get a property from UI preferences.
     * Return false if the property is not found.
     * Available property:
     * - PROP_SORTED_COLUMN
     * - PROP_COLUMN_ORDER
     * - PROP_COLUMN_VISIB
     *
     * @param string $property property
     *
     * @return mixed
     */
    public function getUiProp($property)
    {
        if (empty($this->uiprefs)) {
            $this->loadUiPrefs();
        }

        // do checking based on property
        if ($property == self::PROP_SORTED_COLUMN) {
            if (! isset($this->uiprefs[$property])) {
                return false;
            }

            if (! isset($_POST['discard_remembered_sort'])) {
                // check if the column name exists in this table
                $tmp = explode(' ', $this->uiprefs[$property]);
                $colname = $tmp[0];
                //remove backquoting from colname
                $colname = str_replace('`', '', $colname);
                //get the available column name without backquoting
                $availColumns = $this->getColumns(false);

                foreach ($availColumns as $eachCol) {
                    // check if $each_col ends with $colname
                    if (substr_compare($eachCol, $colname, mb_strlen($eachCol) - mb_strlen($colname)) === 0) {
                        return $this->uiprefs[$property];
                    }
                }
            }

            // remove the property, since it no longer exists in database
            $this->removeUiProp($property);

            return false;
        }

        if ($property == self::PROP_COLUMN_ORDER || $property == self::PROP_COLUMN_VISIB) {
            if ($this->isView() || ! isset($this->uiprefs[$property])) {
                return false;
            }

            // check if the table has not been modified
            if ($this->getStatusInfo('Create_time') == $this->uiprefs['CREATE_TIME']) {
                return array_map('intval', $this->uiprefs[$property]);
            }

            // remove the property, since the table has been modified
            $this->removeUiProp($property);

            return false;
        }

        // default behaviour for other property:
        return $this->uiprefs[$property] ?? false;
    }

    /**
     * Set a property from UI preferences.
     * If pmadb and table_uiprefs is set, it will save the UI preferences to
     * phpMyAdmin database.
     * Available property:
     * - PROP_SORTED_COLUMN
     * - PROP_COLUMN_ORDER
     * - PROP_COLUMN_VISIB
     *
     * @param string $property        Property
     * @param mixed  $value           Value for the property
     * @param string $tableCreateTime Needed for PROP_COLUMN_ORDER and PROP_COLUMN_VISIB
     */
    public function setUiProp($property, $value, $tableCreateTime = null): bool|Message
    {
        if (empty($this->uiprefs)) {
            $this->loadUiPrefs();
        }

        // we want to save the create time if the property is PROP_COLUMN_ORDER
        if (! $this->isView() && ($property == self::PROP_COLUMN_ORDER || $property == self::PROP_COLUMN_VISIB)) {
            $currCreateTime = $this->getStatusInfo('CREATE_TIME');
            if (! isset($tableCreateTime) || $tableCreateTime != $currCreateTime) {
                // there is no $table_create_time, or
                // supplied $table_create_time is older than current create time,
                // so don't save
                return Message::error(
                    sprintf(
                        __(
                            'Cannot save UI property "%s". The changes made will ' .
                            'not be persistent after you refresh this page. ' .
                            'Please check if the table structure has been changed.'
                        ),
                        $property
                    )
                );
            }

            $this->uiprefs['CREATE_TIME'] = $currCreateTime;
        }

        // save the value
        $this->uiprefs[$property] = $value;

        // check if pmadb is set
        $uiPreferencesFeature = $this->relation->getRelationParameters()->uiPreferencesFeature;
        if ($uiPreferencesFeature !== null) {
            return $this->saveUiPrefsToDb($uiPreferencesFeature);
        }

        return true;
    }

    /**
     * Remove a property from UI preferences.
     *
     * @param string $property the property
     *
     * @return true|Message
     */
    public function removeUiProp($property)
    {
        if (empty($this->uiprefs)) {
            $this->loadUiPrefs();
        }

        if (isset($this->uiprefs[$property])) {
            unset($this->uiprefs[$property]);

            // check if pmadb is set
            $uiPreferencesFeature = $this->relation->getRelationParameters()->uiPreferencesFeature;
            if ($uiPreferencesFeature !== null) {
                return $this->saveUiPrefsToDb($uiPreferencesFeature);
            }
        }

        return true;
    }

    /**
     * Get all column names which are MySQL reserved words
     *
     * @return string[]
     */
    public function getReservedColumnNames(): array
    {
        $columns = $this->getColumns(false);
        $return = [];
        foreach ($columns as $column) {
            $temp = explode('.', $column);
            $columnName = $temp[2];
            if (! Context::isKeyword($columnName, true)) {
                continue;
            }

            $return[] = $columnName;
        }

        return $return;
    }

    /**
     * Function to get the name and type of the columns of a table
     *
     * @return array<string, string>
     */
    public function getNameAndTypeOfTheColumns(): array
    {
        $columns = [];
        foreach (
            $this->dbi->getColumnsFull($this->dbName, $this->name) as $row
        ) {
            if (preg_match('@^(set|enum)\((.+)\)$@i', $row['Type'], $tmp)) {
                $tmp[2] = mb_substr(
                    (string) preg_replace('@([^,])\'\'@', '\\1\\\'', ',' . $tmp[2]),
                    1
                );
                $columns[$row['Field']] = $tmp[1] . '('
                    . str_replace(',', ', ', $tmp[2]) . ')';
            } else {
                $columns[$row['Field']] = $row['Type'];
            }
        }

        return $columns;
    }

    /**
     * Get index with index name
     *
     * @param string $index Index name
     */
    public function getIndex(string $index): Index
    {
        return Index::singleton($this->dbi, $this->dbName, $this->name, $index);
    }

    /**
     * Function to get the sql query for index creation or edit
     *
     * @param Index $index current index
     * @param bool  $error whether error occurred or not
     *
     * @return string
     */
    public function getSqlQueryForIndexCreateOrEdit($index, &$error)
    {
        // $sql_query is the one displayed in the query box
        $sqlQuery = sprintf(
            'ALTER TABLE %s.%s',
            Util::backquote($this->dbName),
            Util::backquote($this->name)
        );

        // Drops the old index
        if (! empty($_POST['old_index'])) {
            $oldIndex = is_array($_POST['old_index']) ? $_POST['old_index']['Key_name'] : $_POST['old_index'];
            if ($oldIndex === 'PRIMARY') {
                $sqlQuery .= ' DROP PRIMARY KEY,';
            } else {
                $sqlQuery .= sprintf(
                    ' DROP INDEX %s,',
                    Util::backquote($oldIndex)
                );
            }
        }

        // Builds the new one
        switch ($index->getChoice()) {
            case 'PRIMARY':
                if ($index->getName() == '') {
                    $index->setName('PRIMARY');
                } elseif ($index->getName() !== 'PRIMARY') {
                    $error = Message::error(
                        __('The name of the primary key must be "PRIMARY"!')
                    );
                }

                $sqlQuery .= ' ADD PRIMARY KEY';
                break;
            case 'FULLTEXT':
            case 'UNIQUE':
            case 'INDEX':
            case 'SPATIAL':
                if ($index->getName() === 'PRIMARY') {
                    $error = Message::error(
                        __('Can\'t rename index to PRIMARY!')
                    );
                }

                $sqlQuery .= sprintf(
                    ' ADD %s',
                    $index->getChoice()
                );
                if ($index->getName()) {
                    $sqlQuery .= ' ' . Util::backquote($index->getName());
                }

                break;
        }

        $indexFields = [];
        foreach ($index->getColumns() as $key => $column) {
            $indexFields[$key] = Util::backquote($column->getName());
            if (! $column->getSubPart()) {
                continue;
            }

            $indexFields[$key] .= '(' . $column->getSubPart() . ')';
        }

        if ($indexFields === []) {
            $error = Message::error(__('No index parts defined!'));
        } else {
            $sqlQuery .= ' (' . implode(', ', $indexFields) . ')';
        }

        $keyBlockSizes = $index->getKeyBlockSize();
        if ($keyBlockSizes !== 0) {
            $sqlQuery .= ' KEY_BLOCK_SIZE = ' . $keyBlockSizes;
        }

        // specifying index type is allowed only for primary, unique and index only
        // TokuDB is using Fractal Tree, Using Type is not useless
        // Ref: https://mariadb.com/kb/en/storage-engine-index-types/
        $type = $index->getType();
        if (
            $index->getChoice() !== 'SPATIAL'
            && $index->getChoice() !== 'FULLTEXT'
            && in_array($type, Index::getIndexTypes())
            && ! $this->isEngine('TOKUDB')
        ) {
            $sqlQuery .= ' USING ' . $type;
        }

        $parser = $index->getParser();
        if ($index->getChoice() === 'FULLTEXT' && $parser !== '') {
            $sqlQuery .= ' WITH PARSER ' . $parser;
        }

        $comment = $index->getComment();
        if ($comment !== '') {
            $sqlQuery .= sprintf(
                ' COMMENT %s',
                $this->dbi->quoteString($comment)
            );
        }

        $sqlQuery .= ';';

        return $sqlQuery;
    }

    /**
     * Function to handle update for display field
     *
     * @param string $displayField display field
     */
    public function updateDisplayField($displayField, DisplayFeature $displayFeature): void
    {
        if ($displayField == '') {
            $updQuery = 'DELETE FROM '
                . Util::backquote($displayFeature->database)
                . '.' . Util::backquote($displayFeature->tableInfo)
                . ' WHERE db_name  = ' . $this->dbi->quoteString($this->dbName)
                . ' AND table_name = ' . $this->dbi->quoteString($this->name);
        } else {
            $updQuery = 'REPLACE INTO '
                . Util::backquote($displayFeature->database)
                . '.' . Util::backquote($displayFeature->tableInfo)
                . '(db_name, table_name, display_field) VALUES('
                . $this->dbi->quoteString($this->dbName, Connection::TYPE_CONTROL) . ','
                . $this->dbi->quoteString($this->name, Connection::TYPE_CONTROL) . ','
                . $this->dbi->quoteString($displayField, Connection::TYPE_CONTROL) . ')';
        }

        $this->dbi->queryAsControlUser($updQuery);
    }

    /**
     * Function to get update query for updating internal relations
     *
     * @param array      $multiEditColumnsName multi edit column names
     * @param array      $destinationDb        destination tables
     * @param array      $destinationTable     destination tables
     * @param array      $destinationColumn    destination columns
     * @param array|null $existrel             db, table, column
     */
    public function updateInternalRelations(
        array $multiEditColumnsName,
        array $destinationDb,
        array $destinationTable,
        array $destinationColumn,
        RelationFeature $relationFeature,
        $existrel
    ): bool {
        $updated = false;
        foreach ($destinationDb as $masterFieldMd5 => $foreignDb) {
            $updQuery = null;
            // Map the fieldname's md5 back to its real name
            $masterField = $multiEditColumnsName[$masterFieldMd5];
            $foreignTable = $destinationTable[$masterFieldMd5];
            $foreignField = $destinationColumn[$masterFieldMd5];
            if (! empty($foreignDb) && ! empty($foreignTable) && ! empty($foreignField)) {
                if (! isset($existrel[$masterField])) {
                    $updQuery = 'INSERT INTO '
                        . Util::backquote($relationFeature->database)
                        . '.' . Util::backquote($relationFeature->relation)
                        . '(master_db, master_table, master_field, foreign_db,'
                        . ' foreign_table, foreign_field)'
                        . ' values('
                        . $this->dbi->quoteString($this->dbName, Connection::TYPE_CONTROL) . ', '
                        . $this->dbi->quoteString($this->name, Connection::TYPE_CONTROL) . ', '
                        . $this->dbi->quoteString($masterField, Connection::TYPE_CONTROL) . ', '
                        . $this->dbi->quoteString($foreignDb, Connection::TYPE_CONTROL) . ', '
                        . $this->dbi->quoteString($foreignTable, Connection::TYPE_CONTROL) . ','
                        . $this->dbi->quoteString($foreignField, Connection::TYPE_CONTROL) . ')';
                } elseif (
                    $existrel[$masterField]['foreign_db'] != $foreignDb
                    || $existrel[$masterField]['foreign_table'] != $foreignTable
                    || $existrel[$masterField]['foreign_field'] != $foreignField
                ) {
                    $updQuery = 'UPDATE '
                        . Util::backquote($relationFeature->database)
                        . '.' . Util::backquote($relationFeature->relation)
                        . ' SET foreign_db       = '
                        . $this->dbi->quoteString($foreignDb, Connection::TYPE_CONTROL) . ', '
                        . ' foreign_table    = '
                        . $this->dbi->quoteString($foreignTable, Connection::TYPE_CONTROL) . ', '
                        . ' foreign_field    = '
                        . $this->dbi->quoteString($foreignField, Connection::TYPE_CONTROL) . ' '
                        . ' WHERE master_db  = '
                        . $this->dbi->quoteString($this->dbName, Connection::TYPE_CONTROL)
                        . ' AND master_table = '
                        . $this->dbi->quoteString($this->name, Connection::TYPE_CONTROL)
                        . ' AND master_field = '
                        . $this->dbi->quoteString($masterField, Connection::TYPE_CONTROL);
                }
            } elseif (isset($existrel[$masterField])) {
                $updQuery = 'DELETE FROM '
                    . Util::backquote($relationFeature->database)
                    . '.' . Util::backquote($relationFeature->relation)
                    . ' WHERE master_db  = '
                    . $this->dbi->quoteString($this->dbName, Connection::TYPE_CONTROL)
                    . ' AND master_table = '
                    . $this->dbi->quoteString($this->name, Connection::TYPE_CONTROL)
                    . ' AND master_field = '
                    . $this->dbi->quoteString($masterField, Connection::TYPE_CONTROL);
            }

            if (! isset($updQuery)) {
                continue;
            }

            $this->dbi->queryAsControlUser($updQuery);
            $updated = true;
        }

        return $updated;
    }

    /**
     * Function to handle foreign key updates
     *
     * @param array  $destinationForeignDb     destination foreign database
     * @param array  $multiEditColumnsName     multi edit column names
     * @param array  $destinationForeignTable  destination foreign table
     * @param array  $destinationForeignColumn destination foreign column
     * @param array  $optionsArray             options array
     * @param string $table                    current table
     * @param array  $existrelForeign          db, table, column
     *
     * @return array
     */
    public function updateForeignKeys(
        array $destinationForeignDb,
        array $multiEditColumnsName,
        array $destinationForeignTable,
        array $destinationForeignColumn,
        array $optionsArray,
        $table,
        array $existrelForeign
    ) {
        $htmlOutput = '';
        $previewSqlData = '';
        $displayQuery = '';
        $seenError = false;

        foreach ($destinationForeignDb as $masterFieldMd5 => $foreignDb) {
            $create = false;
            $drop = false;

            // Map the fieldname's md5 back to its real name
            $masterField = $multiEditColumnsName[$masterFieldMd5];

            $foreignTable = $destinationForeignTable[$masterFieldMd5];
            $foreignField = $destinationForeignColumn[$masterFieldMd5];

            if (isset($existrelForeign[$masterFieldMd5]['ref_db_name'])) {
                $refDbName = $existrelForeign[$masterFieldMd5]['ref_db_name'];
            } else {
                $refDbName = $GLOBALS['db'];
            }

            $emptyFields = false;
            foreach ($masterField as $key => $oneField) {
                if (
                    (! empty($oneField) && empty($foreignField[$key]))
                    || (empty($oneField) && ! empty($foreignField[$key]))
                ) {
                    $emptyFields = true;
                }

                if (! empty($oneField) || ! empty($foreignField[$key])) {
                    continue;
                }

                unset($masterField[$key], $foreignField[$key]);
            }

            if (! empty($foreignDb) && ! empty($foreignTable) && ! $emptyFields) {
                if (isset($existrelForeign[$masterFieldMd5])) {
                    $constraintName = $existrelForeign[$masterFieldMd5]['constraint'];
                    $onDelete = ! empty(
                        $existrelForeign[$masterFieldMd5]['on_delete']
                    )
                        ? $existrelForeign[$masterFieldMd5]['on_delete']
                        : 'RESTRICT';
                    $onUpdate = ! empty(
                        $existrelForeign[$masterFieldMd5]['on_update']
                    )
                        ? $existrelForeign[$masterFieldMd5]['on_update']
                        : 'RESTRICT';

                    if (
                        $refDbName != $foreignDb
                        || $existrelForeign[$masterFieldMd5]['ref_table_name'] != $foreignTable
                        || $existrelForeign[$masterFieldMd5]['ref_index_list'] != $foreignField
                        || $existrelForeign[$masterFieldMd5]['index_list'] != $masterField
                        || $_POST['constraint_name'][$masterFieldMd5] != $constraintName
                        || ($_POST['on_delete'][$masterFieldMd5] != $onDelete)
                        || ($_POST['on_update'][$masterFieldMd5] != $onUpdate)
                    ) {
                        // another foreign key is already defined for this field
                        // or an option has been changed for ON DELETE or ON UPDATE
                        $drop = true;
                        $create = true;
                    }
                } else {
                    // no key defined for this field(s)
                    $create = true;
                }
            } elseif (isset($existrelForeign[$masterFieldMd5])) {
                $drop = true;
            }

            if ($drop) {
                $dropQuery = 'ALTER TABLE ' . Util::backquote($table)
                    . ' DROP FOREIGN KEY '
                    . Util::backquote($existrelForeign[$masterFieldMd5]['constraint'])
                    . ';';

                if (! isset($_POST['preview_sql'])) {
                    $displayQuery .= $dropQuery . "\n";
                    $this->dbi->tryQuery($dropQuery);
                    $tmpErrorDrop = $this->dbi->getError();

                    if ($tmpErrorDrop !== '') {
                        $seenError = true;
                        $htmlOutput .= Generator::mysqlDie($tmpErrorDrop, $dropQuery, false, '', false);
                        continue;
                    }
                } else {
                    $previewSqlData .= $dropQuery . "\n";
                }
            }

            $tmpErrorCreate = false;
            if (! $create) {
                continue;
            }

            $createQuery = $this->getSQLToCreateForeignKey(
                $table,
                $masterField,
                $foreignDb,
                $foreignTable,
                $foreignField,
                $_POST['constraint_name'][$masterFieldMd5],
                $optionsArray[$_POST['on_delete'][$masterFieldMd5]],
                $optionsArray[$_POST['on_update'][$masterFieldMd5]]
            );

            if (! isset($_POST['preview_sql'])) {
                $displayQuery .= $createQuery . "\n";
                $this->dbi->tryQuery($createQuery);
                $tmpErrorCreate = $this->dbi->getError();
                if (! empty($tmpErrorCreate)) {
                    $seenError = true;

                    if (substr($tmpErrorCreate, 1, 4) == '1005') {
                        $message = Message::error(
                            __(
                                'Error creating foreign key on %1$s (check data types)'
                            )
                        );
                        $message->addParam(implode(', ', $masterField));
                        $htmlOutput .= $message->getDisplay();
                    } else {
                        $htmlOutput .= Generator::mysqlDie($tmpErrorCreate, $createQuery, false, '', false);
                    }

                    $htmlOutput .= MySQLDocumentation::show('create-table-foreign-keys') . "\n";
                }
            } else {
                $previewSqlData .= $createQuery . "\n";
            }

            // this is an alteration and the old constraint has been dropped
            // without creation of a new one
            if (! $drop || empty($tmpErrorCreate)) {
                continue;
            }

            // a rollback may be better here
            $sqlQueryRecreate = '# Restoring the dropped constraint...' . "\n";
            $sqlQueryRecreate .= $this->getSQLToCreateForeignKey(
                $table,
                $masterField,
                $existrelForeign[$masterFieldMd5]['ref_db_name'],
                $existrelForeign[$masterFieldMd5]['ref_table_name'],
                $existrelForeign[$masterFieldMd5]['ref_index_list'],
                $existrelForeign[$masterFieldMd5]['constraint'],
                $optionsArray[$existrelForeign[$masterFieldMd5]['on_delete'] ?? ''] ?? null,
                $optionsArray[$existrelForeign[$masterFieldMd5]['on_update'] ?? ''] ?? null
            );
            if (! isset($_POST['preview_sql'])) {
                $displayQuery .= $sqlQueryRecreate . "\n";
                $this->dbi->tryQuery($sqlQueryRecreate);
            } else {
                $previewSqlData .= $sqlQueryRecreate;
            }
        }

        return [
            $htmlOutput,
            $previewSqlData,
            $displayQuery,
            $seenError,
        ];
    }

    /**
     * Returns the SQL query for foreign key constraint creation
     *
     * @param string $table        table name
     * @param array  $field        field names
     * @param string $foreignDb    foreign database name
     * @param string $foreignTable foreign table name
     * @param array  $foreignField foreign field names
     * @param string $name         name of the constraint
     * @param string $onDelete     on delete action
     * @param string $onUpdate     on update action
     *
     * @return string SQL query for foreign key constraint creation
     */
    private function getSQLToCreateForeignKey(
        $table,
        array $field,
        $foreignDb,
        $foreignTable,
        array $foreignField,
        $name = null,
        $onDelete = null,
        $onUpdate = null
    ) {
        $sqlQuery = 'ALTER TABLE ' . Util::backquote($table) . ' ADD ';
        // if user entered a constraint name
        if (! empty($name)) {
            $sqlQuery .= ' CONSTRAINT ' . Util::backquote($name);
        }

        foreach ($field as $key => $oneField) {
            $field[$key] = Util::backquote($oneField);
        }

        foreach ($foreignField as $key => $oneField) {
            $foreignField[$key] = Util::backquote($oneField);
        }

        $sqlQuery .= ' FOREIGN KEY (' . implode(', ', $field) . ') REFERENCES '
            . ($this->dbName != $foreignDb
                ? Util::backquote($foreignDb) . '.' : '')
            . Util::backquote($foreignTable)
            . '(' . implode(', ', $foreignField) . ')';

        if (! empty($onDelete)) {
            $sqlQuery .= ' ON DELETE ' . $onDelete;
        }

        if (! empty($onUpdate)) {
            $sqlQuery .= ' ON UPDATE ' . $onUpdate;
        }

        $sqlQuery .= ';';

        return $sqlQuery;
    }

    /**
     * Returns the generation expression for virtual columns
     *
     * @param string $column name of the column
     *
     * @return array|bool associative array of column name and their expressions
     * or false on failure
     */
    public function getColumnGenerationExpression($column = null): array|bool
    {
        if (
            Compatibility::isMySqlOrPerconaDb()
            && $this->dbi->getVersion() > 50705
            && ! $GLOBALS['cfg']['Server']['DisableIS']
        ) {
            $sql = 'SELECT
                `COLUMN_NAME` AS `Field`,
                `GENERATION_EXPRESSION` AS `Expression`
                FROM
                `information_schema`.`COLUMNS`
                WHERE
                `TABLE_SCHEMA` = ' . $this->dbi->quoteString($this->dbName) . '
                AND `TABLE_NAME` = ' . $this->dbi->quoteString($this->name);
            if ($column != null) {
                $sql .= ' AND  `COLUMN_NAME` = ' . $this->dbi->quoteString($column);
            }

            return $this->dbi->fetchResult($sql, 'Field', 'Expression');
        }

        $createTable = $this->showCreate();
        if (! $createTable) {
            return false;
        }

        $parser = new Parser($createTable);
        $stmt = $parser->statements[0];
        $fields = [];
        if ($stmt instanceof CreateStatement) {
            $fields = TableUtils::getFields($stmt);
        }

        if ($column != null) {
            $expression = isset($fields[$column]['expr']) ? substr($fields[$column]['expr'], 1, -1) : '';

            return [$column => $expression];
        }

        $ret = [];
        foreach ($fields as $field => $options) {
            if (! isset($options['expr'])) {
                continue;
            }

            $ret[$field] = substr($options['expr'], 1, -1);
        }

        return $ret;
    }

    /**
     * Returns the CREATE statement for this table
     */
    public function showCreate(): string
    {
        return (string) $this->dbi->fetchValue(
            'SHOW CREATE TABLE ' . Util::backquote($this->dbName) . '.'
            . Util::backquote($this->name),
            1
        );
    }

    /**
     * Returns the real row count for a table
     */
    public function getRealRowCountTable(): ?int
    {
        // SQL query to get row count for a table.
        $result = $this->dbi->fetchSingleRow(
            sprintf(
                'SELECT COUNT(*) AS %s FROM %s.%s',
                Util::backquote('row_count'),
                Util::backquote($this->dbName),
                Util::backquote($this->name)
            )
        );

        if (! is_array($result)) {
            return null;
        }

        return (int) $result['row_count'];
    }

    /**
     * Get columns with indexes
     *
     * @param int $types types bitmask
     *
     * @return array an array of columns
     */
    public function getColumnsWithIndex($types)
    {
        $columnsWithIndex = [];
        foreach (
            Index::getFromTableByChoice($this->name, $this->dbName, $types) as $index
        ) {
            $columns = $index->getColumns();
            $columnsWithIndex = array_merge($columnsWithIndex, array_keys($columns));
        }

        return $columnsWithIndex;
    }
}<|MERGE_RESOLUTION|>--- conflicted
+++ resolved
@@ -1019,11 +1019,7 @@
             /**
              * The old structure of the table.
              */
-<<<<<<< HEAD
-            $sqlStructure = $exportSqlPlugin->getTableDef($sourceDb, $sourceTable, false, false);
-=======
-            $sqlStructure = $exportSqlPlugin->getTableDef($sourceDb, $sourceTable, "\n", $errorUrl, false, false, $isView);
->>>>>>> 6b358294
+            $sqlStructure = $exportSqlPlugin->getTableDef($sourceDb, $sourceTable, false, false, $isView);
 
             unset($noConstraintsComments);
 
@@ -1050,11 +1046,7 @@
                  */
                 $statement = new DropStatement();
 
-<<<<<<< HEAD
-                $tbl = new Table($targetDb, $targetTable, $GLOBALS['dbi']);
-=======
-                $tbl = new Table($targetTable, $targetDb);
->>>>>>> 6b358294
+                $tbl = new Table($targetTable, $targetDb, $GLOBALS['dbi']);
 
                 $statement->options = new OptionsArray(
                     [
