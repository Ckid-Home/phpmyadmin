--- conflicted
+++ resolved
@@ -380,61 +380,15 @@
                 $form_params = array_merge(
                     $form_params,
                     [
-<<<<<<< HEAD
-                        "field_default_value_orig[${columnNumber}]" => $columnMeta['Default'] ?? '',
-                        "field_default_type_orig[${columnNumber}]" => $columnMeta['DefaultType'] ?? '',
-                        "field_collation_orig[${columnNumber}]" => $columnMeta['Collation'] ?? '',
-                        "field_attribute_orig[${columnNumber}]" => trim($extracted_columnspec['attribute'] ?? ''),
-                        "field_null_orig[${columnNumber}]" => $columnMeta['Null'] ?? '',
-                        "field_extra_orig[${columnNumber}]" => $columnMeta['Extra'] ?? '',
-                        "field_comments_orig[${columnNumber}]" => $columnMeta['Comment'] ?? '',
-                        "field_virtuality_orig[${columnNumber}]" => $columnMeta['Virtuality'] ?? '',
-                        "field_expression_orig[${columnNumber}]" => $columnMeta['Expression'] ?? '',
-=======
-                        'field_default_value_orig[' . $columnNumber . ']' => Util::getValueByKey(
-                            $columnMeta,
-                            'Default',
-                            ''
-                        ),
-                        'field_default_type_orig[' . $columnNumber . ']' => Util::getValueByKey(
-                            $columnMeta,
-                            'DefaultType',
-                            ''
-                        ),
-                        'field_collation_orig[' . $columnNumber . ']' => Util::getValueByKey(
-                            $columnMeta,
-                            'Collation',
-                            ''
-                        ),
-                        'field_attribute_orig[' . $columnNumber . ']' => trim(
-                            Util::getValueByKey($extracted_columnspec, 'attribute', '')
-                        ),
-                        'field_null_orig[' . $columnNumber . ']' => Util::getValueByKey(
-                            $columnMeta,
-                            'Null',
-                            ''
-                        ),
-                        'field_extra_orig[' . $columnNumber . ']' => Util::getValueByKey(
-                            $columnMeta,
-                            'Extra',
-                            ''
-                        ),
-                        'field_comments_orig[' . $columnNumber . ']' => Util::getValueByKey(
-                            $columnMeta,
-                            'Comment',
-                            ''
-                        ),
-                        'field_virtuality_orig[' . $columnNumber . ']' => Util::getValueByKey(
-                            $columnMeta,
-                            'Virtuality',
-                            ''
-                        ),
-                        'field_expression_orig[' . $columnNumber . ']' => Util::getValueByKey(
-                            $columnMeta,
-                            'Expression',
-                            ''
-                        ),
->>>>>>> 51952242
+                        'field_default_value_orig[' . $columnNumber . ']' => $columnMeta['Default'] ?? '',
+                        'field_default_type_orig[' . $columnNumber . ']' => $columnMeta['DefaultType'] ?? '',
+                        'field_collation_orig[' . $columnNumber . ']' => $columnMeta['Collation'] ?? '',
+                        'field_attribute_orig[' . $columnNumber . ']' => trim($extracted_columnspec['attribute'] ?? ''),
+                        'field_null_orig[' . $columnNumber . ']' => $columnMeta['Null'] ?? '',
+                        'field_extra_orig[' . $columnNumber . ']' => $columnMeta['Extra'] ?? '',
+                        'field_comments_orig[' . $columnNumber . ']' => $columnMeta['Comment'] ?? '',
+                        'field_virtuality_orig[' . $columnNumber . ']' => $columnMeta['Virtuality'] ?? '',
+                        'field_expression_orig[' . $columnNumber . ']' => $columnMeta['Expression'] ?? '',
                     ]
                 );
             }
