--- conflicted
+++ resolved
@@ -21,24 +21,16 @@
 use RuntimeException;
 use Throwable;
 use Twig\Environment;
-<<<<<<< HEAD
 use Twig\Error\LoaderError;
 use Twig\Error\RuntimeError;
 use Twig\Error\SyntaxError;
 use Twig\Extension\DebugExtension;
 use Twig\Loader\FilesystemLoader;
 use Twig\TemplateWrapper;
-use Twig_Error_Loader;
-use Twig_Error_Runtime;
-use Twig_Error_Syntax;
 use const DIRECTORY_SEPARATOR;
 use const E_USER_WARNING;
 use function sprintf;
 use function trigger_error;
-=======
-use Twig\Loader\FilesystemLoader;
-use Twig\TemplateWrapper;
->>>>>>> 41601a5c
 
 /**
  * Handle front end templating
@@ -97,16 +89,9 @@
      *
      * @param string $templateName Template path name
      *
-<<<<<<< HEAD
-     * @throws LoaderError
-     * @throws RuntimeError
-     * @throws SyntaxError
-=======
-     * @return TemplateWrapper
      * @throws \Twig\Error\LoaderError
      * @throws \Twig\Error\RuntimeError
      * @throws \Twig\Error\SyntaxError
->>>>>>> 41601a5c
      */
     public function load(string $templateName): TemplateWrapper
     {
