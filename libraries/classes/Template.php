<?php

declare(strict_types=1);

namespace PhpMyAdmin;

use PhpMyAdmin\Twig\AssetExtension;
use PhpMyAdmin\Twig\CoreExtension;
use PhpMyAdmin\Twig\Extensions\Node\TransNode;
use PhpMyAdmin\Twig\FlashMessagesExtension;
use PhpMyAdmin\Twig\I18nExtension;
use PhpMyAdmin\Twig\MessageExtension;
use PhpMyAdmin\Twig\PluginsExtension;
use PhpMyAdmin\Twig\RelationExtension;
use PhpMyAdmin\Twig\SanitizeExtension;
use PhpMyAdmin\Twig\TableExtension;
use PhpMyAdmin\Twig\TrackerExtension;
use PhpMyAdmin\Twig\TransformationsExtension;
use PhpMyAdmin\Twig\UrlExtension;
use PhpMyAdmin\Twig\UtilExtension;
use RuntimeException;
use Throwable;
use Twig\Environment;
use Twig\Error\LoaderError;
use Twig\Error\RuntimeError;
use Twig\Error\SyntaxError;
use Twig\Extension\DebugExtension;
use Twig\Loader\FilesystemLoader;
use Twig\RuntimeLoader\ContainerRuntimeLoader;
use Twig\TemplateWrapper;

use function sprintf;
use function trigger_error;
use function is_array;

use const E_USER_WARNING;

/**
 * Handle front end templating
 */
class Template
{
    /**
     * Twig environment
     *
     * @var Environment
     */
    protected static $twig;

    public const TEMPLATES_FOLDER = ROOT_PATH . 'templates';

    public function __construct()
    {
        if (static::$twig !== null) {
            return;
        }

        /** @var Config|null $config */
        $config = $GLOBALS['config'];
        $cacheDir = $config !== null ? $config->getTempDir('twig') : null;

        static::$twig = self::getTwigEnvironment($cacheDir);
    }

    public static function getTwigEnvironment(?string $cacheDir): Environment
    {
        global $cfg, $containerBuilder;

        /* Twig expects false when cache is not configured */
        if ($cacheDir === null) {
            $cacheDir = false;
        }

        $loader = new FilesystemLoader(self::TEMPLATES_FOLDER);
        $twig = new Environment($loader, [
            'auto_reload' => true,
            'cache' => $cacheDir,
        ]);

<<<<<<< HEAD
        $twig->addRuntimeLoader(new ContainerRuntimeLoader($containerBuilder));

        if ($cfg['environment'] === 'development') {
=======
        // It was reported that the config could not be loaded correctly
        if (is_array($cfg) && $cfg['environment'] === 'development') {
>>>>>>> 88230f97
            $twig->enableDebug();
            $twig->addExtension(new DebugExtension());
            // This will enable debug for the extension to print lines
            // It is used in po file lines re-mapping
            TransNode::$enableAddDebugInfo = true;
        }

        if ($cfg['environment'] === 'production') {
            $twig->disableDebug();
            TransNode::$enableAddDebugInfo = false;
        }

        $twig->addExtension(new AssetExtension());
        $twig->addExtension(new CoreExtension());
        $twig->addExtension(new FlashMessagesExtension());
        $twig->addExtension(new I18nExtension());
        $twig->addExtension(new MessageExtension());
        $twig->addExtension(new PluginsExtension());
        $twig->addExtension(new RelationExtension());
        $twig->addExtension(new SanitizeExtension());
        $twig->addExtension(new TableExtension());
        $twig->addExtension(new TrackerExtension());
        $twig->addExtension(new TransformationsExtension());
        $twig->addExtension(new UrlExtension());
        $twig->addExtension(new UtilExtension());

        return $twig;
    }

    /**
     * Loads a template.
     *
     * @param string $templateName Template path name
     *
     * @throws LoaderError
     * @throws RuntimeError
     * @throws SyntaxError
     */
    private function load(string $templateName): TemplateWrapper
    {
        try {
            $template = static::$twig->load($templateName . '.twig');
        } catch (RuntimeException $e) {
            /* Retry with disabled cache */
            static::$twig->setCache(false);
            $template = static::$twig->load($templateName . '.twig');
            /*
             * The trigger error is intentionally after second load
             * to avoid triggering error when disabling cache does not
             * solve it.
             */
            trigger_error(
                sprintf(
                    __('Error while working with template cache: %s'),
                    $e->getMessage()
                ),
                E_USER_WARNING
            );
        }

        return $template;
    }

    /**
     * @param string $template Template path name
     * @param array  $data     Associative array of template variables
     *
     * @throws Throwable
     * @throws LoaderError
     * @throws RuntimeError
     * @throws SyntaxError
     */
    public function render(string $template, array $data = []): string
    {
        return $this->load($template)->render($data);
    }
}<|MERGE_RESOLUTION|>--- conflicted
+++ resolved
@@ -29,9 +29,9 @@
 use Twig\RuntimeLoader\ContainerRuntimeLoader;
 use Twig\TemplateWrapper;
 
+use function is_array;
 use function sprintf;
 use function trigger_error;
-use function is_array;
 
 use const E_USER_WARNING;
 
@@ -77,14 +77,9 @@
             'cache' => $cacheDir,
         ]);
 
-<<<<<<< HEAD
         $twig->addRuntimeLoader(new ContainerRuntimeLoader($containerBuilder));
 
-        if ($cfg['environment'] === 'development') {
-=======
-        // It was reported that the config could not be loaded correctly
         if (is_array($cfg) && $cfg['environment'] === 'development') {
->>>>>>> 88230f97
             $twig->enableDebug();
             $twig->addExtension(new DebugExtension());
             // This will enable debug for the extension to print lines
