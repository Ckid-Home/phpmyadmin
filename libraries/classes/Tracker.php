--- conflicted
+++ resolved
@@ -861,12 +861,7 @@
         }
 
         // If we found a valid statement
-<<<<<<< HEAD
         if (! isset($result['identifier'])) {
-            return;
-        }
-
-        if (! self::isTracked($dbname, $result['tablename'])) {
             return;
         }
 
@@ -875,14 +870,6 @@
             $result['tablename'],
             $result['identifier']
         );
-=======
-        if (isset($result['identifier'])) {
-            $version = self::getVersion(
-                $dbname,
-                $result['tablename'],
-                $result['identifier']
-            );
->>>>>>> c6033a13
 
         // If version not exists and auto-creation is enabled
         if ($GLOBALS['cfg']['Server']['tracking_version_auto_create'] == true
@@ -909,53 +896,14 @@
             }
         }
 
-<<<<<<< HEAD
         // If version exists
         if ($version == -1) {
             return;
         }
-=======
-            // If version exists
-            if ($version != -1) {
-                if (! self::isTracked($dbname, $result['tablename'])) {
-                    return;
-                }
-
-                if ($result['type'] == 'DDL') {
-                    $save_to = 'schema_sql';
-                } elseif ($result['type'] == 'DML') {
-                    $save_to = 'data_sql';
-                } else {
-                    $save_to = '';
-                }
-                $date  = Util::date('Y-m-d H:i:s');
-
-                // Cut off `dbname`. from query
-                $query = preg_replace(
-                    '/`' . preg_quote($dbname, '/') . '`\s?\./',
-                    '',
-                    $query
-                );
-
-                // Add log information
-                $query = self::getLogComment() . $query ;
-
-                // Mark it as untouchable
-                $sql_query = " /*NOTRACK*/\n"
-                    . " UPDATE " . self::_getTrackingTable()
-                    . " SET " . Util::backquote($save_to)
-                    . " = CONCAT( " . Util::backquote($save_to) . ",'\n"
-                    . $GLOBALS['dbi']->escapeString($query) . "') ,"
-                    . " `date_updated` = '" . $date . "' ";
-
-                // If table was renamed we have to change
-                // the tablename attribute in pma_tracking too
-                if ($result['identifier'] == 'RENAME TABLE') {
-                    $sql_query .= ', `table_name` = \''
-                        . $GLOBALS['dbi']->escapeString($result['tablename_after_rename'])
-                        . '\' ';
-                }
->>>>>>> c6033a13
+
+        if (! self::isTracked($dbname, $result['tablename'])) {
+            return;
+        }
 
         if ($result['type'] === 'DDL') {
             $save_to = 'schema_sql';
