--- conflicted
+++ resolved
@@ -3113,7 +3113,6 @@
     }
 
     /**
-<<<<<<< HEAD
      * Build titles and icons for action links
      *
      * @return array   the action titles
@@ -3144,7 +3143,9 @@
         $titles['NoFavorite'] = Generator::getIcon('b_no_favorite', '');
 
         return $titles;
-=======
+    }
+
+    /**
      * Get the protocol from the RFC 7239 Forwarded header
      * @param string $headerContents The Forwarded header contents
      * @return string the protocol http/https
@@ -3165,6 +3166,5 @@
             }
         }
         return '';
->>>>>>> 97e5b82c
     }
 }