--- conflicted
+++ resolved
@@ -1295,14 +1295,10 @@
  */
 function PMA_formatByteDown($value, $limes = 6, $comma = 0)
 {
-<<<<<<< HEAD
     if ($value === null) {
         return null;
     }
 
-    /* l10n: shortcuts for Byte, Kilo, Mega, Giga, Tera, Peta, Exa+ */
-    $byteUnits = array(__('B'), __('KiB'), __('MiB'), __('GiB'), __('TiB'), __('PiB'), __('EiB'));
-=======
     $byteUnits = array(
         /* l10n: shortcuts for Byte */
         __('B'),
@@ -1319,7 +1315,6 @@
         /* l10n: shortcuts for Exabyte */
         __('EiB')
         );
->>>>>>> 9147f30d
 
     $dh   = PMA_pow(10, $comma);
     $li   = PMA_pow(10, $limes);
