<?php
/* vim: set expandtab sw=4 ts=4 sts=4: */

/**
 * Holds the PMA\TableStructureController
 *
 * @package PMA
 */

namespace PMA\libraries\controllers\table;

use PMA\libraries\config\PageSettings;
use PMA\libraries\Index;
use PMA\libraries\Message;
use PMA\libraries\Template;
use PMA\libraries\Util;
use PMA\Util as Util_lib;
<<<<<<< HEAD
use SqlParser;
use SqlParser\Statements\CreateStatement;
=======
use PhpMyAdmin\SqlParser;
use PhpMyAdmin\SqlParser\Statements\CreateStatement;
use PhpMyAdmin\SqlParser\Utils\Table as SqlTable;
>>>>>>> e4bf5369
use PMA\libraries\Table;
use PMA\libraries\controllers\TableController;
use PMA\libraries\URL;

require_once 'libraries/transformations.lib.php';
require_once 'libraries/util.lib.php';
require_once 'libraries/config/messages.inc.php';
require_once 'libraries/config/user_preferences.forms.php';
require_once 'libraries/config/page_settings.forms.php';

/**
 * Handles table structure logic
 *
 * @package PhpMyAdmin
 */
class TableStructureController extends TableController
{
    /**
     * @var Table  The table object
     */
    protected $table_obj;
    /**
     * @var string  The URL query string
     */
    protected $_url_query;
    /**
     * @var bool DB is information_schema
     */
    protected $_db_is_system_schema;
    /**
     * @var bool Table is a view
     */
    protected $_tbl_is_view;
    /**
     * @var string Table storage engine
     */
    protected $_tbl_storage_engine;
    /**
     * @var int Number of rows
     */
    protected $_table_info_num_rows;
    /**
     * @var string Table collation
     */
    protected $_tbl_collation;
    /**
     * @var array Show table info
     */
    protected $_showtable;

    /**
     * TableStructureController constructor
     *
     * @param string $type                Indicate the db_structure or tbl_structure
     * @param string $db                  DB name
     * @param string $table               Table name
     * @param string $url_query           URL query
     * @param int    $num_tables          Number of tables
     * @param int    $pos                 Current position in the list
     * @param bool   $db_is_system_schema DB is information_schema
     * @param int    $total_num_tables    Number of tables
     * @param array  $tables              Tables in the DB
     * @param bool   $is_show_stats       Whether stats show or not
     * @param bool   $tbl_is_view         Table is a view
     * @param string $tbl_storage_engine  Table storage engine
     * @param int    $table_info_num_rows Number of rows
     * @param string $tbl_collation       Table collation
     * @param array  $showtable           Show table info
     */
    public function __construct(
        $type, $db, $table, $url_query, $num_tables, $pos, $db_is_system_schema,
        $total_num_tables, $tables, $is_show_stats, $tbl_is_view,
        $tbl_storage_engine, $table_info_num_rows, $tbl_collation, $showtable
    ) {
        parent::__construct();

        $this->_db_is_system_schema = $db_is_system_schema;
        $this->_url_query = $url_query;
        $this->_tbl_is_view = $tbl_is_view;
        $this->_tbl_storage_engine = $tbl_storage_engine;
        $this->_table_info_num_rows = $table_info_num_rows;
        $this->_tbl_collation = $tbl_collation;
        $this->_showtable = $showtable;
        $this->table_obj = $this->dbi->getTable($this->db, $this->table);
    }

    /**
     * Index action
     *
     * @return void
     */
    public function indexAction()
    {
        PageSettings::showGroup('TableStructure');

        /**
         * Function implementations for this script
         */
        include_once 'libraries/check_user_privileges.lib.php';
        include_once 'libraries/index.lib.php';
        include_once 'libraries/sql.lib.php';

        $this->response->getHeader()->getScripts()->addFiles(
            array(
                'tbl_structure.js',
                'indexes.js'
            )
        );

        /**
         * Handle column moving
         */
        if (isset($_REQUEST['move_columns'])
            && is_array($_REQUEST['move_columns'])
            && $this->response->isAjax()
        ) {
            $this->moveColumns();
            return;
        }

        /**
         * handle MySQL reserved words columns check
         */
        if (isset($_REQUEST['reserved_word_check'])) {
            if ($GLOBALS['cfg']['ReservedWordDisableWarning'] === false) {
                $columns_names = $_REQUEST['field_name'];
                $reserved_keywords_names = array();
                foreach ($columns_names as $column) {
                    if (PhpMyAdmin\SqlParser\Context::isKeyword(trim($column), true)) {
                        $reserved_keywords_names[] = trim($column);
                    }
                }
                if (PhpMyAdmin\SqlParser\Context::isKeyword(trim($this->table), true)) {
                    $reserved_keywords_names[] = trim($this->table);
                }
                if (count($reserved_keywords_names) == 0) {
                    $this->response->setRequestStatus(false);
                }
                $this->response->addJSON(
                    'message', sprintf(
                        _ngettext(
                            'The name \'%s\' is a MySQL reserved keyword.',
                            'The names \'%s\' are MySQL reserved keywords.',
                            count($reserved_keywords_names)
                        ),
                        implode(',', $reserved_keywords_names)
                    )
                );
            } else {
                $this->response->setRequestStatus(false);
            }
            return;
        }
        /**
         * A click on Change has been made for one column
         */
        if (isset($_REQUEST['change_column'])) {
            $this->displayHtmlForColumnChange(null, 'tbl_structure.php');
            return;
        }

        /**
         * Adding or editing partitioning of the table
         */
        if (isset($_REQUEST['edit_partitioning'])
            && ! isset($_REQUEST['save_partitioning'])
        ) {
            $this->displayHtmlForPartitionChange();
            return;
        }

        /**
         * handle multiple field commands if required
         *
         * submit_mult_*_x comes from IE if <input type="img" ...> is used
         */
        $submit_mult = $this->getMultipleFieldCommandType();

        if (! empty($submit_mult)) {
            if (isset($_REQUEST['selected_fld'])) {
                if ($submit_mult == 'browse') {
                    // browsing the table displaying only selected columns
                    $this->displayTableBrowseForSelectedColumns(
                        $GLOBALS['goto'], $GLOBALS['pmaThemeImage']
                    );
                } else {
                    // handle multiple field commands
                    // handle confirmation of deleting multiple columns
                    $action = 'tbl_structure.php';
                    $GLOBALS['selected'] = $_REQUEST['selected_fld'];
                    list(
                        $what_ret, $query_type_ret, $is_unset_submit_mult,
                        $mult_btn_ret, $centralColsError
                        )
                            = $this->getDataForSubmitMult(
                                $submit_mult, $_REQUEST['selected_fld'], $action
                            );
                    //update the existing variables
                    // todo: refactor mult_submits.inc.php such as
                    // below globals are not needed anymore
                    if (isset($what_ret)) {
                        $GLOBALS['what'] = $what_ret;
                        global $what;
                    }
                    if (isset($query_type_ret)) {
                        $GLOBALS['query_type'] = $query_type_ret;
                        global $query_type;
                    }
                    if ($is_unset_submit_mult) {
                        unset($submit_mult);
                    }
                    if (isset($mult_btn_ret)) {
                        $GLOBALS['mult_btn'] = $mult_btn_ret;
                        global $mult_btn;
                    }
                    include 'libraries/mult_submits.inc.php';
                    /**
                     * if $submit_mult == 'change', execution will have stopped
                     * at this point
                     */
                    if (empty($message)) {
                        $message = Message::success();
                    }
                    $this->response->addHTML(
                        Util::getMessage($message, $sql_query)
                    );
                }
            } else {
                $this->response->setRequestStatus(false);
                $this->response->addJSON('message', __('No column selected.'));
            }
        }

        // display secondary level tabs if necessary
        $engine = $this->table_obj->getStatusInfo('ENGINE');
        $this->response->addHTML(
            Template::get('table/secondary_tabs')->render(
                array(
                    'url_params' => array(
                        'db' => $this->db,
                        'table' => $this->table
                    ),
                    'engine' => $engine
                )
            )
        );
        $this->response->addHTML('<div id="structure_content">');

        /**
         * Modifications have been submitted -> updates the table
         */
        if (isset($_REQUEST['do_save_data'])) {
            $regenerate = $this->updateColumns();
            if ($regenerate) {
                // This happens when updating failed
                // @todo: do something appropriate
            } else {
                // continue to show the table's structure
                unset($_REQUEST['selected']);
            }
        }

        /**
         * Modifications to the partitioning have been submitted -> updates the table
         */
        if (isset($_REQUEST['save_partitioning'])) {
            $this->updatePartitioning();
        }

        /**
         * Adding indexes
         */
        if (isset($_REQUEST['add_key'])
            || isset($_REQUEST['partition_maintenance'])
        ) {
            //todo: set some variables for sql.php include, to be eliminated
            //after refactoring sql.php
            $db = $this->db;
            $table = $this->table;
            $cfg = $GLOBALS['cfg'];
            $is_superuser = $GLOBALS['dbi']->isSuperuser();
            $pmaThemeImage = $GLOBALS['pmaThemeImage'];
            include 'sql.php';
            $GLOBALS['reload'] = true;
        }

        /**
         * Gets the relation settings
         */
        $cfgRelation = PMA_getRelationsParam();

        /**
         * Runs common work
         */
        // set db, table references, for require_once that follows
        // got to be eliminated in long run
        $db = &$this->db;
        $table = &$this->table;
        $url_params = array();
        include_once 'libraries/tbl_common.inc.php';
        $this->_db_is_system_schema = $db_is_system_schema;
        $this->_url_query = $url_query
            . '&amp;goto=tbl_structure.php&amp;back=tbl_structure.php';
        /* The url_params array is initialized in above include */
        $url_params['goto'] = 'tbl_structure.php';
        $url_params['back'] = 'tbl_structure.php';

        /**
         * Gets tables information
         */
        include_once 'libraries/tbl_info.inc.php';

        // 2. Gets table keys and retains them
        // @todo should be: $server->db($db)->table($table)->primary()
        $primary = Index::getPrimary($this->table, $this->db);
        $columns_with_index = $this->dbi
            ->getTable($this->db, $this->table)
            ->getColumnsWithIndex(
                Index::UNIQUE | Index::INDEX | Index::SPATIAL
                | Index::FULLTEXT
            );
        $columns_with_unique_index = $this->dbi
            ->getTable($this->db, $this->table)
            ->getColumnsWithIndex(Index::UNIQUE);

        // 3. Get fields
        $fields = (array)$this->dbi->getColumns(
            $this->db, $this->table, null, true
        );

        //display table structure
        $this->response->addHTML(
            $this->displayStructure(
                $cfgRelation, $columns_with_unique_index, $url_params,
                $primary, $fields, $columns_with_index
            )
        );

        $this->response->addHTML('</div>');
    }

    /**
     * Moves columns in the table's structure based on $_REQUEST
     *
     * @return void
     */
    protected function moveColumns()
    {
        $this->dbi->selectDb($this->db);

        /*
         * load the definitions for all columns
         */
        $columns = $this->dbi->getColumnsFull($this->db, $this->table);
        $column_names = array_keys($columns);
        $changes = array();

        // move columns from first to last
        for ($i = 0, $l = count($_REQUEST['move_columns']); $i < $l; $i++) {
            $column = $_REQUEST['move_columns'][$i];
            // is this column already correctly placed?
            if ($column_names[$i] == $column) {
                continue;
            }

            // it is not, let's move it to index $i
            $data = $columns[$column];
            $extracted_columnspec = Util::extractColumnSpec($data['Type']);
            if (isset($data['Extra'])
                && $data['Extra'] == 'on update CURRENT_TIMESTAMP'
            ) {
                $extracted_columnspec['attribute'] = $data['Extra'];
                unset($data['Extra']);
            }
            $current_timestamp = ($data['Type'] == 'timestamp'
                    || $data['Type'] == 'datetime')
                && $data['Default'] == 'CURRENT_TIMESTAMP';

            if ($data['Null'] === 'YES' && $data['Default'] === null) {
                $default_type = 'NULL';
            } elseif ($current_timestamp) {
                $default_type = 'CURRENT_TIMESTAMP';
            } elseif ($data['Default'] === null) {
                $default_type = 'NONE';
            } else {
                $default_type = 'USER_DEFINED';
            }

            $virtual = array(
                'VIRTUAL', 'PERSISTENT', 'VIRTUAL GENERATED', 'STORED GENERATED'
            );
            $data['Virtuality'] = '';
            $data['Expression'] = '';
            if (isset($data['Extra']) && in_array($data['Extra'], $virtual)) {
                $data['Virtuality'] = str_replace(' GENERATED', '', $data['Extra']);
                $expressions = $this->table->getColumnGenerationExpression($column);
                $data['Expression'] = $expressions[$column];
            }

            $changes[] = 'CHANGE ' . Table::generateAlter(
                $column,
                $column,
                mb_strtoupper($extracted_columnspec['type']),
                $extracted_columnspec['spec_in_brackets'],
                $extracted_columnspec['attribute'],
                isset($data['Collation']) ? $data['Collation'] : '',
                $data['Null'] === 'YES' ? 'NULL' : 'NOT NULL',
                $default_type,
                $current_timestamp ? '' : $data['Default'],
                isset($data['Extra']) && $data['Extra'] !== '' ? $data['Extra']
                : false,
                isset($data['COLUMN_COMMENT']) && $data['COLUMN_COMMENT'] !== ''
                ? $data['COLUMN_COMMENT'] : false,
                $data['Virtuality'],
                $data['Expression'],
                $i === 0 ? '-first' : $column_names[$i - 1]
            );
            // update current column_names array, first delete old position
            for ($j = 0, $ll = count($column_names); $j < $ll; $j++) {
                if ($column_names[$j] == $column) {
                    unset($column_names[$j]);
                }
            }
            // insert moved column
            array_splice($column_names, $i, 0, $column);
        }
        if (empty($changes)) { // should never happen
            $this->response->setRequestStatus(false);
            return;
        }
        // move columns
        $this->dbi->tryQuery(
            sprintf(
                'ALTER TABLE %s %s',
                Util::backquote($this->table),
                implode(', ', $changes)
            )
        );
        $tmp_error = $this->dbi->getError();
        if ($tmp_error) {
            $this->response->setRequestStatus(false);
            $this->response->addJSON('message', Message::error($tmp_error));
        } else {
            $message = Message::success(
                __('The columns have been moved successfully.')
            );
            $this->response->addJSON('message', $message);
            $this->response->addJSON('columns', $column_names);
        }
    }

    /**
     * Displays HTML for changing one or more columns
     *
     * @param array  $selected the selected columns
     * @param string $action   target script to call
     *
     * @return boolean $regenerate true if error occurred
     *
     */
    protected function displayHtmlForColumnChange($selected, $action)
    {
        // $selected comes from mult_submits.inc.php
        if (empty($selected)) {
            $selected[] = $_REQUEST['field'];
            $selected_cnt = 1;
        } else { // from a multiple submit
            $selected_cnt = count($selected);
        }

        /**
         * @todo optimize in case of multiple fields to modify
         */
        $fields_meta = array();
        for ($i = 0; $i < $selected_cnt; $i++) {
            $fields_meta[] = $this->dbi->getColumns(
                $this->db, $this->table, $selected[$i], true
            );
        }
        $num_fields = count($fields_meta);
        // set these globals because tbl_columns_definition_form.inc.php
        // verifies them
        // @todo: refactor tbl_columns_definition_form.inc.php so that it uses
        // protected function params
        $GLOBALS['action'] = $action;
        $GLOBALS['num_fields'] = $num_fields;

        /**
         * Form for changing properties.
         */
        include_once 'libraries/check_user_privileges.lib.php';
        include 'libraries/tbl_columns_definition_form.inc.php';
    }

    /**
     * Displays HTML for partition change
     *
     * @return string HTML for partition change
     */
    protected function displayHtmlForPartitionChange()
    {
        $partitionDetails = null;
        if (! isset($_REQUEST['partition_by'])) {
            $partitionDetails = $this->_extractPartitionDetails();
        }

        include_once 'libraries/StorageEngine.php';
        $this->response->addHTML(
            Template::get('table/structure/partition_definition_form')
                ->render(
                    array(
                        'db' => $this->db,
                        'table' => $this->table,
                        'partitionDetails' => $partitionDetails
                    )
                )
        );
    }

    /**
     * Extracts partition details from CREATE TABLE statement
     *
     * @return array[] array of partition details
     */
    private function _extractPartitionDetails()
    {
        $createTable = (new Table($this->table, $this->db))->showCreate();
        if (! $createTable) {
            return null;
        }

        $parser = new PhpMyAdmin\SqlParser\Parser($createTable);
        /**
         * @var $stmt PhpMyAdmin\SqlParser\Statements\CreateStatement
         */
        $stmt = $parser->statements[0];

        $partitionDetails = array();

        $partitionDetails['partition_by'] = '';
        $partitionDetails['partition_expr'] = '';
        $partitionDetails['partition_count'] = '';

        if (! empty($stmt->partitionBy)) {
            $openPos = strpos($stmt->partitionBy, "(");
            $closePos = strrpos($stmt->partitionBy, ")");

            $partitionDetails['partition_by']
                = trim(substr($stmt->partitionBy, 0, $openPos));
            $partitionDetails['partition_expr']
                = trim(substr($stmt->partitionBy, $openPos + 1, $closePos - ($openPos + 1)));
            if (isset($stmt->partitionsNum)) {
                $count = $stmt->partitionsNum;
            } else {
                $count = count($stmt->partitions);
            }
            $partitionDetails['partition_count'] = $count;
        }

        $partitionDetails['subpartition_by'] = '';
        $partitionDetails['subpartition_expr'] = '';
        $partitionDetails['subpartition_count'] = '';

        if (! empty($stmt->subpartitionBy)) {
            $openPos = strpos($stmt->subpartitionBy, "(");
            $closePos = strrpos($stmt->subpartitionBy, ")");

            $partitionDetails['subpartition_by']
                = trim(substr($stmt->subpartitionBy, 0, $openPos));
            $partitionDetails['subpartition_expr']
                = trim(substr($stmt->subpartitionBy, $openPos + 1, $closePos - ($openPos + 1)));
            if (isset($stmt->subpartitionsNum)) {
                $count = $stmt->subpartitionsNum;
            } else {
                $count = count($stmt->partitions[0]->subpartitions);
            }
            $partitionDetails['subpartition_count'] = $count;
        }

        // Only LIST and RANGE type parameters allow subpartitioning
        $partitionDetails['can_have_subpartitions']
            = $partitionDetails['partition_count'] > 1
                && ($partitionDetails['partition_by'] == 'RANGE'
                || $partitionDetails['partition_by'] == 'RANGE COLUMNS'
                || $partitionDetails['partition_by'] == 'LIST'
                || $partitionDetails['partition_by'] == 'LIST COLUMNS');

        // Values are specified only for LIST and RANGE type partitions
        $partitionDetails['value_enabled'] = isset($partitionDetails['partition_by'])
            && ($partitionDetails['partition_by'] == 'RANGE'
            || $partitionDetails['partition_by'] == 'RANGE COLUMNS'
            || $partitionDetails['partition_by'] == 'LIST'
            || $partitionDetails['partition_by'] == 'LIST COLUMNS');

        $partitionDetails['partitions'] = array();

        for ($i = 0; $i < intval($partitionDetails['partition_count']); $i++) {

            if (! isset($stmt->partitions[$i])) {
                $partitionDetails['partitions'][$i] = array(
                    'name' => 'p' . $i,
                    'value_type' => '',
                    'value' => '',
                    'engine' => '',
                    'comment' => '',
                    'data_directory' => '',
                    'index_directory' => '',
                    'max_rows' => '',
                    'min_rows' => '',
                    'tablespace' => '',
                    'node_group' => '',
                );
            } else {
                $p = $stmt->partitions[$i];
                $type = $p->type;
                $expr = trim($p->expr, '()');
                if ($expr == 'MAXVALUE') {
                    $type .= ' MAXVALUE';
                    $expr = '';
                }
                $partitionDetails['partitions'][$i] = array(
                    'name' => $p->name,
                    'value_type' => $type,
                    'value' => $expr,
                    'engine' => $p->options->has('ENGINE', true),
                    'comment' => trim($p->options->has('COMMENT', true), "'"),
                    'data_directory' => trim($p->options->has('DATA DIRECTORY', true), "'"),
                    'index_directory' => trim($p->options->has('INDEX_DIRECTORY', true), "'"),
                    'max_rows' => $p->options->has('MAX_ROWS', true),
                    'min_rows' => $p->options->has('MIN_ROWS', true),
                    'tablespace' => $p->options->has('TABLESPACE', true),
                    'node_group' => $p->options->has('NODEGROUP', true),
                );
            }

            $partition =& $partitionDetails['partitions'][$i];
            $partition['prefix'] = 'partitions[' . $i . ']';

            if ($partitionDetails['subpartition_count'] > 1) {
                $partition['subpartition_count'] = $partitionDetails['subpartition_count'];
                $partition['subpartitions'] = array();

                for ($j = 0; $j < intval($partitionDetails['subpartition_count']); $j++) {
                    if (! isset($stmt->partitions[$i]->subpartitions[$j])) {
                        $partition['subpartitions'][$j] = array(
                            'name' => $partition['name'] . '_s' . $j,
                            'engine' => '',
                            'comment' => '',
                            'data_directory' => '',
                            'index_directory' => '',
                            'max_rows' => '',
                            'min_rows' => '',
                            'tablespace' => '',
                            'node_group' => '',
                        );
                    } else {
                        $sp = $stmt->partitions[$i]->subpartitions[$j];
                        $partition['subpartitions'][$j] = array(
                            'name' => $sp->name,
                            'engine' => $sp->options->has('ENGINE', true),
                            'comment' => trim($sp->options->has('COMMENT', true), "'"),
                            'data_directory' => trim($sp->options->has('DATA DIRECTORY', true), "'"),
                            'index_directory' => trim($sp->options->has('INDEX_DIRECTORY', true), "'"),
                            'max_rows' => $sp->options->has('MAX_ROWS', true),
                            'min_rows' => $sp->options->has('MIN_ROWS', true),
                            'tablespace' => $sp->options->has('TABLESPACE', true),
                            'node_group' => $sp->options->has('NODEGROUP', true),
                        );
                    }

                    $subpartition =& $partition['subpartitions'][$j];
                    $subpartition['prefix'] = 'partitions[' . $i . ']'
                        . '[subpartitions][' . $j . ']';
                }
            }
        }

        return $partitionDetails;
    }

    /**
     * Update the table's partitioning based on $_REQUEST
     *
     * @return void
     */
    protected function updatePartitioning()
    {
        include_once 'libraries/create_addfield.lib.php';

        $sql_query = "ALTER TABLE " . Util::backquote($this->table) . " "
            . PMA_getPartitionsDefinition();

        // Execute alter query
        $result = $this->dbi->tryQuery($sql_query);

        if ($result !== false) {
            $message = Message::success(
                __('Table %1$s has been altered successfully.')
            );
            $message->addParam($this->table);
            $this->response->addHTML(
                Util::getMessage($message, $sql_query, 'success')
            );
        } else {
            $this->response->setRequestStatus(false);
            $this->response->addJSON(
                'message',
                Message::rawError(
                    __('Query error') . ':<br />' . $this->dbi->getError()
                )
            );
        }
    }

    /**
     * Function to get the type of command for multiple field handling
     *
     * @return string
     */
    protected function getMultipleFieldCommandType()
    {
        $types = array(
            'change', 'drop', 'primary',
            'index', 'unique', 'spatial',
            'fulltext', 'browse'
        );

        foreach ($types as $type) {
            if (isset($_REQUEST['submit_mult_' . $type . '_x'])) {
                return $type;
            }
        }

        if (isset($_REQUEST['submit_mult'])) {
            return $_REQUEST['submit_mult'];
        } elseif (isset($_REQUEST['mult_btn'])
            && $_REQUEST['mult_btn'] == __('Yes')
        ) {
            if (isset($_REQUEST['selected'])) {
                $_REQUEST['selected_fld'] = $_REQUEST['selected'];
            }
            return 'row_delete';
        }

        return null;
    }

    /**
     * Function to display table browse for selected columns
     *
     * @param string $goto          goto page url
     * @param string $pmaThemeImage URI of the pma theme image
     *
     * @return void
     */
    protected function displayTableBrowseForSelectedColumns($goto, $pmaThemeImage)
    {
        $GLOBALS['active_page'] = 'sql.php';
        $fields = array();
        foreach ($_REQUEST['selected_fld'] as $sval) {
            $fields[] = Util::backquote($sval);
        }
        $sql_query = sprintf(
            'SELECT %s FROM %s.%s',
            implode(', ', $fields),
            Util::backquote($this->db),
            Util::backquote($this->table)
        );

        // Parse and analyze the query
        $db = &$this->db;
        include_once 'libraries/parse_analyze.lib.php';
        list(
            $analyzed_sql_results,
            $db,
        ) = PMA_parseAnalyze($sql_query, $db);
        // @todo: possibly refactor
        extract($analyzed_sql_results);

        include_once 'libraries/sql.lib.php';

        $this->response->addHTML(
            PMA_executeQueryAndGetQueryResponse(
                isset($analyzed_sql_results) ? $analyzed_sql_results : '',
                false, // is_gotofile
                $this->db, // db
                $this->table, // table
                null, // find_real_end
                null, // sql_query_for_bookmark
                null, // extra_data
                null, // message_to_show
                null, // message
                null, // sql_data
                $goto, // goto
                $pmaThemeImage, // pmaThemeImage
                null, // disp_query
                null, // disp_message
                null, // query_type
                $sql_query, // sql_query
                null, // selectedTables
                null // complete_query
            )
        );
    }

    /**
     * Update the table's structure based on $_REQUEST
     *
     * @return boolean $regenerate              true if error occurred
     *
     */
    protected function updateColumns()
    {
        $err_url = 'tbl_structure.php' . URL::getCommon(
            array(
                'db' => $this->db, 'table' => $this->table
            )
        );
        $regenerate = false;
        $field_cnt = count($_REQUEST['field_name']);
        $changes = array();
        $adjust_privileges = array();

        for ($i = 0; $i < $field_cnt; $i++) {
            if (!$this->columnNeedsAlterTable($i)) {
                continue;
            }

            $changes[] = 'CHANGE ' . Table::generateAlter(
                Util_lib\get($_REQUEST, "field_orig.${i}", ''),
                $_REQUEST['field_name'][$i],
                $_REQUEST['field_type'][$i],
                $_REQUEST['field_length'][$i],
                $_REQUEST['field_attribute'][$i],
                Util_lib\get($_REQUEST, "field_collation.${i}", ''),
                Util_lib\get($_REQUEST, "field_null.${i}", 'NOT NULL'),
                $_REQUEST['field_default_type'][$i],
                $_REQUEST['field_default_value'][$i],
                Util_lib\get($_REQUEST, "field_extra.${i}", false),
                Util_lib\get($_REQUEST, "field_comments.${i}", ''),
                Util_lib\get($_REQUEST, "field_virtuality.${i}", ''),
                Util_lib\get($_REQUEST, "field_expression.${i}", ''),
                Util_lib\get($_REQUEST, "field_move_to.${i}", '')
            );

            // find the remembered sort expression
            $sorted_col = $this->table_obj->getUiProp(
                Table::PROP_SORTED_COLUMN
            );
            // if the old column name is part of the remembered sort expression
            if (mb_strpos(
                $sorted_col,
                Util::backquote($_REQUEST['field_orig'][$i])
            ) !== false) {
                // delete the whole remembered sort expression
                $this->table_obj->removeUiProp(Table::PROP_SORTED_COLUMN);
            }

            if (isset($_REQUEST['field_adjust_privileges'][$i])
                && ! empty($_REQUEST['field_adjust_privileges'][$i])
                && $_REQUEST['field_orig'][$i] != $_REQUEST['field_name'][$i]
            ) {
                $adjust_privileges[$_REQUEST['field_orig'][$i]]
                    = $_REQUEST['field_name'][$i];
            }
        } // end for

        if (count($changes) > 0 || isset($_REQUEST['preview_sql'])) {
            // Builds the primary keys statements and updates the table
            $key_query = '';
            /**
             * this is a little bit more complex
             *
             * @todo if someone selects A_I when altering a column we need to check:
             *  - no other column with A_I
             *  - the column has an index, if not create one
             *
             */

            // To allow replication, we first select the db to use
            // and then run queries on this db.
            if (!$this->dbi->selectDb($this->db)) {
                Util::mysqlDie(
                    $this->dbi->getError(),
                    'USE ' . Util::backquote($this->db) . ';',
                    false,
                    $err_url
                );
            }
            $sql_query = 'ALTER TABLE ' . Util::backquote($this->table) . ' ';
            $sql_query .= implode(', ', $changes) . $key_query;
            $sql_query .= ';';

            // If there is a request for SQL previewing.
            if (isset($_REQUEST['preview_sql'])) {
                PMA_previewSQL(count($changes) > 0 ? $sql_query : '');
            }

            $columns_with_index = $this->dbi
                ->getTable($this->db, $this->table)
                ->getColumnsWithIndex(
                    Index::PRIMARY | Index::UNIQUE | Index::INDEX
                    | Index::SPATIAL | Index::FULLTEXT
                );

            $changedToBlob = array();
            // While changing the Column Collation
            // First change to BLOB
            for ($i = 0; $i < $field_cnt; $i++ ) {
                if (isset($_REQUEST['field_collation'][$i])
                    && isset($_REQUEST['field_collation_orig'][$i])
                    && $_REQUEST['field_collation'][$i] !== $_REQUEST['field_collation_orig'][$i]
                    && ! in_array($_REQUEST['field_orig'][$i], $columns_with_index)
                ) {
                    $secondary_query = 'ALTER TABLE ' . Util::backquote(
                        $this->table
                    )
                    . ' CHANGE ' . Util::backquote(
                        $_REQUEST['field_orig'][$i]
                    )
                    . ' ' . Util::backquote($_REQUEST['field_orig'][$i])
                    . ' BLOB;';
                    $this->dbi->query($secondary_query);
                    $changedToBlob[$i] = true;
                } else {
                    $changedToBlob[$i] = false;
                }
            }

            // Then make the requested changes
            $result = $this->dbi->tryQuery($sql_query);

            if ($result !== false) {
                $changed_privileges = $this->adjustColumnPrivileges(
                    $adjust_privileges
                );

                if ($changed_privileges) {
                    $message = Message::success(
                        __(
                            'Table %1$s has been altered successfully. Privileges ' .
                            'have been adjusted.'
                        )
                    );
                } else {
                    $message = Message::success(
                        __('Table %1$s has been altered successfully.')
                    );
                }
                $message->addParam($this->table);

                $this->response->addHTML(
                    Util::getMessage($message, $sql_query, 'success')
                );
            } else {
                // An error happened while inserting/updating a table definition

                // Save the Original Error
                $orig_error = $this->dbi->getError();
                $changes_revert = array();

                // Change back to Original Collation and data type
                for ($i = 0; $i < $field_cnt; $i++) {
                    if ($changedToBlob[$i]) {
                        $changes_revert[] = 'CHANGE ' . Table::generateAlter(
                            Util_lib\get($_REQUEST, "field_orig.${i}", ''),
                            $_REQUEST['field_name'][$i],
                            $_REQUEST['field_type_orig'][$i],
                            $_REQUEST['field_length_orig'][$i],
                            $_REQUEST['field_attribute_orig'][$i],
                            Util_lib\get($_REQUEST, "field_collation_orig.${i}", ''),
                            Util_lib\get($_REQUEST, "field_null_orig.${i}", 'NOT NULL'),
                            $_REQUEST['field_default_type_orig'][$i],
                            $_REQUEST['field_default_value_orig'][$i],
                            Util_lib\get($_REQUEST, "field_extra_orig.${i}", false),
                            Util_lib\get($_REQUEST, "field_comments_orig.${i}", ''),
                            Util_lib\get($_REQUEST, "field_virtuality_orig.${i}", ''),
                            Util_lib\get($_REQUEST, "field_expression_orig.${i}", ''),
                            Util_lib\get($_REQUEST, "field_move_to_orig.${i}", '')
                        );
                    }
                }

                $revert_query = 'ALTER TABLE ' . Util::backquote($this->table)
                    . ' ';
                $revert_query .= implode(', ', $changes_revert) . '';
                $revert_query .= ';';

                // Column reverted back to original
                $this->dbi->query($revert_query);

                $this->response->setRequestStatus(false);
                $this->response->addJSON(
                    'message',
                    Message::rawError(
                        __('Query error') . ':<br />' . $orig_error
                    )
                );
                $regenerate = true;
            }
        }

        // update field names in relation
        if (isset($_REQUEST['field_orig']) && is_array($_REQUEST['field_orig'])) {
            foreach ($_REQUEST['field_orig'] as $fieldindex => $fieldcontent) {
                if ($_REQUEST['field_name'][$fieldindex] != $fieldcontent) {
                    PMA_REL_renameField(
                        $this->db, $this->table, $fieldcontent,
                        $_REQUEST['field_name'][$fieldindex]
                    );
                }
            }
        }

        // update mime types
        if (isset($_REQUEST['field_mimetype'])
            && is_array($_REQUEST['field_mimetype'])
            && $GLOBALS['cfg']['BrowseMIME']
        ) {
            foreach ($_REQUEST['field_mimetype'] as $fieldindex => $mimetype) {
                if (isset($_REQUEST['field_name'][$fieldindex])
                    && strlen($_REQUEST['field_name'][$fieldindex]) > 0
                ) {
                    PMA_setMIME(
                        $this->db, $this->table,
                        $_REQUEST['field_name'][$fieldindex],
                        $mimetype,
                        $_REQUEST['field_transformation'][$fieldindex],
                        $_REQUEST['field_transformation_options'][$fieldindex],
                        $_REQUEST['field_input_transformation'][$fieldindex],
                        $_REQUEST['field_input_transformation_options'][$fieldindex]
                    );
                }
            }
        }
        return $regenerate;
    }

    /**
     * Adjusts the Privileges for all the columns whose names have changed
     *
     * @param array $adjust_privileges assoc array of old col names mapped to new
     *                                 cols
     *
     * @return boolean $changed  boolean whether at least one column privileges
     * adjusted
     */
    protected function adjustColumnPrivileges($adjust_privileges)
    {
        $changed = false;

        if (Util_lib\get($GLOBALS, 'col_priv', false)
            && Util_lib\get($GLOBALS, 'is_reload_priv', false)
        ) {
            $this->dbi->selectDb('mysql');

            // For Column specific privileges
            foreach ($adjust_privileges as $oldCol => $newCol) {

                $this->dbi->query(
                    sprintf(
                        'UPDATE %s SET Column_name = "%s"
                        WHERE Db = "%s"
                        AND Table_name = "%s"
                        AND Column_name = "%s";',
                        Util::backquote('columns_priv'),
                        $newCol, $this->db, $this->table, $oldCol
                    )
                );

                // i.e. if atleast one column privileges adjusted
                $changed = true;
            }

            if ($changed) {
                // Finally FLUSH the new privileges
                $this->dbi->query("FLUSH PRIVILEGES;");
            }
        }

        return $changed;
    }

    /**
     * Verifies if some elements of a column have changed
     *
     * @param integer $i column index in the request
     *
     * @return boolean $alterTableNeeded true if we need to generate ALTER TABLE
     *
     */
    protected function columnNeedsAlterTable($i)
    {
        // these two fields are checkboxes so might not be part of the
        // request; therefore we define them to avoid notices below
        if (! isset($_REQUEST['field_null'][$i])) {
            $_REQUEST['field_null'][$i] = 'NO';
        }
        if (! isset($_REQUEST['field_extra'][$i])) {
            $_REQUEST['field_extra'][$i] = '';
        }

        // field_name does not follow the convention (corresponds to field_orig)
        if ($_REQUEST['field_name'][$i] != $_REQUEST['field_orig'][$i]) {
            return true;
        }

        $fields = array(
            'field_attribute', 'field_collation', 'field_comments',
            'field_default_value', 'field_default_type', 'field_extra',
            'field_length', 'field_null', 'field_type'
        );
        foreach ($fields as $field) {
            if ($_REQUEST[$field][$i] != $_REQUEST[$field . '_orig'][$i]) {
                return true;
            }
        }
        return !empty($_REQUEST['field_move_to'][$i]);
    }

    /**
     * Displays the table structure ('show table' works correct since 3.23.03)
     *
     * @param array       $cfgRelation               current relation parameters
     * @param array       $columns_with_unique_index Columns with unique index
     * @param mixed       $url_params                Contains an associative
     *                                               array with url params
     * @param Index|false $primary_index             primary index or false if
     *                                               no one exists
     * @param array       $fields                    Fields
     * @param array       $columns_with_index        Columns with index
     *
     * @return string
     */
    protected function displayStructure(
        $cfgRelation, $columns_with_unique_index, $url_params,
        $primary_index, $fields, $columns_with_index
    ) {
        /* TABLE INFORMATION */
        $HideStructureActions = '';
        if ($GLOBALS['cfg']['HideStructureActions'] === true) {
            $HideStructureActions .= ' HideStructureActions';
        }

        // prepare comments
        $comments_map = array();
        $mime_map = array();

        if ($GLOBALS['cfg']['ShowPropertyComments']) {
            include_once 'libraries/transformations.lib.php';
            $comments_map = PMA_getComments($this->db, $this->table);
            if ($cfgRelation['mimework'] && $GLOBALS['cfg']['BrowseMIME']) {
                $mime_map = PMA_getMIME($this->db, $this->table, true);
            }
        }
        include_once 'libraries/central_columns.lib.php';
        $central_list = PMA_getCentralColumnsFromTable($this->db, $this->table);
        $columns_list = array();

        $titles = array(
            'Change' => Util::getIcon('b_edit.png', __('Change')),
            'Drop' => Util::getIcon('b_drop.png', __('Drop')),
            'NoDrop' => Util::getIcon('b_drop.png', __('Drop')),
            'Primary' => Util::getIcon('b_primary.png', __('Primary')),
            'Index' => Util::getIcon('b_index.png', __('Index')),
            'Unique' => Util::getIcon('b_unique.png', __('Unique')),
            'Spatial' => Util::getIcon('b_spatial.png', __('Spatial')),
            'IdxFulltext' => Util::getIcon('b_ftext.png', __('Fulltext')),
            'NoPrimary' => Util::getIcon('bd_primary.png', __('Primary')),
            'NoIndex' => Util::getIcon('bd_index.png', __('Index')),
            'NoUnique' => Util::getIcon('bd_unique.png', __('Unique')),
            'NoSpatial' => Util::getIcon('bd_spatial.png', __('Spatial')),
            'NoIdxFulltext' => Util::getIcon('bd_ftext.png', __('Fulltext')),
            'DistinctValues' => Util::getIcon(
                'b_browse.png',
                __('Distinct values')
            ),
        );

        /**
         * Work on the table
         */
        if ($this->_tbl_is_view && ! $this->_db_is_system_schema) {
            $item = $this->dbi->fetchSingleRow(
                sprintf(
                    "SELECT `VIEW_DEFINITION`, `CHECK_OPTION`, `DEFINER`,
                      `SECURITY_TYPE`
                    FROM `INFORMATION_SCHEMA`.`VIEWS`
                    WHERE TABLE_SCHEMA='%s'
                    AND TABLE_NAME='%s';",
                    $GLOBALS['dbi']->escapeString($this->db),
                    $GLOBALS['dbi']->escapeString($this->table)
                )
            );

            $createView = $this->dbi->getTable($this->db, $this->table)
                ->showCreate();
            // get algorithm from $createView of the form
            // CREATE ALGORITHM=<ALGORITHM> DE...
            $parts = explode(" ", substr($createView, 17));
            $item['ALGORITHM'] = $parts[0];

            $view = array(
                'operation' => 'alter',
                'definer' => $item['DEFINER'],
                'sql_security' => $item['SECURITY_TYPE'],
                'name' => $this->table,
                'as' => $item['VIEW_DEFINITION'],
                'with' => $item['CHECK_OPTION'],
                'algorithm' => $item['ALGORITHM'],
            );

            $edit_view_url = 'view_create.php'
                . URL::getCommon($url_params) . '&amp;'
                . implode(
                    '&amp;',
                    array_map(
                        function ($key, $val) {
                            return 'view[' . urlencode($key) . ']=' . urlencode(
                                $val
                            );
                        },
                        array_keys($view), $view
                    )
                );
        }

        /**
         * Displays Space usage and row statistics
         */
        // BEGIN - Calc Table Space
        // Get valid statistics whatever is the table type
        if ($GLOBALS['cfg']['ShowStats']) {
            //get table stats in HTML format
            $tablestats = $this->getTableStats();
            //returning the response in JSON format to be used by Ajax
            $this->response->addJSON('tableStat', $tablestats);
        }
        // END - Calc Table Space

        return Template::get('table/structure/display_structure')->render(
            array(
                'HideStructureActions' => $HideStructureActions,
                'db' => $this->db,
                'table' => $this->table,
                'db_is_system_schema' => $this->_db_is_system_schema,
                'tbl_is_view' => $this->_tbl_is_view,
                'mime_map' => $mime_map,
                'url_query' => $this->_url_query,
                'titles' => $titles,
                'tbl_storage_engine' => $this->_tbl_storage_engine,
                'primary' => $primary_index,
                'columns_with_unique_index' => $columns_with_unique_index,
                'edit_view_url' => isset($edit_view_url) ? $edit_view_url : null,
                'columns_list' => $columns_list,
                'tablestats' => isset($tablestats) ? $tablestats : null,
                'fields' => $fields,
                'columns_with_index' => $columns_with_index,
                'central_list' => $central_list,
                'comments_map' => $comments_map
            )
        );
    }

    /**
     * Get HTML snippet for display table statistics
     *
     * @return string $html_output
     */
    protected function getTableStats()
    {
        if (empty($this->_showtable)) {
            $this->_showtable = $this->dbi->getTable(
                $this->db, $this->table
            )->getStatusInfo(null, true);
        }

        if (empty($this->_showtable['Data_length'])) {
            $this->_showtable['Data_length'] = 0;
        }
        if (empty($this->_showtable['Index_length'])) {
            $this->_showtable['Index_length'] = 0;
        }

        $is_innodb = (isset($this->_showtable['Type'])
            && $this->_showtable['Type'] == 'InnoDB');

        $mergetable = $this->table_obj->isMerge();

        // this is to display for example 261.2 MiB instead of 268k KiB
        $max_digits = 3;
        $decimals = 1;
        list($data_size, $data_unit) = Util::formatByteDown(
            $this->_showtable['Data_length'], $max_digits, $decimals
        );
        if ($mergetable == false) {
            list($index_size, $index_unit) = Util::formatByteDown(
                $this->_showtable['Index_length'], $max_digits, $decimals
            );
        }
        // InnoDB returns a huge value in Data_free, do not use it
        if (! $is_innodb && isset($this->_showtable['Data_free'])
            && $this->_showtable['Data_free'] > 0
        ) {
            list($free_size, $free_unit) = Util::formatByteDown(
                $this->_showtable['Data_free'], $max_digits, $decimals
            );
            list($effect_size, $effect_unit) = Util::formatByteDown(
                $this->_showtable['Data_length']
                + $this->_showtable['Index_length']
                - $this->_showtable['Data_free'],
                $max_digits, $decimals
            );
        } else {
            list($effect_size, $effect_unit) = Util::formatByteDown(
                $this->_showtable['Data_length']
                + $this->_showtable['Index_length'],
                $max_digits, $decimals
            );
        }
        list($tot_size, $tot_unit) = Util::formatByteDown(
            $this->_showtable['Data_length'] + $this->_showtable['Index_length'],
            $max_digits, $decimals
        );
        if ($this->_table_info_num_rows > 0) {
            list($avg_size, $avg_unit) = Util::formatByteDown(
                ($this->_showtable['Data_length']
                + $this->_showtable['Index_length'])
                / $this->_showtable['Rows'],
                6,
                1
            );
        } else {
            $avg_size = $avg_unit = '';
        }

        return Template::get('table/structure/display_table_stats')->render(
            array(
                'showtable' => $this->_showtable,
                'table_info_num_rows' => $this->_table_info_num_rows,
                'tbl_is_view' => $this->_tbl_is_view,
                'db_is_system_schema' => $this->_db_is_system_schema,
                'tbl_storage_engine' => $this->_tbl_storage_engine,
                'url_query' => $this->_url_query,
                'tbl_collation' => $this->_tbl_collation,
                'is_innodb' => $is_innodb,
                'mergetable' => $mergetable,
                'avg_size' => isset($avg_size) ? $avg_size : null,
                'avg_unit' => isset($avg_unit) ? $avg_unit : null,
                'data_size' => $data_size,
                'data_unit' => $data_unit,
                'index_size' => isset($index_size) ? $index_size : null,
                'index_unit' => isset($index_unit) ? $index_unit : null,
                'free_size' => isset($free_size) ? $free_size : null,
                'free_unit' => isset($free_unit) ? $free_unit : null,
                'effect_size' => $effect_size,
                'effect_unit' => $effect_unit,
                'tot_size' => $tot_size,
                'tot_unit' => $tot_unit
            )
        );
    }

    /**
     * Gets table primary key
     *
     * @return string
     */
    protected function getKeyForTablePrimary()
    {
        $this->dbi->selectDb($this->db);
        $result = $this->dbi->query(
            'SHOW KEYS FROM ' . Util::backquote($this->table) . ';'
        );
        $primary = '';
        while ($row = $this->dbi->fetchAssoc($result)) {
            // Backups the list of primary keys
            if ($row['Key_name'] == 'PRIMARY') {
                $primary .= $row['Column_name'] . ', ';
            }
        } // end while
        $this->dbi->freeResult($result);

        return $primary;
    }

    /**
     * Get List of information for Submit Mult
     *
     * @param string $submit_mult mult_submit type
     * @param array  $selected    the selected columns
     * @param string $action      action type
     *
     * @return array
     */
    protected function getDataForSubmitMult($submit_mult, $selected, $action)
    {
        $what = null;
        $query_type = null;
        $is_unset_submit_mult = false;
        $mult_btn = null;
        $centralColsError = null;
        switch ($submit_mult) {
        case 'drop':
            $what     = 'drop_fld';
            break;
        case 'primary':
            // Gets table primary key
            $primary = $this->getKeyForTablePrimary();
            if (empty($primary)) {
                // no primary key, so we can safely create new
                $is_unset_submit_mult = true;
                $query_type = 'primary_fld';
                $mult_btn   = __('Yes');
            } else {
                // primary key exists, so lets as user
                $what = 'primary_fld';
            }
            break;
        case 'index':
            $is_unset_submit_mult = true;
            $query_type = 'index_fld';
            $mult_btn   = __('Yes');
            break;
        case 'unique':
            $is_unset_submit_mult = true;
            $query_type = 'unique_fld';
            $mult_btn   = __('Yes');
            break;
        case 'spatial':
            $is_unset_submit_mult = true;
            $query_type = 'spatial_fld';
            $mult_btn   = __('Yes');
            break;
        case 'ftext':
            $is_unset_submit_mult = true;
            $query_type = 'fulltext_fld';
            $mult_btn   = __('Yes');
            break;
        case 'add_to_central_columns':
            include_once 'libraries/central_columns.lib.php';
            $centralColsError = PMA_syncUniqueColumns($selected, false);
            break;
        case 'remove_from_central_columns':
            include_once 'libraries/central_columns.lib.php';
            $centralColsError = PMA_deleteColumnsFromList($selected, false);
            break;
        case 'change':
            $this->displayHtmlForColumnChange($selected, $action);
            // execution stops here but PMA\libraries\Response correctly finishes
            // the rendering
            exit;
        case 'browse':
            // this should already be handled by tbl_structure.php
        }

        return array(
            $what, $query_type, $is_unset_submit_mult, $mult_btn,
            $centralColsError
        );
    }
}<|MERGE_RESOLUTION|>--- conflicted
+++ resolved
@@ -15,14 +15,9 @@
 use PMA\libraries\Template;
 use PMA\libraries\Util;
 use PMA\Util as Util_lib;
-<<<<<<< HEAD
-use SqlParser;
-use SqlParser\Statements\CreateStatement;
-=======
 use PhpMyAdmin\SqlParser;
 use PhpMyAdmin\SqlParser\Statements\CreateStatement;
 use PhpMyAdmin\SqlParser\Utils\Table as SqlTable;
->>>>>>> e4bf5369
 use PMA\libraries\Table;
 use PMA\libraries\controllers\TableController;
 use PMA\libraries\URL;
@@ -151,11 +146,11 @@
                 $columns_names = $_REQUEST['field_name'];
                 $reserved_keywords_names = array();
                 foreach ($columns_names as $column) {
-                    if (PhpMyAdmin\SqlParser\Context::isKeyword(trim($column), true)) {
+                    if (\PhpMyAdmin\SqlParser\Context::isKeyword(trim($column), true)) {
                         $reserved_keywords_names[] = trim($column);
                     }
                 }
-                if (PhpMyAdmin\SqlParser\Context::isKeyword(trim($this->table), true)) {
+                if (\PhpMyAdmin\SqlParser\Context::isKeyword(trim($this->table), true)) {
                     $reserved_keywords_names[] = trim($this->table);
                 }
                 if (count($reserved_keywords_names) == 0) {
@@ -554,7 +549,7 @@
             return null;
         }
 
-        $parser = new PhpMyAdmin\SqlParser\Parser($createTable);
+        $parser = new \PhpMyAdmin\SqlParser\Parser($createTable);
         /**
          * @var $stmt PhpMyAdmin\SqlParser\Statements\CreateStatement
          */
