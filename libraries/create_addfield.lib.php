<?php
/* vim: set expandtab sw=4 ts=4 sts=4: */
/**
 * set of functions for tbl_create.php and tbl_addfield.php
 *
 * @package PhpMyAdmin
 */

use PMA\libraries\Table;

if (! defined('PHPMYADMIN')) {
    exit;
}

/**
 * Transforms the radio button field_key into 4 arrays
 *
 * @return array An array of arrays which represents column keys for each index type
 */
function PMA_getIndexedColumns()
{
    $field_cnt      = count($_REQUEST['field_name']);
    $field_primary  = json_decode($_REQUEST['primary_indexes'], true);
    $field_index    = json_decode($_REQUEST['indexes'], true);
    $field_unique   = json_decode($_REQUEST['unique_indexes'], true);
    $field_fulltext = json_decode($_REQUEST['fulltext_indexes'], true);
    $field_spatial = json_decode($_REQUEST['spatial_indexes'], true);

    return array(
        $field_cnt, $field_primary, $field_index, $field_unique,
        $field_fulltext, $field_spatial
    );
}

/**
 * Initiate the column creation statement according to the table creation or
 * add columns to a existing table
 *
 * @param int     $field_cnt     number of columns
 * @param boolean $is_create_tbl true if requirement is to get the statement
 *                               for table creation
 *
 * @return array  $definitions An array of initial sql statements
 *                             according to the request
 */
function PMA_buildColumnCreationStatement(
    $field_cnt, $is_create_tbl = true
) {
    $definitions = array();
    for ($i = 0; $i < $field_cnt; ++$i) {
        // '0' is also empty for php :-(
        if (empty($_REQUEST['field_name'][$i])
            && $_REQUEST['field_name'][$i] != '0'
        ) {
            continue;
        }

        $definition = PMA_getStatementPrefix($is_create_tbl) .
                Table::generateFieldSpec(
                    trim($_REQUEST['field_name'][$i]),
                    $_REQUEST['field_type'][$i],
                    $_REQUEST['field_length'][$i],
                    $_REQUEST['field_attribute'][$i],
                    isset($_REQUEST['field_collation'][$i])
                    ? $_REQUEST['field_collation'][$i]
                    : '',
                    isset($_REQUEST['field_null'][$i])
                    ? $_REQUEST['field_null'][$i]
                    : 'NOT NULL',
                    $_REQUEST['field_default_type'][$i],
                    $_REQUEST['field_default_value'][$i],
                    isset($_REQUEST['field_extra'][$i])
                    ? $_REQUEST['field_extra'][$i]
                    : false,
                    isset($_REQUEST['field_comments'][$i])
                    ? $_REQUEST['field_comments'][$i]
                    : '',
                    isset($_REQUEST['field_virtuality'][$i])
                    ? $_REQUEST['field_virtuality'][$i]
                    : '',
                    isset($_REQUEST['field_expression'][$i])
                    ? $_REQUEST['field_expression'][$i]
                    : ''
                );

        $definition .= PMA_setColumnCreationStatementSuffix($i, $is_create_tbl);
        $definitions[] = $definition;
    } // end for

    return $definitions;
}

/**
 * Set column creation suffix according to requested position of the new column
 *
 * @param int     $current_field_num current column number
 * @param boolean $is_create_tbl     true if requirement is to get the statement
 *                                   for table creation
 *
 * @return string $sql_suffix suffix
 */
function PMA_setColumnCreationStatementSuffix($current_field_num,
    $is_create_tbl = true
) {
    // no suffix is needed if request is a table creation
    $sql_suffix = ' ';
    if ($is_create_tbl) {
        return $sql_suffix;
    }

    if ((string) $_REQUEST['field_where'] === 'last') {
        return $sql_suffix;
    }

    // Only the first field can be added somewhere other than at the end
    if ((int) $current_field_num === 0) {
        if ((string) $_REQUEST['field_where'] === 'first') {
            $sql_suffix .= ' FIRST';
        } else {
            $sql_suffix .= ' AFTER '
                    . PMA\libraries\Util::backquote($_REQUEST['after_field']);
        }
    } else {
        $sql_suffix .= ' AFTER '
                . PMA\libraries\Util::backquote(
                    $_REQUEST['field_name'][$current_field_num - 1]
                );
    }

    return $sql_suffix;
}

/**
 * Create relevant index statements
 *
 * @param array   $index         an array of index columns
 * @param string  $index_choice  index choice that which represents
 *                               the index type of $indexed_fields
 * @param boolean $is_create_tbl true if requirement is to get the statement
 *                               for table creation
 *
 * @return array an array of sql statements for indexes
 */
function PMA_buildIndexStatements($index, $index_choice,
    $is_create_tbl = true
) {
    $statement = array();
    if (!count($index)) {
        return $statement;
    }

    $sql_query = PMA_getStatementPrefix($is_create_tbl)
        . ' ' . $index_choice;

    if (! empty($index['Key_name']) && $index['Key_name'] != 'PRIMARY') {
        $sql_query .= ' ' . PMA\libraries\Util::backquote($index['Key_name']);
    }

    $index_fields = array();
    foreach ($index['columns'] as $key => $column) {
        $index_fields[$key] = PMA\libraries\Util::backquote(
            $_REQUEST['field_name'][$column['col_index']]
        );
        if ($column['size']) {
            $index_fields[$key] .= '(' . $column['size'] . ')';
        }
    } // end while

    $sql_query .= ' (' . implode(', ', $index_fields) . ')';

    $keyBlockSizes = $index['Key_block_size'];
    if (! empty($keyBlockSizes)) {
        $sql_query .= " KEY_BLOCK_SIZE = "
             . PMA\libraries\Util::sqlAddSlashes($keyBlockSizes);
    }

    // specifying index type is allowed only for primary, unique and index only
    $type = $index['Index_type'];
    if ($index['Index_choice'] != 'SPATIAL'
        && $index['Index_choice'] != 'FULLTEXT'
        && in_array($type, PMA\libraries\Index::getIndexTypes())
    ) {
        $sql_query .= ' USING ' . $type;
    }

    $parser = $index['Parser'];
    if ($index['Index_choice'] == 'FULLTEXT' && ! empty($parser)) {
        $sql_query .= " WITH PARSER " . PMA\libraries\Util::sqlAddSlashes($parser);
    }

    $comment = $index['Index_comment'];
    if (! empty($comment)) {
        $sql_query .= " COMMENT '" . PMA\libraries\Util::sqlAddSlashes($comment) . "'";
    }

    $statement[] = $sql_query;

    return $statement;
}

/**
 * Statement prefix for the PMA_buildColumnCreationStatement()
 *
 * @param boolean $is_create_tbl true if requirement is to get the statement
 *                               for table creation
 *
 * @return string $sql_prefix prefix
 */
function PMA_getStatementPrefix($is_create_tbl = true)
{
    $sql_prefix = " ";
    if (! $is_create_tbl) {
        $sql_prefix = ' ADD ';
    }
    return $sql_prefix;
}

/**
 * Merge index definitions for one type of index
 *
 * @param array   $definitions     the index definitions to merge to
 * @param boolean $is_create_tbl   true if requirement is to get the statement
 *                                 for table creation
 * @param array   $indexed_columns the columns for one type of index
 * @param string  $index_keyword   the index keyword to use in the definition
 *
 * @return array $index_definitions
 */
function PMA_mergeIndexStatements(
    $definitions, $is_create_tbl, $indexed_columns, $index_keyword
) {
    foreach ($indexed_columns as $index) {
        $statements = PMA_buildIndexStatements(
            $index, " " . $index_keyword . " ", $is_create_tbl
        );
        $definitions = array_merge($definitions, $statements);
    }
    return $definitions;
}

/**
 * Returns sql statement according to the column and index specifications as
 * requested
 *
 * @param boolean $is_create_tbl true if requirement is to get the statement
 *                               for table creation
 *
 * @return string sql statement
 */
function PMA_getColumnCreationStatements($is_create_tbl = true)
{
    $sql_statement = "";
    list($field_cnt, $field_primary, $field_index,
            $field_unique, $field_fulltext, $field_spatial
            ) = PMA_getIndexedColumns();
    $definitions = PMA_buildColumnCreationStatement(
        $field_cnt, $is_create_tbl
    );

    // Builds the PRIMARY KEY statements
    $primary_key_statements = PMA_buildIndexStatements(
        isset($field_primary[0]) ? $field_primary[0] : array(),
        " PRIMARY KEY ",
        $is_create_tbl
    );
    $definitions = array_merge($definitions, $primary_key_statements);

    // Builds the INDEX statements
    $definitions = PMA_mergeIndexStatements(
        $definitions, $is_create_tbl, $field_index, "INDEX"
    );

    // Builds the UNIQUE statements
    $definitions = PMA_mergeIndexStatements(
        $definitions, $is_create_tbl, $field_unique, "UNIQUE"
    );

    // Builds the FULLTEXT statements
    $definitions = PMA_mergeIndexStatements(
        $definitions, $is_create_tbl, $field_fulltext, "FULLTEXT"
    );

    // Builds the SPATIAL statements
    $definitions = PMA_mergeIndexStatements(
        $definitions, $is_create_tbl, $field_spatial, "SPATIAL"
    );

    if (count($definitions)) {
        $sql_statement = implode(', ', $definitions);
    }
    $sql_statement = preg_replace('@, $@', '', $sql_statement);

    return $sql_statement;

}

/**
 * Returns the partitioning clause
 *
 * @return string partitioning clause
 */
function PMA_getPartitionsDefinition()
{
    $sql_query = "";
    if (! empty($_REQUEST['partition_by'])
        && ! empty($_REQUEST['partition_expr'])
        && ! empty($_REQUEST['partition_count'])
        && $_REQUEST['partition_count'] > 1
    ) {
        $sql_query .= " PARTITION BY " . $_REQUEST['partition_by']
            . " (" . $_REQUEST['partition_expr'] . ")"
            . " PARTITIONS " . $_REQUEST['partition_count'];
    }

    if (! empty($_REQUEST['subpartition_by'])
        && ! empty($_REQUEST['subpartition_expr'])
        && ! empty($_REQUEST['subpartition_count'])
        && $_REQUEST['subpartition_count'] > 1
    ) {
        $sql_query .= " SUBPARTITION BY " . $_REQUEST['subpartition_by']
           . " (" . $_REQUEST['subpartition_expr'] . ")"
           . " SUBPARTITIONS " . $_REQUEST['subpartition_count'];
    }

    if (! empty($_REQUEST['partitions'])) {
        $i = 0;
        $partitions = array();
        foreach ($_REQUEST['partitions'] as $partition) {
            $partitions[] = PMA_getPartitionDefinition('p' . $i, $partition);
            $i++;
        }
        $sql_query .= " (" . implode(", ", $partitions) . ")";
    }

    return $sql_query;
}

/**
 * Returns the definition of a partition/subpartition
 *
 * @param string  $name           name of the partition/subpartition
 * @param array   $partition      array of partition/subpartition detiails
 * @param boolean $isSubPartition whether a subpartition
 *
 * @return string partition/subpartition definition
 */
function PMA_getPartitionDefinition($name, $partition, $isSubPartition = false)
{
    $sql_query = " " . ($isSubPartition ? "SUB" : "") . "PARTITION " . $name;

    if (! empty($partition['value_type'])) {
        $sql_query .= " VALUES " . $partition['value_type'];

        if ($partition['value_type'] != 'LESS THAN MAXVALUE') {
            $sql_query .= " (" . $partition['value'] . ")";
        }
    }

    if (! empty($partition['engine'])) {
        $sql_query .= " ENGINE = " . $partition['engine'];
    }
    if (! empty($partition['comment'])) {
        $sql_query .= " COMMENT = '" . $partition['comment'] . "'";
    }
    if (! empty($partition['data_directory'])) {
        $sql_query .= " DATA DIRECTORY = '" . $partition['data_directory'] . "'";
    }
    if (! empty($partition['index_directory'])) {
        $sql_query .= " INDEX_DIRECTORY = '" . $partition['index_directory'] . "'";
    }
    if (! empty($partition['max_rows'])) {
        $sql_query .= " MAX_ROWS = " . $partition['max_rows'];
    }
    if (! empty($partition['min_rows'])) {
        $sql_query .= " MIN_ROWS = " . $partition['min_rows'];
    }
    if (! empty($partition['tablespace'])) {
        $sql_query .= " TABLESPACE = " . $partition['tablespace'];
    }
    if (! empty($partition['node_group'])) {
        $sql_query .= " NODEGROUP = " . $partition['node_group'];
    }

    if (! empty($partition['subpartitions'])) {
        $j = 0;
        $subpartitions = array();
        foreach ($partition['subpartitions'] as $subpartition) {
            $subpartitions[] = PMA_getPartitionDefinition($name . 's' . $j, $subpartition, true);
            $j++;
        }
        $sql_query .= " (" . implode(", ", $subpartitions) . ")";
    }

    return $sql_query;
}

/**
 * Function to get table creation sql query
 *
 * @param string $db    database name
 * @param string $table table name
 *
 * @return string
 */
function PMA_getTableCreationQuery($db, $table)
{
    // get column addition statements
    $sql_statement = PMA_getColumnCreationStatements(true);

    // Builds the 'create table' statement
    $sql_query = 'CREATE TABLE ' . PMA\libraries\Util::backquote($db) . '.'
        . PMA\libraries\Util::backquote(trim($table)) . ' (' . $sql_statement . ')';

    // Adds table type, character set, comments and partition definition
    if (!empty($_REQUEST['tbl_storage_engine'])
        && ($_REQUEST['tbl_storage_engine'] != 'Default')
    ) {
        $sql_query .= ' ENGINE = ' . $_REQUEST['tbl_storage_engine'];
    }
    if (!empty($_REQUEST['tbl_collation'])) {
        $sql_query .= PMA_generateCharsetQueryPart($_REQUEST['tbl_collation']);
    }
    if (! empty($_REQUEST['connection'])
        && ! empty($_REQUEST['tbl_storage_engine'])
        && $_REQUEST['tbl_storage_engine'] == 'FEDERATED'
    ) {
        $sql_query .= " CONNECTION = '"
            . PMA\libraries\Util::sqlAddSlashes($_REQUEST['connection']) . "'";
    }
    if (!empty($_REQUEST['comment'])) {
        $sql_query .= ' COMMENT = \''
            . PMA\libraries\Util::sqlAddSlashes($_REQUEST['comment']) . '\'';
    }
<<<<<<< HEAD
    if (!empty($_REQUEST['partition_definition'])) {
        $sql_query .= ' ' . PMA\libraries\Util::sqlAddSlashes(
            $_REQUEST['partition_definition']
        );
    }
=======
    $sql_query .= PMA_getPartitionsDefinition();
>>>>>>> bfacea99
    $sql_query .= ';';

    return $sql_query;
}

/**
 * Function to get the number of fields for the table creation form
 *
 * @return int
 */
function PMA_getNumberOfFieldsFromRequest()
{
    if (isset($_REQUEST['submit_num_fields'])) { // adding new fields
        $num_fields = $_REQUEST['orig_num_fields'] + $_REQUEST['added_fields'];
    } elseif (isset($_REQUEST['orig_num_fields'])) { // retaining existing fields
        $num_fields = $_REQUEST['orig_num_fields'];
    } elseif (isset($_REQUEST['num_fields'])
        && intval($_REQUEST['num_fields']) > 0
    ) { // new table with specified number of fields
        $num_fields = (int) $_REQUEST['num_fields'];
    } else { // new table with unspecified number of fields
        $num_fields = 4;
    }

    return $num_fields;
}

/**
 * Function to execute the column creation statement
 *
 * @param string $db      current database
 * @param string $table   current table
 * @param string $err_url error page url
 *
 * @return array
 */
function PMA_tryColumnCreationQuery($db, $table, $err_url)
{
    // get column addition statements
    $sql_statement = PMA_getColumnCreationStatements(false);

    // To allow replication, we first select the db to use and then run queries
    // on this db.
    $GLOBALS['dbi']->selectDb($db)
        or PMA\libraries\Util::mysqlDie(
            $GLOBALS['dbi']->getError(),
            'USE ' . PMA\libraries\Util::backquote($db), false,
            $err_url
        );
    $sql_query    = 'ALTER TABLE ' .
        PMA\libraries\Util::backquote($table) . ' ' . $sql_statement . ';';
    // If there is a request for SQL previewing.
    if (isset($_REQUEST['preview_sql'])) {
        PMA_previewSQL($sql_query);
    }
    return array($GLOBALS['dbi']->tryQuery($sql_query) , $sql_query);
}<|MERGE_RESOLUTION|>--- conflicted
+++ resolved
@@ -431,15 +431,7 @@
         $sql_query .= ' COMMENT = \''
             . PMA\libraries\Util::sqlAddSlashes($_REQUEST['comment']) . '\'';
     }
-<<<<<<< HEAD
-    if (!empty($_REQUEST['partition_definition'])) {
-        $sql_query .= ' ' . PMA\libraries\Util::sqlAddSlashes(
-            $_REQUEST['partition_definition']
-        );
-    }
-=======
     $sql_query .= PMA_getPartitionsDefinition();
->>>>>>> bfacea99
     $sql_query .= ';';
 
     return $sql_query;
