<?php
/* vim: set expandtab sw=4 ts=4 sts=4: */
/**
 * Interface to the improved MySQL extension (MySQLi)
 *
 * @package    PhpMyAdmin-DBI
 * @subpackage MySQLi
 */
namespace PMA\libraries\dbi;

use PMA\libraries\DatabaseInterface;

if (! defined('PHPMYADMIN')) {
    exit;
}

require_once 'libraries/dbi/DBIExtension.lib.php';

/**
 * MySQL client API
 */
PMA_defineClientAPI(mysqli_get_client_info());

/**
 * some PHP versions are reporting extra messages like "No index used in query"
 */

mysqli_report(MYSQLI_REPORT_OFF);

/**
 * some older mysql client libs are missing these constants ...
 */
if (! defined('MYSQLI_BINARY_FLAG')) {
    define('MYSQLI_BINARY_FLAG', 128);
}

/**
 * @see https://bugs.php.net/36007
 */
if (! defined('MYSQLI_TYPE_NEWDECIMAL')) {
    define('MYSQLI_TYPE_NEWDECIMAL', 246);
}
if (! defined('MYSQLI_TYPE_BIT')) {
    define('MYSQLI_TYPE_BIT', 16);
}
if (! defined('MYSQLI_TYPE_JSON')) {
    define('MYSQLI_TYPE_JSON', 245);
}


/* vim: set expandtab sw=4 ts=4 sts=4: */
/**
 * Interface to the improved MySQL extension (MySQLi)
 *
 * @package    PhpMyAdmin-DBI
 * @subpackage MySQLi
 */
class DBIMysqli implements DBIExtension
{
    /**
     * Helper function for connecting to the database server
     *
     * @param mysqli $link          connection link
     * @param string $host          mysql hostname
     * @param string $user          mysql user name
     * @param string $password      mysql user password
     * @param int    $server_port   server port
     * @param string $server_socket server socket
     * @param int    $client_flags  client flags of connection
     * @param bool   $persistent    whether to use persistent connection
     *
     * @return bool
     */
    private function _realConnect(
        $link, $host, $user, $password, $server_port,
        $server_socket, $client_flags = null, $persistent = false
    ) {
        global $cfg;

        // mysqli persistent connections
        if ($cfg['PersistentConnections'] || $persistent) {
            $host = 'p:' . $host;
        }

        if ($client_flags === null) {
            return mysqli_real_connect(
                $link,
                $host,
                $user,
                $password,
                '',
                $server_port,
                $server_socket
            );
        } else {
            return mysqli_real_connect(
                $link,
                $host,
                $user,
                $password,
                '',
                $server_port,
                $server_socket,
                $client_flags
            );
        }
    }

    /**
     * connects to the database server
     *
     * @param string $user                 mysql user name
     * @param string $password             mysql user password
     * @param array  $server               host/port/socket/persistent
     *
     * @return mixed false on error or a mysqli object on success
     */
    public function connect(
        $user, $password, $server
    ) {
        if ($server) {
            $server['host'] = (empty($server['host']))
                ? 'localhost'
                : $server['host'];
        }

        // NULL enables connection to the default socket

        $link = mysqli_init();

        if (defined('PMA_ENABLE_LDI')) {
            mysqli_options($link, MYSQLI_OPT_LOCAL_INFILE, true);
        } else {
            mysqli_options($link, MYSQLI_OPT_LOCAL_INFILE, false);
        }

        $client_flags = 0;

        /* Optionally compress connection */
        if ($server['compress'] && defined('MYSQLI_CLIENT_COMPRESS')) {
            $client_flags |= MYSQLI_CLIENT_COMPRESS;
        }

        /* Optionally enable SSL */
        if ($server['ssl']) {
            $client_flags |= MYSQLI_CLIENT_SSL;
            if (!empty($server['ssl_key'])) {
                mysqli_ssl_set(
                    $link,
                    $server['ssl_key'],
                    $server['ssl_cert'],
                    $server['ssl_ca'],
                    $server['ssl_ca_path'],
                    $server['ssl_ciphers']
                );
            }
            /*
             * disables SSL certificate validation on mysqlnd for MySQL 5.6 or later
             * @link https://bugs.php.net/bug.php?id=68344
             * @link https://github.com/phpmyadmin/phpmyadmin/pull/11838
             */
            if (! $server['ssl_verify']) {
                mysqli_options(
                    $link,
                    MYSQLI_OPT_SSL_VERIFY_SERVER_CERT,
                    $server['ssl_verify']
                );
                $client_flags |= MYSQLI_CLIENT_SSL_DONT_VERIFY_SERVER_CERT;
            }
        }

<<<<<<< HEAD
        $return_value = $this->_realConnect(
            $link,
            $server['host'],
            $user,
            $password,
            false,
            $server['port'],
            $server['socket']
        );
=======
        if (! $server) {
            $return_value = $this->_realConnect(
                $link,
                $cfg['Server']['host'],
                $user,
                $password,
                $server_port,
                $server_socket,
                $client_flags
            );
            // Retry with empty password if we're allowed to
            if ($return_value == false
                && isset($cfg['Server']['nopassword'])
                && $cfg['Server']['nopassword']
                && ! $is_controluser
            ) {
                $return_value = $this->_realConnect(
                    $link,
                    $cfg['Server']['host'],
                    $user,
                    '',
                    $server_port,
                    $server_socket,
                    $client_flags
                );
            }
        } else {
            $return_value = $this->_realConnect(
                $link,
                $server['host'],
                $user,
                $password,
                $server_port,
                $server_socket
            );
        }
>>>>>>> 38ce0c9d

        if ($return_value === false || is_null($return_value)) {
            return false;
        }

        return $link;
    }

    /**
     * selects given database
     *
     * @param string $dbname database name to select
     * @param mysqli $link   the mysqli object
     *
     * @return boolean
     */
    public function selectDb($dbname, $link)
    {
        return mysqli_select_db($link, $dbname);
    }

    /**
     * runs a query and returns the result
     *
     * @param string $query   query to execute
     * @param mysqli $link    mysqli object
     * @param int    $options query options
     *
     * @return mysqli_result|bool
     */
    public function realQuery($query, $link, $options)
    {
        if ($options == ($options | DatabaseInterface::QUERY_STORE)) {
            $method = MYSQLI_STORE_RESULT;
        } elseif ($options == ($options | DatabaseInterface::QUERY_UNBUFFERED)) {
            $method = MYSQLI_USE_RESULT;
        } else {
            $method = 0;
        }

        return mysqli_query($link, $query, $method);
    }

    /**
     * Run the multi query and output the results
     *
     * @param mysqli $link  mysqli object
     * @param string $query multi query statement to execute
     *
     * @return mysqli_result collection | boolean(false)
     */
    public function realMultiQuery($link, $query)
    {
        return mysqli_multi_query($link, $query);
    }

    /**
     * returns array of rows with associative and numeric keys from $result
     *
     * @param mysqli_result $result result set identifier
     *
     * @return array
     */
    public function fetchArray($result)
    {
        return mysqli_fetch_array($result, MYSQLI_BOTH);
    }

    /**
     * returns array of rows with associative keys from $result
     *
     * @param mysqli_result $result result set identifier
     *
     * @return array
     */
    public function fetchAssoc($result)
    {
        return mysqli_fetch_array($result, MYSQLI_ASSOC);
    }

    /**
     * returns array of rows with numeric keys from $result
     *
     * @param mysqli_result $result result set identifier
     *
     * @return array
     */
    public function fetchRow($result)
    {
        return mysqli_fetch_array($result, MYSQLI_NUM);
    }

    /**
     * Adjusts the result pointer to an arbitrary row in the result
     *
     * @param mysqli_result $result database result
     * @param integer       $offset offset to seek
     *
     * @return bool true on success, false on failure
     */
    public function dataSeek($result, $offset)
    {
        return mysqli_data_seek($result, $offset);
    }

    /**
     * Frees memory associated with the result
     *
     * @param mysqli_result $result database result
     *
     * @return void
     */
    public function freeResult($result)
    {
        if ($result instanceof mysqli_result) {
            mysqli_free_result($result);
        }
    }

    /**
     * Check if there are any more query results from a multi query
     *
     * @param mysqli $link the mysqli object
     *
     * @return bool true or false
     */
    public function moreResults($link)
    {
        return mysqli_more_results($link);
    }

    /**
     * Prepare next result from multi_query
     *
     * @param mysqli $link the mysqli object
     *
     * @return bool true or false
     */
    public function nextResult($link)
    {
        return mysqli_next_result($link);
    }

    /**
     * Store the result returned from multi query
     *
     * @param mysqli $link the mysqli object
     *
     * @return mixed false when empty results / result set when not empty
     */
    public function storeResult($link)
    {
        return mysqli_store_result($link);
    }

    /**
     * Returns a string representing the type of connection used
     *
     * @param resource $link mysql link
     *
     * @return string type of connection used
     */
    public function getHostInfo($link)
    {
        return mysqli_get_host_info($link);
    }

    /**
     * Returns the version of the MySQL protocol used
     *
     * @param resource $link mysql link
     *
     * @return integer version of the MySQL protocol used
     */
    public function getProtoInfo($link)
    {
        return mysqli_get_proto_info($link);
    }

    /**
     * returns a string that represents the client library version
     *
     * @return string MySQL client library version
     */
    public function getClientInfo()
    {
        return mysqli_get_client_info();
    }

    /**
     * returns last error message or false if no errors occurred
     *
     * @param resource $link mysql link
     *
     * @return string|bool $error or false
     */
    public function getError($link)
    {
        $GLOBALS['errno'] = 0;

        if (null !== $link && false !== $link) {
            $error_number = mysqli_errno($link);
            $error_message = mysqli_error($link);
        } else {
            $error_number = mysqli_connect_errno();
            $error_message = mysqli_connect_error();
        }
        if (0 == $error_number) {
            return false;
        }

        // keep the error number for further check after
        // the call to getError()
        $GLOBALS['errno'] = $error_number;

        return $GLOBALS['dbi']->formatError($error_number, $error_message);
    }

    /**
     * returns the number of rows returned by last query
     *
     * @param mysqli_result $result result set identifier
     *
     * @return string|int
     */
    public function numRows($result)
    {
        // see the note for tryQuery();
        if (is_bool($result)) {
            return 0;
        }

        return @mysqli_num_rows($result);
    }

    /**
     * returns the number of rows affected by last query
     *
     * @param mysqli $link the mysqli object
     *
     * @return int
     */
    public function affectedRows($link)
    {
        return mysqli_affected_rows($link);
    }

    /**
     * returns metainfo for fields in $result
     *
     * @param mysqli_result $result result set identifier
     *
     * @return array meta info for fields in $result
     */
    public function getFieldsMeta($result)
    {
        // Build an associative array for a type look up
        $typeAr = array();
        $typeAr[MYSQLI_TYPE_DECIMAL]     = 'real';
        $typeAr[MYSQLI_TYPE_NEWDECIMAL]  = 'real';
        $typeAr[MYSQLI_TYPE_BIT]         = 'int';
        $typeAr[MYSQLI_TYPE_TINY]        = 'int';
        $typeAr[MYSQLI_TYPE_SHORT]       = 'int';
        $typeAr[MYSQLI_TYPE_LONG]        = 'int';
        $typeAr[MYSQLI_TYPE_FLOAT]       = 'real';
        $typeAr[MYSQLI_TYPE_DOUBLE]      = 'real';
        $typeAr[MYSQLI_TYPE_NULL]        = 'null';
        $typeAr[MYSQLI_TYPE_TIMESTAMP]   = 'timestamp';
        $typeAr[MYSQLI_TYPE_LONGLONG]    = 'int';
        $typeAr[MYSQLI_TYPE_INT24]       = 'int';
        $typeAr[MYSQLI_TYPE_DATE]        = 'date';
        $typeAr[MYSQLI_TYPE_TIME]        = 'time';
        $typeAr[MYSQLI_TYPE_DATETIME]    = 'datetime';
        $typeAr[MYSQLI_TYPE_YEAR]        = 'year';
        $typeAr[MYSQLI_TYPE_NEWDATE]     = 'date';
        $typeAr[MYSQLI_TYPE_ENUM]        = 'unknown';
        $typeAr[MYSQLI_TYPE_SET]         = 'unknown';
        $typeAr[MYSQLI_TYPE_TINY_BLOB]   = 'blob';
        $typeAr[MYSQLI_TYPE_MEDIUM_BLOB] = 'blob';
        $typeAr[MYSQLI_TYPE_LONG_BLOB]   = 'blob';
        $typeAr[MYSQLI_TYPE_BLOB]        = 'blob';
        $typeAr[MYSQLI_TYPE_VAR_STRING]  = 'string';
        $typeAr[MYSQLI_TYPE_STRING]      = 'string';
        // MySQL returns MYSQLI_TYPE_STRING for CHAR
        // and MYSQLI_TYPE_CHAR === MYSQLI_TYPE_TINY
        // so this would override TINYINT and mark all TINYINT as string
        // https://sourceforge.net/p/phpmyadmin/bugs/2205/
        //$typeAr[MYSQLI_TYPE_CHAR]        = 'string';
        $typeAr[MYSQLI_TYPE_GEOMETRY]    = 'geometry';
        $typeAr[MYSQLI_TYPE_BIT]         = 'bit';
        $typeAr[MYSQLI_TYPE_JSON]        = 'json';

        $fields = mysqli_fetch_fields($result);

        // this happens sometimes (seen under MySQL 4.0.25)
        if (!is_array($fields)) {
            return false;
        }

        foreach ($fields as $k => $field) {
            $fields[$k]->_type = $field->type;
            $fields[$k]->type = $typeAr[$field->type];
            $fields[$k]->_flags = $field->flags;
            $fields[$k]->flags = $this->fieldFlags($result, $k);

            // Enhance the field objects for mysql-extension compatibility
            //$flags = explode(' ', $fields[$k]->flags);
            //array_unshift($flags, 'dummy');
            $fields[$k]->multiple_key
                = (int) (bool) ($fields[$k]->_flags & MYSQLI_MULTIPLE_KEY_FLAG);
            $fields[$k]->primary_key
                = (int) (bool) ($fields[$k]->_flags & MYSQLI_PRI_KEY_FLAG);
            $fields[$k]->unique_key
                = (int) (bool) ($fields[$k]->_flags & MYSQLI_UNIQUE_KEY_FLAG);
            $fields[$k]->not_null
                = (int) (bool) ($fields[$k]->_flags & MYSQLI_NOT_NULL_FLAG);
            $fields[$k]->unsigned
                = (int) (bool) ($fields[$k]->_flags & MYSQLI_UNSIGNED_FLAG);
            $fields[$k]->zerofill
                = (int) (bool) ($fields[$k]->_flags & MYSQLI_ZEROFILL_FLAG);
            $fields[$k]->numeric
                = (int) (bool) ($fields[$k]->_flags & MYSQLI_NUM_FLAG);
            $fields[$k]->blob
                = (int) (bool) ($fields[$k]->_flags & MYSQLI_BLOB_FLAG);
        }
        return $fields;
    }

    /**
     * return number of fields in given $result
     *
     * @param mysqli_result $result result set identifier
     *
     * @return int field count
     */
    public function numFields($result)
    {
        return mysqli_num_fields($result);
    }

    /**
     * returns the length of the given field $i in $result
     *
     * @param mysqli_result $result result set identifier
     * @param int           $i      field
     *
     * @return int length of field
     */
    public function fieldLen($result, $i)
    {
        return mysqli_fetch_field_direct($result, $i)->length;
    }

    /**
     * returns name of $i. field in $result
     *
     * @param mysqli_result $result result set identifier
     * @param int           $i      field
     *
     * @return string name of $i. field in $result
     */
    public function fieldName($result, $i)
    {
        return mysqli_fetch_field_direct($result, $i)->name;
    }

    /**
     * returns concatenated string of human readable field flags
     *
     * @param mysqli_result $result result set identifier
     * @param int           $i      field
     *
     * @return string field flags
     */
    public function fieldFlags($result, $i)
    {
        $f = mysqli_fetch_field_direct($result, $i);
        $type = $f->type;
        $charsetnr = $f->charsetnr;
        $f = $f->flags;
        $flags = array();
        foreach ($GLOBALS['pma_mysqli_flag_names'] as $flag => $name) {
            if ($f & $flag) {
                $flags[] = $name;
            }
        }
        // See https://dev.mysql.com/doc/refman/6.0/en/c-api-datatypes.html:
        // to determine if a string is binary, we should not use MYSQLI_BINARY_FLAG
        // but instead the charsetnr member of the MYSQL_FIELD
        // structure. Watch out: some types like DATE returns 63 in charsetnr
        // so we have to check also the type.
        // Unfortunately there is no equivalent in the mysql extension.
        if (($type == MYSQLI_TYPE_TINY_BLOB || $type == MYSQLI_TYPE_BLOB
            || $type == MYSQLI_TYPE_MEDIUM_BLOB || $type == MYSQLI_TYPE_LONG_BLOB
            || $type == MYSQLI_TYPE_VAR_STRING || $type == MYSQLI_TYPE_STRING)
            && 63 == $charsetnr
        ) {
            $flags[] = 'binary';
        }
        return implode(' ', $flags);
    }
}<|MERGE_RESOLUTION|>--- conflicted
+++ resolved
@@ -169,54 +169,14 @@
             }
         }
 
-<<<<<<< HEAD
         $return_value = $this->_realConnect(
             $link,
             $server['host'],
             $user,
             $password,
-            false,
             $server['port'],
             $server['socket']
         );
-=======
-        if (! $server) {
-            $return_value = $this->_realConnect(
-                $link,
-                $cfg['Server']['host'],
-                $user,
-                $password,
-                $server_port,
-                $server_socket,
-                $client_flags
-            );
-            // Retry with empty password if we're allowed to
-            if ($return_value == false
-                && isset($cfg['Server']['nopassword'])
-                && $cfg['Server']['nopassword']
-                && ! $is_controluser
-            ) {
-                $return_value = $this->_realConnect(
-                    $link,
-                    $cfg['Server']['host'],
-                    $user,
-                    '',
-                    $server_port,
-                    $server_socket,
-                    $client_flags
-                );
-            }
-        } else {
-            $return_value = $this->_realConnect(
-                $link,
-                $server['host'],
-                $user,
-                $password,
-                $server_port,
-                $server_socket
-            );
-        }
->>>>>>> 38ce0c9d
 
         if ($return_value === false || is_null($return_value)) {
             return false;
