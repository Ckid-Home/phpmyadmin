--- conflicted
+++ resolved
@@ -83,17 +83,13 @@
     $html .= '<tr class="vmiddle">'
         . '<td>' . __('Password Hashing:') . '</td><td>';
 
-<<<<<<< HEAD
     $serverType = PMA\libraries\Util::getServerType(); 
-=======
-    $serverType = PMA_Util::getServerType();
     $orig_auth_plugin = PMA_getCurrentAuthenticationPlugin(
         'change',
         $username,
         $hostname
     );
 
->>>>>>> 8a82a04f
     if (($serverType == 'MySQL'
         && PMA_MYSQL_INT_VERSION >= 50507)
         || ($serverType == 'MariaDB'
@@ -109,7 +105,7 @@
         $html .=  '</table>';
 
     $html .= '<div '
-        . ($default_auth_plugin != 'sha256_password' ? 'style="display:none"' : '')
+        . ($orig_auth_plugin != 'sha256_password' ? 'style="display:none"' : '')
         . ' id="ssl_reqd_warning_cp">'
         . Message::notice(
             __(
