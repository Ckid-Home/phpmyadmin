<?php
/* vim: set expandtab sw=4 ts=4 sts=4: */
/**
 * library for displaying table with results from all sort of select queries
 *
 * @package phpMyAdmin
 */

/**
 *
 */
require_once './libraries/Index.class.php';

/**
 * Defines the display mode to use for the results of a SQL query
 *
 * It uses a synthetic string that contains all the required informations.
 * In this string:
 *   - the first two characters stand for the action to do while
 *     clicking on the "edit" link (e.g. 'ur' for update a row, 'nn' for no
 *     edit link...);
 *   - the next two characters stand for the action to do while
 *     clicking on the "delete" link (e.g. 'kp' for kill a process, 'nn' for
 *     no delete link...);
 *   - the next characters are boolean values (1/0) and respectively stand
 *     for sorting links, navigation bar, "insert a new row" link, the
 *     bookmark feature, the expand/collapse text/blob fields button and
 *     the "display printable view" option.
 *     Of course '0'/'1' means the feature won't/will be enabled.
 *
 * @param string  &$the_disp_mode the synthetic value for display_mode (see a few
 *                                lines above for explanations)
 * @param integer &$the_total     the total number of rows returned by the SQL query
 *                                without any programmatically appended "LIMIT" clause
 *                                (just a copy of $unlim_num_rows if it exists, else
 *                                computed inside this function)
 *
 * @return  array    an array with explicit indexes for all the display
 *                   elements
 *
 * @global  string   the database name
 * @global  string   the table name
 * @global  integer  the total number of rows returned by the SQL query
 *                   without any programmatically appended "LIMIT" clause
 * @global  array    the properties of the fields returned by the query
 * @global  string   the URL to return to in case of error in a SQL
 *                   statement
 *
 * @access  private
 *
 * @see     PMA_displayTable()
 */
function PMA_setDisplayMode(&$the_disp_mode, &$the_total)
{
    global $db, $table;
    global $unlim_num_rows, $fields_meta;
    global $err_url;

    // 1. Initializes the $do_display array
    $do_display              = array();
    $do_display['edit_lnk']  = $the_disp_mode[0] . $the_disp_mode[1];
    $do_display['del_lnk']   = $the_disp_mode[2] . $the_disp_mode[3];
    $do_display['sort_lnk']  = (string) $the_disp_mode[4];
    $do_display['nav_bar']   = (string) $the_disp_mode[5];
    $do_display['ins_row']   = (string) $the_disp_mode[6];
    $do_display['bkm_form']  = (string) $the_disp_mode[7];
    $do_display['text_btn']  = (string) $the_disp_mode[8];
    $do_display['pview_lnk'] = (string) $the_disp_mode[9];

    // 2. Display mode is not "false for all elements" -> updates the
    // display mode
    if ($the_disp_mode != 'nnnn000000') {
        if (isset($GLOBALS['printview']) && $GLOBALS['printview'] == '1') {
            // 2.0 Print view -> set all elements to false!
            $do_display['edit_lnk']  = 'nn'; // no edit link
            $do_display['del_lnk']   = 'nn'; // no delete link
            $do_display['sort_lnk']  = (string) '0';
            $do_display['nav_bar']   = (string) '0';
            $do_display['ins_row']   = (string) '0';
            $do_display['bkm_form']  = (string) '0';
            $do_display['text_btn']  = (string) '0';
            $do_display['pview_lnk'] = (string) '0';
        } elseif ($GLOBALS['is_count'] || $GLOBALS['is_analyse']
            || $GLOBALS['is_maint'] || $GLOBALS['is_explain']
            ) {
            // 2.1 Statement is a "SELECT COUNT", a
            //     "CHECK/ANALYZE/REPAIR/OPTIMIZE", an "EXPLAIN" one or
            //     contains a "PROC ANALYSE" part
            $do_display['edit_lnk']  = 'nn'; // no edit link
            $do_display['del_lnk']   = 'nn'; // no delete link
            $do_display['sort_lnk']  = (string) '0';
            $do_display['nav_bar']   = (string) '0';
            $do_display['ins_row']   = (string) '0';
            $do_display['bkm_form']  = (string) '1';
            if ($GLOBALS['is_maint']) {
                $do_display['text_btn']  = (string) '1';
            } else {
                $do_display['text_btn']  = (string) '0';
            }
            $do_display['pview_lnk'] = (string) '1';
        } elseif ($GLOBALS['is_show']) {
            // 2.2 Statement is a "SHOW..."
            /**
             * 2.2.1
             * @todo defines edit/delete links depending on show statement
             */
            $tmp = preg_match('@^SHOW[[:space:]]+(VARIABLES|(FULL[[:space:]]+)?PROCESSLIST|STATUS|TABLE|GRANTS|CREATE|LOGS|DATABASES|FIELDS)@i', $GLOBALS['sql_query'], $which);
            if (isset($which[1]) && strpos(' ' . strtoupper($which[1]), 'PROCESSLIST') > 0) {
                $do_display['edit_lnk'] = 'nn'; // no edit link
                $do_display['del_lnk']  = 'kp'; // "kill process" type edit link
            } else {
                // Default case -> no links
                $do_display['edit_lnk'] = 'nn'; // no edit link
                $do_display['del_lnk']  = 'nn'; // no delete link
            }
            // 2.2.2 Other settings
            $do_display['sort_lnk']  = (string) '0';
            $do_display['nav_bar']   = (string) '0';
            $do_display['ins_row']   = (string) '0';
            $do_display['bkm_form']  = (string) '1';
            $do_display['text_btn']  = (string) '1';
            $do_display['pview_lnk'] = (string) '1';
        } else {
            // 2.3 Other statements (ie "SELECT" ones) -> updates
            //     $do_display['edit_lnk'], $do_display['del_lnk'] and
            //     $do_display['text_btn'] (keeps other default values)
            $prev_table = $fields_meta[0]->table;
            $do_display['text_btn']  = (string) '1';
            for ($i = 0; $i < $GLOBALS['fields_cnt']; $i++) {
                $is_link = ($do_display['edit_lnk'] != 'nn'
                            || $do_display['del_lnk'] != 'nn'
                            || $do_display['sort_lnk'] != '0'
                            || $do_display['ins_row'] != '0');
                // 2.3.2 Displays edit/delete/sort/insert links?
                if ($is_link
                    && ($fields_meta[$i]->table == '' || $fields_meta[$i]->table != $prev_table)
                    ) {
                    $do_display['edit_lnk'] = 'nn'; // don't display links
                    $do_display['del_lnk']  = 'nn';
                    /**
                     * @todo May be problematic with same fields names in two joined table.
                     */
                    // $do_display['sort_lnk'] = (string) '0';
                    $do_display['ins_row']  = (string) '0';
                    if ($do_display['text_btn'] == '1') {
                        break;
                    }
                } // end if (2.3.2)
                // 2.3.3 Always display print view link
                $do_display['pview_lnk']    = (string) '1';
                $prev_table = $fields_meta[$i]->table;
            } // end for
        } // end if..elseif...else (2.1 -> 2.3)
    } // end if (2)

    // 3. Gets the total number of rows if it is unknown
    if (isset($unlim_num_rows) && $unlim_num_rows != '') {
        $the_total = $unlim_num_rows;
    } elseif (($do_display['nav_bar'] == '1' || $do_display['sort_lnk'] == '1')
             && (strlen($db) && !empty($table))) {
        $the_total   = PMA_Table::countRecords($db, $table);
    }

    // 4. If navigation bar or sorting fields names URLs should be
    //    displayed but there is only one row, change these settings to
    //    false
    if ($do_display['nav_bar'] == '1' || $do_display['sort_lnk'] == '1') {

        // - Do not display sort links if less than 2 rows.
        // - For a VIEW we (probably) did not count the number of rows
        //   so don't test this number here, it would remove the possibility
        //   of sorting VIEW results.
        if (isset($unlim_num_rows) && $unlim_num_rows < 2 && ! PMA_Table::isView($db, $table)) {
            // force display of navbar for vertical/horizontal display-choice.
            // $do_display['nav_bar']  = (string) '0';
            $do_display['sort_lnk'] = (string) '0';
        }
    } // end if (3)

    // 5. Updates the synthetic var
    $the_disp_mode = join('', $do_display);

    return $do_display;
} // end of the 'PMA_setDisplayMode()' function


/**
 * Return true if we are executing a query in the form of
 * "SELECT * FROM <a table> ..."
 *
 * @return boolean
 */
function PMA_isSelect()
{
    // global variables set from sql.php
    global $is_count, $is_export, $is_func, $is_analyse;
    global $analyzed_sql;

    return ! ($is_count || $is_export || $is_func || $is_analyse)
        && count($analyzed_sql[0]['select_expr']) == 0
        && isset($analyzed_sql[0]['queryflags']['select_from'])
        && count($analyzed_sql[0]['table_ref']) == 1;
}


/**
 * Displays a navigation button
 *
 * @param string  $caption            iconic caption for button
 * @param string  $title              text for button
 * @param integer $pos                position for next query
 * @param string  $html_sql_query     query ready for display
 * @param string  $onsubmit           optional onsubmit clause
 * @param string  $input_for_real_end optional hidden field for special treatment
 * @param string  $onclick            optional onclick clause
 *
 * @return nothing
 *
 * @global string   $db             the database name
 * @global string   $table          the table name
 * @global string   $goto           the URL to go back in case of errors
 *
 * @access private
 *
 * @see     PMA_displayTableNavigation()
 */
function PMA_displayTableNavigationOneButton($caption, $title, $pos, $html_sql_query, $onsubmit = '', $input_for_real_end = '', $onclick = '')
{

    global $db, $table, $goto;

    $caption_output = '';
    // for true or 'both'
    if ($GLOBALS['cfg']['NavigationBarIconic']) {
        $caption_output .= $caption;
    }
    // for false or 'both'
    if (false === $GLOBALS['cfg']['NavigationBarIconic'] || 'both' === $GLOBALS['cfg']['NavigationBarIconic']) {
        $caption_output .= '&nbsp;' . $title;
    }
    $title_output = ' title="' . $title . '"';
        ?>
<td>
    <form action="sql.php" method="post" <?php echo $onsubmit; ?>>
        <?php echo PMA_generate_common_hidden_inputs($db, $table); ?>
        <input type="hidden" name="sql_query" value="<?php echo $html_sql_query; ?>" />
        <input type="hidden" name="pos" value="<?php echo $pos; ?>" />
        <input type="hidden" name="goto" value="<?php echo $goto; ?>" />
        <?php echo $input_for_real_end; ?>
        <input type="submit" name="navig" <?php echo ($GLOBALS['cfg']['AjaxEnable'] ? ' class="ajax" ' : '' ); ?> value="<?php echo $caption_output; ?>"<?php echo $title_output . $onclick; ?> />
    </form>
</td>
<?php
} // end function PMA_displayTableNavigationOneButton()

/**
 * Displays a navigation bar to browse among the results of a SQL query
 *
 * @param integer $pos_next                  the offset for the "next" page
 * @param integer $pos_prev                  the offset for the "previous" page
 * @param string  $sql_query                 the URL-encoded query
 * @param string  $id_for_direction_dropdown the id for the direction dropdown
 *
 * @return nothing
 *
 * @global  string   $db             the database name
 * @global  string   $table          the table name
 * @global  string   $goto           the URL to go back in case of errors
 * @global  integer  $num_rows       the total number of rows returned by the
 *                                   SQL query
 * @global  integer  $unlim_num_rows the total number of rows returned by the
 *                                   SQL any programmatically appended "LIMIT" clause
 * @global  boolean  $is_innodb      whether its InnoDB or not
 * @global  array    $showtable      table definitions
 *
 * @access  private
 *
 * @see     PMA_displayTable()
 */
function PMA_displayTableNavigation($pos_next, $pos_prev, $sql_query, $id_for_direction_dropdown)
{
    global $db, $table, $goto;
    global $num_rows, $unlim_num_rows;
    global $is_innodb;
    global $showtable;

    // here, using htmlentities() would cause problems if the query
    // contains accented characters
    $html_sql_query = htmlspecialchars($sql_query);

    /**
     * @todo move this to a central place
     * @todo for other future table types
     */
    $is_innodb = (isset($showtable['Type']) && $showtable['Type'] == 'InnoDB');

    ?>

<!-- Navigation bar -->
<table border="0" cellpadding="0" cellspacing="0" class="navigation">
<tr>
    <td class="navigation_separator"></td>
    <?php
    // Move to the beginning or to the previous page
    if ($_SESSION['tmp_user_values']['pos'] && $_SESSION['tmp_user_values']['max_rows'] != 'all') {
        PMA_displayTableNavigationOneButton('&lt;&lt;', _pgettext('First page', 'Begin'), 0, $html_sql_query);
        PMA_displayTableNavigationOneButton('&lt;', _pgettext('Previous page', 'Previous'), $pos_prev, $html_sql_query);

    } // end move back

    //page redirection
    // (unless we are showing all records)
    if ('all' != $_SESSION['tmp_user_values']['max_rows']) { //if1
        $pageNow = @floor($_SESSION['tmp_user_values']['pos'] / $_SESSION['tmp_user_values']['max_rows']) + 1;
        $nbTotalPage = @ceil($unlim_num_rows / $_SESSION['tmp_user_values']['max_rows']);

        if ($nbTotalPage > 1) { //if2
       ?>
   <td>
        <?php
            $_url_params = array(
                'db'        => $db,
                'table'     => $table,
                'sql_query' => $sql_query,
                'goto'      => $goto,
            );
            //<form> to keep the form alignment of button < and <<
            // and also to know what to execute when the selector changes
            echo '<form action="sql.php' . PMA_generate_common_url($_url_params). '" method="post">';
            echo PMA_pageselector(
                $_SESSION['tmp_user_values']['max_rows'],
                $pageNow,
                $nbTotalPage,
                200,
                5,
                5,
                20,
                10
            );
        ?>
        </form>
    </td>
        <?php
        } //_if2
    } //_if1

    // Display the "Show all" button if allowed
    if ($GLOBALS['cfg']['ShowAll'] && ($num_rows < $unlim_num_rows)) {
        echo "\n";
        ?>
    <td>
        <form action="sql.php" method="post">
            <?php echo PMA_generate_common_hidden_inputs($db, $table); ?>
            <input type="hidden" name="sql_query" value="<?php echo $html_sql_query; ?>" />
            <input type="hidden" name="pos" value="0" />
            <input type="hidden" name="session_max_rows" value="all" />
            <input type="hidden" name="goto" value="<?php echo $goto; ?>" />
            <input type="submit" name="navig" value="<?php echo __('Show all'); ?>" />
        </form>
    </td>
        <?php
    } // end show all

    // Move to the next page or to the last one
    if (($_SESSION['tmp_user_values']['pos'] + $_SESSION['tmp_user_values']['max_rows'] < $unlim_num_rows) && $num_rows >= $_SESSION['tmp_user_values']['max_rows']
        && $_SESSION['tmp_user_values']['max_rows'] != 'all') {

        // display the Next button
        PMA_displayTableNavigationOneButton('&gt;',
            _pgettext('Next page', 'Next'),
            $pos_next,
            $html_sql_query);

        // prepare some options for the End button
        if ($is_innodb && $unlim_num_rows > $GLOBALS['cfg']['MaxExactCount']) {
            $input_for_real_end = '<input id="real_end_input" type="hidden" name="find_real_end" value="1" />';
            // no backquote around this message
            $onclick = '';
        } else {
            $input_for_real_end = $onclick = '';
        }

        // display the End button
        PMA_displayTableNavigationOneButton('&gt;&gt;',
            _pgettext('Last page', 'End'),
            @((ceil($unlim_num_rows / $_SESSION['tmp_user_values']['max_rows'])- 1) * $_SESSION['tmp_user_values']['max_rows']),
            $html_sql_query,
            'onsubmit="return ' . (($_SESSION['tmp_user_values']['pos'] + $_SESSION['tmp_user_values']['max_rows'] < $unlim_num_rows && $num_rows >= $_SESSION['tmp_user_values']['max_rows']) ? 'true' : 'false') . '"',
            $input_for_real_end,
            $onclick
            );
    } // end move toward

    // show separator if pagination happen
    if ($nbTotalPage > 1) {
        echo '<td><div class="navigation_separator">|</div></td>';
    }
    ?>
    <td>
        <div class="save_edited hide">
            <input type="submit" value="<?php echo __('Save edited data'); ?>" />
            <div class="navigation_separator">|</div>
        </div>
    </td>
    <td>
        <div class="restore_column hide">
            <input type="submit" value="<?php echo __('Restore column order'); ?>" />
            <div class="navigation_separator">|</div>
        </div>
<<<<<<< HEAD
=======
        <?php
        if (PMA_isSelect()) {
            // generate the column order, if it is set
            $pmatable = new PMA_Table($GLOBALS['table'], $GLOBALS['db']);
            $col_order = $pmatable->getUiProp(PMA_Table::PROP_COLUMN_ORDER);
            if ($col_order) {
                echo '<input id="col_order" type="hidden" value="' . implode(',', $col_order) . '" />';
            }
            $col_visib = $pmatable->getUiProp(PMA_Table::PROP_COLUMN_VISIB);
            if ($col_visib) {
                echo '<input id="col_visib" type="hidden" value="' . implode(',', $col_visib) . '" />';
            }
            // generate table create time
            if (! PMA_Table::isView($GLOBALS['table'], $GLOBALS['db'])) {
                echo '<input id="table_create_time" type="hidden" value="' .
                     PMA_Table::sGetStatusInfo($GLOBALS['db'], $GLOBALS['table'], 'Create_time') . '" />';
            }
        }
        ?>
>>>>>>> f6f133eb
    </td>

<?php // if displaying a VIEW, $unlim_num_rows could be zero because
      // of $cfg['MaxExactCountViews']; in this case, avoid passing
      // the 5th parameter to checkFormElementInRange()
      // (this means we can't validate the upper limit ?>
    <td class="navigation_goto">
        <form action="sql.php" method="post"
    onsubmit="return (checkFormElementInRange(this, 'session_max_rows', '<?php echo str_replace('\'', '\\\'', __('%d is not valid row number.')); ?>', 1) &amp;&amp; checkFormElementInRange(this, 'pos', '<?php echo str_replace('\'', '\\\'', __('%d is not valid row number.')); ?>', 0<?php echo $unlim_num_rows > 0 ? ',' . $unlim_num_rows - 1 : ''; ?>))">
            <?php echo PMA_generate_common_hidden_inputs($db, $table); ?>
            <input type="hidden" name="sql_query" value="<?php echo $html_sql_query; ?>" />
            <input type="hidden" name="goto" value="<?php echo $goto; ?>" />
            <input type="submit" name="navig" <?php echo ($GLOBALS['cfg']['AjaxEnable'] ? ' class="ajax"' : ''); ?> value="<?php echo __('Show'); ?> :" />
            <?php echo __('Start row') . ': ' . "\n"; ?>
            <input type="text" name="pos" size="3" value="<?php echo (($pos_next >= $unlim_num_rows) ? 0 : $pos_next); ?>" class="textfield" onfocus="this.select()" />
            <?php echo __('Number of rows') . ': ' . "\n"; ?>
            <input type="text" name="session_max_rows" size="3" value="<?php echo (($_SESSION['tmp_user_values']['max_rows'] != 'all') ? $_SESSION['tmp_user_values']['max_rows'] : $GLOBALS['cfg']['MaxRows']); ?>" class="textfield" onfocus="this.select()" />
        <?php
        if ($GLOBALS['cfg']['ShowDisplayDirection']) {
            // Display mode (horizontal/vertical and repeat headers)
            echo __('Mode') . ': ' . "\n";
            $choices = array(
                'horizontal'        => __('horizontal'),
                'horizontalflipped' => __('horizontal (rotated headers)'),
                'vertical'          => __('vertical'));
            echo PMA_generate_html_dropdown('disp_direction', $choices, $_SESSION['tmp_user_values']['disp_direction'], $id_for_direction_dropdown);
            unset($choices);
        }

        printf(__('Headers every %s rows'),
            '<input type="text" size="3" name="repeat_cells" value="' . $_SESSION['tmp_user_values']['repeat_cells'] . '" class="textfield" />');
        echo "\n";
        ?>
        </form>
    </td>
    <td class="navigation_separator"></td>
</tr>
</table>

    <?php
} // end of the 'PMA_displayTableNavigation()' function


/**
 * Displays the headers of the results table
 *
 * @param array   &$is_display                 which elements to display
 * @param array   &$fields_meta                the list of fields properties
 * @param integer $fields_cnt                  the total number of fields returned by the SQL query
 * @param array   $analyzed_sql                the analyzed query
 * @param string  $sort_expression             sort expression
 * @param string  $sort_expression_nodirection sort expression without direction
 * @param string  $sort_direction              sort direction
 *
 * @return  boolean  $clause_is_unique
 *
 * @global  string   $db               the database name
 * @global  string   $table            the table name
 * @global  string   $goto             the URL to go back in case of errors
 * @global  string   $sql_query        the SQL query
 * @global  integer  $num_rows         the total number of rows returned by the
 *                                     SQL query
 * @global  array    $vertical_display informations used with vertical display
 *                                     mode
 *
 * @access  private
 *
 * @see     PMA_displayTable()
 */
function PMA_displayTableHeaders(&$is_display, &$fields_meta, $fields_cnt = 0, $analyzed_sql = '', $sort_expression, $sort_expression_nodirection, $sort_direction)
{
    global $db, $table, $goto;
    global $sql_query, $num_rows;
    global $vertical_display, $highlight_columns;

    // required to generate sort links that will remember whether the
    // "Show all" button has been clicked
    $sql_md5 = md5($GLOBALS['sql_query']);
    $session_max_rows = $_SESSION['tmp_user_values']['query'][$sql_md5]['max_rows'];

    if ($analyzed_sql == '') {
        $analyzed_sql = array();
    }

    // can the result be sorted?
    if ($is_display['sort_lnk'] == '1') {

        // Just as fallback
        $unsorted_sql_query     = $sql_query;
        if (isset($analyzed_sql[0]['unsorted_query'])) {
            $unsorted_sql_query = $analyzed_sql[0]['unsorted_query'];
        }
        // Handles the case of multiple clicks on a column's header
        // which would add many spaces before "ORDER BY" in the
        // generated query.
        $unsorted_sql_query = trim($unsorted_sql_query);

        // sorting by indexes, only if it makes sense (only one table ref)
        if (isset($analyzed_sql) && isset($analyzed_sql[0]) &&
            isset($analyzed_sql[0]['querytype']) && $analyzed_sql[0]['querytype'] == 'SELECT' &&
            isset($analyzed_sql[0]['table_ref']) && count($analyzed_sql[0]['table_ref']) == 1) {

            // grab indexes data:
            $indexes = PMA_Index::getFromTable($table, $db);

            // do we have any index?
            if ($indexes) {

                if ($_SESSION['tmp_user_values']['disp_direction'] == 'horizontal'
                 || $_SESSION['tmp_user_values']['disp_direction'] == 'horizontalflipped') {
                    $span = $fields_cnt;
                    if ($is_display['edit_lnk'] != 'nn') {
                        $span++;
                    }
                    if ($is_display['del_lnk'] != 'nn') {
                        $span++;
                    }
                    if ($is_display['del_lnk'] != 'kp' && $is_display['del_lnk'] != 'nn') {
                        $span++;
                    }
                } else {
                    $span = $num_rows + floor($num_rows/$_SESSION['tmp_user_values']['repeat_cells']) + 1;
                }

                echo '<form action="sql.php" method="post">' . "\n";
                echo PMA_generate_common_hidden_inputs($db, $table);
                echo __('Sort by key') . ': <select name="sql_query" class="autosubmit">' . "\n";
                $used_index = false;
                $local_order = (isset($sort_expression) ? $sort_expression : '');
                foreach ($indexes as $index) {
                    $asc_sort = '`' . implode('` ASC, `', array_keys($index->getColumns())) . '` ASC';
                    $desc_sort = '`' . implode('` DESC, `', array_keys($index->getColumns())) . '` DESC';
                    $used_index = $used_index || $local_order == $asc_sort || $local_order == $desc_sort;
                    echo '<option value="'
                        . htmlspecialchars($unsorted_sql_query  . ' ORDER BY ' . $asc_sort)
                        . '"' . ($local_order == $asc_sort ? ' selected="selected"' : '')
                        . '>' . htmlspecialchars($index->getName()) . ' ('
                        . __('Ascending') . ')</option>';
                    echo '<option value="'
                        . htmlspecialchars($unsorted_sql_query . ' ORDER BY ' . $desc_sort)
                        . '"' . ($local_order == $desc_sort ? ' selected="selected"' : '')
                        . '>' . htmlspecialchars($index->getName()) . ' ('
                        . __('Descending') . ')</option>';
                }
                echo '<option value="' . htmlspecialchars($unsorted_sql_query) . '"' . ($used_index ? '' : ' selected="selected"') . '>' . __('None') . '</option>';
                echo '</select>' . "\n";
                echo '<noscript><input type="submit" value="' . __('Go') . '" /></noscript>';
                echo '</form>' . "\n";
            }
        }
    }


    // Output data needed for grid editing
    echo '<input id="save_cells_at_once" type="hidden" value="' . $GLOBALS['cfg']['SaveCellsAtOnce'] . '" />';
    echo '<div class="common_hidden_inputs">';
    echo PMA_generate_common_hidden_inputs($db, $table);
    echo '</div>';
    // Output data needed for column reordering and show/hide column
    if (PMA_isSelect()) {
        // generate the column order, if it is set
        $pmatable = new PMA_Table($GLOBALS['table'], $GLOBALS['db']);
        $col_order = $pmatable->getUiProp(PMA_Table::PROP_COLUMN_ORDER);
        if ($col_order) {
            echo '<input id="col_order" type="hidden" value="' . implode(',', $col_order) . '" />';
        }
        $col_visib = $pmatable->getUiProp(PMA_Table::PROP_COLUMN_VISIB);
        if ($col_visib) {
            echo '<input id="col_visib" type="hidden" value="' . implode(',', $col_visib) . '" />';
        }
        // generate table create time
        echo '<input id="table_create_time" type="hidden" value="' .
             PMA_Table::sGetStatusInfo($GLOBALS['db'], $GLOBALS['table'], 'Create_time') . '" />';
    }


    $vertical_display['emptypre']   = 0;
    $vertical_display['emptyafter'] = 0;
    $vertical_display['textbtn']    = '';

    // Display options (if we are not in print view)
    if (! (isset($GLOBALS['printview']) && $GLOBALS['printview'] == '1')) {
        echo '<form method="post" action="sql.php" name="displayOptionsForm" id="displayOptionsForm"';
        if ($GLOBALS['cfg']['AjaxEnable']) {
            echo ' class="ajax" ';
        }
        echo '>';
        $url_params = array(
            'db' => $db,
            'table' => $table,
            'sql_query' => $sql_query,
            'goto' => $goto,
            'display_options_form' => 1
        );
        echo PMA_generate_common_hidden_inputs($url_params);
        echo '<br />';
        PMA_generate_slider_effect('displayoptions',__('Options'));
        echo '<fieldset>';

        echo '<div class="formelement">';
        $choices = array(
            'P'   => __('Partial texts'),
            'F'   => __('Full texts')
        );
        PMA_display_html_radio('display_text', $choices, $_SESSION['tmp_user_values']['display_text']);
        echo '</div>';

        // prepare full/partial text button or link
        if ($_SESSION['tmp_user_values']['display_text']=='F') {
            // currently in fulltext mode so show the opposite link
            $tmp_image_file = $GLOBALS['pmaThemeImage'] . 's_partialtext.png';
            $tmp_txt = __('Partial texts');
            $url_params['display_text'] = 'P';
        } else {
            $tmp_image_file = $GLOBALS['pmaThemeImage'] . 's_fulltext.png';
            $tmp_txt = __('Full texts');
            $url_params['display_text'] = 'F';
        }

        $tmp_image = '<img class="fulltext" src="' . $tmp_image_file . '" alt="' . $tmp_txt . '" title="' . $tmp_txt . '" />';
        $tmp_url = 'sql.php' . PMA_generate_common_url($url_params);
        $full_or_partial_text_link = PMA_linkOrButton($tmp_url, $tmp_image, array(), false);
        unset($tmp_image_file, $tmp_txt, $tmp_url, $tmp_image);


        if ($GLOBALS['cfgRelation']['relwork'] && $GLOBALS['cfgRelation']['displaywork']) {
            echo '<div class="formelement">';
            $choices = array(
                'K'   => __('Relational key'),
                'D'   => __('Relational display column')
            );
            PMA_display_html_radio('relational_display', $choices, $_SESSION['tmp_user_values']['relational_display']);
            echo '</div>';
        }

        echo '<div class="formelement">';
        PMA_display_html_checkbox('display_binary', __('Show binary contents'), ! empty($_SESSION['tmp_user_values']['display_binary']), false);
        echo '<br />';
        PMA_display_html_checkbox('display_blob', __('Show BLOB contents'), ! empty($_SESSION['tmp_user_values']['display_blob']), false);
        echo '<br />';
        PMA_display_html_checkbox('display_binary_as_hex', __('Show binary contents as HEX'), ! empty($_SESSION['tmp_user_values']['display_binary_as_hex']), false);
        echo '</div>';

        // I would have preferred to name this "display_transformation".
        // This is the only way I found to be able to keep this setting sticky
        // per SQL query, and at the same time have a default that displays
        // the transformations.
        echo '<div class="formelement">';
        PMA_display_html_checkbox('hide_transformation', __('Hide') . ' ' . __('Browser transformation'), ! empty($_SESSION['tmp_user_values']['hide_transformation']), false);
        echo '</div>';

        echo '<div class="formelement">';
        $choices = array(
            'GEOM'  => __('Geometry'),
            'WKT'   => __('Well Known Text'),
            'WKB'   => __('Well Known Binary')
        );
        PMA_display_html_radio('geometry_display', $choices, $_SESSION['tmp_user_values']['geometry_display']);
        echo '</div>';

        echo '<div class="clearfloat"></div>';
        echo '</fieldset>';

        echo '<fieldset class="tblFooters">';
        echo '<input type="submit" value="' . __('Go') . '" />';
        echo '</fieldset>';
        echo '</div>';
        echo '</form>';
    }

    // Start of form for multi-rows edit/delete/export

    if ($is_display['del_lnk'] == 'dr' || $is_display['del_lnk'] == 'kp') {
        echo '<form method="post" action="tbl_row_action.php" name="resultsForm" id="resultsForm"';
        if ($GLOBALS['cfg']['AjaxEnable']) {
            echo ' class="ajax" ';
        }
        echo '>' . "\n";
        echo PMA_generate_common_hidden_inputs($db, $table, 1);
        echo '<input type="hidden" name="goto"             value="sql.php" />' . "\n";
    }

    echo '<table id="table_results" class="data';
    if ($GLOBALS['cfg']['AjaxEnable']) {
        echo ' ajax';
    }
    echo '">' . "\n";
    if ($_SESSION['tmp_user_values']['disp_direction'] == 'horizontal'
     || $_SESSION['tmp_user_values']['disp_direction'] == 'horizontalflipped') {
        echo '<thead><tr>' . "\n";
    }

    // 1. Displays the full/partial text button (part 1)...
    if ($_SESSION['tmp_user_values']['disp_direction'] == 'horizontal'
     || $_SESSION['tmp_user_values']['disp_direction'] == 'horizontalflipped') {
        $colspan  = ($is_display['edit_lnk'] != 'nn' && $is_display['del_lnk'] != 'nn')
                  ? ' colspan="4"'
                  : '';
    } else {
        $rowspan  = ($is_display['edit_lnk'] != 'nn' && $is_display['del_lnk'] != 'nn')
                  ? ' rowspan="4"'
                  : '';
    }

    //     ... before the result table
    if (($is_display['edit_lnk'] == 'nn' && $is_display['del_lnk'] == 'nn')
        && $is_display['text_btn'] == '1') {
        $vertical_display['emptypre'] = ($is_display['edit_lnk'] != 'nn' && $is_display['del_lnk'] != 'nn') ? 4 : 0;
        if ($_SESSION['tmp_user_values']['disp_direction'] == 'horizontal'
         || $_SESSION['tmp_user_values']['disp_direction'] == 'horizontalflipped') {
            ?>
    <th colspan="<?php echo $fields_cnt; ?>"></th>
</tr>
<tr>
            <?php
        } // end horizontal/horizontalflipped mode
        else {
            ?>
<tr>
    <th colspan="<?php echo $num_rows + floor($num_rows/$_SESSION['tmp_user_values']['repeat_cells']) + 1; ?>"></th>
</tr>
            <?php
        } // end vertical mode
    }

    //     ... at the left column of the result table header if possible
    //     and required
    elseif (($GLOBALS['cfg']['RowActionLinks'] == 'left' || $GLOBALS['cfg']['RowActionLinks'] == 'both')
            && $is_display['text_btn'] == '1') {
        $vertical_display['emptypre'] = ($is_display['edit_lnk'] != 'nn' && $is_display['del_lnk'] != 'nn') ? 4 : 0;
        if ($_SESSION['tmp_user_values']['disp_direction'] == 'horizontal'
         || $_SESSION['tmp_user_values']['disp_direction'] == 'horizontalflipped') {
            ?>
                <th <?php echo $colspan; ?>><?php echo $full_or_partial_text_link;?></th>
            <?php
        } // end horizontal/horizontalflipped mode
        else {
            $vertical_display['textbtn'] = '    <th ' . $rowspan . ' valign="middle">' . "\n"
                                         . '        ' . "\n"
                                         . '    </th>' . "\n";
        } // end vertical mode
    }

    //     ... elseif no button, displays empty(ies) col(s) if required
    elseif (($GLOBALS['cfg']['RowActionLinks'] == 'left' || $GLOBALS['cfg']['RowActionLinks'] == 'both')
             && ($is_display['edit_lnk'] != 'nn' || $is_display['del_lnk'] != 'nn')) {
        $vertical_display['emptypre'] = ($is_display['edit_lnk'] != 'nn' && $is_display['del_lnk'] != 'nn') ? 4 : 0;
        if ($_SESSION['tmp_user_values']['disp_direction'] == 'horizontal'
         || $_SESSION['tmp_user_values']['disp_direction'] == 'horizontalflipped') {
            ?>
    <td<?php echo $colspan; ?>></td>
            <?php
        } // end horizontal/horizontalfipped mode
        else {
            $vertical_display['textbtn'] = '    <td' . $rowspan . '></td>' . "\n";
        } // end vertical mode
    }

    //     ... elseif display an empty column if the actions links are disabled to match the rest of the table
    elseif ($GLOBALS['cfg']['RowActionLinks'] == 'none' && ($_SESSION['tmp_user_values']['disp_direction'] == 'horizontal'
            || $_SESSION['tmp_user_values']['disp_direction'] == 'horizontalflipped')) {
        echo '<th></th>';
    }

    // 2. Displays the fields' name
    // 2.0 If sorting links should be used, checks if the query is a "JOIN"
    //     statement (see 2.1.3)

    // 2.0.1 Prepare Display column comments if enabled ($GLOBALS['cfg']['ShowBrowseComments']).
    //       Do not show comments, if using horizontalflipped mode, because of space usage
    if ($GLOBALS['cfg']['ShowBrowseComments']
     && $_SESSION['tmp_user_values']['disp_direction'] != 'horizontalflipped') {
        $comments_map = array();
        if (isset($analyzed_sql[0]) && is_array($analyzed_sql[0])) {
            foreach ($analyzed_sql[0]['table_ref'] as $tbl) {
                $tb = $tbl['table_true_name'];
                $comments_map[$tb] = PMA_getComments($db, $tb);
                unset($tb);
            }
        }
    }

    if ($GLOBALS['cfgRelation']['commwork'] && $GLOBALS['cfgRelation']['mimework'] && $GLOBALS['cfg']['BrowseMIME'] && ! $_SESSION['tmp_user_values']['hide_transformation']) {
        require_once './libraries/transformations.lib.php';
        $GLOBALS['mime_map'] = PMA_getMIME($db, $table);
    }

    // See if we have to highlight any header fields of a WHERE query.
    // Uses SQL-Parser results.
    $highlight_columns = array();
    if (isset($analyzed_sql) && isset($analyzed_sql[0]) &&
        isset($analyzed_sql[0]['where_clause_identifiers'])) {

        $wi = 0;
        if (isset($analyzed_sql[0]['where_clause_identifiers']) && is_array($analyzed_sql[0]['where_clause_identifiers'])) {
            foreach ($analyzed_sql[0]['where_clause_identifiers'] AS $wci_nr => $wci) {
                $highlight_columns[$wci] = 'true';
            }
        }
    }

    if (PMA_isSelect()) {
        // prepare to get the column order, if available
        $pmatable = new PMA_Table($GLOBALS['table'], $GLOBALS['db']);
        $col_order = $pmatable->getUiProp(PMA_Table::PROP_COLUMN_ORDER);
        $col_visib = $pmatable->getUiProp(PMA_Table::PROP_COLUMN_VISIB);
    } else {
        $col_order = false;
        $col_visib = false;
    }

    for ($j = 0; $j < $fields_cnt; $j++) {
        // assign $i with appropriate column order
        $i = $col_order ? $col_order[$j] : $j;
        //  See if this column should get highlight because it's used in the
        //  where-query.
        if (isset($highlight_columns[$fields_meta[$i]->name]) || isset($highlight_columns[PMA_backquote($fields_meta[$i]->name)])) {
            $condition_field = true;
        } else {
            $condition_field = false;
        }

        // 2.0 Prepare comment-HTML-wrappers for each row, if defined/enabled.
        if (isset($comments_map) &&
                isset($comments_map[$fields_meta[$i]->table]) &&
                isset($comments_map[$fields_meta[$i]->table][$fields_meta[$i]->name])) {
            $comments = '<span class="tblcomment">' . htmlspecialchars($comments_map[$fields_meta[$i]->table][$fields_meta[$i]->name]) . '</span>';
        } else {
            $comments = '';
        }

        // 2.1 Results can be sorted
        if ($is_display['sort_lnk'] == '1') {

            // 2.1.1 Checks if the table name is required; it's the case
            //       for a query with a "JOIN" statement and if the column
            //       isn't aliased, or in queries like
            //       SELECT `1`.`master_field` , `2`.`master_field`
            //       FROM `PMA_relation` AS `1` , `PMA_relation` AS `2`

            if (isset($fields_meta[$i]->table) && strlen($fields_meta[$i]->table)) {
                $sort_tbl = PMA_backquote($fields_meta[$i]->table) . '.';
            } else {
                $sort_tbl = '';
            }

            // 2.1.2 Checks if the current column is used to sort the
            //       results
            // the orgname member does not exist for all MySQL versions
            // but if found, it's the one on which to sort
            $name_to_use_in_sort = $fields_meta[$i]->name;
            $is_orgname = false;
            if (isset($fields_meta[$i]->orgname) && strlen($fields_meta[$i]->orgname)) {
                $name_to_use_in_sort = $fields_meta[$i]->orgname;
                $is_orgname = true;
            }
            // $name_to_use_in_sort might contain a space due to
            // formatting of function expressions like "COUNT(name )"
            // so we remove the space in this situation
            $name_to_use_in_sort = str_replace(' )', ')', $name_to_use_in_sort);

            if (empty($sort_expression)) {
                $is_in_sort = false;
            } else {
                // Field name may be preceded by a space, or any number
                // of characters followed by a dot (tablename.fieldname)
                // so do a direct comparison for the sort expression;
                // this avoids problems with queries like
                // "SELECT id, count(id)..." and clicking to sort
                // on id or on count(id).
                // Another query to test this:
                // SELECT p.*, FROM_UNIXTIME(p.temps) FROM mytable AS p
                // (and try clicking on each column's header twice)
                if (! empty($sort_tbl) && strpos($sort_expression_nodirection, $sort_tbl) === false && strpos($sort_expression_nodirection, '(') === false) {
                    $sort_expression_nodirection = $sort_tbl . $sort_expression_nodirection;
                }
                $is_in_sort = (str_replace('`', '', $sort_tbl) . $name_to_use_in_sort == str_replace('`', '', $sort_expression_nodirection) ? true : false);
            }
            // 2.1.3 Check the field name for a bracket.
            //       If it contains one, it's probably a function column
            //       like 'COUNT(`field`)'
            //       It still might be a column name of a view. See bug #3383711
            //       Check is_orgname.
            if (strpos($name_to_use_in_sort, '(') !== false && ! $is_orgname) {
                $sort_order = ' ORDER BY ' . $name_to_use_in_sort . ' ';
            } else {
                $sort_order = ' ORDER BY ' . $sort_tbl . PMA_backquote($name_to_use_in_sort) . ' ';
            }
            unset($name_to_use_in_sort);
            unset($is_orgname);

            // 2.1.4 Do define the sorting URL
            if (! $is_in_sort) {
                // patch #455484 ("Smart" order)
                $GLOBALS['cfg']['Order'] = strtoupper($GLOBALS['cfg']['Order']);
                if ($GLOBALS['cfg']['Order'] === 'SMART') {
                    $sort_order .= (preg_match('@time|date@i', $fields_meta[$i]->type)) ? 'DESC' : 'ASC';
                } else {
                    $sort_order .= $GLOBALS['cfg']['Order'];
                }
                $order_img   = '';
            } elseif ('DESC' == $sort_direction) {
                $sort_order .= ' ASC';
                $order_img   = ' <img class="icon ic_s_desc" src="themes/dot.gif" alt="'. __('Descending') . '" title="'. __('Descending') . '" id="soimg' . $i . '" />';
            } else {
                $sort_order .= ' DESC';
                $order_img   = ' <img class="icon ic_s_asc" src="themes/dot.gif" alt="'. __('Ascending') . '" title="'. __('Ascending') . '" id="soimg' . $i . '" />';
            }

            if (preg_match('@(.*)([[:space:]](LIMIT (.*)|PROCEDURE (.*)|FOR UPDATE|LOCK IN SHARE MODE))@is', $unsorted_sql_query, $regs3)) {
                $sorted_sql_query = $regs3[1] . $sort_order . $regs3[2];
            } else {
                $sorted_sql_query = $unsorted_sql_query . $sort_order;
            }
            $_url_params = array(
                'db'                => $db,
                'table'             => $table,
                'sql_query'         => $sorted_sql_query,
                'session_max_rows'  => $session_max_rows
            );
            $order_url  = 'sql.php' . PMA_generate_common_url($_url_params);

            // 2.1.5 Displays the sorting URL
            // enable sort order swapping for image
            $order_link_params = array();
            if (isset($order_img) && $order_img!='') {
                if (strstr($order_img, 'asc')) {
                    $order_link_params['onmouseover'] = 'if ($(\'#soimg' . $i . '\').length > 0) { $(\'#soimg' . $i . '\').attr(\'class\', \'icon ic_s_desc\'); }';
                    $order_link_params['onmouseout']  = 'if ($(\'#soimg' . $i . '\').length > 0) { $(\'#soimg' . $i . '\').attr(\'class\', \'icon ic_s_asc\'); }';
                } elseif (strstr($order_img, 'desc')) {
                    $order_link_params['onmouseover'] = 'if ($(\'#soimg' . $i . '\').length > 0) { $(\'#soimg' . $i . '\').attr(\'class\', \'icon ic_s_asc\'); }';
                    $order_link_params['onmouseout']  = 'if ($(\'#soimg' . $i . '\').length > 0) { $(\'#soimg' . $i . '\').attr(\'class\', \'icon ic_s_desc\'); }';
                }
            }
            if ($GLOBALS['cfg']['HeaderFlipType'] == 'auto') {
                if (PMA_USR_BROWSER_AGENT == 'IE') {
                    $GLOBALS['cfg']['HeaderFlipType'] = 'css';
                } else {
                    $GLOBALS['cfg']['HeaderFlipType'] = 'fake';
                }
            }
            if ($_SESSION['tmp_user_values']['disp_direction'] == 'horizontalflipped'
             && $GLOBALS['cfg']['HeaderFlipType'] == 'css') {
                $order_link_params['style'] = 'direction: ltr; writing-mode: tb-rl;';
            }
            $order_link_params['title'] = __('Sort');
            $order_link_content = ($_SESSION['tmp_user_values']['disp_direction'] == 'horizontalflipped' && $GLOBALS['cfg']['HeaderFlipType'] == 'fake' ? PMA_flipstring(htmlspecialchars($fields_meta[$i]->name), "<br />\n") : htmlspecialchars($fields_meta[$i]->name));
            $order_link = PMA_linkOrButton($order_url, $order_link_content . $order_img, $order_link_params, false, true);

            if ($_SESSION['tmp_user_values']['disp_direction'] == 'horizontal'
             || $_SESSION['tmp_user_values']['disp_direction'] == 'horizontalflipped') {
                echo '<th';
                $th_class = array();
                $th_class[] = 'draggable';
                if ($col_visib && !$col_visib[$j]) {
                    $th_class[] = 'hide';
                }
                if ($condition_field) {
                    $th_class[] = 'condition';
                }
                $th_class[] = 'column_heading';
                if ($GLOBALS['cfg']['BrowsePointerEnable'] == true) {
                    $th_class[] = 'pointer';
                }
                if ($GLOBALS['cfg']['BrowseMarkerEnable'] == true) {
                    $th_class[] = 'marker';
                }
                echo ' class="' . implode(' ', $th_class) . '"';

                if ($_SESSION['tmp_user_values']['disp_direction'] == 'horizontalflipped') {
                    echo ' valign="bottom"';
                }
                echo '>' . $order_link . $comments . '</th>';
            }
            $vertical_display['desc'][] = '    <th '
                . 'class="draggable'
                . ($condition_field ? ' condition' : '')
                . '">' . "\n"
                . $order_link . $comments . '    </th>' . "\n";
        } // end if (2.1)

        // 2.2 Results can't be sorted
        else {
            if ($_SESSION['tmp_user_values']['disp_direction'] == 'horizontal'
             || $_SESSION['tmp_user_values']['disp_direction'] == 'horizontalflipped') {
                echo '<th';
                $th_class = array();
                $th_class[] = 'draggable';
                if ($col_visib && !$col_visib[$j]) {
                    $th_class[] = 'hide';
                }
                if ($condition_field) {
                    $th_class[] = 'condition';
                }
                echo ' class="' . implode(' ', $th_class) . '"';
                if ($_SESSION['tmp_user_values']['disp_direction'] == 'horizontalflipped') {
                    echo ' valign="bottom"';
                }
                if ($_SESSION['tmp_user_values']['disp_direction'] == 'horizontalflipped'
                 && $GLOBALS['cfg']['HeaderFlipType'] == 'css') {
                    echo ' style="direction: ltr; writing-mode: tb-rl;"';
                }
                echo '>';
                if ($_SESSION['tmp_user_values']['disp_direction'] == 'horizontalflipped'
                 && $GLOBALS['cfg']['HeaderFlipType'] == 'fake') {
                    echo PMA_flipstring(htmlspecialchars($fields_meta[$i]->name), '<br />');
                } else {
                    echo htmlspecialchars($fields_meta[$i]->name);
                }
                echo "\n" . $comments . '</th>';
            }
            $vertical_display['desc'][] = '    <th '
                . 'class="draggable'
                . ($condition_field ? ' condition"' : '')
                . '">' . "\n"
                . '        ' . htmlspecialchars($fields_meta[$i]->name) . "\n"
                . $comments . '    </th>';
        } // end else (2.2)
    } // end for

    // 3. Displays the needed checkboxes at the right
    //    column of the result table header if possible and required...
    if (($GLOBALS['cfg']['RowActionLinks'] == 'right' || $GLOBALS['cfg']['RowActionLinks'] == 'both')
         && ($is_display['edit_lnk'] != 'nn' || $is_display['del_lnk'] != 'nn')
         && $is_display['text_btn'] == '1') {
        $vertical_display['emptyafter'] = ($is_display['edit_lnk'] != 'nn' && $is_display['del_lnk'] != 'nn') ? 4 : 1;
        if ($_SESSION['tmp_user_values']['disp_direction'] == 'horizontal'
         || $_SESSION['tmp_user_values']['disp_direction'] == 'horizontalflipped') {
            echo "\n";
            ?>
        <th <?php echo $colspan; ?>><?php echo $full_or_partial_text_link;?>
</th>
            <?php
        } // end horizontal/horizontalflipped mode
        else {
            $vertical_display['textbtn'] = '    <th ' . $rowspan . ' valign="middle">' . "\n"
                                         . '        ' . "\n"
                                         . '    </th>' . "\n";
        } // end vertical mode
    }

    //     ... elseif no button, displays empty columns if required
    // (unless coming from Browse mode print view)
    elseif (($GLOBALS['cfg']['RowActionLinks'] == 'left' || $GLOBALS['cfg']['RowActionLinks'] == 'both')
             && ($is_display['edit_lnk'] == 'nn' && $is_display['del_lnk'] == 'nn')
             && (!$GLOBALS['is_header_sent'])) {
        $vertical_display['emptyafter'] = ($is_display['edit_lnk'] != 'nn' && $is_display['del_lnk'] != 'nn') ? 4 : 1;
        if ($_SESSION['tmp_user_values']['disp_direction'] == 'horizontal'
         || $_SESSION['tmp_user_values']['disp_direction'] == 'horizontalflipped') {
            echo "\n";
            ?>
<td<?php echo $colspan; ?>></td>
            <?php
        } // end horizontal/horizontalflipped mode
        else {
            $vertical_display['textbtn'] = '    <td' . $rowspan . '></td>' . "\n";
        } // end vertical mode
    }

    if ($_SESSION['tmp_user_values']['disp_direction'] == 'horizontal'
     || $_SESSION['tmp_user_values']['disp_direction'] == 'horizontalflipped') {
        ?>
</tr>
</thead>
        <?php
    }

    return true;
} // end of the 'PMA_displayTableHeaders()' function


/**
 * Prepares the display for a value
 *
 * @param string $class           class of table cell
 * @param bool   $condition_field whether to add CSS class condition
 * @param string $value           value to display
 *
 * @return  string  the td
 */
function PMA_buildValueDisplay($class, $condition_field, $value)
{
    return '<td align="left"' . ' class="' . $class . ($condition_field ? ' condition' : '') . '">' . $value . '</td>';
}

/**
 * Prepares the display for a null value
 *
 * @param string $class           class of table cell
 * @param bool   $condition_field whether to add CSS class condition
 *
 * @return  string  the td
 */
<<<<<<< HEAD
function PMA_buildNullDisplay($class, $condition_field) {
    // the null class is needed for grid editing
=======
function PMA_buildNullDisplay($class, $condition_field)
{
    // the null class is needed for inline editing
>>>>>>> f6f133eb
    return '<td align="right"' . ' class="' . $class . ($condition_field ? ' condition' : '') . ' null"><i>NULL</i></td>';
}

/**
 * Prepares the display for an empty value
 *
 * @param string $class           class of table cell
 * @param bool   $condition_field whether to add CSS class condition
 * @param object $meta            the meta-information about this field
 * @param string $align           cell allignment
 *
 * @return  string  the td
 */
function PMA_buildEmptyDisplay($class, $condition_field, $meta, $align = '')
{
    $nowrap = ' nowrap';
    return '<td ' . $align . ' class="' . PMA_addClass($class, $condition_field, $meta, $nowrap)  . '"></td>';
}

/**
 * Adds the relavant classes.
 *
 * @param string $class              class of table cell
 * @param bool   $condition_field    whether to add CSS class condition
 * @param object $meta               the meta-information about this field
 * @param string $nowrap             avoid wrapping
 * @param bool   $is_field_truncated is field truncated (display ...)
 * @param string $transform_function transformation function
 * @param string $default_function   default transformation function
 *
 * @return string the list of classes
 */
function PMA_addClass($class, $condition_field, $meta, $nowrap, $is_field_truncated = false, $transform_function = '', $default_function = '')
{
    // Define classes to be added to this data field based on the type of data
    $enum_class = '';
    if (strpos($meta->flags, 'enum') !== false) {
        $enum_class = ' enum';
    }

    $set_class = '';
    if (strpos($meta->flags, 'set') !== false) {
        $set_class = ' set';
    }

    $bit_class = '';
    if (strpos($meta->type, 'bit') !== false) {
        $bit_class = ' bit';
    }

    $mime_type_class = '';
    if (isset($meta->mimetype)) {
        $mime_type_class = ' ' . preg_replace('/\//', '_', $meta->mimetype);
    }

    $result = $class . ($condition_field ? ' condition' : '') . $nowrap
    . ' ' . ($is_field_truncated ? ' truncated' : '')
    . ($transform_function != $default_function ? ' transformed' : '')
    . $enum_class . $set_class . $bit_class . $mime_type_class;

    return $result;
}
/**
 * Displays the body of the results table
 *
 * @param integer &$dt_result   the link id associated to the query which results have
 *                              to be displayed
 * @param array   &$is_display  which elements to display
 * @param array   $map          the list of relations
 * @param array   $analyzed_sql the analyzed query
 *
 * @return  boolean  always true
 *
 * @global string   $db                the database name
 * @global string   $table             the table name
 * @global string   $goto              the URL to go back in case of errors
 * @global string   $sql_query         the SQL query
 * @global array    $fields_meta       the list of fields properties
 * @global integer  $fields_cnt        the total number of fields returned by
 *                                      the SQL query
 * @global array    $vertical_display  informations used with vertical display
 *                                      mode
 * @global array    $highlight_columns column names to highlight
 * @global array    $row               current row data
 *
 * @access private
 *
 * @see     PMA_displayTable()
 */
function PMA_displayTableBody(&$dt_result, &$is_display, $map, $analyzed_sql)
{
    global $db, $table, $goto;
    global $sql_query, $fields_meta, $fields_cnt;
    global $vertical_display, $highlight_columns;
    global $row; // mostly because of browser transformations, to make the row-data accessible in a plugin

    $url_sql_query          = $sql_query;

    // query without conditions to shorten URLs when needed, 200 is just
    // guess, it should depend on remaining URL length

    if (isset($analyzed_sql) && isset($analyzed_sql[0]) &&
        isset($analyzed_sql[0]['querytype']) && $analyzed_sql[0]['querytype'] == 'SELECT' &&
        strlen($sql_query) > 200) {

        $url_sql_query = 'SELECT ';
        if (isset($analyzed_sql[0]['queryflags']['distinct'])) {
            $url_sql_query .= ' DISTINCT ';
        }
        $url_sql_query .= $analyzed_sql[0]['select_expr_clause'];
        if (!empty($analyzed_sql[0]['from_clause'])) {
            $url_sql_query .= ' FROM ' . $analyzed_sql[0]['from_clause'];
        }
    }

    if (! is_array($map)) {
        $map = array();
    }
    $row_no                         = 0;
    $vertical_display['edit']       = array();
    $vertical_display['copy']       = array();
    $vertical_display['delete']     = array();
    $vertical_display['data']       = array();
    $vertical_display['row_delete'] = array();
    // name of the class added to all grid editable elements
    $grid_edit_class = 'grid_edit';

    // prepare to get the column order, if available
    if (PMA_isSelect()) {
        $pmatable = new PMA_Table($GLOBALS['table'], $GLOBALS['db']);
        $col_order = $pmatable->getUiProp(PMA_Table::PROP_COLUMN_ORDER);
        $col_visib = $pmatable->getUiProp(PMA_Table::PROP_COLUMN_VISIB);
    } else {
        $col_order = false;
        $col_visib = false;
    }

    // Correction University of Virginia 19991216 in the while below
    // Previous code assumed that all tables have keys, specifically that
    // the phpMyAdmin GUI should support row delete/edit only for such
    // tables.
    // Although always using keys is arguably the prescribed way of
    // defining a relational table, it is not required. This will in
    // particular be violated by the novice.
    // We want to encourage phpMyAdmin usage by such novices. So the code
    // below has been changed to conditionally work as before when the
    // table being displayed has one or more keys; but to display
    // delete/edit options correctly for tables without keys.

    $odd_row = true;
    while ($row = PMA_DBI_fetch_row($dt_result)) {
        // "vertical display" mode stuff
        if ($row_no != 0 && $_SESSION['tmp_user_values']['repeat_cells'] != 0 && !($row_no % $_SESSION['tmp_user_values']['repeat_cells'])
          && ($_SESSION['tmp_user_values']['disp_direction'] == 'horizontal'
           || $_SESSION['tmp_user_values']['disp_direction'] == 'horizontalflipped'))
        {
            echo '<tr>' . "\n";
            if ($vertical_display['emptypre'] > 0) {
                echo '    <th colspan="' . $vertical_display['emptypre'] . '">' . "\n"
                    .'        &nbsp;</th>' . "\n";
            } else if ($GLOBALS['cfg']['RowActionLinks'] == 'none') {
                echo '    <th></th>' . "\n";
            }

            foreach ($vertical_display['desc'] as $val) {
                echo $val;
            }

            if ($vertical_display['emptyafter'] > 0) {
                echo '    <th colspan="' . $vertical_display['emptyafter'] . '">' . "\n"
                    .'        &nbsp;</th>' . "\n";
            }
            echo '</tr>' . "\n";
        } // end if

        $alternating_color_class = ($odd_row ? 'odd' : 'even');
        $odd_row = ! $odd_row;

        if ($_SESSION['tmp_user_values']['disp_direction'] == 'horizontal'
         || $_SESSION['tmp_user_values']['disp_direction'] == 'horizontalflipped') {
            // pointer code part
            echo '<tr class="' . $alternating_color_class . '">';
        }


        // 1. Prepares the row
        // 1.1 Results from a "SELECT" statement -> builds the
        //     WHERE clause to use in links (a unique key if possible)
        /**
         * @todo $where_clause could be empty, for example a table
         *       with only one field and it's a BLOB; in this case,
         *       avoid to display the delete and edit links
         */
        list($where_clause, $clause_is_unique, $condition_array) = PMA_getUniqueCondition($dt_result, $fields_cnt, $fields_meta, $row);
        $where_clause_html = urlencode($where_clause);

        // 1.2 Defines the URLs for the modify/delete link(s)

        if ($is_display['edit_lnk'] != 'nn' || $is_display['del_lnk'] != 'nn') {
            // We need to copy the value or else the == 'both' check will always return true

            if ($GLOBALS['cfg']['PropertiesIconic'] === 'both') {
                $iconic_spacer = '<div class="nowrap">';
            } else {
                $iconic_spacer = '';
            }

            // 1.2.1 Modify link(s)
            if ($is_display['edit_lnk'] == 'ur') { // update row case
                $_url_params = array(
                    'db'               => $db,
                    'table'            => $table,
                    'where_clause'     => $where_clause,
                    'clause_is_unique' => $clause_is_unique,
                    'sql_query'        => $url_sql_query,
                    'goto'             => 'sql.php',
                );
                $edit_url = 'tbl_change.php' . PMA_generate_common_url($_url_params + array('default_action' => 'update'));
                $copy_url = 'tbl_change.php' . PMA_generate_common_url($_url_params + array('default_action' => 'insert'));

                $edit_str = PMA_getIcon('b_edit.png', __('Edit'));
                $copy_str = PMA_getIcon('b_insrow.png', __('Copy'));

                // Class definitions required for grid editing jQuery scripts
                $edit_anchor_class = "edit_row_anchor";
                if ( $clause_is_unique == 0) {
                    $edit_anchor_class .= ' nonunique';
                }
            } // end if (1.2.1)

            // 1.2.2 Delete/Kill link(s)
            if ($is_display['del_lnk'] == 'dr') { // delete row case
                $_url_params = array(
                    'db'        => $db,
                    'table'     => $table,
                    'sql_query' => $url_sql_query,
                    'message_to_show' => __('The row has been deleted'),
                    'goto'      => (empty($goto) ? 'tbl_sql.php' : $goto),
                );
                $lnk_goto = 'sql.php' . PMA_generate_common_url($_url_params, 'text');

                $del_query = 'DELETE FROM ' . PMA_backquote($db) . '.' . PMA_backquote($table)
                    . ' WHERE ' . $where_clause . ($clause_is_unique ? '' : ' LIMIT 1');

                $_url_params = array(
                    'db'        => $db,
                    'table'     => $table,
                    'sql_query' => $del_query,
                    'message_to_show' => __('The row has been deleted'),
                    'goto'      => $lnk_goto,
                );
                $del_url  = 'sql.php' . PMA_generate_common_url($_url_params);

                $js_conf  = 'DELETE FROM ' . PMA_jsFormat($db) . '.' . PMA_jsFormat($table)
                          . ' WHERE ' . PMA_jsFormat($where_clause, false)
                          . ($clause_is_unique ? '' : ' LIMIT 1');
                $del_str = PMA_getIcon('b_drop.png', __('Delete'));
            } elseif ($is_display['del_lnk'] == 'kp') { // kill process case

                $_url_params = array(
                    'db'        => $db,
                    'table'     => $table,
                    'sql_query' => $url_sql_query,
                    'goto'      => 'main.php',
                );
                $lnk_goto = 'sql.php' . PMA_generate_common_url($_url_params, 'text');

                $_url_params = array(
                    'db'        => 'mysql',
                    'sql_query' => 'KILL ' . $row[0],
                    'goto'      => $lnk_goto,
                );
                $del_url  = 'sql.php' . PMA_generate_common_url($_url_params);
                $del_query = 'KILL ' . $row[0];
                $js_conf  = 'KILL ' . $row[0];
                $del_str = PMA_getIcon('b_drop.png', __('Kill'));
            } // end if (1.2.2)

            // 1.3 Displays the links at left if required
            if (($GLOBALS['cfg']['RowActionLinks'] == 'left' || $GLOBALS['cfg']['RowActionLinks'] == 'both')
                 && ($_SESSION['tmp_user_values']['disp_direction'] == 'horizontal'
                 || $_SESSION['tmp_user_values']['disp_direction'] == 'horizontalflipped')) {
                if (! isset($js_conf)) {
                    $js_conf = '';
                }
                echo PMA_generateCheckboxAndLinks('left', $del_url, $is_display, $row_no, $where_clause, $where_clause_html, $condition_array, $del_query, 'l', $edit_url, $copy_url, $edit_anchor_class, $edit_str, $copy_str, $del_str, $js_conf);
            } else if (($GLOBALS['cfg']['RowActionLinks'] == 'none')
                        && ($_SESSION['tmp_user_values']['disp_direction'] == 'horizontal'
                        || $_SESSION['tmp_user_values']['disp_direction'] == 'horizontalflipped')) {
                if (! isset($js_conf)) {
                    $js_conf = '';
                }
                echo PMA_generateCheckboxAndLinks('none', $del_url, $is_display, $row_no, $where_clause, $where_clause_html, $condition_array, $del_query, 'l', $edit_url, $copy_url, $edit_anchor_class, $edit_str, $copy_str, $del_str, $js_conf);
            } // end if (1.3)
        } // end if (1)

        // 2. Displays the rows' values

        for ($j = 0; $j < $fields_cnt; ++$j) {
            // assign $i with appropriate column order
            $i = $col_order ? $col_order[$j] : $j;

            $meta    = $fields_meta[$i];
            $not_null_class = $meta->not_null ? 'not_null' : '';
            $relation_class = isset($map[$meta->name]) ? 'relation' : '';
            $hide_class = ($col_visib && !$col_visib[$j] &&
                           // hide per <td> only if the display direction is not vertical
                           $_SESSION['tmp_user_values']['disp_direction'] != 'vertical') ? 'hide' : '';
            $pointer = $i;
            $is_field_truncated = false;
            //If the previous column had blob data, we need to reset the class
            // to $inline_edit_class
            $class = 'data ' . $grid_edit_class . ' ' . $not_null_class . ' ' . $relation_class . ' ' . $hide_class; //' ' . $alternating_color_class .

            //  See if this column should get highlight because it's used in the
            //  where-query.
            if (isset($highlight_columns) && (isset($highlight_columns[$meta->name]) || isset($highlight_columns[PMA_backquote($meta->name)]))) {
                $condition_field = true;
            } else {
                $condition_field = false;
            }

            if ($_SESSION['tmp_user_values']['disp_direction'] == 'vertical' && (! isset($GLOBALS['printview']) || ($GLOBALS['printview'] != '1'))) {
                // the row number corresponds to a data row, not HTML table row
                $class .= ' row_' . $row_no;
                if ($GLOBALS['cfg']['BrowsePointerEnable'] == true) {
                    $class .= ' vpointer';
                }
                if ($GLOBALS['cfg']['BrowseMarkerEnable'] == true) {
                    $class .= ' vmarker';
                }
            }// end if

            // Wrap MIME-transformations. [MIME]
            $default_function = 'default_function'; // default_function
            $transform_function = $default_function;
            $transform_options = array();

            if ($GLOBALS['cfgRelation']['mimework'] && $GLOBALS['cfg']['BrowseMIME']) {

                if (isset($GLOBALS['mime_map'][$meta->name]['mimetype']) && isset($GLOBALS['mime_map'][$meta->name]['transformation']) && !empty($GLOBALS['mime_map'][$meta->name]['transformation'])) {
                    $include_file = PMA_securePath($GLOBALS['mime_map'][$meta->name]['transformation']);

                    if (file_exists('./libraries/transformations/' . $include_file)) {
                        $transformfunction_name = str_replace('.inc.php', '', $GLOBALS['mime_map'][$meta->name]['transformation']);

                        require_once './libraries/transformations/' . $include_file;

                        if (function_exists('PMA_transformation_' . $transformfunction_name)) {
                            $transform_function = 'PMA_transformation_' . $transformfunction_name;
                            $transform_options  = PMA_transformation_getOptions((isset($GLOBALS['mime_map'][$meta->name]['transformation_options']) ? $GLOBALS['mime_map'][$meta->name]['transformation_options'] : ''));
                            $meta->mimetype     = str_replace('_', '/', $GLOBALS['mime_map'][$meta->name]['mimetype']);
                        }
                    } // end if file_exists
                } // end if transformation is set
            } // end if mime/transformation works.

            $_url_params = array(
                'db'            => $db,
                'table'         => $table,
                'where_clause'  => $where_clause,
                'transform_key' => $meta->name,
            );

            if (! empty($sql_query)) {
                $_url_params['sql_query'] = $url_sql_query;
            }

            $transform_options['wrapper_link'] = PMA_generate_common_url($_url_params);

            // n u m e r i c
            if ($meta->numeric == 1) {

                // if two fields have the same name (this is possible
                //       with self-join queries, for example), using $meta->name
                //       will show both fields NULL even if only one is NULL,
                //       so use the $pointer

                if (! isset($row[$i]) || is_null($row[$i])) {
                    $vertical_display['data'][$row_no][$i]     =  PMA_buildNullDisplay($class, $condition_field);
                } elseif ($row[$i] != '') {

                    $nowrap = ' nowrap';
                    $where_comparison = ' = ' . $row[$i];

                    $vertical_display['data'][$row_no][$i]     = '<td align="right"' . PMA_prepare_row_data($class, $condition_field, $analyzed_sql, $meta, $map, $row[$i], $transform_function, $default_function, $nowrap, $where_comparison, $transform_options, $is_field_truncated);
                } else {
                    $vertical_display['data'][$row_no][$i]     = PMA_buildEmptyDisplay($class, $condition_field, $meta, 'align="right"');
                }

            //  b l o b

            } elseif (stristr($meta->type, 'BLOB')) {
                // PMA_mysql_fetch_fields returns BLOB in place of
                // TEXT fields type so we have to ensure it's really a BLOB
                $field_flags = PMA_DBI_field_flags($dt_result, $i);

                if (stristr($field_flags, 'BINARY')) {
                    // remove 'grid_edit' from $class as we can't edit binary data.
                    $class = str_replace('grid_edit', '', $class);

                    if (! isset($row[$i]) || is_null($row[$i])) {
                        $vertical_display['data'][$row_no][$i]     =  PMA_buildNullDisplay($class, $condition_field);
                    } else {
                        // for blobstreaming
                        // if valid BS reference exists
                        if (PMA_BS_IsPBMSReference($row[$i], $db)) {
                            $blobtext = PMA_BS_CreateReferenceLink($row[$i], $db);
                        } else {
                            $blobtext = PMA_handle_non_printable_contents('BLOB', (isset($row[$i]) ? $row[$i] : ''), $transform_function, $transform_options, $default_function, $meta, $_url_params);
                        }

                        $vertical_display['data'][$row_no][$i]     =  PMA_buildValueDisplay($class, $condition_field, $blobtext);
                        unset($blobtext);
                    }
                // not binary:
                } else {
                    if (! isset($row[$i]) || is_null($row[$i])) {
                        $vertical_display['data'][$row_no][$i]     =  PMA_buildNullDisplay($class, $condition_field);
                    } elseif ($row[$i] != '') {
                        // if a transform function for blob is set, none of these replacements will be made
                        if (PMA_strlen($row[$i]) > $GLOBALS['cfg']['LimitChars'] && $_SESSION['tmp_user_values']['display_text'] == 'P') {
                            $row[$i] = PMA_substr($row[$i], 0, $GLOBALS['cfg']['LimitChars']) . '...';
                            $is_field_truncated = true;
                        }
                        // displays all space characters, 4 space
                        // characters for tabulations and <cr>/<lf>
                        $row[$i]     = ($default_function != $transform_function ? $transform_function($row[$i], $transform_options, $meta) : $default_function($row[$i], array(), $meta));

                        if ($is_field_truncated) {
                            $class .= ' truncated';
                        }

                        $vertical_display['data'][$row_no][$i]     = PMA_buildValueDisplay($class, $condition_field, $row[$i]);
                    } else {
                        $vertical_display['data'][$row_no][$i]     = PMA_buildEmptyDisplay($class, $condition_field, $meta);
                    }
                }
            // g e o m e t r y
            } elseif ($meta->type == 'geometry') {

                // Remove 'grid_edit' from $class as we do not allow to inline-edit geometry data.
                $class = str_replace('grid_edit', '', $class);

                // Display as [GEOMETRY - (size)]
                if ('GEOM' == $_SESSION['tmp_user_values']['geometry_display']) {
                    $geometry_text = PMA_handle_non_printable_contents(
                        'GEOMETRY', (isset($row[$i]) ? $row[$i] : ''), $transform_function,
                        $transform_options, $default_function, $meta
                    );
                    $vertical_display['data'][$row_no][$i] = PMA_buildValueDisplay(
                        $class, $condition_field, $geometry_text
                    );

                // Display in Well Known Text(WKT) format.
                } elseif ('WKT' == $_SESSION['tmp_user_values']['geometry_display']) {
                    // Convert to WKT format
                    $wktsql     = "SELECT ASTEXT (GeomFromWKB(x'" . PMA_substr(bin2hex($row[$i]), 8) . "'))";
                    $wktresult  = PMA_DBI_try_query($wktsql, null, PMA_DBI_QUERY_STORE);
                    $wktarr     = PMA_DBI_fetch_row($wktresult, 0);
                    $wktval     = $wktarr[0];
                    @PMA_DBI_free_result($wktresult);

                    if (PMA_strlen($wktval) > $GLOBALS['cfg']['LimitChars']
                        && $_SESSION['tmp_user_values']['display_text'] == 'P'
                    ) {
                        $wktval = PMA_substr($wktval, 0, $GLOBALS['cfg']['LimitChars']) . '...';
                        $is_field_truncated = true;
                    }

                    $vertical_display['data'][$row_no][$i] = '<td ' . PMA_prepare_row_data(
                        $class, $condition_field, $analyzed_sql, $meta, $map, $wktval, $transform_function,
                        $default_function, $nowrap, $where_comparison, $transform_options, $is_field_truncated
                    );

                // Display in  Well Known Binary(WKB) format.
                } else {
                    if ($_SESSION['tmp_user_values']['display_binary']) {
                        if ($_SESSION['tmp_user_values']['display_binary_as_hex']
                            && PMA_contains_nonprintable_ascii($row[$i])
                        ) {
                            $wkbval = PMA_substr(bin2hex($row[$i]), 8);
                        } else {
                            $wkbval = htmlspecialchars(PMA_replace_binary_contents($row[$i]));
                        }

                        if (PMA_strlen($wkbval) > $GLOBALS['cfg']['LimitChars']
                            && $_SESSION['tmp_user_values']['display_text'] == 'P'
                        ) {
                            $wkbval = PMA_substr($wkbval, 0, $GLOBALS['cfg']['LimitChars']) . '...';
                            $is_field_truncated = true;
                        }

                        $vertical_display['data'][$row_no][$i] = '<td ' . PMA_prepare_row_data(
                            $class, $condition_field, $analyzed_sql, $meta, $map, $wkbval, $transform_function,
                            $default_function, $nowrap, $where_comparison, $transform_options, $is_field_truncated
                        );
                    } else {
                        $wkbval = PMA_handle_non_printable_contents(
                            'BINARY', $row[$i], $transform_function, $transform_options, $default_function, $meta, $_url_params
                        );
                        $vertical_display['data'][$row_no][$i] = PMA_buildValueDisplay($class, $condition_field, $wkbval);
                    }
                }

            // n o t   n u m e r i c   a n d   n o t   B L O B
            } else {
                if (! isset($row[$i]) || is_null($row[$i])) {
                    $vertical_display['data'][$row_no][$i]     =  PMA_buildNullDisplay($class, $condition_field);
                } elseif ($row[$i] != '') {
                    // support blanks in the key
                    $relation_id = $row[$i];

                    // Cut all fields to $GLOBALS['cfg']['LimitChars']
                    // (unless it's a link-type transformation)
                    if (PMA_strlen($row[$i]) > $GLOBALS['cfg']['LimitChars'] && $_SESSION['tmp_user_values']['display_text'] == 'P' && !strpos($transform_function, 'link') === true) {
                        $row[$i] = PMA_substr($row[$i], 0, $GLOBALS['cfg']['LimitChars']) . '...';
                        $is_field_truncated = true;
                    }

                    // displays special characters from binaries
                    $field_flags = PMA_DBI_field_flags($dt_result, $i);
                    if (isset($meta->_type) && $meta->_type === MYSQLI_TYPE_BIT) {
                        $row[$i]     = PMA_printable_bit_value($row[$i], $meta->length);
                        // some results of PROCEDURE ANALYSE() are reported as
                        // being BINARY but they are quite readable,
                        // so don't treat them as BINARY
                    } elseif (stristr($field_flags, 'BINARY') && $meta->type == 'string' && !(isset($GLOBALS['is_analyse']) && $GLOBALS['is_analyse'])) {
                        if ($_SESSION['tmp_user_values']['display_binary']) {
                            // user asked to see the real contents of BINARY
                            // fields
                            if ($_SESSION['tmp_user_values']['display_binary_as_hex'] && PMA_contains_nonprintable_ascii($row[$i])) {
                                $row[$i] = bin2hex($row[$i]);
                            } else {
                                $row[$i] = htmlspecialchars(PMA_replace_binary_contents($row[$i]));
                            }
                        } else {
                            // we show the BINARY message and field's size
                            // (or maybe use a transformation)
                            $row[$i] = PMA_handle_non_printable_contents('BINARY', $row[$i], $transform_function, $transform_options, $default_function, $meta, $_url_params);
                        }
                    }

                    // transform functions may enable no-wrapping:
                    $function_nowrap = $transform_function . '_nowrap';
                    $bool_nowrap = (($default_function != $transform_function && function_exists($function_nowrap)) ? $function_nowrap($transform_options) : false);

                    // do not wrap if date field type
                    $nowrap = ((preg_match('@DATE|TIME@i', $meta->type) || $bool_nowrap) ? ' nowrap' : '');
                    $where_comparison = ' = \'' . PMA_sqlAddSlashes($row[$i]) . '\'';
                    $vertical_display['data'][$row_no][$i]     = '<td ' . PMA_prepare_row_data($class, $condition_field, $analyzed_sql, $meta, $map, $row[$i], $transform_function, $default_function, $nowrap, $where_comparison, $transform_options, $is_field_truncated);

                } else {
                    $vertical_display['data'][$row_no][$i]     = PMA_buildEmptyDisplay($class, $condition_field, $meta);
                }
            }

            // output stored cell
            if ($_SESSION['tmp_user_values']['disp_direction'] == 'horizontal'
             || $_SESSION['tmp_user_values']['disp_direction'] == 'horizontalflipped') {
                echo $vertical_display['data'][$row_no][$i];
            }

            if (isset($vertical_display['rowdata'][$i][$row_no])) {
                $vertical_display['rowdata'][$i][$row_no] .= $vertical_display['data'][$row_no][$i];
            } else {
                $vertical_display['rowdata'][$i][$row_no] = $vertical_display['data'][$row_no][$i];
            }
        } // end for (2)

        // 3. Displays the modify/delete links on the right if required
        if (($GLOBALS['cfg']['RowActionLinks'] == 'right' || $GLOBALS['cfg']['RowActionLinks'] == 'both')
             && ($_SESSION['tmp_user_values']['disp_direction'] == 'horizontal'
             || $_SESSION['tmp_user_values']['disp_direction'] == 'horizontalflipped')) {
            if (! isset($js_conf)) {
                $js_conf = '';
            }
            echo PMA_generateCheckboxAndLinks('right', $del_url, $is_display, $row_no, $where_clause, $where_clause_html, $condition_array, $del_query, 'r', $edit_url, $copy_url, $edit_anchor_class, $edit_str, $copy_str, $del_str, $js_conf);
        } // end if (3)

        if ($_SESSION['tmp_user_values']['disp_direction'] == 'horizontal'
         || $_SESSION['tmp_user_values']['disp_direction'] == 'horizontalflipped') {
            ?>
</tr>
            <?php
        } // end if

        // 4. Gather links of del_urls and edit_urls in an array for later
        //    output
        if (! isset($vertical_display['edit'][$row_no])) {
            $vertical_display['edit'][$row_no]       = '';
            $vertical_display['copy'][$row_no]       = '';
            $vertical_display['delete'][$row_no]     = '';
            $vertical_display['row_delete'][$row_no] = '';
        }
        $vertical_class = ' row_' . $row_no;
        if ($GLOBALS['cfg']['BrowsePointerEnable'] == true) {
            $vertical_class .= ' vpointer';
        }
        if ($GLOBALS['cfg']['BrowseMarkerEnable'] == true) {
            $vertical_class .= ' vmarker';
        }

        if (!empty($del_url) && $is_display['del_lnk'] != 'kp') {
            $vertical_display['row_delete'][$row_no] .= PMA_generateCheckboxForMulti($del_url, $is_display, $row_no, $where_clause_html, $condition_array, $del_query, '[%_PMA_CHECKBOX_DIR_%]', $alternating_color_class . $vertical_class);
        } else {
            unset($vertical_display['row_delete'][$row_no]);
        }

        if (isset($edit_url)) {
            $vertical_display['edit'][$row_no]   .= PMA_generateEditLink($edit_url, $alternating_color_class . ' ' . $edit_anchor_class . $vertical_class, $edit_str, $where_clause, $where_clause_html);
        } else {
            unset($vertical_display['edit'][$row_no]);
        }

        if (isset($copy_url)) {
            $vertical_display['copy'][$row_no]   .= PMA_generateCopyLink($copy_url, $copy_str, $where_clause, $where_clause_html, $alternating_color_class . $vertical_class);
        } else {
            unset($vertical_display['copy'][$row_no]);
        }

        if (isset($del_url)) {
            if (! isset($js_conf)) {
                $js_conf = '';
            }
            $vertical_display['delete'][$row_no] .= PMA_generateDeleteLink($del_url, $del_str, $js_conf, $alternating_color_class . $vertical_class);
        } else {
            unset($vertical_display['delete'][$row_no]);
        }

        echo (($_SESSION['tmp_user_values']['disp_direction'] == 'horizontal' || $_SESSION['tmp_user_values']['disp_direction'] == 'horizontalflipped') ? "\n" : '');
        $row_no++;
    } // end while

    // this is needed by PMA_displayTable() to generate the proper param
    // in the multi-edit and multi-delete form
    return $clause_is_unique;
} // end of the 'PMA_displayTableBody()' function


/**
 * Do display the result table with the vertical direction mode.
 *
 * @return  boolean  always true
 *
 * @global  array    $vertical_display the information to display
 *
 * @access  private
 *
 * @see     PMA_displayTable()
 */
function PMA_displayVerticalTable()
{
    global $vertical_display;

    // Displays "multi row delete" link at top if required
    if (($GLOBALS['cfg']['RowActionLinks'] != 'right')
        && is_array($vertical_display['row_delete']) && (count($vertical_display['row_delete']) > 0 || !empty($vertical_display['textbtn']))) {
        echo '<tr>' . "\n";
        if ($GLOBALS['cfg']['RowActionLinks'] == 'none') {
            // if we are not showing the RowActionLinks, then we need to show the Multi-Row-Action checkboxes
            echo '<th></th>' . "\n";
        }
        echo $vertical_display['textbtn'];
        $cell_displayed = 0;
        foreach ($vertical_display['row_delete'] as $val) {
            if (($cell_displayed != 0) && ($_SESSION['tmp_user_values']['repeat_cells'] != 0) && !($cell_displayed % $_SESSION['tmp_user_values']['repeat_cells'])) {
                echo '<th' .
                     (($is_display['edit_lnk'] != 'nn' && $is_display['del_lnk'] != 'nn') ? ' rowspan="4"' : '') .
                     '></th>' . "\n";
            }
            echo str_replace('[%_PMA_CHECKBOX_DIR_%]', '_left', $val);
            $cell_displayed++;
        } // end while
        echo '</tr>' . "\n";
    } // end if

    // Displays "edit" link at top if required
    if (($GLOBALS['cfg']['RowActionLinks'] == 'left' || $GLOBALS['cfg']['RowActionLinks'] == 'both')
         && is_array($vertical_display['edit']) && (count($vertical_display['edit']) > 0 || !empty($vertical_display['textbtn']))) {
        echo '<tr>' . "\n";
        if (! is_array($vertical_display['row_delete'])) {
            echo $vertical_display['textbtn'];
        }
        foreach ($vertical_display['edit'] as $val) {
            echo $val;
        } // end while
        echo '</tr>' . "\n";
    } // end if

    // Displays "copy" link at top if required
    if (($GLOBALS['cfg']['RowActionLinks'] == 'left' || $GLOBALS['cfg']['RowActionLinks'] == 'both')
         && is_array($vertical_display['copy']) && (count($vertical_display['copy']) > 0 || !empty($vertical_display['textbtn']))) {
        echo '<tr>' . "\n";
        if (! is_array($vertical_display['row_delete'])) {
            echo $vertical_display['textbtn'];
        }
        foreach ($vertical_display['copy'] as $val) {
            echo $val;
        } // end while
        echo '</tr>' . "\n";
    } // end if

    // Displays "delete" link at top if required
    if (($GLOBALS['cfg']['RowActionLinks'] == 'left' || $GLOBALS['cfg']['RowActionLinks'] == 'both')
         && is_array($vertical_display['delete']) && (count($vertical_display['delete']) > 0 || !empty($vertical_display['textbtn']))) {
        echo '<tr>' . "\n";
        if (! is_array($vertical_display['edit']) && ! is_array($vertical_display['row_delete'])) {
            echo $vertical_display['textbtn'];
        }
        foreach ($vertical_display['delete'] as $val) {
            echo $val;
        } // end while
        echo '</tr>' . "\n";
    } // end if

    if (PMA_isSelect()) {
        // prepare to get the column order, if available
        $pmatable = new PMA_Table($GLOBALS['table'], $GLOBALS['db']);
        $col_order = $pmatable->getUiProp(PMA_Table::PROP_COLUMN_ORDER);
        $col_visib = $pmatable->getUiProp(PMA_Table::PROP_COLUMN_VISIB);
    } else {
        $col_order = false;
        $col_visib = false;
    }

    // Displays data
    foreach ($vertical_display['desc'] AS $j => $val) {
        // assign appropriate key with current column order
        $key = $col_order ? $col_order[$j] : $j;

        echo '<tr' . (($col_visib && !$col_visib[$j]) ? ' class="hide"' : '') . '>' . "\n";
        echo $val;

        $cell_displayed = 0;
        foreach ($vertical_display['rowdata'][$key] as $subval) {
            if (($cell_displayed != 0) && ($_SESSION['tmp_user_values']['repeat_cells'] != 0) and !($cell_displayed % $_SESSION['tmp_user_values']['repeat_cells'])) {
                echo $val;
            }

            echo $subval;
            $cell_displayed++;
        } // end while

        echo '</tr>' . "\n";
    } // end while

    // Displays "multi row delete" link at bottom if required
    if (($GLOBALS['cfg']['RowActionLinks'] == 'right' || $GLOBALS['cfg']['RowActionLinks'] == 'both')
         && is_array($vertical_display['row_delete']) && (count($vertical_display['row_delete']) > 0 || !empty($vertical_display['textbtn']))) {
        echo '<tr>' . "\n";
        echo $vertical_display['textbtn'];
        $cell_displayed = 0;
        foreach ($vertical_display['row_delete'] as $val) {
            if (($cell_displayed != 0) && ($_SESSION['tmp_user_values']['repeat_cells'] != 0) && !($cell_displayed % $_SESSION['tmp_user_values']['repeat_cells'])) {
                echo '<th' .
                     (($is_display['edit_lnk'] != 'nn' && $is_display['del_lnk'] != 'nn') ? ' rowspan="4"' : '') .
                     '></th>' . "\n";
            }

            echo str_replace('[%_PMA_CHECKBOX_DIR_%]', '_right', $val);
            $cell_displayed++;
        } // end while
        echo '</tr>' . "\n";
    } // end if

    // Displays "edit" link at bottom if required
    if (($GLOBALS['cfg']['RowActionLinks'] == 'right' || $GLOBALS['cfg']['RowActionLinks'] == 'both')
         && is_array($vertical_display['edit']) && (count($vertical_display['edit']) > 0 || !empty($vertical_display['textbtn']))) {
        echo '<tr>' . "\n";
        if (! is_array($vertical_display['row_delete'])) {
            echo $vertical_display['textbtn'];
        }
        foreach ($vertical_display['edit'] as $val) {
            echo $val;
        } // end while
        echo '</tr>' . "\n";
    } // end if

    // Displays "copy" link at bottom if required
    if (($GLOBALS['cfg']['RowActionLinks'] == 'right' || $GLOBALS['cfg']['RowActionLinks'] == 'both')
         && is_array($vertical_display['copy']) && (count($vertical_display['copy']) > 0 || !empty($vertical_display['textbtn']))) {
        echo '<tr>' . "\n";
        if (! is_array($vertical_display['row_delete'])) {
            echo $vertical_display['textbtn'];
        }
        foreach ($vertical_display['copy'] as $val) {
            echo $val;
        } // end while
        echo '</tr>' . "\n";
    } // end if

    // Displays "delete" link at bottom if required
    if (($GLOBALS['cfg']['RowActionLinks'] == 'right' || $GLOBALS['cfg']['RowActionLinks'] == 'both')
         && is_array($vertical_display['delete']) && (count($vertical_display['delete']) > 0 || !empty($vertical_display['textbtn']))) {
        echo '<tr>' . "\n";
        if (! is_array($vertical_display['edit']) && ! is_array($vertical_display['row_delete'])) {
            echo $vertical_display['textbtn'];
        }
        foreach ($vertical_display['delete'] as $val) {
            echo $val;
        } // end while
        echo '</tr>' . "\n";
    }

    return true;
} // end of the 'PMA_displayVerticalTable' function

/**
 *
 * @todo    make maximum remembered queries configurable
 * @todo    move/split into SQL class!?
 * @todo    currently this is called twice unnecessary
 * @todo    ignore LIMIT and ORDER in query!?
 */
function PMA_displayTable_checkConfigParams()
{
    $sql_md5 = md5($GLOBALS['sql_query']);

    $_SESSION['tmp_user_values']['query'][$sql_md5]['sql'] = $GLOBALS['sql_query'];

    if (PMA_isValid($_REQUEST['disp_direction'], array('horizontal', 'vertical', 'horizontalflipped'))) {
        $_SESSION['tmp_user_values']['query'][$sql_md5]['disp_direction'] = $_REQUEST['disp_direction'];
        unset($_REQUEST['disp_direction']);
    } elseif (empty($_SESSION['tmp_user_values']['query'][$sql_md5]['disp_direction'])) {
        $_SESSION['tmp_user_values']['query'][$sql_md5]['disp_direction'] = $GLOBALS['cfg']['DefaultDisplay'];
    }

    if (PMA_isValid($_REQUEST['repeat_cells'], 'numeric')) {
        $_SESSION['tmp_user_values']['query'][$sql_md5]['repeat_cells'] = $_REQUEST['repeat_cells'];
        unset($_REQUEST['repeat_cells']);
    } elseif (empty($_SESSION['tmp_user_values']['query'][$sql_md5]['repeat_cells'])) {
        $_SESSION['tmp_user_values']['query'][$sql_md5]['repeat_cells'] = $GLOBALS['cfg']['RepeatCells'];
    }

    // as this is a form value, the type is always string so we cannot
    // use PMA_isValid($_REQUEST['session_max_rows'], 'integer')
    if ((PMA_isValid($_REQUEST['session_max_rows'], 'numeric')
        && (int) $_REQUEST['session_max_rows'] == $_REQUEST['session_max_rows'])
        || $_REQUEST['session_max_rows'] == 'all') {
        $_SESSION['tmp_user_values']['query'][$sql_md5]['max_rows'] = $_REQUEST['session_max_rows'];
        unset($_REQUEST['session_max_rows']);
    } elseif (empty($_SESSION['tmp_user_values']['query'][$sql_md5]['max_rows'])) {
        $_SESSION['tmp_user_values']['query'][$sql_md5]['max_rows'] = $GLOBALS['cfg']['MaxRows'];
    }

    if (PMA_isValid($_REQUEST['pos'], 'numeric')) {
        $_SESSION['tmp_user_values']['query'][$sql_md5]['pos'] = $_REQUEST['pos'];
        unset($_REQUEST['pos']);
    } elseif (empty($_SESSION['tmp_user_values']['query'][$sql_md5]['pos'])) {
        $_SESSION['tmp_user_values']['query'][$sql_md5]['pos'] = 0;
    }

    if (PMA_isValid($_REQUEST['display_text'], array('P', 'F'))) {
        $_SESSION['tmp_user_values']['query'][$sql_md5]['display_text'] = $_REQUEST['display_text'];
        unset($_REQUEST['display_text']);
    } elseif (empty($_SESSION['tmp_user_values']['query'][$sql_md5]['display_text'])) {
        $_SESSION['tmp_user_values']['query'][$sql_md5]['display_text'] = 'P';
    }

    if (PMA_isValid($_REQUEST['relational_display'], array('K', 'D'))) {
        $_SESSION['tmp_user_values']['query'][$sql_md5]['relational_display'] = $_REQUEST['relational_display'];
        unset($_REQUEST['relational_display']);
    } elseif (empty($_SESSION['tmp_user_values']['query'][$sql_md5]['relational_display'])) {
        $_SESSION['tmp_user_values']['query'][$sql_md5]['relational_display'] = 'K';
    }

    if (PMA_isValid($_REQUEST['geometry_display'], array('WKT', 'WKB', 'GEOM'))) {
        $_SESSION['tmp_user_values']['query'][$sql_md5]['geometry_display'] = $_REQUEST['geometry_display'];
        unset($_REQUEST['geometry_display']);
    } elseif (empty($_SESSION['tmp_user_values']['query'][$sql_md5]['geometry_display'])) {
        $_SESSION['tmp_user_values']['query'][$sql_md5]['geometry_display'] = 'GEOM';
    }

    if (isset($_REQUEST['display_binary'])) {
        $_SESSION['tmp_user_values']['query'][$sql_md5]['display_binary'] = true;
        unset($_REQUEST['display_binary']);
    } elseif (isset($_REQUEST['display_options_form'])) {
        // we know that the checkbox was unchecked
        unset($_SESSION['tmp_user_values']['query'][$sql_md5]['display_binary']);
    } else {
        // selected by default because some operations like OPTIMIZE TABLE
        // and all queries involving functions return "binary" contents,
        // according to low-level field flags
        $_SESSION['tmp_user_values']['query'][$sql_md5]['display_binary'] = true;
    }

    if (isset($_REQUEST['display_binary_as_hex'])) {
        $_SESSION['tmp_user_values']['query'][$sql_md5]['display_binary_as_hex'] = true;
        unset($_REQUEST['display_binary_as_hex']);
    } elseif (isset($_REQUEST['display_options_form'])) {
        // we know that the checkbox was unchecked
        unset($_SESSION['tmp_user_values']['query'][$sql_md5]['display_binary_as_hex']);
    } else {
        // display_binary_as_hex config option
        if (isset($GLOBALS['cfg']['DisplayBinaryAsHex']) && true === $GLOBALS['cfg']['DisplayBinaryAsHex']) {
            $_SESSION['tmp_user_values']['query'][$sql_md5]['display_binary_as_hex'] = true;
        }
    }

    if (isset($_REQUEST['display_blob'])) {
        $_SESSION['tmp_user_values']['query'][$sql_md5]['display_blob'] = true;
        unset($_REQUEST['display_blob']);
    } elseif (isset($_REQUEST['display_options_form'])) {
        // we know that the checkbox was unchecked
        unset($_SESSION['tmp_user_values']['query'][$sql_md5]['display_blob']);
    }

    if (isset($_REQUEST['hide_transformation'])) {
        $_SESSION['tmp_user_values']['query'][$sql_md5]['hide_transformation'] = true;
        unset($_REQUEST['hide_transformation']);
    } elseif (isset($_REQUEST['display_options_form'])) {
        // we know that the checkbox was unchecked
        unset($_SESSION['tmp_user_values']['query'][$sql_md5]['hide_transformation']);
    }

    // move current query to the last position, to be removed last
    // so only least executed query will be removed if maximum remembered queries
    // limit is reached
    $tmp = $_SESSION['tmp_user_values']['query'][$sql_md5];
    unset($_SESSION['tmp_user_values']['query'][$sql_md5]);
    $_SESSION['tmp_user_values']['query'][$sql_md5] = $tmp;

    // do not exceed a maximum number of queries to remember
    if (count($_SESSION['tmp_user_values']['query']) > 10) {
        array_shift($_SESSION['tmp_user_values']['query']);
        //echo 'deleting one element ...';
    }

    // populate query configuration
    $_SESSION['tmp_user_values']['display_text'] = $_SESSION['tmp_user_values']['query'][$sql_md5]['display_text'];
    $_SESSION['tmp_user_values']['relational_display'] = $_SESSION['tmp_user_values']['query'][$sql_md5]['relational_display'];
    $_SESSION['tmp_user_values']['geometry_display'] = $_SESSION['tmp_user_values']['query'][$sql_md5]['geometry_display'];
    $_SESSION['tmp_user_values']['display_binary'] = isset($_SESSION['tmp_user_values']['query'][$sql_md5]['display_binary']) ? true : false;
    $_SESSION['tmp_user_values']['display_binary_as_hex'] = isset($_SESSION['tmp_user_values']['query'][$sql_md5]['display_binary_as_hex']) ? true : false;
    $_SESSION['tmp_user_values']['display_blob'] = isset($_SESSION['tmp_user_values']['query'][$sql_md5]['display_blob']) ? true : false;
    $_SESSION['tmp_user_values']['hide_transformation'] = isset($_SESSION['tmp_user_values']['query'][$sql_md5]['hide_transformation']) ? true : false;
    $_SESSION['tmp_user_values']['pos'] = $_SESSION['tmp_user_values']['query'][$sql_md5]['pos'];
    $_SESSION['tmp_user_values']['max_rows'] = $_SESSION['tmp_user_values']['query'][$sql_md5]['max_rows'];
    $_SESSION['tmp_user_values']['repeat_cells'] = $_SESSION['tmp_user_values']['query'][$sql_md5]['repeat_cells'];
    $_SESSION['tmp_user_values']['disp_direction'] = $_SESSION['tmp_user_values']['query'][$sql_md5]['disp_direction'];

    /*
     * debugging
    echo '<pre>';
    var_dump($_SESSION['tmp_user_values']);
    echo '</pre>';
     */
}

/**
 * Displays a table of results returned by a SQL query.
 * This function is called by the "sql.php" script.
 *
 * @param integer the link id associated to the query which results have
 *                  to be displayed
 * @param array   the display mode
 * @param array   the analyzed query
 *
 * @global  string   $db                the database name
 * @global  string   $table             the table name
 * @global  string   $goto              the URL to go back in case of errors
 * @global  string   $sql_query         the current SQL query
 * @global  integer  $num_rows          the total number of rows returned by the
 *                                      SQL query
 * @global  integer  $unlim_num_rows    the total number of rows returned by the
 *                                      SQL query without any programmatically
 *                                      appended "LIMIT" clause
 * @global  array    $fields_meta       the list of fields properties
 * @global  integer  $fields_cnt        the total number of fields returned by
 *                                      the SQL query
 * @global  array    $vertical_display  informations used with vertical display
 *                                      mode
 * @global  array    $highlight_columns column names to highlight
 * @global  array    $cfgRelation       the relation settings
 *
 * @access  private
 *
 * @see     PMA_showMessage(), PMA_setDisplayMode(),
 *          PMA_displayTableNavigation(), PMA_displayTableHeaders(),
 *          PMA_displayTableBody(), PMA_displayResultsOperations()
 */
function PMA_displayTable(&$dt_result, &$the_disp_mode, $analyzed_sql)
{
    global $db, $table, $goto;
    global $sql_query, $num_rows, $unlim_num_rows, $fields_meta, $fields_cnt;
    global $vertical_display, $highlight_columns;
    global $cfgRelation;
    global $showtable;

    // why was this called here? (already called from sql.php)
    //PMA_displayTable_checkConfigParams();

    /**
     * @todo move this to a central place
     * @todo for other future table types
     */
    $is_innodb = (isset($showtable['Type']) && $showtable['Type'] == 'InnoDB');

    if ($is_innodb
     && ! isset($analyzed_sql[0]['queryflags']['union'])
     && ! isset($analyzed_sql[0]['table_ref'][1]['table_name'])
     && (empty($analyzed_sql[0]['where_clause'])
      || $analyzed_sql[0]['where_clause'] == '1 ')) {
        // "j u s t   b r o w s i n g"
        $pre_count = '~';
        $after_count = PMA_showHint(PMA_sanitize(__('May be approximate. See [a@./Documentation.html#faq3_11@Documentation]FAQ 3.11[/a]')));
    } else {
        $pre_count = '';
        $after_count = '';
    }

    // 1. ----- Prepares the work -----

    // 1.1 Gets the informations about which functionalities should be
    //     displayed
    $total      = '';
    $is_display = PMA_setDisplayMode($the_disp_mode, $total);

    // 1.2 Defines offsets for the next and previous pages
    if ($is_display['nav_bar'] == '1') {
        if ($_SESSION['tmp_user_values']['max_rows'] == 'all') {
            $pos_next     = 0;
            $pos_prev     = 0;
        } else {
            $pos_next     = $_SESSION['tmp_user_values']['pos'] + $_SESSION['tmp_user_values']['max_rows'];
            $pos_prev     = $_SESSION['tmp_user_values']['pos'] - $_SESSION['tmp_user_values']['max_rows'];
            if ($pos_prev < 0) {
                $pos_prev = 0;
            }
        }
    } // end if

    // 1.3 Find the sort expression

    // we need $sort_expression and $sort_expression_nodirection
    // even if there are many table references
    if (! empty($analyzed_sql[0]['order_by_clause'])) {
        $sort_expression = trim(str_replace('  ', ' ', $analyzed_sql[0]['order_by_clause']));
        /**
         * Get rid of ASC|DESC
         */
        preg_match('@(.*)([[:space:]]*(ASC|DESC))@si', $sort_expression, $matches);
        $sort_expression_nodirection = isset($matches[1]) ? trim($matches[1]) : $sort_expression;
        $sort_direction = isset($matches[2]) ? trim($matches[2]) : '';
        unset($matches);
    } else {
        $sort_expression = $sort_expression_nodirection = $sort_direction = '';
    }

    // 1.4 Prepares display of first and last value of the sorted column

    if (! empty($sort_expression_nodirection)) {
        if (strpos($sort_expression_nodirection, '.') === false) {
            $sort_table = $table;
            $sort_column = $sort_expression_nodirection;
        } else {
            list($sort_table, $sort_column) = explode('.', $sort_expression_nodirection);
        }
        $sort_table = PMA_unQuote($sort_table);
        $sort_column = PMA_unQuote($sort_column);
        // find the sorted column index in row result
        // (this might be a multi-table query)
        $sorted_column_index = false;
        foreach ($fields_meta as $key => $meta) {
            if ($meta->table == $sort_table && $meta->name == $sort_column) {
                $sorted_column_index = $key;
                break;
            }
        }
        if ($sorted_column_index !== false) {
            // fetch first row of the result set
            $row = PMA_DBI_fetch_row($dt_result);
            // initializing default arguments
            $default_function = 'default_function';
            $transform_function = $default_function;
            $transform_options = array();
            // check for non printable sorted row data
            $meta = $fields_meta[$sorted_column_index];
            if (stristr($meta->type, 'BLOB') || $meta->type == 'geometry') {
                $column_for_first_row = PMA_handle_non_printable_contents($meta->type, $row[$sorted_column_index], $transform_function, $transform_options, $default_function, $meta, NULL);
            } else {
                $column_for_first_row = $row[$sorted_column_index];
            }
            $column_for_first_row = strtoupper(substr($column_for_first_row, 0, $GLOBALS['cfg']['LimitChars']));
            // fetch last row of the result set
            PMA_DBI_data_seek($dt_result, $num_rows - 1);
            $row = PMA_DBI_fetch_row($dt_result);
            // check for non printable sorted row data
            $meta = $fields_meta[$sorted_column_index];
            if (stristr($meta->type, 'BLOB') || $meta->type == 'geometry') {
                $column_for_last_row = PMA_handle_non_printable_contents($meta->type, $row[$sorted_column_index], $transform_function, $transform_options, $default_function, $meta, NULL);
            } else {
                $column_for_last_row = $row[$sorted_column_index];
            }
            $column_for_last_row = strtoupper(substr($column_for_last_row, 0, $GLOBALS['cfg']['LimitChars']));
            // reset to first row for the loop in PMA_displayTableBody()
            PMA_DBI_data_seek($dt_result, 0);
            // we could also use here $sort_expression_nodirection
            $sorted_column_message = ' [' . htmlspecialchars($sort_column) . ': <strong>' . htmlspecialchars($column_for_first_row) . ' - ' . htmlspecialchars($column_for_last_row) . '</strong>]';
            unset($row, $column_for_first_row, $column_for_last_row, $meta, $default_function, $transform_function, $transform_options);
        }
        unset($sorted_column_index, $sort_table, $sort_column);
    }

    // 2. ----- Displays the top of the page -----

    // 2.1 Displays a messages with position informations
    if ($is_display['nav_bar'] == '1' && isset($pos_next)) {
        if (isset($unlim_num_rows) && $unlim_num_rows != $total) {
            $selectstring = ', ' . $unlim_num_rows . ' ' . __('in query');
        } else {
            $selectstring = '';
        }
        $last_shown_rec = ($_SESSION['tmp_user_values']['max_rows'] == 'all' || $pos_next > $total)
                        ? $total - 1
                        : $pos_next - 1;

        if (PMA_Table::isView($db, $table)
         && $total == $GLOBALS['cfg']['MaxExactCountViews']) {
            $message = PMA_Message::notice(__('This view has at least this number of rows. Please refer to %sdocumentation%s.'));
            $message->addParam('[a@./Documentation.html#cfg_MaxExactCount@_blank]');
            $message->addParam('[/a]');
            $message_view_warning = PMA_showHint($message);
        } else {
            $message_view_warning = false;
        }

        $message = PMA_Message::success(__('Showing rows'));
        $message->addMessage($_SESSION['tmp_user_values']['pos']);
        if ($message_view_warning) {
            $message->addMessage('...', ' - ');
            $message->addMessage($message_view_warning);
            $message->addMessage('(');
        } else {
            $message->addMessage($last_shown_rec, ' - ');
            $message->addMessage(' (');
            $message->addMessage($pre_count  . PMA_formatNumber($total, 0));
            $message->addString(__('total'));
            if (!empty($after_count)) {
                $message->addMessage($after_count);
            }
            $message->addMessage($selectstring, '');
            $message->addMessage(', ', '');
        }

        $messagge_qt = PMA_Message::notice(__('Query took %01.4f sec'));
        $messagge_qt->addParam($GLOBALS['querytime']);

        $message->addMessage($messagge_qt, '');
        $message->addMessage(')', '');

        $message->addMessage(isset($sorted_column_message) ? $sorted_column_message : '', '');

        PMA_showMessage($message, $sql_query, 'success');

    } elseif (! isset($GLOBALS['printview']) || $GLOBALS['printview'] != '1') {
        PMA_showMessage(__('Your SQL query has been executed successfully'), $sql_query, 'success');
    }

    // 2.3 Displays the navigation bars
    if (! strlen($table)) {
        if (isset($analyzed_sql[0]['query_type'])
           && $analyzed_sql[0]['query_type'] == 'SELECT') {
            // table does not always contain a real table name,
            // for example in MySQL 5.0.x, the query SHOW STATUS
            // returns STATUS as a table name
            $table = $fields_meta[0]->table;
        } else {
            $table = '';
        }
    }

    if ($is_display['nav_bar'] == '1') {
        PMA_displayTableNavigation($pos_next, $pos_prev, $sql_query, 'top_direction_dropdown');
        echo "\n";
    } elseif (! isset($GLOBALS['printview']) || $GLOBALS['printview'] != '1') {
        echo "\n" . '<br /><br />' . "\n";
    }

    // 2b ----- Get field references from Database -----
    // (see the 'relation' configuration variable)

    // initialize map
    $map = array();

    // find tables
    $target=array();
    if (isset($analyzed_sql[0]['table_ref']) && is_array($analyzed_sql[0]['table_ref'])) {
        foreach ($analyzed_sql[0]['table_ref'] AS $table_ref_position => $table_ref) {
           $target[] = $analyzed_sql[0]['table_ref'][$table_ref_position]['table_true_name'];
        }
    }
    $tabs    = '(\'' . join('\',\'', $target) . '\')';

    if (! strlen($table)) {
        $exist_rel = false;
    } else {
        // To be able to later display a link to the related table,
        // we verify both types of relations: either those that are
        // native foreign keys or those defined in the phpMyAdmin
        // configuration storage. If no PMA storage, we won't be able
        // to use the "column to display" notion (for example show
        // the name related to a numeric id).
        $exist_rel = PMA_getForeigners($db, $table, '', 'both');
        if ($exist_rel) {
            foreach ($exist_rel AS $master_field => $rel) {
                $display_field = PMA_getDisplayField($rel['foreign_db'], $rel['foreign_table']);
                $map[$master_field] = array($rel['foreign_table'],
                                      $rel['foreign_field'],
                                      $display_field,
                                      $rel['foreign_db']);
            } // end while
        } // end if
    } // end if
    // end 2b

    // 3. ----- Displays the results table -----
    PMA_displayTableHeaders($is_display, $fields_meta, $fields_cnt, $analyzed_sql, $sort_expression, $sort_expression_nodirection, $sort_direction);
    $url_query = '';
    echo '<tbody>' . "\n";
    $clause_is_unique = PMA_displayTableBody($dt_result, $is_display, $map, $analyzed_sql);
    // vertical output case
    if ($_SESSION['tmp_user_values']['disp_direction'] == 'vertical') {
        PMA_displayVerticalTable();
    } // end if
    unset($vertical_display);
    echo '</tbody>' . "\n";
    ?>
</table>

    <?php
    // 4. ----- Displays the link for multi-fields edit and delete

    if ($is_display['del_lnk'] == 'dr' && $is_display['del_lnk'] != 'kp') {

        $delete_text = $is_display['del_lnk'] == 'dr' ? __('Delete') : __('Kill');

        $_url_params = array(
            'db'        => $db,
            'table'     => $table,
            'sql_query' => $sql_query,
            'goto'      => $goto,
        );
        $uncheckall_url = 'sql.php' . PMA_generate_common_url($_url_params);

        $_url_params['checkall'] = '1';
        $checkall_url = 'sql.php' . PMA_generate_common_url($_url_params);

        if ($_SESSION['tmp_user_values']['disp_direction'] == 'vertical') {
            $checkall_params['onclick'] = 'if (setCheckboxes(\'resultsForm\', true)) return false;';
            $uncheckall_params['onclick'] = 'if (setCheckboxes(\'resultsForm\', false)) return false;';
        } else {
            $checkall_params['onclick'] = 'if (markAllRows(\'resultsForm\')) return false;';
            $uncheckall_params['onclick'] = 'if (unMarkAllRows(\'resultsForm\')) return false;';
        }
        $checkall_link = PMA_linkOrButton($checkall_url, __('Check All'), $checkall_params, false);
        $uncheckall_link = PMA_linkOrButton($uncheckall_url, __('Uncheck All'), $uncheckall_params, false);
        if ($_SESSION['tmp_user_values']['disp_direction'] != 'vertical') {
            echo '<img class="selectallarrow" width="38" height="22"'
                .' src="' . $GLOBALS['pmaThemeImage'] . 'arrow_' . $GLOBALS['text_dir'] . '.png' . '"'
                .' alt="' . __('With selected:') . '" />';
        }
        echo $checkall_link . "\n"
            .' / ' . "\n"
            .$uncheckall_link . "\n"
            .'<i>' . __('With selected:') . '</i>' . "\n";

        PMA_buttonOrImage('submit_mult', 'mult_submit',
            'submit_mult_change', __('Change'), 'b_edit.png', 'edit');
        PMA_buttonOrImage('submit_mult', 'mult_submit',
            'submit_mult_delete', $delete_text, 'b_drop.png', 'delete');
        if (isset($analyzed_sql[0]) && $analyzed_sql[0]['querytype'] == 'SELECT') {
            PMA_buttonOrImage('submit_mult', 'mult_submit',
                'submit_mult_export', __('Export'),
                'b_tblexport.png', 'export');
        }
        echo "\n";

        echo '<input type="hidden" name="sql_query"'
            .' value="' . htmlspecialchars($sql_query) . '" />' . "\n";

        if (! empty($GLOBALS['url_query'])) {
            echo '<input type="hidden" name="url_query"'
                .' value="' . $GLOBALS['url_query'] . '" />' . "\n";
        }

        echo '<input type="hidden" name="clause_is_unique"'
            .' value="' . $clause_is_unique . '" />' . "\n";

        echo '</form>' . "\n";
    }

    // 5. ----- Displays the navigation bar at the bottom if required -----

    if ($is_display['nav_bar'] == '1') {
        echo '<br />' . "\n";
        PMA_displayTableNavigation($pos_next, $pos_prev, $sql_query, 'bottom_direction_dropdown');
    } elseif (! isset($GLOBALS['printview']) || $GLOBALS['printview'] != '1') {
        echo "\n" . '<br /><br />' . "\n";
    }

    // 6. ----- Displays "Query results operations"
    if (! isset($GLOBALS['printview']) || $GLOBALS['printview'] != '1') {
        PMA_displayResultsOperations($the_disp_mode, $analyzed_sql);
    }
} // end of the 'PMA_displayTable()' function

function default_function($buffer)
{
    $buffer = htmlspecialchars($buffer);
    $buffer = str_replace("\011", ' &nbsp;&nbsp;&nbsp;',
        str_replace('  ', ' &nbsp;', $buffer));
    $buffer = preg_replace("@((\015\012)|(\015)|(\012))@", '<br />', $buffer);

    return $buffer;
}

/**
 * Displays operations that are available on results.
 *
 * @param array   the display mode
 * @param array   the analyzed query
 *
 * @global  string   $db                the database name
 * @global  string   $table             the table name
 * @global  string   $sql_query         the current SQL query
 * @global  integer  $unlim_num_rows    the total number of rows returned by the
 *                                      SQL query without any programmatically
 *                                      appended "LIMIT" clause
 *
 * @access  private
 *
 * @see     PMA_showMessage(), PMA_setDisplayMode(),
 *          PMA_displayTableNavigation(), PMA_displayTableHeaders(),
 *          PMA_displayTableBody(), PMA_displayResultsOperations()
 */
function PMA_displayResultsOperations($the_disp_mode, $analyzed_sql)
{
    global $db, $table, $sql_query, $unlim_num_rows, $fields_meta;

    $header_shown = false;
    $header = '<fieldset><legend>' . __('Query results operations') . '</legend>';

    if ($the_disp_mode[6] == '1' || $the_disp_mode[9] == '1') {
        // Displays "printable view" link if required
        if ($the_disp_mode[9] == '1') {

            if (!$header_shown) {
                echo $header;
                $header_shown = true;
            }

            $_url_params = array(
                'db'        => $db,
                'table'     => $table,
                'printview' => '1',
                'sql_query' => $sql_query,
            );
            $url_query = PMA_generate_common_url($_url_params);

            echo PMA_linkOrButton(
                'sql.php' . $url_query,
                PMA_getIcon('b_print.png', __('Print view')),
                '', true, true, 'print_view') . "\n";

            if ($_SESSION['tmp_user_values']['display_text']) {
                $_url_params['display_text'] = 'F';
                echo PMA_linkOrButton(
                    'sql.php' . PMA_generate_common_url($_url_params),
                    PMA_getIcon('b_print.png', __('Print view (with full texts)')),
                    '', true, true, 'print_view') . "\n";
                unset($_url_params['display_text']);
            }
        } // end displays "printable view"
    }

    // Export link
    // (the url_query has extra parameters that won't be used to export)
    // (the single_table parameter is used in display_export.lib.php
    //  to hide the SQL and the structure export dialogs)
    // If the parser found a PROCEDURE clause
    // (most probably PROCEDURE ANALYSE()) it makes no sense to
    // display the Export link).
    if (isset($analyzed_sql[0]) && $analyzed_sql[0]['querytype'] == 'SELECT' && ! isset($printview) && ! isset($analyzed_sql[0]['queryflags']['procedure'])) {
        if (isset($analyzed_sql[0]['table_ref'][0]['table_true_name']) && ! isset($analyzed_sql[0]['table_ref'][1]['table_true_name'])) {
            $_url_params['single_table'] = 'true';
        }
        if (!$header_shown) {
            echo $header;
            $header_shown = true;
        }
        $_url_params['unlim_num_rows'] = $unlim_num_rows;

        /**
         * At this point we don't know the table name; this can happen
         * for example with a query like
         * SELECT bike_code FROM (SELECT bike_code FROM bikes) tmp
         * As a workaround we set in the table parameter the name of the
         * first table of this database, so that tbl_export.php and
         * the script it calls do not fail
         */
        if (empty($_url_params['table']) && !empty($_url_params['db'])) {
            $_url_params['table'] = PMA_DBI_fetch_value("SHOW TABLES");
            /* No result (probably no database selected) */
            if ($_url_params['table'] === FALSE) {
                unset($_url_params['table']);
            }
        }

        echo PMA_linkOrButton(
            'tbl_export.php' . PMA_generate_common_url($_url_params),
            PMA_getIcon('b_tblexport.png', __('Export')),
            '', true, true, '') . "\n";

        // show chart
        echo PMA_linkOrButton(
            'tbl_chart.php' . PMA_generate_common_url($_url_params),
            PMA_getIcon('b_chart.png', __('Display chart')),
            '', true, true, '') . "\n";

        // show GIS chart
        $geometry_found = false;
        // If atleast one geometry field is found
        foreach ($fields_meta as $meta) {
            if ($meta->type == 'geometry') {
                $geometry_found = true;
                break;
            }
        }
        if ($geometry_found) {
            echo PMA_linkOrButton(
                'tbl_gis_visualization.php' . PMA_generate_common_url($_url_params),
                PMA_getIcon('b_globe.gif', __('Visualize GIS data')),
                '', true, true, '') . "\n";
        }
    }

    // CREATE VIEW
    /**
     *
     * @todo detect privileges to create a view
     *       (but see 2006-01-19 note in display_create_table.lib.php,
     *        I think we cannot detect db-specific privileges reliably)
     * Note: we don't display a Create view link if we found a PROCEDURE clause
     */
    if (!$header_shown) {
        echo $header;
        $header_shown = true;
    }
    if (! isset($analyzed_sql[0]['queryflags']['procedure'])) {
        echo PMA_linkOrButton(
            'view_create.php' . $url_query,
            PMA_getIcon('b_views.png', __('Create view')),
            '', true, true, '') . "\n";
    }
    if ($header_shown) {
        echo '</fieldset><br />';
    }
}

/**
 * Verifies what to do with non-printable contents (binary or BLOB)
 * in Browse mode.
 *
 * @param string $category           BLOB|BINARY|GEOMETRY
 * @param string $content            the binary content
 * @param string $transform_function transformation function
 * @param string $transform_options  transformation parameters
 * @param string $default_function   default transformation function
 * @param object $meta               the meta-information about this field
 * @return  mixed  string or float
 */
function PMA_handle_non_printable_contents($category, $content, $transform_function, $transform_options, $default_function, $meta, $url_params = array())
{
    $result = '[' . $category;
    if (is_null($content)) {
        $result .= ' - NULL';
        $size = 0;
    } elseif (isset($content)) {
        $size = strlen($content);
        $display_size = PMA_formatByteDown($size, 3, 1);
        $result .= ' - '. $display_size[0] . ' ' . $display_size[1];
    }
    $result .= ']';

    if (strpos($transform_function, 'octetstream')) {
        $result = $content;
    }
    if ($size > 0) {
        if ($default_function != $transform_function) {
            $result = $transform_function($result, $transform_options, $meta);
        } else {
            $result = $default_function($result, array(), $meta);
            if (stristr($meta->type, 'BLOB') && $_SESSION['tmp_user_values']['display_blob']) {
                // in this case, restart from the original $content
                $result = htmlspecialchars(PMA_replace_binary_contents($content));
            }
            /* Create link to download */
            if (count($url_params) > 0) {
                $result = '<a href="tbl_get_field.php' . PMA_generate_common_url($url_params) . '">' . $result . '</a>';
            }
        }
    }
    return($result);
}

/**
 * Prepares the displayable content of a data cell in Browse mode,
 * taking into account foreign key description field and transformations
 *
 * @param string $class
 * @param string $condition_field
 * @param string $analyzed_sql
 * @param object $meta   the meta-information about this field
 * @param string $map
 * @param string $data
 * @param string $transform_function
 * @param string $default_function
 * @param string $nowrap
 * @param string $where_comparison
 * @param bool   $is_field_truncated
 * @return  string  formatted data
 */
function PMA_prepare_row_data($class, $condition_field, $analyzed_sql, $meta, $map, $data, $transform_function, $default_function, $nowrap, $where_comparison, $transform_options, $is_field_truncated )
{

    $result = ' class="' . PMA_addClass($class, $condition_field, $meta, $nowrap, $is_field_truncated, $transform_function, $default_function) . '">';

    if (isset($analyzed_sql[0]['select_expr']) && is_array($analyzed_sql[0]['select_expr'])) {
        foreach ($analyzed_sql[0]['select_expr'] AS $select_expr_position => $select_expr) {
            $alias = $analyzed_sql[0]['select_expr'][$select_expr_position]['alias'];
            if (isset($alias) && strlen($alias)) {
                $true_column = $analyzed_sql[0]['select_expr'][$select_expr_position]['column'];
                if ($alias == $meta->name) {
                    // this change in the parameter does not matter
                    // outside of the function
                    $meta->name = $true_column;
                } // end if
            } // end if
        } // end foreach
    } // end if

    if (isset($map[$meta->name])) {
        // Field to display from the foreign table?
        if (isset($map[$meta->name][2]) && strlen($map[$meta->name][2])) {
            $dispsql     = 'SELECT ' . PMA_backquote($map[$meta->name][2])
                . ' FROM ' . PMA_backquote($map[$meta->name][3])
                . '.' . PMA_backquote($map[$meta->name][0])
                . ' WHERE ' . PMA_backquote($map[$meta->name][1])
                . $where_comparison;
            $dispresult  = PMA_DBI_try_query($dispsql, null, PMA_DBI_QUERY_STORE);
            if ($dispresult && PMA_DBI_num_rows($dispresult) > 0) {
                list($dispval) = PMA_DBI_fetch_row($dispresult, 0);
            } else {
                $dispval = __('Link not found');
            }
            @PMA_DBI_free_result($dispresult);
        } else {
            $dispval     = '';
        } // end if... else...

        if (isset($GLOBALS['printview']) && $GLOBALS['printview'] == '1') {
            $result .= ($transform_function != $default_function ? $transform_function($data, $transform_options, $meta) : $transform_function($data, array(), $meta)) . ' <code>[-&gt;' . $dispval . ']</code>';
        } else {

            if ('K' == $_SESSION['tmp_user_values']['relational_display']) {
                // user chose "relational key" in the display options, so
                // the title contains the display field
                $title = (! empty($dispval))? ' title="' . htmlspecialchars($dispval) . '"' : '';
            } else {
                $title = ' title="' . htmlspecialchars($data) . '"';
            }

            $_url_params = array(
                'db'    => $map[$meta->name][3],
                'table' => $map[$meta->name][0],
                'pos'   => '0',
                'sql_query' => 'SELECT * FROM '
                                    . PMA_backquote($map[$meta->name][3]) . '.' . PMA_backquote($map[$meta->name][0])
                                    . ' WHERE ' . PMA_backquote($map[$meta->name][1])
                                    . $where_comparison,
            );
            $result .= '<a href="sql.php' . PMA_generate_common_url($_url_params)
                 . '"' . $title . '>';

            if ($transform_function != $default_function) {
                // always apply a transformation on the real data,
                // not on the display field
                $result .= $transform_function($data, $transform_options, $meta);
            } else {
                if ('D' == $_SESSION['tmp_user_values']['relational_display']) {
                    // user chose "relational display field" in the
                    // display options, so show display field in the cell
                    $result .= $transform_function($dispval, array(), $meta);
                } else {
                    // otherwise display data in the cell
                    $result .= $transform_function($data, array(), $meta);
                }
            }
            $result .= '</a>';
        }
    } else {
        $result .= ($transform_function != $default_function ? $transform_function($data, $transform_options, $meta) : $transform_function($data, array(), $meta));
    }
    $result .= '</td>' . "\n";

    return $result;
}

/**
 * Generates a checkbox for multi-row submits
 *
 * @param string $del_url
 * @param array  $is_display
 * @param string $row_no
 * @param string $where_clause_html
 * @param string $del_query
 * @param string $id_suffix
 * @param string $class
 * @return  string  the generated HTML
 */

<<<<<<< HEAD
function PMA_generateCheckboxForMulti($del_url, $is_display, $row_no, $where_clause_html, $condition_array, $del_query, $id_suffix, $class) {
=======
function PMA_generateCheckboxForMulti($del_url, $is_display, $row_no, $where_clause_html, $del_query, $id_suffix, $class)
{
>>>>>>> f6f133eb
    $ret = '';
    if (! empty($del_url) && $is_display['del_lnk'] != 'kp') {
        $ret .= '<td ';
        if (! empty($class)) {
            $ret .= 'class="' . $class . '"';
        }
        $ret .= ' align="center">'
           . '<input type="checkbox" id="id_rows_to_delete' . $row_no . $id_suffix . '" name="rows_to_delete[' . $where_clause_html . ']"'
           . ' class="multi_checkbox"'
           . ' value="' . htmlspecialchars($del_query) . '" ' . (isset($GLOBALS['checkall']) ? 'checked="checked"' : '') . ' />'
           . '<input type="hidden" class="condition_array" value="' . htmlspecialchars(json_encode($condition_array)) . '" />'
           . '    </td>';
    }
    return $ret;
}

/**
 * Generates an Edit link
 *
 * @param string $edit_url
 * @param string $class
 * @param string $edit_str
 * @param string $where_clause
 * @param string $where_clause_html
 * @return  string  the generated HTML
 */
function PMA_generateEditLink($edit_url, $class, $edit_str, $where_clause, $where_clause_html)
{
    $ret = '';
    if (! empty($edit_url)) {
        $ret .= '<td class="' . $class . '" align="center" ' . ' ><span class="nowrap">'
           . PMA_linkOrButton($edit_url, $edit_str, array(), false);
        /*
         * Where clause for selecting this row uniquely is provided as
         * a hidden input. Used by jQuery scripts for handling grid editing
         */
        if (! empty($where_clause)) {
            $ret .= '<input type="hidden" class="where_clause" value ="' . $where_clause_html . '" />';
        }
        $ret .= '</span></td>';
    }
    return $ret;
}

/**
 * Generates an Copy link
 *
 * @param string $copy_url
 * @param string $copy_str
 * @param string $where_clause
 * @param string $where_clause_html
 * @return  string  the generated HTML
 */
function PMA_generateCopyLink($copy_url, $copy_str, $where_clause, $where_clause_html, $class)
{
    $ret = '';
    if (! empty($copy_url)) {
        $ret .= '<td ';
        if (! empty($class)) {
            $ret .= 'class="' . $class . '" ';
        }
        $ret .= 'align="center" ' . ' ><span class="nowrap">'
           . PMA_linkOrButton($copy_url, $copy_str, array(), false);
        /*
         * Where clause for selecting this row uniquely is provided as
         * a hidden input. Used by jQuery scripts for handling grid editing
         */
        if (! empty($where_clause)) {
            $ret .= '<input type="hidden" class="where_clause" value ="' . $where_clause_html . '" />';
        }
        $ret .= '</span></td>';
    }
    return $ret;
}

/**
 * Generates a Delete link
 *
 * @param string $del_url
 * @param string $del_str
 * @param string $js_conf
 * @param string $class
 * @return  string  the generated HTML
 */
function PMA_generateDeleteLink($del_url, $del_str, $js_conf, $class)
{
    $ret = '';
    if (! empty($del_url)) {
        $ret .= '<td ';
        if (! empty($class)) {
            $ret .= 'class="' . $class . '" ';
        }
        $ret .= 'align="center" ' . ' >'
           . PMA_linkOrButton($del_url, $del_str, $js_conf, false)
           . '</td>';
    }
    return $ret;
}

/**
 * Generates checkbox and links at some position (left or right)
 * (only called for horizontal mode)
 *
 * @param string $position
 * @param string $del_url
 * @param array  $is_display
 * @param string $row_no
 * @param string $where_clause
 * @param string $where_clause_html
 * @param string $del_query
 * @param string $id_suffix
 * @param string $edit_url
 * @param string $copy_url
 * @param string $class
 * @param string $edit_str
 * @param string $del_str
 * @param string $js_conf
 * @return  string  the generated HTML
 */
<<<<<<< HEAD
function PMA_generateCheckboxAndLinks($position, $del_url, $is_display, $row_no, $where_clause, $where_clause_html, $condition_array, $del_query, $id_suffix, $edit_url, $copy_url, $class, $edit_str, $copy_str, $del_str, $js_conf) {
=======
function PMA_generateCheckboxAndLinks($position, $del_url, $is_display, $row_no, $where_clause, $where_clause_html, $del_query, $id_suffix, $edit_url, $copy_url, $class, $edit_str, $copy_str, $del_str, $js_conf)
{
>>>>>>> f6f133eb
    $ret = '';

    if ($position == 'left') {
        $ret .= PMA_generateCheckboxForMulti($del_url, $is_display, $row_no, $where_clause_html, $condition_array, $del_query, $id_suffix='_left', '', '', '');

        $ret .= PMA_generateEditLink($edit_url, $class, $edit_str, $where_clause, $where_clause_html, '');

        $ret .= PMA_generateCopyLink($copy_url, $copy_str, $where_clause, $where_clause_html, '');

        $ret .= PMA_generateDeleteLink($del_url, $del_str, $js_conf, '', '');

    } elseif ($position == 'right') {
        $ret .= PMA_generateDeleteLink($del_url, $del_str, $js_conf, '', '');

        $ret .= PMA_generateCopyLink($copy_url, $copy_str, $where_clause, $where_clause_html, '');

        $ret .= PMA_generateEditLink($edit_url, $class, $edit_str, $where_clause, $where_clause_html, '');

        $ret .= PMA_generateCheckboxForMulti($del_url, $is_display, $row_no, $where_clause_html, $condition_array, $del_query, $id_suffix='_right', '', '', '');
    } else { // $position == 'none'
        $ret .= PMA_generateCheckboxForMulti($del_url, $is_display, $row_no, $where_clause_html, $condition_array, $del_query, $id_suffix='_left', '', '', '');
    }
    return $ret;
}
?><|MERGE_RESOLUTION|>--- conflicted
+++ resolved
@@ -407,28 +407,6 @@
             <input type="submit" value="<?php echo __('Restore column order'); ?>" />
             <div class="navigation_separator">|</div>
         </div>
-<<<<<<< HEAD
-=======
-        <?php
-        if (PMA_isSelect()) {
-            // generate the column order, if it is set
-            $pmatable = new PMA_Table($GLOBALS['table'], $GLOBALS['db']);
-            $col_order = $pmatable->getUiProp(PMA_Table::PROP_COLUMN_ORDER);
-            if ($col_order) {
-                echo '<input id="col_order" type="hidden" value="' . implode(',', $col_order) . '" />';
-            }
-            $col_visib = $pmatable->getUiProp(PMA_Table::PROP_COLUMN_VISIB);
-            if ($col_visib) {
-                echo '<input id="col_visib" type="hidden" value="' . implode(',', $col_visib) . '" />';
-            }
-            // generate table create time
-            if (! PMA_Table::isView($GLOBALS['table'], $GLOBALS['db'])) {
-                echo '<input id="table_create_time" type="hidden" value="' .
-                     PMA_Table::sGetStatusInfo($GLOBALS['db'], $GLOBALS['table'], 'Create_time') . '" />';
-            }
-        }
-        ?>
->>>>>>> f6f133eb
     </td>
 
 <?php // if displaying a VIEW, $unlim_num_rows could be zero because
@@ -1122,14 +1100,9 @@
  *
  * @return  string  the td
  */
-<<<<<<< HEAD
-function PMA_buildNullDisplay($class, $condition_field) {
-    // the null class is needed for grid editing
-=======
 function PMA_buildNullDisplay($class, $condition_field)
 {
-    // the null class is needed for inline editing
->>>>>>> f6f133eb
+    // the null class is needed for grid editing
     return '<td align="right"' . ' class="' . $class . ($condition_field ? ' condition' : '') . ' null"><i>NULL</i></td>';
 }
 
@@ -2753,12 +2726,8 @@
  * @return  string  the generated HTML
  */
 
-<<<<<<< HEAD
-function PMA_generateCheckboxForMulti($del_url, $is_display, $row_no, $where_clause_html, $condition_array, $del_query, $id_suffix, $class) {
-=======
-function PMA_generateCheckboxForMulti($del_url, $is_display, $row_no, $where_clause_html, $del_query, $id_suffix, $class)
+function PMA_generateCheckboxForMulti($del_url, $is_display, $row_no, $where_clause_html, $condition_array, $del_query, $id_suffix, $class)
 {
->>>>>>> f6f133eb
     $ret = '';
     if (! empty($del_url) && $is_display['del_lnk'] != 'kp') {
         $ret .= '<td ';
@@ -2878,12 +2847,8 @@
  * @param string $js_conf
  * @return  string  the generated HTML
  */
-<<<<<<< HEAD
-function PMA_generateCheckboxAndLinks($position, $del_url, $is_display, $row_no, $where_clause, $where_clause_html, $condition_array, $del_query, $id_suffix, $edit_url, $copy_url, $class, $edit_str, $copy_str, $del_str, $js_conf) {
-=======
-function PMA_generateCheckboxAndLinks($position, $del_url, $is_display, $row_no, $where_clause, $where_clause_html, $del_query, $id_suffix, $edit_url, $copy_url, $class, $edit_str, $copy_str, $del_str, $js_conf)
+function PMA_generateCheckboxAndLinks($position, $del_url, $is_display, $row_no, $where_clause, $where_clause_html, $condition_array, $del_query, $id_suffix, $edit_url, $copy_url, $class, $edit_str, $copy_str, $del_str, $js_conf)
 {
->>>>>>> f6f133eb
     $ret = '';
 
     if ($position == 'left') {
