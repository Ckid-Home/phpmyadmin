--- conflicted
+++ resolved
@@ -1398,13 +1398,8 @@
             $pointer = $i;
             $is_field_truncated = false;
             //If the previous column had blob data, we need to reset the class
-<<<<<<< HEAD
             // to $inline_edit_class
             $class = 'data ' . $inline_edit_class . ' ' . $not_null_class . ' ' . $relation_class . ' ' . $hide_class; //' ' . $alternating_color_class .
-=======
-            // to $grid_edit_class
-            $class = 'data ' . $grid_edit_class . ' ' . $not_null_class . ' ' . $relation_class; //' ' . $alternating_color_class .
->>>>>>> ba7913a2
 
             //  See if this column should get highlight because it's used in the
             //  where-query.
