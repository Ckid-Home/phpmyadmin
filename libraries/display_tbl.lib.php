--- conflicted
+++ resolved
@@ -438,11 +438,7 @@
             <?php echo __('Number of rows') . ': ' . "\n"; ?>
             <input type="text" name="session_max_rows" size="3" value="<?php echo (($_SESSION['tmp_user_values']['max_rows'] != 'all') ? $_SESSION['tmp_user_values']['max_rows'] : $GLOBALS['cfg']['MaxRows']); ?>" class="textfield" onfocus="this.select()" />
         <?php
-<<<<<<< HEAD
-        if ($GLOBALS['cfg']['ShowDisplayDir']) {
-=======
         if ($GLOBALS['cfg']['ShowDisplayDirection']) {
->>>>>>> 7f5cbe9f
             // Display mode (horizontal/vertical and repeat headers)
             echo __('Mode') . ': ' . "\n";
             $choices = array(
@@ -453,15 +449,9 @@
             unset($choices);
         }
 
-<<<<<<< HEAD
-        echo __('Headers every') . ': ' . "\n";
-        echo '<input type="text" size="3" name="repeat_cells" value="' . $_SESSION['tmp_user_values']['repeat_cells'] . '" class="textfield" />' . "\n";
-        echo __('rows'). "\n";
-=======
         printf(__('Headers every %s rows'),
             '<input type="text" size="3" name="repeat_cells" value="' . $_SESSION['tmp_user_values']['repeat_cells'] . '" class="textfield" />');
         echo "\n";
->>>>>>> 7f5cbe9f
         ?>
         </form>
     </td>
@@ -1401,11 +1391,7 @@
             $is_field_truncated = false;
             //If the previous column had blob data, we need to reset the class
             // to $inline_edit_class
-<<<<<<< HEAD
             $class = 'data ' . $inline_edit_class . ' ' . $not_null_class . ' ' . $relation_class; //' ' . $alternating_color_class . 
-=======
-            $class = 'data ' . $inline_edit_class . ' ' . $not_null_class . ' ' . $alternating_color_class . ' ' . $relation_class . ' ' . $hide_class;
->>>>>>> 7f5cbe9f
 
             //  See if this column should get highlight because it's used in the
             //  where-query.
