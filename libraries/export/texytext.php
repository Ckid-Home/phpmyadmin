--- conflicted
+++ resolved
@@ -227,17 +227,6 @@
         }
 
         $text_output = "|------\n";
-<<<<<<< HEAD
-        $text_output .= '|' . htmlspecialchars(__('Column'));
-        $text_output .= '|' . htmlspecialchars(__('Type'));
-        $text_output .= '|' . htmlspecialchars(__('Null'));
-        $text_output .= '|' . htmlspecialchars(__('Default'));
-        if ($do_relation && $have_rel) {
-            $text_output .= '|' . htmlspecialchars(__('Links to'));
-        }
-        if ($do_comments) {
-            $text_output .= '|' . htmlspecialchars(__('Comments'));
-=======
         $text_output .= '|' . __('Column');
         $text_output .= '|' . __('Type');
         $text_output .= '|' . __('Null');
@@ -247,7 +236,6 @@
         }
         if ($do_comments) {
             $text_output .= '|' . __('Comments');
->>>>>>> a5394bdc
             $comments = PMA_getComments($db, $table);
         }
         if ($do_mime && $cfgRelation['mimework']) {
@@ -264,42 +252,6 @@
         foreach ($columns as $column) {
 
             $text_output = '';
-<<<<<<< HEAD
-            $type             = $column['Type'];
-            // reformat mysql query output
-            // set or enum types: slashes single quotes inside options
-            if (preg_match('/^(set|enum)\((.+)\)$/i', $type, $tmp)) {
-                $tmp[2]       = substr(preg_replace('/([^,])\'\'/', '\\1\\\'', ',' . $tmp[2]), 1);
-                $type         = $tmp[1] . '(' . str_replace(',', ', ', $tmp[2]) . ')';
-                $type_nowrap  = '';
-
-                $binary       = 0;
-                $unsigned     = 0;
-                $zerofill     = 0;
-            } else {
-                $type_nowrap  = ' nowrap="nowrap"';
-                $type         = preg_replace('/BINARY/i', '', $type);
-                $type         = preg_replace('/ZEROFILL/i', '', $type);
-                $type         = preg_replace('/UNSIGNED/i', '', $type);
-                if (empty($type)) {
-                    $type     = '&nbsp;';
-                }
-
-                $binary       = preg_match('/BINARY/i', $column['Type']);
-                $unsigned     = preg_match('/UNSIGNED/i', $column['Type']);
-                $zerofill     = preg_match('/ZEROFILL/i', $column['Type']);
-            }
-            $attribute     = '&nbsp;';
-            if ($binary) {
-                $attribute = 'BINARY';
-            }
-            if ($unsigned) {
-                $attribute = 'UNSIGNED';
-            }
-            if ($zerofill) {
-                $attribute = 'UNSIGNED ZEROFILL';
-            }
-=======
 
             $extracted_fieldspec = PMA_extractFieldSpec($column['Type']);
             $type = $extracted_fieldspec['print_type'];
@@ -307,7 +259,6 @@
                 $type     = '&nbsp;';
             }
 
->>>>>>> a5394bdc
             if (! isset($column['Default'])) {
                 if ($column['Null'] != 'NO') {
                     $column['Default'] = 'NULL';
@@ -326,11 +277,7 @@
             }
             $text_output .= '|' . $fmt_pre . htmlspecialchars($column['Field']) . $fmt_post;
             $text_output .= '|' . htmlspecialchars($type);
-<<<<<<< HEAD
-            $text_output .= '|' . htmlspecialchars(($column['Null'] == '' || $column['Null'] == 'NO') ? __('No') : __('Yes'));
-=======
             $text_output .= '|' . (($column['Null'] == '' || $column['Null'] == 'NO') ? __('No') : __('Yes'));
->>>>>>> a5394bdc
             $text_output .= '|' . htmlspecialchars(isset($column['Default']) ? $column['Default'] : '');
 
             $field_name = $column['Field'];
