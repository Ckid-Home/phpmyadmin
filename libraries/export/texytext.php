--- conflicted
+++ resolved
@@ -19,15 +19,9 @@
         'mime_type' => 'text/plain',
         'options' => array(
         /* what to dump (structure/data/both) */
-<<<<<<< HEAD
-        array('type' => 'begin_subgroup', 'subgroup_header' => array('type' => 'message_only', 'text' => __('Dump table'))),
-        array('type' => 'radio', 'name' => 'structure_or_data', 'values' => array('structure' => __('structure'), 'data' => __('data'), 'structure_and_data' => __('structure and data'))),
-        array('type' => 'end_subgroup'),
-=======
         array('type' => 'begin_group', 'text' => __('Dump table'), 'name' => 'general_opts'),
         array('type' => 'radio', 'name' => 'structure_or_data', 'values' => array('structure' => __('structure'), 'data' => __('data'), 'structure_and_data' => __('structure and data'))),
         array('type' => 'end_group'),
->>>>>>> 27bc09c9
         array('type' => 'begin_group', 'name' => 'data', 'text' => __('Data dump options'), 'force' => 'structure'),
         array('type' => 'text', 'name' => 'null', 'text' => __('Replace NULL by')),
         array('type' => 'bool', 'name' => 'columns', 'text' => __('Put columns names in the first row')),
