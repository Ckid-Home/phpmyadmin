<?php
/* vim: set expandtab sw=4 ts=4 sts=4: */
/**
 * OpenDocument Spreadsheet import plugin for phpMyAdmin
 *
 * @todo    Pretty much everything
 * @todo    Importing of accented characters seems to fail
 * @version 0.5-beta
 * @package phpMyAdmin-Import
 */

if (! defined('PHPMYADMIN')) {
    exit;
}

/**
 * The possible scopes for $plugin_param are: 'table', 'database', and 'server'
 */

if (isset($plugin_list)) {
    $plugin_list['ods'] = array(
        'text' => __('Open Document Spreadsheet'),
        'extension' => 'ods',
        'options' => array(
<<<<<<< HEAD
=======
                array('type' => 'begin_group', 'name' => 'general_opts'),
>>>>>>> 27bc09c9
                array('type' => 'bool', 'name' => 'col_names', 'text' => __('The first line of the file contains the table column names <i>(if this is unchecked, the first line will become part of the data)</i>')),
                array('type' => 'bool', 'name' => 'empty_rows', 'text' => __('Do not import empty rows')),
                array('type' => 'bool', 'name' => 'recognize_percentages', 'text' => __('Import percentages as proper decimals <i>(ex. 12.00% to .12)</i>')),
                array('type' => 'bool', 'name' => 'recognize_currency', 'text' => __('Import currencies <i>(ex. $5.00 to 5.00)</i>')),
<<<<<<< HEAD
=======
                array('type' => 'end_group')
>>>>>>> 27bc09c9
            ),
        'options_text' => __('Options'),
        );
    /* We do not define function when plugin is just queried for information above */
    return;
}

ini_set('memory_limit', '128M');
set_time_limit(120);

$i = 0;
$len = 0;
$buffer = "";

/**
 * Read in the file via PMA_importGetNextChunk so that
 * it can process compressed files
 */
while (! ($finished && $i >= $len) && ! $error && ! $timeout_passed) {
    $data = PMA_importGetNextChunk();
    if ($data === FALSE) {
        /* subtract data we didn't handle yet and stop processing */
        $offset -= strlen($buffer);
        break;
    } elseif ($data === TRUE) {
        /* Handle rest of buffer */
    } else {
        /* Append new data to buffer */
        $buffer .= $data;
        unset($data);
    }
}

unset($data);

/**
 * Load the XML string
 *
 * The option LIBXML_COMPACT is specified because it can
 * result in increased performance without the need to
 * alter the code in any way. It's basically a freebee.
 */
$xml = simplexml_load_string($buffer, "SimpleXMLElement", LIBXML_COMPACT);

unset($buffer);

$sheets = $xml->children('office', true)->{'body'}->{'spreadsheet'}->children('table', true);

$tables = array();

$max_cols = 0;

$row_count = 0;
$col_count = 0;
$col_names = array();

$tempRow = array();
$tempRows = array();
$rows = array();

/* Iterate over tables */
foreach ($sheets as $sheet) {
    $col_names_in_first_row = $_REQUEST['ods_col_names'];

    /* Iterate over rows */
    foreach ($sheet as $row) {
        $type = $row->getName();
        if (! strcmp('table-row', $type)) {
            /* Iterate over columns */
            foreach ($row as $cell) {
                $text = $cell->children('text', true);
                $cell_attrs = $cell->attributes('office', true);

                if (count($text) != 0) {
                    if (! $col_names_in_first_row) {
                        if ($_REQUEST['ods_recognize_percentages'] && !strcmp('percentage', $cell_attrs['value-type'])) {
                            $tempRow[] = (double)$cell_attrs['value'];
                        } elseif ($_REQUEST['ods_recognize_currency'] && !strcmp('currency', $cell_attrs['value-type'])) {
                            $tempRow[] = (double)$cell_attrs['value'];
                        } else {
                            $tempRow[] = (string)$text;
                        }
                    } else {
                        if ($_REQUEST['ods_recognize_percentages'] && !strcmp('percentage', $cell_attrs['value-type'])) {
                            $col_names[] = (double)$cell_attrs['value'];
                        } else if ($_REQUEST['ods_recognize_currency'] && !strcmp('currency', $cell_attrs['value-type'])) {
                            $col_names[] = (double)$cell_attrs['value'];
                        } else {
                            $col_names[] = (string)$text;
                        }
                    }

                    ++$col_count;
                } else {
                    /* Number of blank columns repeated */
                    if ($col_count < count($row->children('table', true)) - 1) {
                        $attr = $cell->attributes('table', true);
                        $num_null = (int)$attr['number-columns-repeated'];

                        if ($num_null) {
                            if (! $col_names_in_first_row) {
                                for ($i = 0; $i < $num_null; ++$i) {
                                    $tempRow[] = 'NULL';
                                    ++$col_count;
                                }
                            } else {
                                for ($i = 0; $i < $num_null; ++$i) {
                                    $col_names[] = PMA_getColumnAlphaName($col_count + 1);
                                    ++$col_count;
                                }
                            }
                        } else {
                            if (! $col_names_in_first_row) {
                                $tempRow[] = 'NULL';
                            } else {
                                $col_names[] = PMA_getColumnAlphaName($col_count + 1);
                            }

                            ++$col_count;
                        }
                    }
                }
            }

            /* Find the widest row */
            if ($col_count > $max_cols) {
                $max_cols = $col_count;
            }

            /* Don't include a row that is full of NULL values */
            if (! $col_names_in_first_row) {
                if ($_REQUEST['ods_empty_rows']) {
                    foreach ($tempRow as $cell) {
                        if (strcmp('NULL', $cell)) {
                            $tempRows[] = $tempRow;
                            break;
                        }
                    }
                } else {
                    $tempRows[] = $tempRow;
                }
            }

            $col_count = 0;
            $col_names_in_first_row = false;
            $tempRow = array();
        }
    }

    /* Skip over empty sheets */
    if (count($tempRows) == 0 || count($tempRows[0]) == 0) {
        $col_names = array();
        $tempRow = array();
        $tempRows = array();
        continue;
    }

    /**
     * Fill out each row as necessary to make
     * every one exactly as wide as the widest
     * row. This included column names.
     */

    /* Fill out column names */
    for ($i = count($col_names); $i < $max_cols; ++$i) {
        $col_names[] = PMA_getColumnAlphaName($i + 1);
    }

    /* Fill out all rows */
    $num_rows = count($tempRows);
    for ($i = 0; $i < $num_rows; ++$i) {
        for ($j = count($tempRows[$i]); $j < $max_cols; ++$j) {
            $tempRows[$i][] = 'NULL';
        }
    }

    /* Store the table name so we know where to place the row set */
    $tbl_attr = $sheet->attributes('table', true);
    $tables[] = array((string)$tbl_attr['name']);

    /* Store the current sheet in the accumulator */
    $rows[] = array((string)$tbl_attr['name'], $col_names, $tempRows);
    $tempRows = array();
    $col_names = array();
    $max_cols = 0;
}

unset($tempRow);
unset($tempRows);
unset($col_names);
unset($sheets);
unset($xml);

/**
 * Bring accumulated rows into the corresponding table
 */
$num_tbls = count($tables);
for ($i = 0; $i < $num_tbls; ++$i) {
    for ($j = 0; $j < count($rows); ++$j) {
        if (! strcmp($tables[$i][TBL_NAME], $rows[$j][TBL_NAME])) {
            if (! isset($tables[$i][COL_NAMES])) {
                $tables[$i][] = $rows[$j][COL_NAMES];
            }

            $tables[$i][ROWS] = $rows[$j][ROWS];
        }
    }
}

/* No longer needed */
unset($rows);

/* Obtain the best-fit MySQL types for each column */
$analyses = array();

$len = count($tables);
for ($i = 0; $i < $len; ++$i) {
    $analyses[] = PMA_analyzeTable($tables[$i]);
}

/**
 * string $db_name (no backquotes)
 *
 * array $table = array(table_name, array() column_names, array()() rows)
 * array $tables = array of "$table"s
 *
 * array $analysis = array(array() column_types, array() column_sizes)
 * array $analyses = array of "$analysis"s
 *
 * array $create = array of SQL strings
 *
 * array $options = an associative array of options
 */

/* Set database name to the currently selected one, if applicable */
if (strlen($db)) {
    $db_name = $db;
    $options = array('create_db' => false);
} else {
    $db_name = 'ODS_DB';
    $options = NULL;
}

/* Non-applicable parameters */
$create = NULL;

/* Created and execute necessary SQL statements from data */
PMA_buildSQL($db_name, $tables, $analyses, $create, $options);

unset($tables);
unset($analyses);

/* Commit any possible data in buffers */
PMA_importRunQuery();
?><|MERGE_RESOLUTION|>--- conflicted
+++ resolved
@@ -22,18 +22,12 @@
         'text' => __('Open Document Spreadsheet'),
         'extension' => 'ods',
         'options' => array(
-<<<<<<< HEAD
-=======
                 array('type' => 'begin_group', 'name' => 'general_opts'),
->>>>>>> 27bc09c9
                 array('type' => 'bool', 'name' => 'col_names', 'text' => __('The first line of the file contains the table column names <i>(if this is unchecked, the first line will become part of the data)</i>')),
                 array('type' => 'bool', 'name' => 'empty_rows', 'text' => __('Do not import empty rows')),
                 array('type' => 'bool', 'name' => 'recognize_percentages', 'text' => __('Import percentages as proper decimals <i>(ex. 12.00% to .12)</i>')),
                 array('type' => 'bool', 'name' => 'recognize_currency', 'text' => __('Import currencies <i>(ex. $5.00 to 5.00)</i>')),
-<<<<<<< HEAD
-=======
                 array('type' => 'end_group')
->>>>>>> 27bc09c9
             ),
         'options_text' => __('Options'),
         );
