<?php
/* vim: set expandtab sw=4 ts=4 sts=4: */
/**
 * set of functions with the insert/edit features in pma
 *
 * @package PhpMyAdmin
 */

if (! defined('PHPMYADMIN')) {
    exit;
}

/**
 * Retrieve form parameters for insert/edit form
 *
 * @param string $db                 name of the database
 * @param string $table              name of the table
 * @param array  $where_clauses      where clauses
 * @param array  $where_clause_array array of where clauses
 * @param string $err_url            error url
 *
 * @return array $_form_params array of insert/edit form parameters
 */
function PMA_getFormParametersForInsertForm($db, $table, $where_clauses,
    $where_clause_array, $err_url
) {
    $_form_params = array(
        'db'        => $db,
        'table'     => $table,
        'goto'      => $GLOBALS['goto'],
        'err_url'   => $err_url,
        'sql_query' => $_REQUEST['sql_query'],
    );
    if (isset($where_clauses)) {
        foreach ($where_clause_array as $key_id => $where_clause) {
            $_form_params['where_clause[' . $key_id . ']'] = trim($where_clause);
        }
    }
    if (isset($_REQUEST['clause_is_unique'])) {
        $_form_params['clause_is_unique'] = $_REQUEST['clause_is_unique'];
    }
    return $_form_params;
}

/**
 * Retrieve the values for pma edit mode
 *
 * @param type $where_clause where clauses
 * @param type $table        name of the table
 * @param type $db           name of the database
 *
 * @return type containing insert_mode,whereClauses, result array
 *              where_clauses_array and found_unique_key boolean value
 */
function PMA_getStuffForEditMode($where_clause, $table, $db)
{
    $found_unique_key = false;
    if (isset($where_clause)) {
        $where_clause_array = PMA_getWhereClauseArray($where_clause);
        list($whereClauses, $resultArray, $rowsArray, $found_unique_key)
            = PMA_analyzeWhereClauses(
                $where_clause_array, $table, $db, $found_unique_key
            );
        return array(
            false, $whereClauses,
            $resultArray, $rowsArray,
            $where_clause_array, $found_unique_key
            );
    } else {
        list($results, $row) = PMA_loadFirstRowInEditMode($table, $db);
        return array(true, null, $results, $row, null, $found_unique_key);
    }
}

/**
 * Creates array of where clauses
 *
 * @param array $where_clause where clause
 *
 * @return whereClauseArray array of where clauses
 */
function PMA_getWhereClauseArray($where_clause)
{
    if (isset ($where_clause)) {
        if (is_array($where_clause)) {
            return $where_clause;
        } else {
            return array(0 => $where_clause);
        }
    }
}

/**
 * Analysing where clauses array
 *
 * @param array   $where_clause_array array of where clauses
 * @param string  $table              name of the table
 * @param string  $db                 name of the database
 * @param boolean $found_unique_key   boolean variable for unique key
 *
 * @return array $where_clauses, $result, $rows
 */
function PMA_analyzeWhereClauses(
    $where_clause_array, $table, $db, $found_unique_key
) {
    $rows               = array();
    $result             = array();
    $where_clauses      = array();
    foreach ($where_clause_array as $key_id => $where_clause) {
        $local_query = 'SELECT * FROM '
            . PMA_backquote($db) . '.' . PMA_backquote($table)
            . ' WHERE ' . $where_clause . ';';
        $result[$key_id] = PMA_DBI_query($local_query, null, PMA_DBI_QUERY_STORE);
        $rows[$key_id] = PMA_DBI_fetch_assoc($result[$key_id]);
        $where_clauses[$key_id] = str_replace('\\', '\\\\', $where_clause);
        $found_unique_key = PMA_showEmptyResultMessageOrSetUniqueCondition(
            $rows, $key_id,
            $where_clause_array, $local_query,
            $result, $found_unique_key
        );
    }
    return array($where_clauses, $result, $rows, $found_unique_key);
}

/**
 * Show message for empty reult or set the unique_condition
 *
 * @param array   $rows               MySQL returned rows
 * @param string  $key_id             ID in current key
 * @param array   $where_clause_array array of where clauses
 * @param string  $local_query        query performed
 * @param array   $result             MySQL result handle
 * @param boolean $found_unique_key   boolean variable for unique key
 *
 * @return boolean $found_unique_key
 */
function PMA_showEmptyResultMessageOrSetUniqueCondition($rows, $key_id,
    $where_clause_array, $local_query, $result, $found_unique_key
) {
    // No row returned
    if (! $rows[$key_id]) {
        unset($rows[$key_id], $where_clause_array[$key_id]);
        PMA_showMessage(
            __('MySQL returned an empty result set (i.e. zero rows).'),
            $local_query
        );
        exit;
    } else {// end if (no row returned)
        $meta = PMA_DBI_get_fields_meta($result[$key_id]);
        list($unique_condition, $tmp_clause_is_unique) = PMA_getUniqueCondition(
            $result[$key_id], count($meta), $meta, $rows[$key_id], true
        );
        if (! empty($unique_condition)) {
            $found_unique_key = true;
        }
        unset($unique_condition, $tmp_clause_is_unique);
    }
    return $found_unique_key;
}

/**
 * No primary key given, just load first row
 *
 * @param string $table name of the table
 * @param string $db    name of the database
 *
 * @return array                containing $result and $rows arrays
 */
function PMA_loadFirstRowInEditMode($table, $db)
{
    $result = PMA_DBI_query(
        'SELECT * FROM '
        . PMA_backquote($db) . '.' . PMA_backquote($table) . ' LIMIT 1;',
        null,
        PMA_DBI_QUERY_STORE
    );
    $rows = array_fill(0, $GLOBALS['cfg']['InsertRows'], false);
    return array($result, $rows);
}

/**
 * Add some url parameters
 *
 * @param array $url_params containing $db and $table as url parameters
 *
 * @return array Add some url parameters to $url_params array and return it
 */
function PMA_urlParamsInEditMode($url_params, $where_clause_array, $where_clause)
{
    if (isset($where_clause)) {
        foreach ($where_clause_array as $key_id => $where_clause) {
            $url_params['where_clause'] = trim($where_clause);
        }
    }
    if (! empty($_REQUEST['sql_query'])) {
        $url_params['sql_query'] = $_REQUEST['sql_query'];
    }
    return $url_params;
}

/**
 * Show function fields in data edit view in pma
 *
 * @param array   $url_params     containing url parameters
 * @param boolean $showFuncFields whether to show function field
 *
 * @return string an html snippet
 */
function PMA_showFunctionFieldsInEditMode($url_params, $showFuncFields)
{
    $params = array();
    if (! $showFuncFields) {
        $params['ShowFunctionFields'] = 1;
    } else {
        $params['ShowFunctionFields'] = 0;
    }
    $params['ShowFieldTypesInDataEditView']
        = $GLOBALS['cfg']['ShowFieldTypesInDataEditView'];
    $params['goto'] = 'sql.php';
    $this_url_params = array_merge($url_params, $params);
    if (! $showFuncFields) {
        return ' : <a href="tbl_change.php'
            . PMA_generate_common_url($this_url_params) . '">'
            . __('Function')
            . '</a>' . "\n";
    }
    return '<th><a href="tbl_change.php'
        . PMA_generate_common_url($this_url_params)
        . '" title="' . __('Hide') . '">'
        . __('Function')
        . '</a></th>' . "\n";
}

/**
 * Show field types in data edit view in pma
 *
 * @param array   $url_params     containing url parameters
 * @param boolean $showColumnType whether to show column type
 *
 * @return string an html snippet
 */
function PMA_showColumnTypesInDataEditView($url_params, $showColumnType)
{
    $params = array();
    if (! $showColumnType) {
        $params['ShowFieldTypesInDataEditView'] = 1;
    } else {
        $params['ShowFieldTypesInDataEditView'] = 0;
    }
    $params['ShowFunctionFields'] = $GLOBALS['cfg']['ShowFunctionFields'];
    $params['goto'] = 'sql.php';
    $this_other_url_params = array_merge($url_params, $params);
    if (! $showColumnType) {
        return ' : <a href="tbl_change.php'
            . PMA_generate_common_url($this_other_url_params) . '">'
            . __('Type') . '</a>' . "\n";
    }
    return '<th><a href="tbl_change.php'
        . PMA_generate_common_url($this_other_url_params)
        . '" title="' . __('Hide') . '">' . __('Type') . '</a></th>' . "\n";

}

/**
 * Retrieve the default for datetime data type
 *
 * @param array $column containing column type, Default and null
 *
 * @return nothing
 */
function PMA_getDefaultForDatetime($column)
{
    // d a t e t i m e
    //
    // Current date should not be set as default if the field is NULL
    // for the current row, but do not put here the current datetime
    // if there is a default value (the real default value will be set
    // in the Default value logic below)

    // Note: (tested in MySQL 4.0.16): when lang is some UTF-8,
    // $column['Default'] is not set if it contains NULL:
    // Array ([Field] => d [Type] => datetime [Null] => YES [Key] =>
    // [Extra] => [True_Type] => datetime)
    // but, look what we get if we switch to iso: (Default is NULL)
    // Array ([Field] => d [Type] => datetime [Null] => YES [Key] =>
    // [Default] => [Extra] => [True_Type] => datetime)
    // so I force a NULL into it (I don't think it's possible
    // to have an empty default value for DATETIME)
    // then, the "if" after this one will work
    if ($column['Type'] == 'datetime'
        && ! isset($column['Default'])
        && isset($column['Null'])
        && $column['Null'] == 'YES'
    ) {
        $column['Default'] = null;
    }
}

 /**
  * Analyze the table column array
  *
  * @param array   $column         description of column in given table
  * @param array   $comments_map   comments for every column that has a comment
  * @param boolean $timestamp_seen whether a timestamp has been seen
  *
  * @return array                   description of column in given table
  */
function PMA_analyzeTableColumnsArray($column, $comments_map, $timestamp_seen)
{
    $column['Field_html']    = htmlspecialchars($column['Field']);
    $column['Field_md5']     = md5($column['Field']);
    // True_Type contains only the type (stops at first bracket)
    $column['True_Type']     = preg_replace('@\(.*@s', '', $column['Type']);
    PMA_getDefaultForDatetime($column);
    $column['len'] = preg_match('@float|double@', $column['Type']) ? 100 : -1;
    $column['Field_title']   = PMA_getColumnTitle($column, $comments_map);
    $column['is_binary']     = PMA_isColumnBinary($column);
    $column['is_blob']       = PMA_isColumnBlob($column);
    $column['is_char']       = PMA_isColumnChar($column);
    list($column['pma_type'], $column['wrap'], $column['first_timestamp'])
        = PMA_getEnumSetAndTimestampColumns($column, $timestamp_seen);

    return $column;
}

 /**
  * Retrieve the column title
  *
  * @param array $column       description of column in given table
  * @param array $comments_map comments for every column that has a comment
  *
  * @return string              column title
  */
function PMA_getColumnTitle($column, $comments_map)
{
    if (isset($comments_map[$column['Field']])) {
        return '<span style="border-bottom: 1px dashed black;" title="'
            . htmlspecialchars($comments_map[$column['Field']]) . '">'
            . $column['Field_html'] . '</span>';
    } else {
            return $column['Field_html'];
    }
}

 /**
  * check whether the column is a bainary
  *
  * @param array $column description of column in given table
  *
  * @return boolean If check to ensure types such as "enum('one','two','binary',..)"
  *                 or "enum('one','two','varbinary',..)" are not categorized as
  *                 binary.
  */
function PMA_isColumnBinary($column)
{
    // The type column.
    // Fix for bug #3152931 'ENUM and SET cannot have "Binary" option'
    if (stripos($column['Type'], 'binary') === 0
        || stripos($column['Type'], 'varbinary') === 0
    ) {
        return stristr($column['Type'], 'binary');
    } else {
        return false;
    }

}

 /**
  * check whether the column is a blob
  *
  * @param array $column description of column in given table
  *
  * @return boolean If check to ensure types such as "enum('one','two','blob',..)"
  *                 or "enum('one','two','tinyblob',..)" etc. are not categorized
  *                 as blob.
  */
function PMA_isColumnBlob($column)
{
    if (stripos($column['Type'], 'blob') === 0
        || stripos($column['Type'], 'tinyblob') === 0
        || stripos($column['Type'], 'mediumblob') === 0
        || stripos($column['Type'], 'longblob') === 0
    ) {
        return stristr($column['Type'], 'blob');
    } else {
        return false;
    }
}

/**
 * check is table column char
 *
 * @param array $column description of column in given table
 *
 * @return boolean If check to ensure types such as "enum('one','two','char',..)" or
 *                 "enum('one','two','varchar',..)" are not categorized as char.
 */
function PMA_isColumnChar($column)
{
    if (stripos($column['Type'], 'char') === 0
        || stripos($column['Type'], 'varchar') === 0
    ) {
        return stristr($column['Type'], 'char');
    } else {
        return false;
    }
}
/**
 * Retrieve set, enum, timestamp table columns
 *
 * @param array   $column         description of column in given table
 * @param boolean $timestamp_seen whether a timestamp has been seen
 *
 * @return array $column['pma_type'], $column['wrap'], $column['first_timestamp']
 */
function PMA_getEnumSetAndTimestampColumns($column, $timestamp_seen)
{
    $column['first_timestamp'] = false;
    switch ($column['True_Type']) {
    case 'set':
        $column['pma_type'] = 'set';
        $column['wrap']  = '';
        break;
    case 'enum':
        $column['pma_type'] = 'enum';
        $column['wrap']  = '';
        break;
    case 'timestamp':
        if (! $timestamp_seen) {   // can only occur once per table
            $timestamp_seen  = true;
            $column['first_timestamp'] = true;
        }
        $column['pma_type'] = $column['Type'];
        $column['wrap']  = ' nowrap';
        break;

    default:
        $column['pma_type'] = $column['Type'];
        $column['wrap']  = ' nowrap';
        break;
    }
    return array($column['pma_type'], $column['wrap'], $column['first_timestamp']);
}

/**
 * The function column
 * We don't want binary data to be destroyed
 * Note: from the MySQL manual: "BINARY doesn't affect how the column is
 *       stored or retrieved" so it does not mean that the contents is binary
 *
 * @param array   $column                description of column in given table
 * @param boolean $is_upload             upload or no
 * @param string  $column_name_appendix  the name atttibute
 * @param string  $unnullify_trigger     validation string
 * @param array   $no_support_types      list of datatypes that are not (yet)
 *                                       handled by PMA
 * @param integer $tabindex_for_function +3000
 * @param integer $tabindex              tab index
 * @param integer $idindex               id index
 * @param boolean $insert_mode           insert mode or edit mode
 *
 * @return string                           an html sippet
 */
function PMA_getFunctionColumn($column, $is_upload, $column_name_appendix,
    $unnullify_trigger, $no_support_types, $tabindex_for_function,
    $tabindex, $idindex, $insert_mode
) {
    $html_output = '';
    if (($GLOBALS['cfg']['ProtectBinary'] && $column['is_blob'] && ! $is_upload)
        || ($GLOBALS['cfg']['ProtectBinary'] === 'all' && $column['is_binary'])
        || ($GLOBALS['cfg']['ProtectBinary'] === 'noblob' && ! $column['is_blob'])
    ) {
        $html_output .= '<td class="center">' . __('Binary') . '</td>' . "\n";
    } elseif (strstr($column['True_Type'], 'enum')
        || strstr($column['True_Type'], 'set')
        || in_array($column['pma_type'], $no_support_types)
    ) {
        $html_output .= '        <td class="center">--</td>' . "\n";
    } else {
        $html_output .= '<td>' . "\n";
        $html_output .= '<select name="funcs' . $column_name_appendix . '"'
            . $unnullify_trigger
            . 'tabindex="' . ($tabindex + $tabindex_for_function)
            . '" id="field_' . $idindex . '_1">';
        $html_output .= PMA_getFunctionsForField($column, $insert_mode) . "\n";
        $html_output .= '</select>' .  "\n";
        $html_output .= '</td>' .  "\n";
    }
    return $html_output;
}

/**
 * The null column
 *
 * @param array   $column               description of column in given table
 * @param string  $column_name_appendix the name atttibute
 * @param array   $real_null_value      is column value null or not null
 * @param integer $tabindex             tab index
 * @param integer $tabindex_for_null    +6000
 * @param integer $idindex              id index
 * @param array   $vkey                 [multi_edit]['row_id']
 * @param array   $foreigners           keys into foreign fields
 * @param array   $foreignData          data about the foreign keys
 *
 * @return string                       an html snippet
 */
function PMA_getNullColumn($column, $column_name_appendix, $real_null_value,
    $tabindex, $tabindex_for_null, $idindex, $vkey, $foreigners, $foreignData
) {
    if ($column['Null'] != 'YES') {
        return "<td></td>\n";
    }
    $html_output = '';
    $html_output .= '<td>' . "\n";
    $html_output .= '<input type="hidden" name="fields_null_prev'
        . $column_name_appendix . '"';
    if ($real_null_value && !$column['first_timestamp']) {
        $html_output .= ' value="on"';
    }
    $html_output .= ' />' . "\n";

    $html_output .= '<input type="checkbox" class="checkbox_null" tabindex="'
        . ($tabindex + $tabindex_for_null) . '"'
        . ' name="fields_null' . $column_name_appendix . '"';
    if ($real_null_value && !$column['first_timestamp']) {
        $html_output .= ' checked="checked"';
    }
    $html_output .= ' id="field_' . ($idindex) . '_2" />';

    // nullify_code is needed by the js nullify() function
    $nullify_code = PMA_getNullifyCodeForNullColumn(
        $column, $foreigners, $foreignData
    );
    // to be able to generate calls to nullify() in jQuery
    $html_output .= '<input type="hidden" class="nullify_code" name="nullify_code'
        . $column_name_appendix . '" value="' . $nullify_code . '" />';
    $html_output .= '<input type="hidden" class="hashed_field" name="hashed_field'
        . $column_name_appendix . '" value="' .  $column['Field_md5'] . '" />';
    $html_output .= '<input type="hidden" class="multi_edit" name="multi_edit'
        . $column_name_appendix . '" value="' . PMA_escapeJsString($vkey) . '" />';
    $html_output .= '</td>' . "\n";

    return $html_output;
}

/**
 * Retrieve the nullify code for the null column
 *
 * @param array $column      description of column in given table
 * @param array $foreigners  keys into foreign fields
 * @param array $foreignData data about the foreign keys
 *
 * @return integer              $nullify_code
 */
function PMA_getNullifyCodeForNullColumn($column, $foreigners, $foreignData)
{
    if (strstr($column['True_Type'], 'enum')) {
        if (strlen($column['Type']) > 20) {
            $nullify_code = '1';
        } else {
            $nullify_code = '2';
        }
    } elseif (strstr($column['True_Type'], 'set')) {
        $nullify_code = '3';
<<<<<<< HEAD
    } elseif ($foreigners
        && isset($foreigners[$column['Field']])
        && $foreignData['foreign_link'] == false
    ) {
        // foreign key in a drop-down
        $nullify_code = '4';
    } elseif ($foreigners
        && isset($foreigners[$column['Field']])
        && $foreignData['foreign_link'] == true
=======
    } elseif ($foreigners && isset($foreigners[$column['Field']])
        && ($foreignData['foreign_link'] == false)
    ) {
        // foreign key in a drop-down
        $nullify_code = '4';
    } elseif ($foreigners && isset($foreigners[$column['Field']])
        && ($foreignData['foreign_link'] == true)
>>>>>>> 79576022
    ) {
        // foreign key with a browsing icon
        $nullify_code = '6';
    } else {
        $nullify_code = '5';
    }
    return $nullify_code;
}

/**
 * Get the HTML elements for value column in inert form
 *
 * @param array   $column                description of column in given table
 * @param string  $backup_field          hidden input field
 * @param string  $column_name_appendix  the name atttibute
 * @param string  $unnullify_trigger     validation string
 * @param integer $tabindex              tab index
 * @param integer $tabindex_for_value    offset for the values tabindex
 * @param integer $idindex               id index
 * @param array   $data                  description of the column field
 * @param array   $special_chars         special characters
 * @param array   $foreignData           data about the foreign keys
 * @param boolean $odd_row               whether row is odd
 * @param array   $paramTableDbArray     array containing $db and $table
 * @param array   $rownumber_param       &amp;rownumber=row_id
 * @param array   $titles                An HTML IMG tag for a particular icon from
 *                                       a theme, which may be an actual file or
 *                                       an icon from a sprite
 * @param array   $text_dir              text direction
 * @param string  $special_chars_encoded replaced char if the string starts
 *                                       with a \r\n pair (0x0d0a) add an extra \n
 * @param string  $vkey                  [multi_edit]['row_id']
 * @param boolean $is_upload             is upload or not
 * @param integer $biggest_max_file_size 0 intger
 * @param string  $default_char_editing  default char editing mode which is stroe
 *                                       in the config.inc.php script
 * @param array   $no_support_types      list of datatypes that are not (yet)
 *                                       handled by PMA
 * @param array   $gis_data_types        list of GIS data types
 * @param array   $extracted_columnspec  associative array containing type,
 *                                       spec_in_brackets and possibly
 *                                       enum_set_values (another array)
 *
 * @return string an html snippet
 */
function PMA_getValueColumn($column, $backup_field, $column_name_appendix,
    $unnullify_trigger, $tabindex, $tabindex_for_value, $idindex, $data,
    $special_chars, $foreignData, $odd_row, $paramTableDbArray, $rownumber_param,
    $titles, $text_dir, $special_chars_encoded, $vkey,
    $is_upload, $biggest_max_file_size,
    $default_char_editing, $no_support_types, $gis_data_types, $extracted_columnspec
) {
    $html_output = '';

    if ($foreignData['foreign_link'] == true) {
        $html_output .= PMA_getForeignLink(
            $column, $backup_field, $column_name_appendix,
            $unnullify_trigger, $tabindex, $tabindex_for_value, $idindex, $data,
            $paramTableDbArray, $rownumber_param, $titles
        );

    } elseif (is_array($foreignData['disp_row'])) {
        $html_output .= PMA_dispRowForeignData(
            $backup_field, $column_name_appendix,
            $unnullify_trigger, $tabindex, $tabindex_for_value,
            $idindex, $data, $foreignData
        );

    } elseif ($GLOBALS['cfg']['LongtextDoubleTextarea']
        && strstr($column['pma_type'], 'longtext')
    ) {
        $html_output = '&nbsp;</td>';
        $html_output .= '</tr>';
        $html_output .= '<tr class="' . ($odd_row ? 'odd' : 'even') . '">'
            . '<td colspan="5" class="right">';
        $html_output .= PMA_getTextarea(
            $column, $backup_field, $column_name_appendix, $unnullify_trigger,
            $tabindex, $tabindex_for_value, $idindex, $text_dir,
            $special_chars_encoded
        );

    } elseif (strstr($column['pma_type'], 'text')) {

        $html_output .= PMA_getTextarea(
            $column, $backup_field, $column_name_appendix, $unnullify_trigger,
            $tabindex, $tabindex_for_value, $idindex, $text_dir,
            $special_chars_encoded
        );
        $html_output .= "\n";
        if (strlen($special_chars) > 32000) {
            $html_output .= "</td>\n";
            $html_output .= '<td>' . __('Because of its length,<br /> this column might not be editable');
        }

    } elseif ($column['pma_type'] == 'enum') {
        $html_output .= PMA_getPmaTypeEnum(
            $column, $backup_field, $column_name_appendix, $extracted_columnspec,
            $unnullify_trigger, $tabindex, $tabindex_for_value, $idindex, $data
        );

    } elseif ($column['pma_type'] == 'set') {
        $html_output .= PMA_getPmaTypeSet(
            $column, $extracted_columnspec, $backup_field,
            $column_name_appendix, $unnullify_trigger, $tabindex,
            $tabindex_for_value, $idindex
        );

    } elseif ($column['is_binary'] || $column['is_blob']) {
        $html_output .= PMA_getBinaryAndBlobColumn(
            $column, $data, $special_chars, $biggest_max_file_size,
            $backup_field, $column_name_appendix, $unnullify_trigger, $tabindex,
            $tabindex_for_value, $idindex, $text_dir, $special_chars_encoded,
            $vkey, $is_upload
        );

    } elseif (! in_array($column['pma_type'], $no_support_types)) {
        $html_output .= PMA_getNoSupportTypes(
            $column, $default_char_editing, $backup_field,
            $column_name_appendix, $unnullify_trigger, $tabindex, $special_chars,
            $tabindex_for_value, $idindex, $text_dir, $special_chars_encoded,
            $data, $extracted_columnspec
        );
    }

    if (in_array($column['pma_type'], $gis_data_types)) {
        $html_output .= PMA_getHTMLforGisDataTypes($current_row, $column);
    }

    return $html_output;
}

/**
 * Get HTML for foreign link in insert form
 *
 * @param array   $column               description of column in given table
 * @param string  $backup_field         hidden input field
 * @param string  $column_name_appendix the name atttibute
 * @param string  $unnullify_trigger    validation string
 * @param integer $tabindex             tab index
 * @param integer $tabindex_for_value   offset for the values tabindex
 * @param integer $idindex              id index
 * @param array   $data                 data to edit
 * @param array   $paramTableDbArray    array containing $db and $table
 * @param array   $rownumber_param      &amp;rownumber=row_id
 * @param array   $titles               An HTML IMG tag for a particular icon from
 *                                      a theme, which may be an actual file or
 *                                      an icon from a sprite
 *
 * @return string                       an html snippet
 */
function PMA_getForeignLink($column, $backup_field, $column_name_appendix,
    $unnullify_trigger, $tabindex, $tabindex_for_value, $idindex, $data,
    $paramTableDbArray, $rownumber_param, $titles
) {
    list($db, $table) = $paramTableDbArray;
    $html_output = '';
    $html_output .= $backup_field . "\n";
    $html_output .= '<input type="hidden" name="fields_type'
        . $column_name_appendix . '" value="foreign" />';
    $html_output .= '<input type="text" name="fields' . $column_name_appendix . '"'
        . 'class="textfield" ' . $unnullify_trigger
        . 'tabindex="' . ($tabindex + $tabindex_for_value) . '" '
        . 'id="field_' . ($idindex) . '_3" '
        . 'value="' . htmlspecialchars($data) . '" />'
<<<<<<< HEAD
        . '<a class="hide foreign_values_anchor" target="_blank" '
        . 'onclick="window.open(this.href,\'foreigners\', \'width=640,height=240,scrollbars=yes,resizable=yes\'); return false;" '
        . 'href="browse_foreigners.php?'
=======
        . '<a class="hide foreign_values_anchor" target="_blank" onclick="window.open(this.href,'
        . '\'foreigners\', \'width=640,height=240,scrollbars=yes,'
        . 'resizable=yes\'); return false;" href="browse_foreigners.php?'
>>>>>>> 79576022
        . PMA_generate_common_url($db, $table) . '&amp;field='
        . PMA_escapeJsString(urlencode($column['Field']) . $rownumber_param) . '">'
        . str_replace("'", "\'", $titles['Browse']) . '</a>';
    return $html_output;
}

/**
 * Get HTML to display foreign data
 *
 * @param string  $backup_field         hidden input field
 * @param string  $column_name_appendix the name atttibute
 * @param string  $unnullify_trigger    validation string
 * @param integer $tabindex             tab index
 * @param integer $tabindex_for_value   offset for the values tabindex
 * @param integer $idindex              id index
 * @param array   $data                 data to edit
 * @param array   $foreignData          data about the foreign keys
 *
 * @return string                       an html snippet
 */
function PMA_dispRowForeignData($backup_field, $column_name_appendix,
    $unnullify_trigger, $tabindex, $tabindex_for_value, $idindex, $data,
    $foreignData
) {
    $html_output = '';
    $html_output .= $backup_field . "\n";
    $html_output .= '<input type="hidden" name="fields_type'
        . $column_name_appendix . '" value="foreign" />'
        . '<select name="fields' . $column_name_appendix . '"'
        . $unnullify_trigger
        . 'class="textfield"' . ($tabindex + $tabindex_for_value). '"'
        . 'id="field_' . $idindex . '_3"'
        . PMA_foreignDropdown(
            $foreignData['disp_row'], $foreignData['foreign_field'],
            $foreignData['foreign_display'], $data,
            $GLOBALS['cfg']['ForeignKeyMaxLimit']
        )
        . '</select>';

    return $html_output;
}

/**
 * Get HTML textarea for insert form
 *
 * @param array   $column                column information
 * @param string  $backup_field          hidden input field
 * @param string  $column_name_appendix  the name atttibute
 * @param string  $unnullify_trigger     validation string
 * @param integer $tabindex              tab index
 * @param integer $tabindex_for_value    offset for the values tabindex
 * @param integer $idindex               id index
 * @param array   $text_dir              text direction
 * @param array   $special_chars_encoded replaced char if the string starts
 *                                       with a \r\n pair (0x0d0a) add an extra \n
 *
 * @return string                       an html snippet
 */
function PMA_getTextarea($column, $backup_field, $column_name_appendix,
    $unnullify_trigger,
    $tabindex, $tabindex_for_value, $idindex, $text_dir, $special_chars_encoded
) {
    $the_class = '';
    $textAreaRows = $GLOBALS['cfg']['TextareaRows'];
    $textareaCols = $GLOBALS['cfg']['TextareaCols'];

    if ($column['is_char']) {
        $the_class = 'char';
        $textAreaRows = $GLOBALS['cfg']['CharTextareaRows'];
        $textareaCols = $GLOBALS['cfg']['CharTextareaCols'];
    } elseif ($GLOBALS['cfg']['LongtextDoubleTextarea']
        && strstr($column['pma_type'], 'longtext')
    ) {
        $textAreaRows = $GLOBALS['cfg']['TextareaRows']*2;
        $textareaCols = $GLOBALS['cfg']['TextareaCols']*2;
    }
    $html_output = $backup_field . "\n"
        . '<textarea name="fields' . $column_name_appendix . '"'
        . 'class="' . $the_class . '"'
        . 'rows="' . $textAreaRows . '"'
        . 'cols="' . $textareaCols . '"'
        . 'dir="' . $text_dir . '"'
        . 'id="field_' . ($idindex) . '_3"'
        . $unnullify_trigger
        . 'tabindex="' . ($tabindex + $tabindex_for_value) . '">'
        . $special_chars_encoded
        . '</textarea>';

    return $html_output;
}

/**
 * Get HTML for enum type
 * 
 * @param type $column                  description of column in given table
 * @param type $backup_field            hidden input field
 * @param type $column_name_appendix    the name atttibute
 * @param type $extracted_columnspec    associative array containing type,
 *                                      spec_in_brackets and possibly
 *                                      enum_set_values (another array)
 * @param type $unnullify_trigger       validation string
 * @param type $tabindex                tab index
 * @param type $tabindex_for_value      offset for the values tabindex
 * @param type $idindex                 id index
 * @param type $data                    data to edit
 * 
 * @return type string an html snippet
 */
function PMA_getPmaTypeEnum($column, $backup_field, $column_name_appendix,
    $extracted_columnspec, $unnullify_trigger, $tabindex, $tabindex_for_value,
    $idindex, $data
) {
    $html_output = '';
    if (! isset($column['values'])) {
        $column['values'] = PMA_getColumnEnumValues(
            $column, $extracted_columnspec
        );
    }
    $column_enum_values = $column['values'];
    $html_output .= '<input type="hidden" name="fields_type'
        . $column_name_appendix. '" value="enum" />';
    $html_output .= '<input type="hidden" name="fields'
        . $column_name_appendix . '" value="" />';
    $html_output .= "\n" . '            ' . $backup_field . "\n";
    if (strlen($column['Type']) > 20) {
        $html_output .= PMA_getDropDownDependingOnLength(
            $column, $column_name_appendix, $unnullify_trigger,
            $tabindex, $tabindex_for_value, $idindex, $data, $column_enum_values
        );
    } else {
        $html_output .= PMA_getRadioButtonDependingOnLength(
            $column_name_appendix, $unnullify_trigger,
            $tabindex, $column, $tabindex_for_value,
            $idindex, $data, $column_enum_values
        );
    }
    return $html_output;
}

/**
 * Get column values
 *
 * @param array $column               description of column in given table
 * @param array $extracted_columnspec associative array containing type,
 *                                    spec_in_brackets and possibly enum_set_values
 *                                    (another array)
 *
 * @return array column values as an associative array
 */
function PMA_getColumnEnumValues($column, $extracted_columnspec)
{
    $column['values'] = array();
    foreach ($extracted_columnspec['enum_set_values'] as $val) {
        // Removes automatic MySQL escape format
        $val = str_replace('\'\'', '\'', str_replace('\\\\', '\\', $val));
        $column['values'][] = array(
                            'plain' => $val,
                            'html'  => htmlspecialchars($val),
                            );
    }
    return $column['values'];
}

/**
 * Get HTML drop down for more than 20 string length
 *
 * @param array   $column               description of column in given table
 * @param string  $column_name_appendix the name atttibute
 * @param string  $unnullify_trigger    validation string
 * @param integer $tabindex             tab index
 * @param integer $tabindex_for_value   offset for the values tabindex
 * @param integer $idindex              id index
 * @param array   $data                 data to edit
 * @param array   $column_enum_values   $column['values']
 *
 * @return string                       an html snippet
 */
function PMA_getDropDownDependingOnLength(
    $column, $column_name_appendix, $unnullify_trigger,
    $tabindex, $tabindex_for_value, $idindex, $data, $column_enum_values
) {
    $html_output = '<select name="fields' . $column_name_appendix . '"'
        . $unnullify_trigger
        . 'class="textfield"'
        . 'tabindex="' . ($tabindex + $tabindex_for_value) . '"'
        . 'id="field_' . ($idindex) . '_3">'
        . '<option value="">&nbsp;</option>' . "\n";

    foreach ($column_enum_values as $enum_value) {
        $html_output .= '                ';
        $html_output .= '<option value="' . $enum_value['html'] . '"';
        if ($data == $enum_value['plain']
            || ($data == ''
            && (! isset($_REQUEST['where_clause']) || $column['Null'] != 'YES')
            && isset($column['Default'])
            && $enum_value['plain'] == $column['Default'])
        ) {
            $html_output .= ' selected="selected"';
        }
        $html_output .= '>' . $enum_value['html'] . '</option>' . "\n";
    }
    $html_output .= '</select>';
    return $html_output;
}

/**
 * Get HTML radio button for less than 20 string length
 *
 * @param string  $column_name_appendix the name atttibute
 * @param string  $unnullify_trigger    validation string
 * @param integer $tabindex             tab index
 * @param array   $column               description of column in given table
 * @param integer $tabindex_for_value   offset for the values tabindex
 * @param integer $idindex              id index
 * @param array   $data                 data to edit
 * @param array   $column_enum_values   $column['values']
 *
 * @return string                       an html snippet
 */
function PMA_getRadioButtonDependingOnLength(
    $column_name_appendix, $unnullify_trigger,
    $tabindex, $column, $tabindex_for_value, $idindex, $data, $column_enum_values
) {
    $j = 0;
    $html_output = '';
    foreach ($column_enum_values as $enum_value) {
        $html_output .= '            '
            . '<input type="radio" name="fields' . $column_name_appendix . '"'
            . ' class="textfield"'
            . ' value="' . $enum_value['html'] . '"'
            . ' id="field_' . ($idindex) . '_3_'  . $j . '"'
            . $unnullify_trigger;
        if ($data == $enum_value['plain']
            || ($data == ''
            && (! isset($_REQUEST['where_clause']) || $column['Null'] != 'YES')
            && isset($column['Default'])
            && $enum_value['plain'] == $column['Default'])
        ) {
            $html_output .= ' checked="checked"';
        }
        $html_output .= ' tabindex="' . ($tabindex + $tabindex_for_value) . '" />';
        $html_output .= '<label for="field_' . $idindex . '_3_' . $j . '">'
            . $enum_value['html'] . '</label>' . "\n";
        $j++;
    }
    return $html_output;
}

/**
 * Get the HTML for 'set' pma type
 *
 * @param array   $column               description of column in given table
 * @param array   $extracted_columnspec associative array containing type,
 *                                      spec_in_brackets and possibly
 *                                      enum_set_values (another array)
 * @param string  $backup_field         hidden input field
 * @param string  $column_name_appendix the name atttibute
 * @param string  $unnullify_trigger    validation string
 * @param integer $tabindex             tab index
 * @param integer $tabindex_for_value   offset for the values tabindex
 * @param integer $idindex              id index
 *
 * @return string                       an html snippet
 */
function PMA_getPmaTypeSet(
    $column, $extracted_columnspec, $backup_field,
    $column_name_appendix, $unnullify_trigger, $tabindex,
    $tabindex_for_value, $idindex
) {
    list($column_set_values, $select_size) = PMA_getColumnSetValueAndSelectSize(
        $column, $extracted_columnspec
    );
    $vset = array_flip(explode(',', $data));
    $html_output = $backup_field . "\n";
    $html_output .= '<input type="hidden" name="fields_type'
        . $column_name_appendix . '" value="set" />';
    $html_output .= '<select name="fields' . $column_name_appendix . '[]' . '"'
        . 'class="textfield"'
        . 'size="' . $select_size . '"'
        . 'multiple="multiple"' . $unnullify_trigger
        . 'tabindex="' . ($tabindex + $tabindex_for_value) . '"'
        . 'id="field_' . ($idindex) . '_3">';
    foreach ($column_set_values as $column_set_value) {
        $html_output .= '                ';
        $html_output .= '<option value="' . $column_set_value['html'] . '"';
        if (isset($vset[$column_set_value['plain']])) {
            $html_output .= ' selected="selected"';
        }
        $html_output .= '>' . $column_set_value['html'] . '</option>' . "\n";
    }
    $html_output .= '</select>';
    return $html_output;
}

/**
 * Retrieve column 'set' value and select size
 *
 * @param array $column               description of column in given table
 * @param array $extracted_columnspec associative array containing type,
 *                                    spec_in_brackets and possibly enum_set_values
 *                                    (another array)
 *
 * @return array $column['values'], $column['select_size']
 */
function PMA_getColumnSetValueAndSelectSize($column, $extracted_columnspec)
{
    if (! isset($column['values'])) {
        $column['values'] = array();
        foreach ($extracted_columnspec['enum_set_values'] as $val) {
            $column['values'][] = array(
                'plain' => $val,
                'html'  => htmlspecialchars($val),
            );
        }
        $column['select_size'] = min(4, count($column['values']));
    }
    return array($column['values'], $column['select_size']);
}

/**
 * Get HTML for binary and blob column
 *
 * @param array   $column                description of column in given table
 * @param array   $data                  data to edit
 * @param array   $special_chars         special characters
 * @param integer $biggest_max_file_size biggest max file size for uploading
 * @param string  $backup_field          hidden input field
 * @param string  $column_name_appendix  the name atttibute
 * @param string  $unnullify_trigger     validation string
 * @param integer $tabindex              tab index
 * @param integer $tabindex_for_value    offset for the values tabindex
 * @param integer $idindex               id index
 * @param string  $text_dir              text direction
 * @param string  $special_chars_encoded replaced char if the string starts
 *                                       with a \r\n pair (0x0d0a) add an extra \n
 * @param string  $vkey                  [multi_edit]['row_id']
 * @param boolean $is_upload             is upload or not
 *
 * @return string                           an html snippet
 */
function PMA_getBinaryAndBlobColumn(
    $column, $data, $special_chars, $biggest_max_file_size,
    $backup_field, $column_name_appendix, $unnullify_trigger, $tabindex,
    $tabindex_for_value, $idindex, $text_dir, $special_chars_encoded,
    $vkey, $is_upload
) {
    $html_output = '';
    if (($GLOBALS['cfg']['ProtectBinary'] && $column['is_blob'])
        || ($GLOBALS['cfg']['ProtectBinary'] == 'all' && $column['is_binary'])
        || ($GLOBALS['cfg']['ProtectBinary'] == 'noblob' && !$column['is_blob'])
    ) {
        $html_output .= __('Binary - do not edit');
        if (isset($data)) {
            $data_size = PMA_formatByteDown(strlen(stripslashes($data)), 3, 1);
            $html_output .= ' ('. $data_size [0] . ' ' . $data_size[1] . ')';
            unset($data_size);
        }
        $html_output .= '<input type="hidden" name="fields_type'
            . $column_name_appendix . '" value="protected" />'
            . '<input type="hidden" name="fields'
            . $column_name_appendix . '" value="" />';
    } elseif ($column['is_blob']) {
        $html_output .= "\n" . PMA_getTextarea(
            $column, $backup_field, $column_name_appendix, $unnullify_trigger,
            $tabindex, $tabindex_for_value, $idindex, $text_dir,
            $special_chars_encoded
        );
    } else {
        // field size should be at least 4 and max $GLOBALS['cfg']['LimitChars']
        $fieldsize = min(max($column['len'], 4), $GLOBALS['cfg']['LimitChars']);
        $html_output .= "\n" . $backup_field . "\n" . PMA_getHTMLinput(
            $column, $column_name_appendix, $special_chars, $fieldsize,
            $unnullify_trigger, $tabindex, $tabindex_for_value, $idindex
        );
    }

    if ($is_upload && $column['is_blob']) {
        $html_output .= '<br />'
            . '<input type="file" name="fields_upload'
            . $vkey . '[' . $column['Field_md5']
            . ']" class="textfield" id="field_' . $idindex . '_3" size="10" '
            . $unnullify_trigger . '/>&nbsp;';
        list($html_out, $biggest_max_file_size) = PMA_getMaxUploadSize(
            $column, $biggest_max_file_size
        );
        $html_output .= $html_out;
    }

    if (!empty($GLOBALS['cfg']['UploadDir'])) {
        $html_output .= PMA_getSelectOptionForUpload($vkey, $column);
    }

    return $html_output;
}

/**
 * Get HTML input type
 *
 * @param array   $column               description of column in given table
 * @param string  $column_name_appendix the name atttibute
 * @param array   $special_chars        special characters
 * @param integer $fieldsize            html field size
 * @param string  $unnullify_trigger    validation string
 * @param integer $tabindex             tab index
 * @param integer $tabindex_for_value   offset for the values tabindex
 * @param integer $idindex              id index
 *
 * @return string                       an html snippet
 */
function PMA_getHTMLinput($column, $column_name_appendix, $special_chars,
    $fieldsize, $unnullify_trigger, $tabindex, $tabindex_for_value, $idindex
) {
    $the_class = 'textfield';
    if ($column['pma_type'] == 'date') {
        $the_class .= ' datefield';
    } elseif ($column['pma_type'] == 'datetime'
        || substr($column['pma_type'], 0, 9) == 'timestamp'
    ) {
        $the_class .= ' datetimefield';
    }
    return '<input type="text" name="fields' . $column_name_appendix . '"'
        . 'value="' . $special_chars . '" size="' . $fieldsize . '"'
        . 'class="' . $the_class . '"' . $unnullify_trigger
        . 'tabindex="' . ($tabindex + $tabindex_for_value). '"'
        . 'id="field_' . ($idindex) . '_3" />';
}

/**
 * Get HTML select option for upload
 *
 * @param string $vkey   [multi_edit]['row_id']
 * @param array  $column description of column in given table
 *
 * @return string           an html snippet
 */
function PMA_getSelectOptionForUpload($vkey, $column)
{
    $files = PMA_getFileSelectOptions(PMA_userDir($GLOBALS['cfg']['UploadDir']));
    if ($files === false) {
        return '<font color="red">' . __('Error') . '</font><br />' . "\n"
            .  __('The directory you set for upload work cannot be reached') . "\n";
    } elseif (!empty($files)) {
        return "<br />\n"
            . '<i>' . __('Or') . '</i>' . ' '
            . __('web server upload directory') . ':<br />' . "\n"
            . '<select size="1" name="fields_uploadlocal'
            . $vkey . '[' . $column['Field_md5'] . ']">' . "\n"
            . '<option value="" selected="selected"></option>' . "\n"
            . $files
            . '</select>' . "\n";
    }
}

/**
 * Retrieve the maximum upload file size
 *
 * @param array   $column                description of column in given table
 * @param integer $biggest_max_file_size biggest max file size for uploading
 *
 * @return array an html snippet and $biggest_max_file_size
 */
function PMA_getMaxUploadSize($column, $biggest_max_file_size)
{
    // find maximum upload size, based on field type
    /**
     * @todo with functions this is not so easy, as you can basically
     * process any data with function like MD5
     */
    global $max_upload_size;
    $max_field_sizes = array(
        'tinyblob'   =>        '256',
        'blob'       =>      '65536',
        'mediumblob' =>   '16777216',
        'longblob'   => '4294967296'); // yeah, really

    $this_field_max_size = $max_upload_size; // from PHP max
    if ($this_field_max_size > $max_field_sizes[$column['pma_type']]) {
        $this_field_max_size = $max_field_sizes[$column['pma_type']];
    }
    $html_output = PMA_getFormattedMaximumUploadSize($this_field_max_size) . "\n";
    // do not generate here the MAX_FILE_SIZE, because we should
    // put only one in the form to accommodate the biggest field
    if ($this_field_max_size > $biggest_max_file_size) {
        $biggest_max_file_size = $this_field_max_size;
    }
    return array($html_output, $biggest_max_file_size);
}

/**
 * Get HTML for pma no support types
 *
 * @param array   $column                description of column in given table
 * @param string  $default_char_editing  default char editing mode which is stroe
 *                                       in the config.inc.php script
 * @param string  $backup_field          hidden input field
 * @param string  $column_name_appendix  the name atttibute
 * @param string  $unnullify_trigger     validation string
 * @param integer $tabindex              tab index
 * @param array   $special_chars         apecial characters
 * @param integer $tabindex_for_value    offset for the values tabindex
 * @param integer $idindex               id index
 * @param string  $text_dir              text direction
 * @param array   $special_chars_encoded replaced char if the string starts
 *                                       with a \r\n pair (0x0d0a) add an extra \n
 * @param strign  $data                  data to edit
 * @param array   $extracted_columnspec  associative array containing type,
 *                                       spec_in_brackets and possibly
 *                                       enum_set_values (another array)
 *
 * @return string an html snippet
 */
function PMA_getNoSupportTypes($column, $default_char_editing, $backup_field,
    $column_name_appendix, $unnullify_trigger, $tabindex, $special_chars,
    $tabindex_for_value, $idindex, $text_dir, $special_chars_encoded, $data,
    $extracted_columnspec
) {
    $fieldsize = PMA_getColumnSize($column, $extracted_columnspec);
    $html_output = $backup_field . "\n";
    if ($column['is_char']
        && ($GLOBALS['cfg']['CharEditing'] == 'textarea'
        || strpos($data, "\n") !== false)
    ) {
        $html_output .= "\n";
        $GLOBALS['cfg']['CharEditing'] = $default_char_editing;
        $html_output .= PMA_getTextarea(
            $column, $backup_field, $column_name_appendix, $unnullify_trigger,
            $tabindex, $tabindex_for_value, $idindex, $text_dir,
            $special_chars_encoded
        );
    } else {
        $html_output .= PMA_getHTMLinput(
            $column, $column_name_appendix, $special_chars,
            $fieldsize, $unnullify_trigger, $tabindex, $tabindex_for_value, $idindex
        );

        if ($column['Extra'] == 'auto_increment') {
            $html_output .= '<input type="hidden" name="auto_increment'
                . $column_name_appendix . '" value="1" />';
        }
        if (substr($column['pma_type'], 0, 9) == 'timestamp') {
            $html_output .= '<input type="hidden" name="fields_type'
                . $column_name_appendix . '" value="timestamp" />';
        }
        if (substr($column['pma_type'], 0, 8) == 'datetime') {
            $html_output .= '<input type="hidden" name="fields_type'
                . $column_name_appendix . '" value="datetime" />';
        }
        if ($column['True_Type'] == 'bit') {
            $html_output .= '<input type="hidden" name="fields_type'
                . $column_name_appendix . '" value="bit" />';
        }
        if ($column['pma_type'] == 'date'
            || $column['pma_type'] == 'datetime'
            || substr($column['pma_type'], 0, 9) == 'timestamp'
        ) {
            // the _3 suffix points to the date field
            // the _2 suffix points to the corresponding NULL checkbox
            // in dateFormat, 'yy' means the year with 4 digits
        }
    }
    return $html_output;
}

/**
 * Get the field size
 *
 * @param array $column               description of column in given table
 * @param array $extracted_columnspec associative array containing type,
 *                                    spec_in_brackets and possibly enum_set_values
 *                                    (another array)
 *
 * @return integer      field size
 */
function PMA_getColumnSize($column, $extracted_columnspec)
{
    if ($column['is_char']) {
        $fieldsize = $extracted_columnspec['spec_in_brackets'];
        if ($fieldsize > $GLOBALS['cfg']['MaxSizeForInputField']) {
            /**
             * This case happens for CHAR or VARCHAR columns which have
             * a size larger than the maximum size for input field.
             */
            $GLOBALS['cfg']['CharEditing'] = 'textarea';
        }
    } else {
        /**
         * This case happens for example for INT or DATE columns;
         * in these situations, the value returned in $column['len']
         * seems appropriate.
         */
        $fieldsize = $column['len'];
    }
    return min(
        max($fieldsize, $GLOBALS['cfg']['MinSizeForInputField']),
        $GLOBALS['cfg']['MaxSizeForInputField']
    );
}

/**
 * Get HTML for gis data types
 *
 * @param string $current_row row description
 * @param array  $column      description of column in given table
 *
 * @return string       an html snippet
 */
function PMA_getHTMLforGisDataTypes($current_row, $column)
{
    $data_val = isset($current_row[$column['Field']])
        ? $current_row[$column['Field']] : '';
    $_url_params = array(
        'field' => $column['Field_title'],
        'value' => $data_val,
     );
    if ($column['pma_type'] != 'geometry') {
        $_url_params = $_url_params
            + array('gis_data[gis_type]' => strtoupper($column['pma_type']));
    }
    $edit_str = PMA_getIcon('b_edit.png', __('Edit/Insert'));
    return '<span class="open_gis_editor">'
        . PMA_linkOrButton('#', $edit_str, array(), false, false, '_blank')
        . '</span>';
}

/**
 * get html for continue insertion form
 *
 * @param string $table              name of the table
 * @param string $db                 name of the database
 * @param array  $where_clause_array array of where clauses
 * @param string $err_url            error url
 *
 * @return string                   an html snippet
 */
function PMA_getContinueInsertionForm($table, $db, $where_clause_array, $err_url)
{
    $html_output = '<form id="continueForm" method="post" action="tbl_replace.php" name="continueForm" >'
        . PMA_generate_common_hidden_inputs($db, $table)
        . '<input type="hidden" name="goto" value="' . htmlspecialchars($GLOBALS['goto']) . '" />'
        . '<input type="hidden" name="err_url" value="' . htmlspecialchars($err_url) . '" />'
        . '<input type="hidden" name="sql_query" value="' . htmlspecialchars($_REQUEST['sql_query']) . '" />';

    if (isset($_REQUEST['where_clause'])) {
        foreach ($where_clause_array as $key_id => $where_clause) {

            $html_output .= '<input type="hidden" name="where_clause['
                . $key_id . ']" value="'
                . htmlspecialchars(trim($where_clause)) . '" />'. "\n";
        }
    }
    $tmp = '<select name="insert_rows" id="insert_rows">' . "\n";
    $option_values = array(1,2,5,10,15,20,30,40);

    foreach ($option_values as $value) {
        $tmp .= '<option value="' . $value . '"';
        if ($value == $GLOBALS['cfg']['InsertRows']) {
            $tmp .= ' selected="selected"';
        }
        $tmp .= '>' . $value . '</option>' . "\n";
    }

    $tmp .= '</select>' . "\n";
    $html_output .= "\n" . sprintf(__('Continue insertion with %s rows'), $tmp);
    unset($tmp);
    $html_output .= '</form>' . "\n";
    return $html_output;
}

/**
 * Get action panel
 *
 * @param array   $where_clause       where clause
 * @param string  $after_insert       insert mode, e.g. new_insert, same_insert
 * @param integer $tabindex           tab index
 * @param integer $tabindex_for_value offset for the values tabindex
 * @param boolean $found_unique_key   boolean variable for unique key
 *
 * @return string an html snippet
 */
function PMA_getActionsPanel($where_clause, $after_insert, $tabindex,
    $tabindex_for_value, $found_unique_key
) {
    $html_output = '<fieldset id="actions_panel">'
        . '<table cellpadding="5" cellspacing="0">'
        . '<tr>'
        . '<td class="nowrap vmiddle">'
        . PMA_getSubmitTypeDropDown($where_clause, $tabindex, $tabindex_for_value)
        . "\n";

    $html_output .= '</td>'
        . '<td class="vmiddle">'
        . '&nbsp;&nbsp;&nbsp;<strong>'
        . __('and then') . '</strong>&nbsp;&nbsp;&nbsp;'
        . '</td>'
        . '<td class="nowrap vmiddle">'
        . PMA_getAfterInsertDropDown(
            $where_clause, $after_insert, $found_unique_key
        )
        . '</td>'
        . '</tr>';
    $html_output .='<tr>'
        . PMA_getSumbitAndResetButtonForActionsPanel($tabindex, $tabindex_for_value)
        . '</tr>'
        . '</table>'
        . '</fieldset>';
    return $html_output;
}

/**
 * Get a HTML drop down for submit types
 *
 * @param array   $where_clause       where clause
 * @param integer $tabindex           tab index
 * @param integer $tabindex_for_value offset for the values tabindex
 *
 * @return string                       an html snippet
 */
function PMA_getSubmitTypeDropDown($where_clause, $tabindex, $tabindex_for_value)
{
    $html_output = '<select name="submit_type" class="control_at_footer" tabindex="'
        . ($tabindex + $tabindex_for_value + 1) . '">';
    if (isset($where_clause)) {
        $html_output .= '<option value="save">' . __('Save') . '</option>';
    }
    $html_output .= '<option value="insert">'
        . __('Insert as new row')
        . '</option>'
        . '<option value="insertignore">'
        . __('Insert as new row and ignore errors')
        . '</option>'
        . '<option value="showinsert">'
        . __('Show insert query')
        . '</option>'
        . '</select>';
    return $html_output;
}

/**
 * Get HTML drop down for after insert
 *
 * @param array   $where_clause     where clause
 * @param string  $after_insert     insert mode, e.g. new_insert, same_insert
 * @param boolean $found_unique_key boolean variable for unique key
 *
 * @return string                   an html snippet
 */
function PMA_getAfterInsertDropDown($where_clause, $after_insert, $found_unique_key)
{
    $html_output = '<select name="after_insert">'
        . '<option value="back" '
        . ($after_insert == 'back' ? 'selected="selected"' : '') . '>'
        . __('Go back to previous page') . '</option>'
        . '<option value="new_insert" '
        . ($after_insert == 'new_insert' ? 'selected="selected"' : '') . '>'
        . __('Insert another new row') . '</option>';

    if (isset($where_clause)) {
        $html_output .= '<option value="same_insert" '
            . ($after_insert == 'same_insert' ? 'selected="selected"' : '') . '>'
            . __('Go back to this page') . '</option>';

        // If we have just numeric primary key, we can also edit next
        // in 2.8.2, we were looking for `field_name` = numeric_value
        //if (preg_match('@^[\s]*`[^`]*` = [0-9]+@', $where_clause)) {
        // in 2.9.0, we are looking for `table_name`.`field_name` = numeric_value
        $is_numeric = false;
        for ($i = 0; $i < count($where_clause); $i++) {
            $is_numeric = preg_match(
                '@^[\s]*`[^`]*`[\.]`[^`]*` = [0-9]+@',
                $where_clause[$i]
            );
            if ($is_numeric == true) {
                break;
            }
        }
        if ($found_unique_key && $is_numeric) {
            $html_output .= '<option value="edit_next" '
                . ($after_insert == 'edit_next' ? 'selected="selected"' : '') . '>'
                . __('Edit next row') . '</option>';

        }
    }
    $html_output .= '</select>';
    return $html_output;

}

/**
 * get Submit button and Reset button for action panel
 *
 * @param integer $tabindex           tab index
 * @param integer $tabindex_for_value offset for the values tabindex
 *
 * @return string an html snippet
 */
function PMA_getSumbitAndResetButtonForActionsPanel($tabindex, $tabindex_for_value)
{
    return '<td>'
    . PMA_showHint(__('Use TAB key to move from value to value, or CTRL+arrows to move anywhere'))
    . '</td>'
    . '<td colspan="3" class="right vmiddle">'
    . '<input type="submit" class="control_at_footer" value="' . __('Go') . '"'
    . 'tabindex="' . ($tabindex + $tabindex_for_value + 6) . '" id="buttonYes" />'
    . '<input type="reset" class="control_at_footer" value="' . __('Reset') . '"'
    . 'tabindex="' . ($tabindex + $tabindex_for_value + 7) . '" />'
    . '</td>';
}

/**
 * Get table head and table foot for insert row table
 *
 * @param array $url_params url parameters
 *
 * @return string           an html snippet
 */
function PMA_getHeadAndFootOfInsertRowTable($url_params)
{
    $html_output = '<table class="insertRowTable">'
        . '<thead>'
        . '<tr>'
        . '<th>' . __('Column') . '</th>';

    if ($GLOBALS['cfg']['ShowFieldTypesInDataEditView']) {
        $html_output .= PMA_showColumnTypesInDataEditView($url_params, true);
    }
    if ($GLOBALS['cfg']['ShowFunctionFields']) {
        $html_output .= PMA_showFunctionFieldsInEditMode($url_params, true);
    }

    $html_output .= '<th>'. __('Null') . '</th>'
        . '<th>' . __('Value') . '</th>'
        . '</tr>'
        . '</thead>'
        . ' <tfoot>'
        . '<tr>'
        . '<th colspan="5" class="tblFooters right">'
        . '<input type="submit" value="' . __('Go') . '" />'
        . '</th>'
        . '</tr>'
        . '</tfoot>';
    return $html_output;
}

/**
 * Prepares the field value and retrieve special chars, backup field and data array
 *
 * @param array   $current_row          a row of the table
 * @param array   $column               description of column in given table
 * @param array   $extracted_columnspec associative array containing type,
 *                                      spec_in_brackets and possibly
 *                                      enum_set_values (another array)
 * @param boolean $real_null_value      whether column value null or not null
 * @param array   $gis_data_types       list of GIS data types
 * @param string  $column_name_appendix string to append to column name in input
 *
 * @return array $real_null_value, $data, $special_chars, $backup_field,
 *               $special_chars_encoded
 */
function PMA_getSpecialCharsAndBackupFieldForExistingRow(
    $current_row, $column, $extracted_columnspec,
    $real_null_value, $gis_data_types, $column_name_appendix
) {
    $special_chars_encoded = '';
    // (we are editing)
    if (is_null($current_row[$column['Field']])) {
        $real_null_value = true;
        $current_row[$column['Field']] = '';
        $special_chars = '';
        $data = $current_row[$column['Field']];
    } elseif ($column['True_Type'] == 'bit') {
        $special_chars = PMA_printable_bit_value(
            $current_row[$column['Field']], $extracted_columnspec['spec_in_brackets']
        );
    } elseif (in_array($column['True_Type'], $gis_data_types)) {
        // Convert gis data to Well Know Text format
        $current_row[$column['Field']] = PMA_asWKT($current_row[$column['Field']], true);
        $special_chars = htmlspecialchars($current_row[$column['Field']]);
    } else {
        // special binary "characters"
<<<<<<< HEAD
        if ($column['is_binary']
            || ($column['is_blob'] && ! $GLOBALS['cfg']['ProtectBinary'])
=======
        if ($column['is_binary'] || ($column['is_blob']
            && ! $GLOBALS['cfg']['ProtectBinary'])
>>>>>>> 79576022
        ) {
            if ($_SESSION['tmp_user_values']['display_binary_as_hex']
                && $GLOBALS['cfg']['ShowFunctionFields']
            ) {
                $current_row[$column['Field']] = bin2hex($current_row[$column['Field']]);
                $column['display_binary_as_hex'] = true;
            } else {
                $current_row[$column['Field']] = PMA_replaceBinaryContents($current_row[$column['Field']]);
            }
        } // end if
        $special_chars = htmlspecialchars($current_row[$column['Field']]);

        //We need to duplicate the first \n or otherwise we will lose
        //the first newline entered in a VARCHAR or TEXT column
        $special_chars_encoded = PMA_duplicateFirstNewline($special_chars);

        $data = $current_row[$column['Field']];
    } // end if... else...

    //when copying row, it is useful to empty auto-increment column
    // to prevent duplicate key error
    if (isset($_REQUEST['default_action'])
        && $_REQUEST['default_action'] === 'insert'
    ) {
        if ($column['Key'] === 'PRI'
            && strpos($column['Extra'], 'auto_increment') !== false
        ) {
            $data = $special_chars_encoded = $special_chars = null;
        }
    }
    // If a timestamp field value is not included in an update
    // statement MySQL auto-update it to the current timestamp;
    // however, things have changed since MySQL 4.1, so
    // it's better to set a fields_prev in this situation
    $backup_field = '<input type="hidden" name="fields_prev'
        . $column_name_appendix . '" value="'
        . htmlspecialchars($current_row[$column['Field']]) . '" />';

    return array(
        $real_null_value,
        $special_chars_encoded,
        $special_chars,
        $data,
        $backup_field
    );
}

/**
 * display default values
 *
 * @param type    $column          description of column in given table
 * @param boolean $real_null_value whether column value null or not null
 *
<<<<<<< HEAD
 * @return array $real_null_value, $data, $special_chars,
 *               $backup_field, $special_chars_encoded
=======
<<<<<<< HEAD
 * @return array                    $real_null_value, $data, $special_chars,
 *                                  $backup_field, $special_chars_encoded
=======
 * @return array $real_null_value, $data, $special_chars, $backup_field, $special_chars_encoded
>>>>>>> upstream/master
>>>>>>> 79576022
 */
function PMA_getSpecialCharsAndBackupFieldForInsertingMode(
    $column, $real_null_value
) {
    if (! isset($column['Default'])) {
        $column['Default'] 	  = '';
        $real_null_value          = true;
        $data                     = '';
    } else {
        $data                     = $column['Default'];
    }

    if ($column['True_Type'] == 'bit') {
        $special_chars = PMA_convert_bit_default_value($column['Default']);
    } else {
        $special_chars = htmlspecialchars($column['Default']);
    }
    $backup_field = '';
    $special_chars_encoded = PMA_duplicateFirstNewline($special_chars);
    // this will select the UNHEX function while inserting
    if (($column['is_binary'] || ($column['is_blob'] && ! $GLOBALS['cfg']['ProtectBinary']))
        && (isset($_SESSION['tmp_user_values']['display_binary_as_hex'])
        && $_SESSION['tmp_user_values']['display_binary_as_hex'])
        && $GLOBALS['cfg']['ShowFunctionFields']
    ) {
        $column['display_binary_as_hex'] = true;
    }
    return array(
        $real_null_value, $data, $special_chars,
        $backup_field, $special_chars_encoded
    );
}

/**
 * Prepares the update/insert of a row
 *
 * @return array     $loop_array, $using_key, $is_insert, $is_insertignore
 */
function PMA_getParamsForUpdateOrInsert()
{
    if (isset($_REQUEST['where_clause'])) {
        // we were editing something => use the WHERE clause
        $loop_array = (is_array($_REQUEST['where_clause'])
            ? $_REQUEST['where_clause']
<<<<<<< HEAD
            : array($_REQUEST['where_clause']));
=======
            : array($_REQUEST['where_clause'])
        );
>>>>>>> 79576022
        $using_key  = true;
        $is_insert  = $_REQUEST['submit_type'] == 'insert'
                      || $_REQUEST['submit_type'] == 'showinsert'
                      || $_REQUEST['submit_type'] == 'insertignore';
        $is_insertignore  = $_REQUEST['submit_type'] == 'insertignore';
    } else {
        // new row => use indexes
        $loop_array = array();
        foreach ($_REQUEST['fields']['multi_edit'] as $key => $dummy) {
            $loop_array[] = $key;
        }
        $using_key  = false;
        $is_insert  = true;
        $is_insertignore = false;
    }
    return array($loop_array, $using_key, $is_insert, $is_insertignore);
}

/**
 * Check wether insert row mode and if so include tbl_changen script and set
 * global variables.
 *
 * @return void
 */
function PMA_isInsertRow()
{
    if (isset($_REQUEST['insert_rows'])
        && is_numeric($_REQUEST['insert_rows'])
        && $_REQUEST['insert_rows'] != $GLOBALS['cfg']['InsertRows']
    ) {
        $GLOBALS['cfg']['InsertRows'] = $_REQUEST['insert_rows'];
        $response = PMA_Response::getInstance();
        $header = $response->getHeader();
        $scripts = $header->getScripts();
        $scripts->addFile('tbl_change.js');
        include 'tbl_change.php';
        exit;
    }
}

/**
 * set $_SESSION for edit_next
 *
 * @param string $one_where_clause one where clause from where clauses array
 *
 * @return void
 */
function PMA_setSessionForEditNext($one_where_clause)
{
    $local_query    = 'SELECT * FROM '
        . PMA_backquote($GLOBALS['db']) . '.' . PMA_backquote($GLOBALS['table'])
        . ' WHERE ' . str_replace('` =', '` >', $one_where_clause)
        . ' LIMIT 1;';
    $res            = PMA_DBI_query($local_query);
    $row            = PMA_DBI_fetch_row($res);
    $meta           = PMA_DBI_get_fields_meta($res);
    // must find a unique condition based on unique key,
    // not a combination of all fields
    list($unique_condition, $clause_is_unique)
        = PMA_getUniqueCondition($res, count($meta), $meta, $row, true);
    if (! empty($unique_condition)) {
        $_SESSION['edit_next'] = $unique_condition;
    }
    unset($unique_condition, $clause_is_unique);
}

/**
 * set $goto_include varible for different cases and retrieve like,
 * if $GLOBALS['goto'] empty, if $goto_include previously not defined
 * and new_insert, same_insert, same_insert
 *
 * @param string $goto_include store some script for include, otherwise it is
 *                             boolean false
 *
 * @return string               $goto_include
 */
function PMA_getGotoInclude($goto_include)
{
    if (isset($_REQUEST['after_insert'])
        && in_array($_REQUEST['after_insert'], array('new_insert', 'same_insert', 'same_insert'))
    ) {
        $goto_include = 'tbl_change.php';
    } elseif (! empty($GLOBALS['goto'])) {
        if (! preg_match('@^[a-z_]+\.php$@', $GLOBALS['goto'])) {
            // this should NOT happen
            //$GLOBALS['goto'] = false;
            $goto_include = false;
        } else {
            $goto_include = $GLOBALS['goto'];
        }
        if ($GLOBALS['goto'] == 'db_sql.php' && strlen($GLOBALS['table'])) {
            $GLOBALS['table'] = '';
        }
    }
    if (! $goto_include) {
        if (! strlen($GLOBALS['table'])) {
            $goto_include = 'db_sql.php';
        } else {
            $goto_include = 'tbl_sql.php';
        }
    }
    return $goto_include;
}

/**
 * Defines the url to return in case of failure of the query
 *
 * @param array $url_params url parameters
 *
 * @return string           error url for query failure
 */
function PMA_getErrorUrl($url_params)
{
    if (isset($_REQUEST['err_url'])) {
        return $_REQUEST['err_url'];
    } else {
        return 'tbl_change.php' . PMA_generate_common_url($url_params);
    }
}

/**
 * Builds the sql query
 *
 * @param boolean $is_insertignore $_REQUEST['submit_type'] == 'insertignore'
 * @param array   $query_fields    column names array
 * @param array   $value_sets      array of query values
 *
 * @return string a query
 */
function PMA_buildSqlQuery($is_insertignore, $query_fields, $value_sets)
{
    if ($is_insertignore) {
        $insert_command = 'INSERT IGNORE ';
    } else {
        $insert_command = 'INSERT ';
    }
<<<<<<< HEAD
    $query[] = $insert_command . 'INTO ' . PMA_backquote($GLOBALS['db']) . '.'
        . PMA_backquote($GLOBALS['table']) . ' (' . implode(', ', $query_fields)
        . ') VALUES (' . implode('), (', $value_sets) . ')';
=======
    $query[] = $insert_command . 'INTO ' . PMA_backquote($GLOBALS['db']) . '.' 
        . PMA_backquote($GLOBALS['table'])
        . ' (' . implode(', ', $query_fields) . ') VALUES (' . implode('), (', $value_sets) . ')';
>>>>>>> 79576022
    unset($insert_command, $query_fields);
    return $query;
}

/**
 * Executes the sql query and get the result, then move back to the calling page
 *
 * @param array  $url_params url paramters array
 * @param string $query      built query from PMA_buildSqlQuery()
 *
 * @return array             $url_params, $total_affected_rows, $last_messages
 *                           $warning_messages, $error_messages, $return_to_sql_query
 */
function PMA_executeSqlQuery($url_params, $query)
{
    $return_to_sql_query = '';
    if (! empty($GLOBALS['sql_query'])) {
        $url_params['sql_query'] = $GLOBALS['sql_query'];
        $return_to_sql_query = $GLOBALS['sql_query'];
    }
    $GLOBALS['sql_query'] = implode('; ', $query) . ';';
    // to ensure that the query is displayed in case of
    // "insert as new row" and then "insert another new row"
    $GLOBALS['display_query'] = $GLOBALS['sql_query'];

    $total_affected_rows = 0;
    $last_messages = array();
    $warning_messages = array();
    $error_messages = array();

    foreach ($query as $single_query) {
        if ($_REQUEST['submit_type'] == 'showinsert') {
            $last_messages[] = PMA_Message::notice(__('Showing SQL query'));
            continue;
        }
        if ($GLOBALS['cfg']['IgnoreMultiSubmitErrors']) {
            $result = PMA_DBI_try_query($single_query);
        } else {
            $result = PMA_DBI_query($single_query);
        }
        if (! $result) {
            $error_messages[] = PMA_Message::sanitize(PMA_DBI_getError());
        } else {
            // The next line contains a real assignment, it's not a typo
            if ($tmp = @PMA_DBI_affected_rows()) {
                $total_affected_rows += $tmp;
            }
            unset($tmp);

            $insert_id = PMA_DBI_insert_id();
            if ($insert_id != 0) {
                // insert_id is id of FIRST record inserted in one insert, so if we
                // inserted multiple rows, we had to increment this

                if ($total_affected_rows > 0) {
                    $insert_id = $insert_id + $total_affected_rows - 1;
                }
                $last_message = PMA_Message::notice(__('Inserted row id: %1$d'));
                $last_message->addParam($insert_id);
                $last_messages[] = $last_message;
            }
            PMA_DBI_free_result($result);
        }
        $warning_messages = PMA_getWarningMessages();
    }
    return array(
        $url_params,
        $total_affected_rows,
        $last_messages,
        $warning_messages,
        $error_messages,
        $return_to_sql_query
    );
}

/**
 * get the warning messages array
 *
 * @return array  $warning_essages
 */
function PMA_getWarningMessages()
{
    $warning_essages = array();
    foreach (PMA_DBI_get_warnings() as $warning) {
        $warning_essages[] = PMA_Message::sanitize(
            $warning['Level'] . ': #' . $warning['Code'] . ' ' . $warning['Message']
        );
    }
    return $warning_essages;
}

/**
 * Column to display from the foreign table?
 * 
 * @param string $where_comparison      string that contain relation field value
 * @param string $relation_field_value  relation field value
 * @param array $map                    all Relations to foreign tables for a 
 *                                      given table or optionally a given column in a table
 * @param string $relation_field        relation field
 * 
 * @return string  $dispval             display value from the foriegn table
 */
function PMA_getDisplayValueForForeignTableColumn($where_comparison,
    $relation_field_value, $map, $relation_field
) {
    $display_field = PMA_getDisplayField(
        $map[$relation_field]['foreign_db'],
        $map[$relation_field]['foreign_table']
    );
    // Field to display from the foreign table?
    if (isset($display_field) && strlen($display_field)) {
        $dispsql     = 'SELECT ' . PMA_backquote($display_field)
            . ' FROM ' . PMA_backquote($map[$relation_field]['foreign_db'])
            . '.' . PMA_backquote($map[$relation_field]['foreign_table'])
            . ' WHERE ' . PMA_backquote($map[$relation_field]['foreign_field'])
            . $where_comparison;
        $dispresult  = PMA_DBI_try_query($dispsql, null, PMA_DBI_QUERY_STORE);
        if ($dispresult && PMA_DBI_num_rows($dispresult) > 0) {
            list($dispval) = PMA_DBI_fetch_row($dispresult, 0);
        }
        @PMA_DBI_free_result($dispresult);
        return $dispval;
    }
    return '';
}

/**
 * Display option in the cell according to user choises
 * 
 * @param array $map                    all Relations to foreign tables for a 
 *                                      given table or optionally a given column in a table
 * @param string $relation_field        relation field
 * @param string $where_comparison      string that contain relation field value
 * @param string $dispval               display value from the foriegn table
 * @param string $relation_field_value  relation field value
 * 
 * @return string $output               HTML <a> tag        
 */
function PMA_getLinkForRelationalDisplayField($map, $relation_field, $where_comparison,
    $dispval, $relation_field_value
){
    if ('K' == $_SESSION['tmp_user_values']['relational_display']) {
        // user chose "relational key" in the display options, so
        // the title contains the display field
        $title = (! empty($dispval))? ' title="' . htmlspecialchars($dispval) . '"' : '';
    } else {
        $title = ' title="' . htmlspecialchars($relation_field_value) . '"';
    }
    $_url_params = array(
        'db'    => $map[$relation_field]['foreign_db'],
        'table' => $map[$relation_field]['foreign_table'],
        'pos'   => '0',
        'sql_query' => 'SELECT * FROM '
            . PMA_backquote($map[$relation_field]['foreign_db'])
            . '.' . PMA_backquote($map[$relation_field]['foreign_table'])
            . ' WHERE ' . PMA_backquote($map[$relation_field]['foreign_field'])
            . $where_comparison
    );
    $output = '<a href="sql.php' . PMA_generate_common_url($_url_params) . '"' . $title . '>';

    if ('D' == $_SESSION['tmp_user_values']['relational_display']) {
        // user chose "relational display field" in the
        // display options, so show display field in the cell
        $output .= (!empty($dispval)) ? htmlspecialchars($dispval) : '';
    } else {
        // otherwise display data in the cell
        $output .= htmlspecialchars($relation_field_value);
    }
    $output .= '</a>';
    return $output;
}

/**
 * Get transformation function and transformation options
 * 
 * @param string $db            db name
 * @param string $table         table name
 * @param array $transformation mimetypes for all columns of a table
 *                              [field_name][field_key]
 * @param array $edited_values  transform fields list
 * @param array $extra_data     extra data array
 * 
 * @return array $extra_data
 */
function PMA_getTransformationFunctionAndTransformationOptions($db, $table,
    $transformation, $edited_values, $extra_data, $include_file
) {
    foreach ($edited_values as $cell_index => $curr_cell_edited_values) {
        if (isset($curr_cell_edited_values[$column_name])) {
            $column_data = $curr_cell_edited_values[$column_name];

            $_url_params = array(
                'db'            => $db,
                'table'         => $table,
                'where_clause'  => $_REQUEST['where_clause'],
                'transform_key' => $column_name,
            );

            if (file_exists('libraries/transformations/' . $include_file)) {
                $transformfunction_name
                    = str_replace('.inc.php', '', $transformation['transformation']);

                include_once 'libraries/transformations/' . $include_file;

                if (function_exists('PMA_transformation_' . $transformfunction_name)) {
                    $transform_function = 'PMA_transformation_' . $transformfunction_name;
                    $transform_options  = PMA_transformation_getOptions(
                        isset($transformation['transformation_options'])
                        ? $transformation['transformation_options']
                        : ''
                    );
                    $transform_options['wrapper_link'] = PMA_generate_common_url($_url_params);
                }
            }

            $extra_data['transformations'][$cell_index]
                = $transform_function($column_data, $transform_options);
        }
    }   // end of loop for each transformation cell   
    return $extra_data;
}

/**
 * Get current value in multi edit mode
 * 
 * @param array $multi_edit_colummns        multiple edit column array
 * @param array $multi_edit_columns_name    multiple edit columns name array
 * @param array $multi_edit_funcs           multiple edit functions array
 * @param array $gis_from_text_functions    array that contains gis from text functions
 * @param string $current_value             current value in the column          
 * @param array $gis_from_wkb_functions     initialy $val is $multi_edit_colummns[$key]
 * @param array $func_optional_param        array('RAND','UNIX_TIMESTAMP')
 * @param array $func_no_param              array of set of string
 * @param string $key                       an md5 of the column name
 * 
 * @return array $cur_value
 */
function PMA_getCurrentValueAsAnArrayForMultipleEdit($multi_edit_colummns,
    $multi_edit_columns_name, $multi_edit_funcs, $gis_from_text_functions,
    $current_value, $gis_from_wkb_functions, $func_optional_param, $func_no_param, $key
) {
    if (empty($multi_edit_funcs[$key])) {
        return $current_value;
    } elseif ('UUID' === $multi_edit_funcs[$key]) {
        /* This way user will know what UUID new row has */
        $uuid = PMA_DBI_fetch_value('SELECT UUID()');
        return "'" . $uuid . "'";
    } elseif ((in_array($multi_edit_funcs[$key], $gis_from_text_functions)
        && substr($current_value, 0, 3) == "'''")
        || in_array($multi_edit_funcs[$key], $gis_from_wkb_functions)
    ) {
        // Remove enclosing apostrophes
        $current_value = substr($current_value, 1, strlen($current_value) - 2);
        // Remove escaping apostrophes
        $current_value = str_replace("''", "'", $current_value);
        return $multi_edit_funcs[$key] . '(' . $current_value . ')';
    } elseif (! in_array($multi_edit_funcs[$key], $func_no_param)
        || ($current_value != "''"
        && in_array($multi_edit_funcs[$key], $func_optional_param))
    ) {
        return $multi_edit_funcs[$key] . '(' . $current_value . ')';
    } else {
        return $multi_edit_funcs[$key] . '()';
    }
}

/**
 * Get query values array and query fileds array for insert and update in multi edit
 * 
 * @param array $multi_edit_columns_name        multiple edit columns name array
 * @param array $multi_edit_columns_null        multiple edit columns null array
 * @param string $current_value                 current value in the column in loop          
 * @param array $multi_edit_columns_prev        multiple edit previous columns array
 * @param array $multi_edit_funcs               multiple edit functions array
 * @param boolean $is_insert                    boolean value whether insert or not
 * @param array $query_values                   SET part of the sql query
 * @param array $query_fields                   array of query fileds
 * @param string $current_value_as_an_array     current value in the column as an array
 * @param array $value_sets                     array of valu sets
 * @param string $key                           an md5 of the column name
 * @param array $multi_edit_columns_null_prev   array of multiple edit columnd null previous
 * 
 * @return array ($query_values, $query_fields)
 */
function PMA_getQueryValuesForInsertAndUpdateInMultipleEdit($multi_edit_columns_name,
    $multi_edit_columns_null, $current_value, $multi_edit_columns_prev,
    $multi_edit_funcs,$is_insert, $query_values, $query_fields, $current_value_as_an_array,
    $value_sets, $key, $multi_edit_columns_null_prev
) {
    //  i n s e r t
    if ($is_insert) {
        // no need to add column into the valuelist
        if (strlen($current_value_as_an_array)) {
            $query_values[] = $current_value_as_an_array;
            // first inserted row so prepare the list of fields
            if (empty($value_sets)) {
                $query_fields[] = PMA_backquote($multi_edit_columns_name[$key]);
            }
        }
    //  u p d a t e
    } elseif (!empty($multi_edit_columns_null_prev[$key])
     && ! isset($multi_edit_columns_null[$key])) {
        // field had the null checkbox before the update
        // field no longer has the null checkbox
        $query_values[] = PMA_backquote($multi_edit_columns_name[$key])
            . ' = ' . $current_value_as_an_array;
    } elseif (empty($multi_edit_funcs[$key])
     && isset($multi_edit_columns_prev[$key])
     && ("'" . PMA_sqlAddSlashes($multi_edit_columns_prev[$key]) . "'" == $current_value)) {
        // No change for this column and no MySQL function is used -> next column
    } elseif (! empty($current_value)) {
        // avoid setting a field to NULL when it's already NULL
        // (field had the null checkbox before the update
        //  field still has the null checkbox)
        if (empty($multi_edit_columns_null_prev[$key])
            || empty($multi_edit_columns_null[$key])
        ) {
             $query_values[] = PMA_backquote($multi_edit_columns_name[$key])
                . ' = ' . $current_value_as_an_array;
        }
    }
    return array($query_values, $query_fields);
}

/**
 * Get the current column value in the form for different data types
 * 
 * @param string $possibly_uploaded_val         uploaded file content
 * @param string $key                           an md5 of the column name
 * @param array $multi_edit_columns_type        array of multi edit column types
 * @param string $current_value                 current column value in the form
 * @param array $multi_edit_auto_increment      multi edit auto increment
 * @param string $rownumber                     index of where clause array
 * @param array $multi_edit_columns_name        multi edit column names array
 * @param array $multi_edit_columns_null        multi edit columns null array
 * @param array $multi_edit_columns_null_prev   multi edit columns previous null
 * @param boolean $is_insert                    whether insert or not
 * @param boolean $using_key                    whether editing or new row
 * @param array $where_clause                   where clauses
 * @param string $table                         table name
 * 
 * @return string $current_value                current column value in the form
 */
function PMA_getCurrentValueForDifferentTypes($possibly_uploaded_val, $key,
    $multi_edit_columns_type, $current_value, $multi_edit_auto_increment,
    $rownumber, $multi_edit_columns_name, $multi_edit_columns_null,
    $multi_edit_columns_null_prev, $is_insert, $using_key, $where_clause, $table
) {
    // Fetch the current values of a row to use in case we have a protected field
    if ($is_insert
        && $using_key && isset($multi_edit_columns_type)
        && is_array($multi_edit_columns_type) && isset($where_clause)
    ) {
        $protected_row = PMA_DBI_fetch_single_row(
            'SELECT * FROM ' . PMA_backquote($table) . ' WHERE ' . $where_clause . ';');
    }
    
    if (false !== $possibly_uploaded_val) {
        $current_value = $possibly_uploaded_val;
    } else {
        // c o l u m n    v a l u e    i n    t h e    f o r m
        if (isset($multi_edit_columns_type[$key])) {
            $type = $multi_edit_columns_type[$key];
        } else {
            $type = '';
        }

        if ($type != 'protected' && $type != 'set' && 0 === strlen($current_value)) {
            // best way to avoid problems in strict mode (works also in non-strict mode)
            if (isset($multi_edit_auto_increment)
                && isset($multi_edit_auto_increment[$key])
            ) {
                $current_value = 'NULL';
            } else {
                $current_value = "''";
            }
        } elseif ($type == 'set') {
            if (! empty($_REQUEST['fields']['multi_edit'][$rownumber][$key])) {
                $current_value = implode(',', $_REQUEST['fields']['multi_edit'][$rownumber][$key]);
                $current_value = "'" . PMA_sqlAddSlashes($current_value) . "'";
            } else {
                 $current_value = "''";
            }
        } elseif ($type == 'protected') {
            // here we are in protected mode (asked in the config)
            // so tbl_change has put this special value in the
            // coulmns array, so we do not change the column value
            // but we can still handle column upload

            // when in UPDATE mode, do not alter field's contents. When in INSERT
            // mode, insert empty field because no values were submitted. If protected
            // blobs where set, insert original fields content.
            if (! empty($protected_row[$multi_edit_columns_name[$key]])) {
                $current_value = '0x' . bin2hex($protected_row[$multi_edit_columns_name[$key]]);
            } else {
                $current_value = '';
            }
        } elseif ($type == 'bit') {
            $current_value = preg_replace('/[^01]/', '0', $current_value);
            $current_value = "b'" . PMA_sqlAddSlashes($current_value) . "'";
        } elseif (! ($type == 'datetime' || $type == 'timestamp')
            || $current_value != 'CURRENT_TIMESTAMP'
        ) {
            $current_value = "'" . PMA_sqlAddSlashes($current_value) . "'";
        }

        // Was the Null checkbox checked for this field?
        // (if there is a value, we ignore the Null checkbox: this could
        // be possible if Javascript is disabled in the browser)
        if (! empty($multi_edit_columns_null[$key])
            && ($current_value == "''" || $current_value == '')
        ) {
            $current_value = 'NULL';
        }

        // The Null checkbox was unchecked for this field
        if (empty($current_value)
            && ! empty($multi_edit_columns_null_prev[$key])
            && ! isset($multi_edit_columns_null[$key])
        ) {
            $current_value = "''";
        }
    }  // end else (column value in the form)
    return $current_value;
}

?><|MERGE_RESOLUTION|>--- conflicted
+++ resolved
@@ -562,7 +562,6 @@
         }
     } elseif (strstr($column['True_Type'], 'set')) {
         $nullify_code = '3';
-<<<<<<< HEAD
     } elseif ($foreigners
         && isset($foreigners[$column['Field']])
         && $foreignData['foreign_link'] == false
@@ -572,15 +571,6 @@
     } elseif ($foreigners
         && isset($foreigners[$column['Field']])
         && $foreignData['foreign_link'] == true
-=======
-    } elseif ($foreigners && isset($foreigners[$column['Field']])
-        && ($foreignData['foreign_link'] == false)
-    ) {
-        // foreign key in a drop-down
-        $nullify_code = '4';
-    } elseif ($foreigners && isset($foreigners[$column['Field']])
-        && ($foreignData['foreign_link'] == true)
->>>>>>> 79576022
     ) {
         // foreign key with a browsing icon
         $nullify_code = '6';
@@ -745,15 +735,9 @@
         . 'tabindex="' . ($tabindex + $tabindex_for_value) . '" '
         . 'id="field_' . ($idindex) . '_3" '
         . 'value="' . htmlspecialchars($data) . '" />'
-<<<<<<< HEAD
         . '<a class="hide foreign_values_anchor" target="_blank" '
         . 'onclick="window.open(this.href,\'foreigners\', \'width=640,height=240,scrollbars=yes,resizable=yes\'); return false;" '
         . 'href="browse_foreigners.php?'
-=======
-        . '<a class="hide foreign_values_anchor" target="_blank" onclick="window.open(this.href,'
-        . '\'foreigners\', \'width=640,height=240,scrollbars=yes,'
-        . 'resizable=yes\'); return false;" href="browse_foreigners.php?'
->>>>>>> 79576022
         . PMA_generate_common_url($db, $table) . '&amp;field='
         . PMA_escapeJsString(urlencode($column['Field']) . $rownumber_param) . '">'
         . str_replace("'", "\'", $titles['Browse']) . '</a>';
@@ -847,7 +831,7 @@
 
 /**
  * Get HTML for enum type
- * 
+ *
  * @param type $column                  description of column in given table
  * @param type $backup_field            hidden input field
  * @param type $column_name_appendix    the name atttibute
@@ -859,7 +843,7 @@
  * @param type $tabindex_for_value      offset for the values tabindex
  * @param type $idindex                 id index
  * @param type $data                    data to edit
- * 
+ *
  * @return type string an html snippet
  */
 function PMA_getPmaTypeEnum($column, $backup_field, $column_name_appendix,
@@ -1633,13 +1617,8 @@
         $special_chars = htmlspecialchars($current_row[$column['Field']]);
     } else {
         // special binary "characters"
-<<<<<<< HEAD
         if ($column['is_binary']
             || ($column['is_blob'] && ! $GLOBALS['cfg']['ProtectBinary'])
-=======
-        if ($column['is_binary'] || ($column['is_blob']
-            && ! $GLOBALS['cfg']['ProtectBinary'])
->>>>>>> 79576022
         ) {
             if ($_SESSION['tmp_user_values']['display_binary_as_hex']
                 && $GLOBALS['cfg']['ShowFunctionFields']
@@ -1693,17 +1672,8 @@
  * @param type    $column          description of column in given table
  * @param boolean $real_null_value whether column value null or not null
  *
-<<<<<<< HEAD
  * @return array $real_null_value, $data, $special_chars,
  *               $backup_field, $special_chars_encoded
-=======
-<<<<<<< HEAD
- * @return array                    $real_null_value, $data, $special_chars,
- *                                  $backup_field, $special_chars_encoded
-=======
- * @return array $real_null_value, $data, $special_chars, $backup_field, $special_chars_encoded
->>>>>>> upstream/master
->>>>>>> 79576022
  */
 function PMA_getSpecialCharsAndBackupFieldForInsertingMode(
     $column, $real_null_value
@@ -1746,14 +1716,9 @@
 {
     if (isset($_REQUEST['where_clause'])) {
         // we were editing something => use the WHERE clause
-        $loop_array = (is_array($_REQUEST['where_clause'])
+        $loop_array = is_array($_REQUEST['where_clause'])
             ? $_REQUEST['where_clause']
-<<<<<<< HEAD
-            : array($_REQUEST['where_clause']));
-=======
-            : array($_REQUEST['where_clause'])
-        );
->>>>>>> 79576022
+            : array($_REQUEST['where_clause']);
         $using_key  = true;
         $is_insert  = $_REQUEST['submit_type'] == 'insert'
                       || $_REQUEST['submit_type'] == 'showinsert'
@@ -1890,15 +1855,9 @@
     } else {
         $insert_command = 'INSERT ';
     }
-<<<<<<< HEAD
     $query[] = $insert_command . 'INTO ' . PMA_backquote($GLOBALS['db']) . '.'
-        . PMA_backquote($GLOBALS['table']) . ' (' . implode(', ', $query_fields)
-        . ') VALUES (' . implode('), (', $value_sets) . ')';
-=======
-    $query[] = $insert_command . 'INTO ' . PMA_backquote($GLOBALS['db']) . '.' 
         . PMA_backquote($GLOBALS['table'])
         . ' (' . implode(', ', $query_fields) . ') VALUES (' . implode('), (', $value_sets) . ')';
->>>>>>> 79576022
     unset($insert_command, $query_fields);
     return $query;
 }
@@ -1992,13 +1951,13 @@
 
 /**
  * Column to display from the foreign table?
- * 
+ *
  * @param string $where_comparison      string that contain relation field value
  * @param string $relation_field_value  relation field value
- * @param array $map                    all Relations to foreign tables for a 
+ * @param array $map                    all Relations to foreign tables for a
  *                                      given table or optionally a given column in a table
  * @param string $relation_field        relation field
- * 
+ *
  * @return string  $dispval             display value from the foriegn table
  */
 function PMA_getDisplayValueForForeignTableColumn($where_comparison,
@@ -2027,15 +1986,15 @@
 
 /**
  * Display option in the cell according to user choises
- * 
- * @param array $map                    all Relations to foreign tables for a 
+ *
+ * @param array $map                    all Relations to foreign tables for a
  *                                      given table or optionally a given column in a table
  * @param string $relation_field        relation field
  * @param string $where_comparison      string that contain relation field value
  * @param string $dispval               display value from the foriegn table
  * @param string $relation_field_value  relation field value
- * 
- * @return string $output               HTML <a> tag        
+ *
+ * @return string $output               HTML <a> tag
  */
 function PMA_getLinkForRelationalDisplayField($map, $relation_field, $where_comparison,
     $dispval, $relation_field_value
@@ -2073,14 +2032,14 @@
 
 /**
  * Get transformation function and transformation options
- * 
+ *
  * @param string $db            db name
  * @param string $table         table name
  * @param array $transformation mimetypes for all columns of a table
  *                              [field_name][field_key]
  * @param array $edited_values  transform fields list
  * @param array $extra_data     extra data array
- * 
+ *
  * @return array $extra_data
  */
 function PMA_getTransformationFunctionAndTransformationOptions($db, $table,
@@ -2117,23 +2076,23 @@
             $extra_data['transformations'][$cell_index]
                 = $transform_function($column_data, $transform_options);
         }
-    }   // end of loop for each transformation cell   
+    }   // end of loop for each transformation cell
     return $extra_data;
 }
 
 /**
  * Get current value in multi edit mode
- * 
+ *
  * @param array $multi_edit_colummns        multiple edit column array
  * @param array $multi_edit_columns_name    multiple edit columns name array
  * @param array $multi_edit_funcs           multiple edit functions array
  * @param array $gis_from_text_functions    array that contains gis from text functions
- * @param string $current_value             current value in the column          
+ * @param string $current_value             current value in the column
  * @param array $gis_from_wkb_functions     initialy $val is $multi_edit_colummns[$key]
  * @param array $func_optional_param        array('RAND','UNIX_TIMESTAMP')
  * @param array $func_no_param              array of set of string
  * @param string $key                       an md5 of the column name
- * 
+ *
  * @return array $cur_value
  */
 function PMA_getCurrentValueAsAnArrayForMultipleEdit($multi_edit_colummns,
@@ -2167,10 +2126,10 @@
 
 /**
  * Get query values array and query fileds array for insert and update in multi edit
- * 
+ *
  * @param array $multi_edit_columns_name        multiple edit columns name array
  * @param array $multi_edit_columns_null        multiple edit columns null array
- * @param string $current_value                 current value in the column in loop          
+ * @param string $current_value                 current value in the column in loop
  * @param array $multi_edit_columns_prev        multiple edit previous columns array
  * @param array $multi_edit_funcs               multiple edit functions array
  * @param boolean $is_insert                    boolean value whether insert or not
@@ -2180,7 +2139,7 @@
  * @param array $value_sets                     array of valu sets
  * @param string $key                           an md5 of the column name
  * @param array $multi_edit_columns_null_prev   array of multiple edit columnd null previous
- * 
+ *
  * @return array ($query_values, $query_fields)
  */
 function PMA_getQueryValuesForInsertAndUpdateInMultipleEdit($multi_edit_columns_name,
@@ -2225,7 +2184,7 @@
 
 /**
  * Get the current column value in the form for different data types
- * 
+ *
  * @param string $possibly_uploaded_val         uploaded file content
  * @param string $key                           an md5 of the column name
  * @param array $multi_edit_columns_type        array of multi edit column types
@@ -2239,7 +2198,7 @@
  * @param boolean $using_key                    whether editing or new row
  * @param array $where_clause                   where clauses
  * @param string $table                         table name
- * 
+ *
  * @return string $current_value                current column value in the form
  */
 function PMA_getCurrentValueForDifferentTypes($possibly_uploaded_val, $key,
@@ -2255,7 +2214,7 @@
         $protected_row = PMA_DBI_fetch_single_row(
             'SELECT * FROM ' . PMA_backquote($table) . ' WHERE ' . $where_clause . ';');
     }
-    
+
     if (false !== $possibly_uploaded_val) {
         $current_value = $possibly_uploaded_val;
     } else {
