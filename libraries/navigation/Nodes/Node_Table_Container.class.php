<?php
/* vim: set expandtab sw=4 ts=4 sts=4: */
/**
 * Functionality for the navigation tree
 *
 * @package PhpMyAdmin-Navigation
 */
if (! defined('PHPMYADMIN')) {
    exit;
}

/**
 * Represents a container for table nodes in the navigation tree
 *
 * @package PhpMyAdmin-Navigation
 */
class Node_Table_Container extends Node
{
    /**
     * Initialises the class
     *
     * @return Node_Table_Container
     */
    public function __construct()
    {
        parent::__construct(__('Tables'), Node::CONTAINER);
        $this->icon  = PMA_Util::getImage('b_browse.png', __('Tables'));
        $this->links = array(
            'text' => 'db_structure.php?server=' . $GLOBALS['server']
                    . '&amp;db=%1$s&amp;tbl_type=table'
                    . '&amp;token=' . $GLOBALS['token'],
            'icon' => 'db_structure.php?server=' . $GLOBALS['server']
                    . '&amp;db=%1$s&amp;tbl_type=table'
                    . '&amp;token=' . $GLOBALS['token'],
        );
        if ($GLOBALS['cfg']['NavigationTreeEnableGrouping']) {
            $this->separator       = $GLOBALS['cfg']['NavigationTreeTableSeparator'];
            $this->separator_depth = (int)(
                $GLOBALS['cfg']['NavigationTreeTableLevel']
            );
        }
        $this->real_name = 'tables';
        $this->classes   = 'tableContainer';

<<<<<<< HEAD
        $new        = PMA_NodeFactory::getInstance(
            'Node', _pgettext('Create new table', 'New')
        );
=======
        $new_label = _pgettext('Create new table', 'New');
        $new        = PMA_NodeFactory::getInstance('Node', $new_label);
>>>>>>> 759ba35e
        $new->isNew = true;
        $new->icon  = PMA_Util::getImage('b_table_add.png', $new_label);
        $new->links = array(
            'text' => 'tbl_create.php?server=' . $GLOBALS['server']
                    . '&amp;db=%2$s&amp;token=' . $GLOBALS['token'],
            'icon' => 'tbl_create.php?server=' . $GLOBALS['server']
                    . '&amp;db=%2$s&amp;token=' . $GLOBALS['token'],
        );
        $new->classes = 'new_table italics';
        $this->addChild($new);
    }
}

?><|MERGE_RESOLUTION|>--- conflicted
+++ resolved
@@ -42,14 +42,8 @@
         $this->real_name = 'tables';
         $this->classes   = 'tableContainer';
 
-<<<<<<< HEAD
-        $new        = PMA_NodeFactory::getInstance(
-            'Node', _pgettext('Create new table', 'New')
-        );
-=======
         $new_label = _pgettext('Create new table', 'New');
         $new        = PMA_NodeFactory::getInstance('Node', $new_label);
->>>>>>> 759ba35e
         $new->isNew = true;
         $new->icon  = PMA_Util::getImage('b_table_add.png', $new_label);
         $new->links = array(
