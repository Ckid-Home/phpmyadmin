<?php
/* vim: set expandtab sw=4 ts=4 sts=4: */
/**
 * Abstract class for the authentication plugins
 *
 * @package PhpMyAdmin
 */
namespace PMA\libraries\plugins;

use PMA\libraries\Sanitize;

/**
 * Provides a common interface that will have to be implemented by all of the
 * authentication plugins.
 *
 * @package PhpMyAdmin
 */
abstract class AuthenticationPlugin
{
    /**
     * Displays authentication form
     *
     * @return boolean
     */
    abstract public function auth();

    /**
     * Gets advanced authentication settings
     *
     * @return boolean
     */
    abstract public function authCheck();

    /**
     * Set the user and password after last checkings if required
     *
     * @return boolean
     */
    abstract public function authSetUser();

    /**
     * Stores user credentials after successful login.
     *
     * @return void
     */
    public function storeUserCredentials()
    {
    }

    /**
     * User is not allowed to login to MySQL -> authentication failed
     *
     * @return boolean
     */
    abstract public function authFails();

    /**
     * Perform logout
     *
     * @return void
     */
    public function logOut()
    {
        global $PHP_AUTH_USER, $PHP_AUTH_PW;

        /* Obtain redirect URL (before doing logout) */
        if (! empty($GLOBALS['cfg']['Server']['LogoutURL'])) {
            $redirect_url = $GLOBALS['cfg']['Server']['LogoutURL'];
        } else {
            $redirect_url = $this->getLoginFormURL();
        }

        /* Clear credentials */
        $PHP_AUTH_USER = '';
        $PHP_AUTH_PW = '';

        /* delete user's choices that were stored in session */
        $_SESSION = array();
        if (!defined('TESTSUITE')) {
            session_destroy();
        }

        /* Redirect to login form (or configured URL) */
        PMA_sendHeaderLocation($redirect_url);
    }

    /**
     * Returns URL for login form.
     *
     * @return string
     */
    public function getLoginFormURL()
    {
        return './index.php';
    }

    /**
     * Returns error message for failed authentication.
     *
     * @return string
     */
    public function getErrorMessage()
    {
        if (!empty($GLOBALS['login_without_password_is_forbidden'])) {
            return __(
                'Login without a password is forbidden by configuration'
                . ' (see AllowNoPassword)'
            );
        } elseif (!empty($GLOBALS['allowDeny_forbidden'])) {
            return __('Access denied!');
        } elseif (!empty($GLOBALS['no_activity'])) {
            return sprintf(
                __('No activity within %s seconds; please log in again.'),
                intval($GLOBALS['cfg']['LoginCookieValidity'])
            );
        } else {
            $dbi_error = $GLOBALS['dbi']->getError();
            if (!empty($dbi_error)) {
<<<<<<< HEAD
                return Sanitize::sanitize($dbi_error);
=======
                return htmlspecialchars($dbi_error);
>>>>>>> 4c34f140
            } elseif (isset($GLOBALS['errno'])) {
                return '#' . $GLOBALS['errno'] . ' '
                . __('Cannot log in to the MySQL server');
            } else {
                return __('Cannot log in to the MySQL server');
            }
        }
    }

    /**
     * Callback when user changes password.
     *
     * @param string $password New password to set
     *
     * @return void
     */
    public function handlePasswordChange($password)
    {
    }
}<|MERGE_RESOLUTION|>--- conflicted
+++ resolved
@@ -116,11 +116,7 @@
         } else {
             $dbi_error = $GLOBALS['dbi']->getError();
             if (!empty($dbi_error)) {
-<<<<<<< HEAD
-                return Sanitize::sanitize($dbi_error);
-=======
                 return htmlspecialchars($dbi_error);
->>>>>>> 4c34f140
             } elseif (isset($GLOBALS['errno'])) {
                 return '#' . $GLOBALS['errno'] . ' '
                 . __('Cannot log in to the MySQL server');
