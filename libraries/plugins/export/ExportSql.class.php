<?php
/* vim: set expandtab sw=4 ts=4 sts=4: */
/**
 * Set of functions used to build SQL dumps of tables
 *
 * @package    PhpMyAdmin-Export
 * @subpackage SQL
 */
if (! defined('PHPMYADMIN')) {
    exit;
}

/* Get the export interface */
require_once 'libraries/plugins/ExportPlugin.class.php';

/**
 * Handles the export for the SQL class
 *
 * @package    PhpMyAdmin-Export
 * @subpackage SQL
 */
class ExportSql extends ExportPlugin
{
    /**
     * Constructor
     */
    public function __construct()
    {
        $this->setProperties();

        // Avoids undefined variables, use NULL so isset() returns false
        if (! isset($GLOBALS['sql_backquotes'])) {
            $GLOBALS['sql_backquotes'] = null;
        }
    }

    /**
     * Sets the export SQL properties
     *
     * @return void
     */
    protected function setProperties()
    {
        global $plugin_param;

        $hide_sql = false;
        $hide_structure = false;
        if ($plugin_param['export_type'] == 'table'
            && ! $plugin_param['single_table']
        ) {
            $hide_structure = true;
            $hide_sql = true;
        }

        if (! $hide_sql) {
            $props = 'libraries/properties/';
            include_once "$props/plugins/ExportPluginProperties.class.php";
            include_once "$props/options/groups/OptionsPropertyRootGroup.class.php";
            include_once "$props/options/groups/OptionsPropertyMainGroup.class.php";
            include_once "$props/options/groups/OptionsPropertySubgroup.class.php";
            include_once "$props/options/items/BoolPropertyItem.class.php";
            include_once "$props/options/items/MessageOnlyPropertyItem.class.php";
            include_once "$props/options/items/RadioPropertyItem.class.php";
            include_once "$props/options/items/SelectPropertyItem.class.php";
            include_once "$props/options/items/TextPropertyItem.class.php";
            include_once "$props/options/items/NumberPropertyItem.class.php";

            $exportPluginProperties = new ExportPluginProperties();
            $exportPluginProperties->setText('SQL');
            $exportPluginProperties->setExtension('sql');
            $exportPluginProperties->setMimeType('text/x-sql');
            $exportPluginProperties->setOptionsText(__('Options'));

            // create the root group that will be the options field for
            // $exportPluginProperties
            // this will be shown as "Format specific options"
            $exportSpecificOptions = new OptionsPropertyRootGroup();
            $exportSpecificOptions->setName("Format Specific Options");

            // general options main group
            $generalOptions = new OptionsPropertyMainGroup();
            $generalOptions->setName("general_opts");

            // comments
            $subgroup = new OptionsPropertySubgroup();
            $subgroup->setName("include_comments");
            $leaf = new BoolPropertyItem();
            $leaf->setName('include_comments');
            $leaf->setText(
                __(
                    'Display comments <i>(includes info such as export'
                    . ' timestamp, PHP version, and server version)</i>'
                )
            );
            $subgroup->setSubgroupHeader($leaf);

            $leaf = new TextPropertyItem();
            $leaf->setName('header_comment');
            $leaf->setText(
                __('Additional custom header comment (\n splits lines):')
            );
            $subgroup->addProperty($leaf);
            $leaf = new BoolPropertyItem();
            $leaf->setName('dates');
            $leaf->setText(
                __(
                    'Include a timestamp of when databases were created, last'
                    . ' updated, and last checked'
                )
            );
            $subgroup->addProperty($leaf);
            if (! empty($GLOBALS['cfgRelation']['relation'])) {
                $leaf = new BoolPropertyItem();
                $leaf->setName('relation');
                $leaf->setText(__('Display foreign key relationships'));
                $subgroup->addProperty($leaf);
            }
            if (! empty($GLOBALS['cfgRelation']['mimework'])) {
                $leaf = new BoolPropertyItem();
                $leaf->setName('mime');
                $leaf->setText(__('Display MIME types'));
                $subgroup->addProperty($leaf);
            }
            $generalOptions->addProperty($subgroup);

            // enclose in a transaction
            $leaf = new BoolPropertyItem();
            $leaf->setName("use_transaction");
            $leaf->setText(__('Enclose export in a transaction'));
            $leaf->setDoc(
                array(
                    'programs',
                    'mysqldump',
                    'option_mysqldump_single-transaction'
                )
            );
            $generalOptions->addProperty($leaf);

            // disable foreign key checks
            $leaf = new BoolPropertyItem();
            $leaf->setName("disable_fk");
            $leaf->setText(__('Disable foreign key checks'));
            $leaf->setDoc(
                array(
                    'manual_MySQL_Database_Administration',
                    'server-system-variables',
                    'sysvar_foreign_key_checks'
                )
            );
            $generalOptions->addProperty($leaf);

            // export views as tables
            $leaf = new BoolPropertyItem();
            $leaf->setName("views_as_tables");
            $leaf->setText(__('Export views as tables'));
            $generalOptions->addProperty($leaf);

            // compatibility maximization
            $compats = $GLOBALS['dbi']->getCompatibilities();
            if (count($compats) > 0) {
                $values = array();
                foreach ($compats as $val) {
                    $values[$val] = $val;
                }

                $leaf = new SelectPropertyItem();
                $leaf->setName("compatibility");
                $leaf->setText(
                    __(
                        'Database system or older MySQL server to maximize output'
                        . ' compatibility with:'
                    )
                );
                $leaf->setValues($values);
                $leaf->setDoc(
                    array(
                        'manual_MySQL_Database_Administration',
                        'Server_SQL_mode'
                    )
                );
                $generalOptions->addProperty($leaf);

                unset($values);
            }

            // server export options
            if ($plugin_param['export_type'] == 'server') {
                $leaf = new BoolPropertyItem();
                $leaf->setName("drop_database");
                $leaf->setText(
                    sprintf(__('Add %s statement'), '<code>DROP DATABASE</code>')
                );
                $generalOptions->addProperty($leaf);
            }

            // what to dump (structure/data/both)
            $subgroup = new OptionsPropertySubgroup();
            $subgroup->setName("dump_table");
            $subgroup->setText("Dump table");
            $leaf = new RadioPropertyItem();
            $leaf->setName('structure_or_data');
            $leaf->setValues(
                array(
                    'structure' => __('structure'),
                    'data' => __('data'),
                    'structure_and_data' => __('structure and data')
                )
            );
            $subgroup->setSubgroupHeader($leaf);
            $generalOptions->addProperty($subgroup);

            // add the main group to the root group
            $exportSpecificOptions->addProperty($generalOptions);

            // structure options main group
            if (! $hide_structure) {
                $structureOptions = new OptionsPropertyMainGroup();
                $structureOptions->setName("structure");
                $structureOptions->setText(__('Object creation options'));
                $structureOptions->setForce('data');

                // begin SQL Statements
                $subgroup = new OptionsPropertySubgroup();
                $leaf = new MessageOnlyPropertyItem();
                $leaf->setName('add_statements');
                $leaf->setText(__('Add statements:'));
                $subgroup->setSubgroupHeader($leaf);

                if ($plugin_param['export_type'] != 'table') {
                    $leaf = new BoolPropertyItem();
                    $leaf->setName('create_database');
                    $create_clause = '<code>CREATE DATABASE / USE</code>';
                    $leaf->setText(sprintf(__('Add %s statement'), $create_clause));
                    $subgroup->addProperty($leaf);
                }

                if ($plugin_param['export_type'] == 'table') {
                    if (PMA_Table::isView($GLOBALS['db'], $GLOBALS['table'])) {
                        $drop_clause = '<code>DROP VIEW</code>';
                    } else {
                        $drop_clause = '<code>DROP TABLE</code>';
                    }
                } else {
                    if (PMA_DRIZZLE) {
                        $drop_clause = '<code>DROP TABLE</code>';
                    } else {
                        $drop_clause = '<code>DROP TABLE / VIEW / PROCEDURE'
                            . ' / FUNCTION / EVENT</code>';
                    }
                }

                $drop_clause .= '<code> / TRIGGER</code>';

                $leaf = new BoolPropertyItem();
                $leaf->setName('drop_table');
                $leaf->setText(sprintf(__('Add %s statement'), $drop_clause));
                $subgroup->addProperty($leaf);

                // Add table structure option
                $leaf = new BoolPropertyItem();
                $leaf->setName('create_table');
                $leaf->setText(
                    sprintf(__('Add %s statement'), '<code>CREATE TABLE</code>')
                );
                $subgroup->addProperty($leaf);

                // Add view option
                $leaf = new BoolPropertyItem();
                $leaf->setName('create_view');
                $leaf->setText(
                    sprintf(__('Add %s statement'), '<code>CREATE VIEW</code>')
                );
                $subgroup->addProperty($leaf);

                // Drizzle doesn't support procedures and functions
                if (! PMA_DRIZZLE) {
                    $leaf = new BoolPropertyItem();
                    $leaf->setName('procedure_function');
                    $leaf->setText(
                        sprintf(
                            __('Add %s statement'),
                            '<code>CREATE PROCEDURE / FUNCTION / EVENT</code>'
                        )
                    );
                    $subgroup->addProperty($leaf);
                }

                // Add triggers option
                $leaf = new BoolPropertyItem();
                $leaf->setName('create_trigger');
                $leaf->setText(
                    sprintf(__('Add %s statement'), '<code>CREATE TRIGGER</code>')
                );
                $subgroup->addProperty($leaf);

                // begin CREATE TABLE statements
                $subgroup_create_table = new OptionsPropertySubgroup();
                $leaf = new BoolPropertyItem();
                $leaf->setName('create_table_statements');
                $leaf->setText(__('<code>CREATE TABLE</code> options:'));
                $subgroup_create_table->setSubgroupHeader($leaf);
                $leaf = new BoolPropertyItem();
                $leaf->setName('if_not_exists');
                $leaf->setText('<code>IF NOT EXISTS</code>');
                $subgroup_create_table->addProperty($leaf);
                $leaf = new BoolPropertyItem();
                $leaf->setName('auto_increment');
                $leaf->setText('<code>AUTO_INCREMENT</code>');
                $subgroup_create_table->addProperty($leaf);
                $subgroup->addProperty($subgroup_create_table);
                $structureOptions->addProperty($subgroup);

                $leaf = new BoolPropertyItem();
                $leaf->setName("backquotes");
                $leaf->setText(
                    __(
                        'Enclose table and column names with backquotes '
                        . '<i>(Protects column and table names formed with'
                        . ' special characters or keywords)</i>'
                    )
                );

                $structureOptions->addProperty($leaf);

                // add the main group to the root group
                $exportSpecificOptions->addProperty($structureOptions);
            }

            // begin Data options
            $dataOptions = new OptionsPropertyMainGroup();
            $dataOptions->setName("data");
            $dataOptions->setText(__('Data creation options'));
            $dataOptions->setForce('structure');
            $leaf = new BoolPropertyItem();
            $leaf->setName("truncate");
            $leaf->setText(__('Truncate table before insert'));
            $dataOptions->addProperty($leaf);

            // begin SQL Statements
            $subgroup = new OptionsPropertySubgroup();
            $leaf = new MessageOnlyPropertyItem();
            $leaf->setText(__('Instead of <code>INSERT</code> statements, use:'));
            $subgroup->setSubgroupHeader($leaf);
            // Not supported in Drizzle
            if (! PMA_DRIZZLE) {
                $leaf = new BoolPropertyItem();
                $leaf->setName("delayed");
                $leaf->setText(__('<code>INSERT DELAYED</code> statements'));
                $leaf->setDoc(
                    array(
                        'manual_MySQL_Database_Administration',
                        'insert_delayed'
                    )
                );
                $subgroup->addProperty($leaf);
            }
            $leaf = new BoolPropertyItem();
            $leaf->setName("ignore");
            $leaf->setText(__('<code>INSERT IGNORE</code> statements'));
            $leaf->setDoc(
                array(
                        'manual_MySQL_Database_Administration',
                        'insert'
                )
            );
            $subgroup->addProperty($leaf);
            $dataOptions->addProperty($subgroup);

            // Function to use when dumping dat
            $leaf = new SelectPropertyItem();
            $leaf->setName("type");
            $leaf->setText(__('Function to use when dumping data:'));
            $leaf->setValues(
                array(
                    'INSERT' => 'INSERT',
                    'UPDATE' => 'UPDATE',
                    'REPLACE' => 'REPLACE'
                )
            );
            $dataOptions->addProperty($leaf);

            /* Syntax to use when inserting data */
            $subgroup = new OptionsPropertySubgroup();
            $leaf = new MessageOnlyPropertyItem();
            $leaf->setText(__('Syntax to use when inserting data:'));
            $subgroup->setSubgroupHeader($leaf);
            $leaf = new RadioPropertyItem();
            $leaf->setName("insert_syntax");
            $leaf->setText(__('<code>INSERT IGNORE</code> statements'));
            $leaf->setValues(
                array(
                    'complete' => __(
                        'include column names in every <code>INSERT</code> statement'
                        . ' <br /> &nbsp; &nbsp; &nbsp; Example: <code>INSERT INTO'
                        . ' tbl_name (col_A,col_B,col_C) VALUES (1,2,3)</code>'
                    ),
                    'extended' => __(
                        'insert multiple rows in every <code>INSERT</code> statement'
                        . '<br /> &nbsp; &nbsp; &nbsp; Example: <code>INSERT INTO'
                        . ' tbl_name VALUES (1,2,3), (4,5,6), (7,8,9)</code>'
                    ),
                    'both' => __(
                        'both of the above<br /> &nbsp; &nbsp; &nbsp; Example:'
                        . ' <code>INSERT INTO tbl_name (col_A,col_B,col_C) VALUES'
                        . ' (1,2,3), (4,5,6), (7,8,9)</code>'
                    ),
                    'none' => __(
                        'neither of the above<br /> &nbsp; &nbsp; &nbsp; Example:'
                        . ' <code>INSERT INTO tbl_name VALUES (1,2,3)</code>'
                    )
                )
            );
            $subgroup->addProperty($leaf);
            $dataOptions->addProperty($subgroup);

            // Max length of query
            $leaf = new NumberPropertyItem();
            $leaf->setName("max_query_size");
            $leaf->setText(__('Maximal length of created query'));
            $dataOptions->addProperty($leaf);

            // Dump binary columns in hexadecimal
            $leaf = new BoolPropertyItem();
            $leaf->setName("hex_for_binary");
            $leaf->setText(
                __(
                    'Dump binary columns in hexadecimal notation'
                    . ' <i>(for example, "abc" becomes 0x616263)</i>'
                )
            );
            $dataOptions->addProperty($leaf);

            // Drizzle works only with UTC timezone
            if (! PMA_DRIZZLE) {
                // Dump time in UTC
                $leaf = new BoolPropertyItem();
                $leaf->setName("utc_time");
                $leaf->setText(
                    __(
                        'Dump TIMESTAMP columns in UTC <i>(enables TIMESTAMP columns'
                        . ' to be dumped and reloaded between servers in different'
                        . ' time zones)</i>'
                    )
                );
                $dataOptions->addProperty($leaf);
            }

            // add the main group to the root group
            $exportSpecificOptions->addProperty($dataOptions);

            // set the options for the export plugin property item
            $exportPluginProperties->setOptions($exportSpecificOptions);
            $this->properties = $exportPluginProperties;
        }
    }

    /**
     * Exports routines (procedures and functions)
     *
     * @param string $db      Database
     * @param array  $aliases Aliases of db/table/columns
     *
     * @return bool Whether it succeeded
     */
    public function exportRoutines($db, $aliases = array())
    {
        global $crlf;

        $db_alias = $db;
        $this->initAlias($aliases, $db_alias);

        $text = '';
        $delimiter = '$$';

        $procedure_names = $GLOBALS['dbi']
            ->getProceduresOrFunctions($db, 'PROCEDURE');
        $function_names = $GLOBALS['dbi']->getProceduresOrFunctions($db, 'FUNCTION');

        if ($procedure_names || $function_names) {
            $text .= $crlf
                . 'DELIMITER ' . $delimiter . $crlf;
        }

        if ($procedure_names) {
            $text .=
                $this->_exportComment()
              . $this->_exportComment(__('Procedures'))
              . $this->_exportComment();
            $used_alias = false;
            $proc_query = '';
            foreach ($procedure_names as $procedure_name) {
                if (! empty($GLOBALS['sql_drop_table'])) {
                    $proc_query .= 'DROP PROCEDURE IF EXISTS '
                        . PMA_Util::backquote($procedure_name)
                        . $delimiter . $crlf;
                }
                $create_query = $GLOBALS['dbi']
                    ->getDefinition($db, 'PROCEDURE', $procedure_name);
                $create_query = $this->replaceWithAliases(
                    $create_query, $aliases, $db, '', $flag
                );
                // One warning per database
                if ($flag) {
                    $used_alias = true;
                }
                $proc_query .= $create_query . $delimiter . $crlf . $crlf;
            }
            if ($used_alias) {
                $text .= $this->_exportComment(
                    __(
                        'It appears your database uses procedures;'
                    )
                )
                . $this->_exportComment(
                    __('alias export may not work reliably in all cases.')
                )
                . $this->_exportComment();
            }
            $text .= $proc_query;
        }

        if ($function_names) {
            $text .=
                $this->_exportComment()
              . $this->_exportComment(__('Functions'))
              . $this->_exportComment();
            $used_alias = false;
            $function_query = '';
            foreach ($function_names as $function_name) {
                if (! empty($GLOBALS['sql_drop_table'])) {
                    $function_query .= 'DROP FUNCTION IF EXISTS '
                        . PMA_Util::backquote($function_name)
                        . $delimiter . $crlf;
                }
                $create_query = $GLOBALS['dbi']
                    ->getDefinition($db, 'FUNCTION', $function_name);
                $create_query = $this->replaceWithAliases(
                    $create_query, $aliases, $db, '', $flag
                );
                // One warning per database
                if ($flag) {
                    $used_alias = true;
                }
                $function_query .= $create_query . $delimiter . $crlf . $crlf;
            }
            if ($used_alias) {
                $text .= $this->_exportComment(
                    __('It appears your database uses functions;')
                )
                . $this->_exportComment(
                    __('alias export may not work reliably in all cases.')
                )
                . $this->_exportComment();
            }
            $text .= $function_query;
        }

        if ($procedure_names || $function_names) {
            $text .= 'DELIMITER ;' . $crlf;
        }

        if (! empty($text)) {
            return PMA_exportOutputHandler($text);
        } else {
            return false;
        }
    }

    /**
     * Possibly outputs comment
     *
     * @param string $text Text of comment
     *
     * @return string The formatted comment
     */
    private function _exportComment($text = '')
    {
        if (isset($GLOBALS['sql_include_comments'])
            && $GLOBALS['sql_include_comments']
        ) {
            // see http://dev.mysql.com/doc/refman/5.0/en/ansi-diff-comments.html
            return '--' . (empty($text) ? '' : ' ') . $text . $GLOBALS['crlf'];
        } else {
            return '';
        }
    }

    /**
     * Possibly outputs CRLF
     *
     * @return string $crlf or nothing
     */
    private function _possibleCRLF()
    {
        if (isset($GLOBALS['sql_include_comments'])
            && $GLOBALS['sql_include_comments']
        ) {
            return $GLOBALS['crlf'];
        } else {
            return '';
        }
    }

    /**
     * Outputs export footer
     *
     * @return bool Whether it succeeded
     */
    public function exportFooter()
    {
        global $crlf, $mysql_charset_map;

        $foot = '';

        if (isset($GLOBALS['sql_disable_fk'])) {
            $foot .=  'SET FOREIGN_KEY_CHECKS=1;' . $crlf;
        }

        if (isset($GLOBALS['sql_use_transaction'])) {
            $foot .=  'COMMIT;' . $crlf;
        }

        // restore connection settings
        $charset_of_file = isset($GLOBALS['charset_of_file'])
            ? $GLOBALS['charset_of_file'] : '';
        if (! empty($GLOBALS['asfile'])
            && isset($mysql_charset_map[$charset_of_file])
            && ! PMA_DRIZZLE
        ) {
            $foot .=  $crlf
                . '/*!40101 SET CHARACTER_SET_CLIENT=@OLD_CHARACTER_SET_CLIENT */;'
                . $crlf
                . '/*!40101 SET CHARACTER_SET_RESULTS=@OLD_CHARACTER_SET_RESULTS */;'
                . $crlf
                . '/*!40101 SET COLLATION_CONNECTION=@OLD_COLLATION_CONNECTION */;'
                . $crlf;
        }

        /* Restore timezone */
        if (isset($GLOBALS['sql_utc_time']) && $GLOBALS['sql_utc_time']) {
            $GLOBALS['dbi']->query('SET time_zone = "' . $GLOBALS['old_tz'] . '"');
        }

        return PMA_exportOutputHandler($foot);
    }

    /**
     * Outputs export header. It is the first method to be called, so all
     * the required variables are initialized here.
     *
     * @return bool Whether it succeeded
     */
    public function exportHeader()
    {
        global $crlf, $cfg;
        global $mysql_charset_map;

        if (isset($GLOBALS['sql_compatibility'])) {
            $tmp_compat = $GLOBALS['sql_compatibility'];
            if ($tmp_compat == 'NONE') {
                $tmp_compat = '';
            }
            $GLOBALS['dbi']->tryQuery('SET SQL_MODE="' . $tmp_compat . '"');
            unset($tmp_compat);
        }
        $head  =  $this->_exportComment('phpMyAdmin SQL Dump')
               .  $this->_exportComment('version ' . PMA_VERSION)
               .  $this->_exportComment('http://www.phpmyadmin.net')
               .  $this->_exportComment();
        $host_string = __('Host:') . ' ' .  $cfg['Server']['host'];
        if (! empty($cfg['Server']['port'])) {
            $host_string .= ':' . $cfg['Server']['port'];
        }
        $head .= $this->_exportComment($host_string);
        $head .=
            $this->_exportComment(
                __('Generation Time:') . ' '
                .  PMA_Util::localisedDate()
            )
            .  $this->_exportComment(
                __('Server version:') . ' ' . PMA_MYSQL_STR_VERSION
            )
            .  $this->_exportComment(__('PHP Version:') . ' ' . phpversion())
            .  $this->_possibleCRLF();

        if (isset($GLOBALS['sql_header_comment'])
            && ! empty($GLOBALS['sql_header_comment'])
        ) {
            // '\n' is not a newline (like "\n" would be), it's the characters
            // backslash and n, as explained on the export interface
            $lines = explode('\n', $GLOBALS['sql_header_comment']);
            $head .= $this->_exportComment();
            foreach ($lines as $one_line) {
                $head .= $this->_exportComment($one_line);
            }
            $head .= $this->_exportComment();
        }

        if (isset($GLOBALS['sql_disable_fk'])) {
            $head .= 'SET FOREIGN_KEY_CHECKS=0;' . $crlf;
        }

        // We want exported AUTO_INCREMENT columns to have still same value,
        // do this only for recent MySQL exports
        if ((! isset($GLOBALS['sql_compatibility'])
            || $GLOBALS['sql_compatibility'] == 'NONE')
            && ! PMA_DRIZZLE
        ) {
            $head .= 'SET SQL_MODE = "NO_AUTO_VALUE_ON_ZERO";' . $crlf;
        }

        if (isset($GLOBALS['sql_use_transaction'])) {
            $head .= 'SET AUTOCOMMIT = 0;' . $crlf
                   . 'START TRANSACTION;' . $crlf;
        }

        /* Change timezone if we should export timestamps in UTC */
        if (isset($GLOBALS['sql_utc_time']) && $GLOBALS['sql_utc_time']) {
            $head .= 'SET time_zone = "+00:00";' . $crlf;
            $GLOBALS['old_tz'] = $GLOBALS['dbi']
                ->fetchValue('SELECT @@session.time_zone');
            $GLOBALS['dbi']->query('SET time_zone = "+00:00"');
        }

        $head .= $this->_possibleCRLF();

        if (! empty($GLOBALS['asfile']) && ! PMA_DRIZZLE) {
            // we are saving as file, therefore we provide charset information
            // so that a utility like the mysql client can interpret
            // the file correctly
            if (isset($GLOBALS['charset_of_file'])
                && isset($mysql_charset_map[$GLOBALS['charset_of_file']])
            ) {
                // we got a charset from the export dialog
                $set_names = $mysql_charset_map[$GLOBALS['charset_of_file']];
            } else {
                // by default we use the connection charset
                $set_names = $mysql_charset_map['utf-8'];
            }
            $head .=  $crlf
                . '/*!40101 SET @OLD_CHARACTER_SET_CLIENT='
                . '@@CHARACTER_SET_CLIENT */;' . $crlf
                . '/*!40101 SET @OLD_CHARACTER_SET_RESULTS='
                . '@@CHARACTER_SET_RESULTS */;' . $crlf
                . '/*!40101 SET @OLD_COLLATION_CONNECTION='
                . '@@COLLATION_CONNECTION */;' . $crlf
                . '/*!40101 SET NAMES ' . $set_names . ' */;' . $crlf . $crlf;
        }

        return PMA_exportOutputHandler($head);
    }

    /**
     * Outputs CREATE DATABASE statement
     *
     * @param string $db       Database name
     * @param string $db_alias Aliases of db
     *
     * @return bool Whether it succeeded
     */
    public function exportDBCreate($db, $db_alias = '')
    {
        global $crlf;

        if (empty($db_alias)) {
            $db_alias = $db;
        }
        if (isset($GLOBALS['sql_compatibility'])) {
            $compat = $GLOBALS['sql_compatibility'];
        } else {
            $compat = 'NONE';
        }
        if (isset($GLOBALS['sql_drop_database'])) {
            if (! PMA_exportOutputHandler(
                'DROP DATABASE '
                . (isset($GLOBALS['sql_backquotes'])
                ? PMA_Util::backquoteCompat($db_alias, $compat) : $db_alias)
                . ';' . $crlf
            )) {
                return false;
            }
        }
        if (!isset($GLOBALS['sql_create_database'])) {
            return true;
        }

        $create_query = 'CREATE DATABASE IF NOT EXISTS '
            . (isset($GLOBALS['sql_backquotes'])
            ? PMA_Util::backquoteCompat($db_alias, $compat) : $db_alias);
        $collation = PMA_getDbCollation($db);
        if (PMA_DRIZZLE) {
            $create_query .= ' COLLATE ' . $collation;
        } else {
            if (/*overload*/mb_strpos($collation, '_')) {
                $create_query .= ' DEFAULT CHARACTER SET '
                    . /*overload*/mb_substr(
                        $collation,
                        0,
                        /*overload*/mb_strpos($collation, '_')
                    )
                    . ' COLLATE ' . $collation;
            } else {
                $create_query .= ' DEFAULT CHARACTER SET ' . $collation;
            }
        }
        $create_query .= ';' . $crlf;
        if (! PMA_exportOutputHandler($create_query)) {
            return false;
        }
        if (isset($GLOBALS['sql_backquotes'])
            && ((isset($GLOBALS['sql_compatibility'])
            && $GLOBALS['sql_compatibility'] == 'NONE')
            || PMA_DRIZZLE)
        ) {
            $result = PMA_exportOutputHandler(
                'USE ' . PMA_Util::backquoteCompat($db_alias, $compat)
                . ';' . $crlf
            );
        } else {
            $result = PMA_exportOutputHandler('USE ' . $db_alias . ';' . $crlf);
        }
        return $result;
    }

    /**
     * Outputs database header
     *
     * @param string $db       Database name
     * @param string $db_alias Alias of db
     *
     * @return bool Whether it succeeded
     */
    public function exportDBHeader($db, $db_alias = '')
    {
        if (empty($db_alias)) {
            $db_alias = $db;
        }
        if (isset($GLOBALS['sql_compatibility'])) {
            $compat = $GLOBALS['sql_compatibility'];
        } else {
            $compat = 'NONE';
        }
        $head = $this->_exportComment()
            . $this->_exportComment(
                __('Database:') . ' '
                . (isset($GLOBALS['sql_backquotes'])
                ? PMA_Util::backquoteCompat($db_alias, $compat)
                : '\'' . $db_alias . '\'')
            )
            . $this->_exportComment();
        return PMA_exportOutputHandler($head);
    }

    /**
     * Outputs database footer
     *
     * @param string $db Database name
     *
     * @return bool Whether it succeeded
     */
    public function exportDBFooter($db)
    {
        global $crlf;

        $result = true;

        //add indexes to the sql dump file
        if (isset($GLOBALS['sql_indexes'])) {
            $result = PMA_exportOutputHandler($GLOBALS['sql_indexes']);
            unset($GLOBALS['sql_indexes']);
        }
        //add auto increments to the sql dump file
        if (isset($GLOBALS['sql_auto_increments'])) {
            $result = PMA_exportOutputHandler($GLOBALS['sql_auto_increments']);
            unset($GLOBALS['sql_auto_increments']);
        }
        //add constraints to the sql dump file
        if (isset($GLOBALS['sql_constraints'])) {
            $result = PMA_exportOutputHandler($GLOBALS['sql_constraints']);
            unset($GLOBALS['sql_constraints']);
        }

        if (($GLOBALS['sql_structure_or_data'] == 'structure'
            || $GLOBALS['sql_structure_or_data'] == 'structure_and_data')
            && isset($GLOBALS['sql_procedure_function'])
        ) {
            $text = '';
            $delimiter = '$$';

            $event_names = $GLOBALS['dbi']->fetchResult(
                'SELECT EVENT_NAME FROM information_schema.EVENTS WHERE'
                . ' EVENT_SCHEMA= \''
                . PMA_Util::sqlAddSlashes($db, true)
                . '\';'
            );

            if ($event_names) {
                $text .= $crlf
                  . 'DELIMITER ' . $delimiter . $crlf;

                $text .=
                    $this->_exportComment()
                    . $this->_exportComment(__('Events'))
                    . $this->_exportComment();

                foreach ($event_names as $event_name) {
                    if (! empty($GLOBALS['sql_drop_table'])) {
                        $text .= 'DROP EVENT '
                            . PMA_Util::backquote($event_name)
                            . $delimiter . $crlf;
                    }
                    $text .= $GLOBALS['dbi']
                        ->getDefinition($db, 'EVENT', $event_name)
                        . $delimiter . $crlf . $crlf;
                }

                $text .= 'DELIMITER ;' . $crlf;
            }

            if (! empty($text)) {
                $result = PMA_exportOutputHandler($text);
            }
        }
        return $result;
    }

    /**
     * Returns a stand-in CREATE definition to resolve view dependencies
     *
     * @param string $db      the database name
     * @param string $view    the view name
     * @param string $crlf    the end of line sequence
     * @param array  $aliases Aliases of db/table/columns
     *
     * @return string resulting definition
     */
    public function getTableDefStandIn($db, $view, $crlf, $aliases = array())
    {
        $db_alias = $db;
        $view_alias = $view;
        $this->initAlias($aliases, $db_alias, $view_alias);
        $create_query = '';
        if (! empty($GLOBALS['sql_drop_table'])) {
            $create_query .= 'DROP VIEW IF EXISTS '
                . PMA_Util::backquote($view_alias)
                . ';' . $crlf;
        }

        $create_query .= 'CREATE TABLE ';

        if (isset($GLOBALS['sql_if_not_exists'])
            && $GLOBALS['sql_if_not_exists']
        ) {
            $create_query .= 'IF NOT EXISTS ';
        }
        $create_query .= PMA_Util::backquote($view_alias) . ' (' . $crlf;
        $tmp = array();
        $columns = $GLOBALS['dbi']->getColumnsFull($db, $view);
        foreach ($columns as $column_name => $definition) {
            $col_alias = $column_name;
            if (!empty($aliases[$db]['tables'][$view]['columns'][$col_alias])) {
                $col_alias = $aliases[$db]['tables'][$view]['columns'][$col_alias];
            }
            $tmp[] = PMA_Util::backquote($col_alias) . ' ' .
                $definition['Type'] . $crlf;
        }
        $create_query .= implode(',', $tmp) . ');' . $crlf;
        return($create_query);
    }

    /**
     * Returns CREATE definition that matches $view's structure
     *
     * @param string $db            the database name
     * @param string $view          the view name
     * @param string $crlf          the end of line sequence
     * @param bool   $add_semicolon whether to add semicolon and end-of-line at
     *                              the end
     * @param array  $aliases       Aliases of db/table/columns
     *
     * @return string resulting schema
     */
    private function _getTableDefForView(
        $db,
        $view,
        $crlf,
        $add_semicolon = true,
        $aliases = array()
    ) {
        $db_alias = $db;
        $view_alias = $view;
        $this->initAlias($aliases, $db_alias, $view_alias);
        $create_query = "CREATE TABLE";
        if (isset($GLOBALS['sql_if_not_exists'])) {
            $create_query .= " IF NOT EXISTS ";
        }
        $create_query .= PMA_Util::backquote($view_alias) . "(" . $crlf;

        $columns = $GLOBALS['dbi']->getColumns($db, $view, null, true);

        $firstCol = true;
        foreach ($columns as $column) {
            $col_alias = $column['Field'];
            if (!empty($aliases[$db]['tables'][$view]['columns'][$col_alias])) {
                $col_alias = $aliases[$db]['tables'][$view]['columns'][$col_alias];
            }
            $extracted_columnspec = PMA_Util::extractColumnSpec($column['Type']);

            if (! $firstCol) {
                $create_query .= "," . $crlf;
            }
            $create_query .= "    " . PMA_Util::backquote($col_alias);
            $create_query .= " " . $column['Type'];
            if ($extracted_columnspec['can_contain_collation']
                && ! empty($column['Collation'])
            ) {
                $create_query .= " COLLATE " . $column['Collation'];
            }
            if ($column['Null'] == 'NO') {
                $create_query .= " NOT NULL";
            }
            if (isset($column['Default'])) {
                 $create_query .= " DEFAULT '"
                     . PMA_Util::sqlAddSlashes($column['Default']) . "'";
            } else if ($column['Null'] == 'YES') {
                 $create_query .= " DEFAULT NULL";
            }
            if (! empty($column['Comment'])) {
                $create_query .= " COMMENT '"
                    . PMA_Util::sqlAddSlashes($column['Comment']) . "'";
            }
            $firstCol = false;
        }
        $create_query .= $crlf . ")" . ($add_semicolon ? ';' : '') . $crlf;

        if (isset($GLOBALS['sql_compatibility'])) {
            $compat = $GLOBALS['sql_compatibility'];
        } else {
            $compat = 'NONE';
        }
        if ($compat == 'MSSQL') {
            $create_query = $this->_makeCreateTableMSSQLCompatible(
                $create_query
            );
        }
        return $create_query;
    }

    /**
     * Returns $table's CREATE definition
     *
     * @param string $db                        the database name
     * @param string $table                     the table name
     * @param string $crlf                      the end of line sequence
     * @param string $error_url                 the url to go back in case
     *                                          of error
     * @param bool   $show_dates                whether to include creation/
     *                                          update/check dates
     * @param bool   $add_semicolon             whether to add semicolon and
     *                                          end-of-line at the end
     * @param bool   $view                      whether we're handling a view
     * @param bool   $update_indexes_increments whether we need to update
     *                                          two global variables
     * @param array  $aliases                   Aliases of db/table/columns
     *
     * @return string resulting schema
     */
    public function getTableDef(
        $db,
        $table,
        $crlf,
        $error_url,
        $show_dates = false,
        $add_semicolon = true,
        $view = false,
        $update_indexes_increments = true,
        $aliases = array()
    ) {
        global $sql_drop_table, $sql_backquotes, $sql_constraints,
            $sql_constraints_query, $sql_indexes, $sql_indexes_query,
            $sql_auto_increments,$sql_drop_foreign_keys;

        $db_alias = $db;
        $table_alias = $table;
        $this->initAlias($aliases, $db_alias, $table_alias);

        $schema_create = '';
        $auto_increment = '';
        $new_crlf = $crlf;

        if (isset($GLOBALS['sql_compatibility'])) {
            $compat = $GLOBALS['sql_compatibility'];
        } else {
            $compat = 'NONE';
        }

        // need to use PMA_DatabaseInterface::QUERY_STORE
        // with $GLOBALS['dbi']->numRows() in mysqli
        $result = $GLOBALS['dbi']->query(
            'SHOW TABLE STATUS FROM ' . PMA_Util::backquote($db)
            . ' WHERE Name = \'' . PMA_Util::sqlAddSlashes($table) . '\'',
            null,
            PMA_DatabaseInterface::QUERY_STORE
        );
        if ($result != false) {
            if ($GLOBALS['dbi']->numRows($result) > 0) {
                $tmpres = $GLOBALS['dbi']->fetchAssoc($result);
                if (PMA_DRIZZLE && $show_dates) {
                    // Drizzle doesn't give Create_time and Update_time in
                    // SHOW TABLE STATUS, add it
                    $sql ="SELECT
                            TABLE_CREATION_TIME AS Create_time,
                            TABLE_UPDATE_TIME AS Update_time
                        FROM data_dictionary.TABLES
                        WHERE TABLE_SCHEMA = '"
                        . PMA_Util::sqlAddSlashes($db) . "'
                          AND TABLE_NAME = '"
                        . PMA_Util::sqlAddSlashes($table) . "'";
                    $tmpres = array_merge(
                        $GLOBALS['dbi']->fetchSingleRow($sql), $tmpres
                    );
                }
                // Here we optionally add the AUTO_INCREMENT next value,
                // but starting with MySQL 5.0.24, the clause is already included
                // in SHOW CREATE TABLE so we'll remove it below
                // It's required for Drizzle because SHOW CREATE TABLE uses
                // the value from table's creation time
                if (isset($GLOBALS['sql_auto_increment'])
                    && ! empty($tmpres['Auto_increment'])
                ) {
                    $auto_increment .= ' AUTO_INCREMENT='
                        . $tmpres['Auto_increment'] . ' ';
                }

                if ($show_dates
                    && isset($tmpres['Create_time'])
                    && ! empty($tmpres['Create_time'])
                ) {
                    $schema_create .= $this->_exportComment(
                        __('Creation:') . ' '
                        . PMA_Util::localisedDate(
                            strtotime($tmpres['Create_time'])
                        )
                    );
                    $new_crlf = $this->_exportComment() . $crlf;
                }

                if ($show_dates
                    && isset($tmpres['Update_time'])
                    && ! empty($tmpres['Update_time'])
                ) {
                    $schema_create .= $this->_exportComment(
                        __('Last update:') . ' '
                        . PMA_Util::localisedDate(
                            strtotime($tmpres['Update_time'])
                        )
                    );
                    $new_crlf = $this->_exportComment() . $crlf;
                }

                if ($show_dates
                    && isset($tmpres['Check_time'])
                    && ! empty($tmpres['Check_time'])
                ) {
                    $schema_create .= $this->_exportComment(
                        __('Last check:') . ' '
                        . PMA_Util::localisedDate(
                            strtotime($tmpres['Check_time'])
                        )
                    );
                    $new_crlf = $this->_exportComment() . $crlf;
                }
            }
            $GLOBALS['dbi']->freeResult($result);
        }

        $schema_create .= $new_crlf;

        // no need to generate a DROP VIEW here, it was done earlier
        if (! empty($sql_drop_table) && ! PMA_Table::isView($db, $table)) {
            $schema_create .= 'DROP TABLE IF EXISTS '
                . PMA_Util::backquote($table_alias, $sql_backquotes) . ';'
                . $crlf;
        }

        // Complete table dump,
        // Whether to quote table and column names or not
        // Drizzle always quotes names
        if (! PMA_DRIZZLE) {
            if ($sql_backquotes) {
                $GLOBALS['dbi']->query('SET SQL_QUOTE_SHOW_CREATE = 1');
            } else {
                $GLOBALS['dbi']->query('SET SQL_QUOTE_SHOW_CREATE = 0');
            }
        }

        // I don't see the reason why this unbuffered query could cause problems,
        // because SHOW CREATE TABLE returns only one row, and we free the
        // results below. Nonetheless, we got 2 user reports about this
        // (see bug 1562533) so I removed the unbuffered mode.
        // $result = $GLOBALS['dbi']->query('SHOW CREATE TABLE ' . backquote($db)
        // . '.' . backquote($table), null, PMA_DatabaseInterface::QUERY_UNBUFFERED);
        //
        // Note: SHOW CREATE TABLE, at least in MySQL 5.1.23, does not
        // produce a displayable result for the default value of a BIT
        // column, nor does the mysqldump command. See MySQL bug 35796
        $result = $GLOBALS['dbi']->tryQuery(
            'SHOW CREATE TABLE ' . PMA_Util::backquote($db) . '.'
            . PMA_Util::backquote($table)
        );
        // an error can happen, for example the table is crashed
        $tmp_error = $GLOBALS['dbi']->getError();
        if ($tmp_error) {
            return $this->_exportComment(__('in use') . '(' . $tmp_error . ')');
        }

        $warning = '';
        if ($result != false && ($row = $GLOBALS['dbi']->fetchRow($result))) {
            $create_query = $row[1];
            unset($row);
            // Convert end of line chars to one that we want (note that MySQL
            // doesn't return query it will accept in all cases)
            if (/*overload*/mb_strpos($create_query, "(\r\n ")) {
                $create_query = str_replace("\r\n", $crlf, $create_query);
            } elseif (/*overload*/mb_strpos($create_query, "(\n ")) {
                $create_query = str_replace("\n", $crlf, $create_query);
            } elseif (/*overload*/mb_strpos($create_query, "(\r ")) {
                $create_query = str_replace("\r", $crlf, $create_query);
            }

            /*
             * Drop database name from VIEW creation.
             *
             * This is a bit tricky, but we need to issue SHOW CREATE TABLE with
             * database name, but we don't want name to show up in CREATE VIEW
             * statement.
             */
            if ($view) {
                $create_query = preg_replace(
                    '/' . preg_quote(PMA_Util::backquote($db)) . '\./',
                    '',
                    $create_query
                );
            }
            // substitute aliases in create query
            $create_query = $this->replaceWithAliases(
                $create_query, $aliases, $db, $table, $flag
            );
            // One warning per view
            if ($flag && $view) {
                $warning = $this->_exportComment()
                    . $this->_exportComment(
                        __('It appears your database uses views;')
                    )
                    . $this->_exportComment(
                        __('alias export may not work reliably in all cases.')
                    )
                    . $this->_exportComment();
            }
            // Should we use IF NOT EXISTS?
            if (isset($GLOBALS['sql_if_not_exists'])) {
                $create_query = preg_replace(
                    '/^CREATE TABLE/',
                    'CREATE TABLE IF NOT EXISTS',
                    $create_query
                );
            }

            if ($compat == 'MSSQL') {
                $create_query = $this->_makeCreateTableMSSQLCompatible(
                    $create_query
                );
            }

            // Drizzle (checked on 2011.03.13) returns ROW_FORMAT surrounded
            // with quotes, which is not accepted by parser
            if (PMA_DRIZZLE) {
                $create_query = preg_replace(
                    '/ROW_FORMAT=\'(\S+)\'/',
                    'ROW_FORMAT=$1',
                    $create_query
                );
            }

            //are there any constraints to cut out?
            if (preg_match('@CONSTRAINT|KEY@', $create_query)) {
                $has_constraints = 0;
                $has_indexes = 0;

                //if there are constraints
                if (preg_match(
                    '@CONSTRAINT@',
                    $create_query
                )) {
                    $has_constraints = 1;
                    // comments -> constraints for dumped tables
                    $sql_constraints = $this->generateComment(
                        $crlf, $sql_constraints, __('Constraints for dumped tables'),
                        __('Constraints for table'), $table_alias, $compat
                    );

                    $sql_constraints_query .= 'ALTER TABLE '
                    . PMA_Util::backquoteCompat($table_alias, $compat)
                    . $crlf;
                    $sql_constraints .= 'ALTER TABLE '
                    . PMA_Util::backquoteCompat($table_alias,  $compat)
                    . $crlf;
                    $sql_drop_foreign_keys .= 'ALTER TABLE '
                    . PMA_Util::backquoteCompat($db_alias, $compat) . '.'
                    . PMA_Util::backquoteCompat($table_alias, $compat)
                    . $crlf;
                }
                //if there are indexes
                // (look for KEY followed by whitespace to avoid matching
                //  keyworks like PACK_KEYS)
                if ($update_indexes_increments && preg_match(
                    '@KEY[\s]+@',
                    $create_query
                )) {
                    $has_indexes = 1;

                    // comments -> indexes for dumped tables
                    $sql_indexes = $this->generateComment(
                        $crlf, $sql_indexes, __('Indexes for dumped tables'),
                        __('Indexes for table'), $table_alias, $compat
                    );
                    $sql_indexes_query_start = 'ALTER TABLE '
                    . PMA_Util::backquoteCompat($table_alias, $compat)
<<<<<<< HEAD
                    . $crlf;
                    $sql_indexes_query .= $sql_indexes_query_start;
=======
                    . $crlf . ' ';
>>>>>>> 7de549b7

                    $sql_indexes_start = 'ALTER TABLE '
                    . PMA_Util::backquoteCompat($table_alias,  $compat)
<<<<<<< HEAD
                    . $crlf;
                    $sql_indexes .= $sql_indexes_start;
=======
                    . $crlf . ' ';
>>>>>>> 7de549b7
                }
                if ($update_indexes_increments && preg_match(
                    '@AUTO_INCREMENT@',
                    $create_query
                )) {
                    // comments -> auto increments for dumped tables
                    $sql_auto_increments = $this->generateComment(
                        $crlf, $sql_auto_increments,
                        __('AUTO_INCREMENT for dumped tables'),
                        __('Indexes for table'), $table_alias, $compat
                    );
                    $sql_auto_increments .= 'ALTER TABLE '
                    . PMA_Util::backquoteCompat($table_alias, $compat)
                    . $crlf;
                }

                // Split the query into lines, so we can easily handle it.
                // We know lines are separated by $crlf (done few lines above).
                $sql_lines = explode($crlf, $create_query);
                $sql_count = count($sql_lines);

                // lets find first line with constraints
                $first_occur = -1;
                for ($i = 0; $i < $sql_count; $i++) {
                    if (preg_match(
                        '@[\s]+(CONSTRAINT|KEY)@',
                        $sql_lines[$i]
                    ) && $first_occur == -1) {
                        $first_occur = $i;
                    }
                }

                for ($k = 0; $k < $sql_count; $k++) {
                    if ($update_indexes_increments && preg_match(
                        '( AUTO_INCREMENT | AUTO_INCREMENT,| AUTO_INCREMENT$)',
                        $sql_lines[$k]
                    )) {
                        //creates auto increment code
                        $sql_auto_increments .= "  MODIFY " . ltrim($sql_lines[$k]);
                        //removes auto increment code from table definition
                        $sql_lines[$k] = str_replace(
                            " AUTO_INCREMENT", "", $sql_lines[$k]
                        );
                    }
                    if (isset($GLOBALS['sql_auto_increment'])
                        && $update_indexes_increments && preg_match(
                            '@[\s]+(AUTO_INCREMENT=)@',
                            $sql_lines[$k]
                        )) {
                        //adds auto increment value
                        $increment_value = /*overload*/mb_substr(
                            $sql_lines[$k],
                            /*overload*/mb_strpos($sql_lines[$k], "AUTO_INCREMENT")
                        );
                        $increment_value_array = explode(' ', $increment_value);
                        $sql_auto_increments .= $increment_value_array[0] . ";";

                    }
                }

                if ($sql_auto_increments != '') {
                    $sql_auto_increments = /*overload*/mb_substr(
                        $sql_auto_increments, 0, -1
                    ) . ';';
                }
                // If we really found a constraint
                if ($first_occur != $sql_count) {
                    // lets find first line
                    $sql_lines[$first_occur - 1] = preg_replace(
                        '@,$@',
                        '',
                        $sql_lines[$first_occur - 1]
                    );

                    $first = true;
                    $sql_index_ended = false;
                    for ($j = $first_occur; $j < $sql_count; $j++) {
                        //removes extra space at the beginning, if there is
                        $sql_lines[$j]=ltrim($sql_lines[$j], ' ');

                        //if it's a constraint
                        if (preg_match(
                            '@CONSTRAINT|FOREIGN[\s]+KEY@',
                            $sql_lines[$j]
                        )) {
                            if (! $first) {
                                $sql_constraints .= $crlf;
                            }
                            $posConstraint = /*overload*/mb_strpos(
                                $sql_lines[$j],
                                'CONSTRAINT'
                            );
                            if ($posConstraint === false) {
                                $tmp_str = preg_replace(
                                    '/(FOREIGN[\s]+KEY)/',
                                    'ADD \1',
                                    $sql_lines[$j]
                                );

                                $sql_constraints_query .= $tmp_str;
                                $sql_constraints .= $tmp_str;

                            } else {
                                $tmp_str = preg_replace(
                                    '/(CONSTRAINT)/',
                                    'ADD \1',
                                    $sql_lines[$j]
                                );

                                $sql_constraints_query .= $tmp_str;
                                $sql_constraints .= $tmp_str;
                                preg_match(
                                    '/(CONSTRAINT)([\s])([\S]*)([\s])/',
                                    $sql_lines[$j],
                                    $matches
                                );
                                if (! $first) {
                                    $sql_drop_foreign_keys .= ', ';
                                }
                                $sql_drop_foreign_keys .= 'DROP FOREIGN KEY '
                                    . $matches[3];
                            }
                            $first = false;
                        } else if ($update_indexes_increments && preg_match(
                            '@KEY[\s]+@',
                            $sql_lines[$j]
                        )) {
                            //if it's a index

                            // if index query was terminated earlier
                            if ($sql_index_ended) {
                                // start a new query with ALTER TABLE
                                $sql_indexes .= $sql_indexes_start;
                                $sql_indexes_query .= $sql_indexes_query_start;

                                $sql_index_ended = false;
                            }

                            $tmp_str = " ADD " . $sql_lines[$j];
                            $sql_indexes_query .= $tmp_str;
                            $sql_indexes .= $tmp_str;

                            // InnoDB supports one FULLTEXT index creation at a time
                            // So end the query and start over
                            if ($update_indexes_increments && preg_match(
                                '@FULLTEXT KEY[\s]+@',
                                $sql_lines[$j]
                            )) {
                                //removes superfluous comma at the end
                                $sql_indexes = rtrim($sql_indexes, ',');
                                $sql_indexes_query = rtrim($sql_indexes_query, ',');

                                // add ending semicolon
                                $sql_indexes .= ';' . $crlf;
                                $sql_indexes_query .= ';' . $crlf;

                                $sql_index_ended = true;
                            }
                        } else {
                            break;
                        }
                    }
                    //removes superfluous comma at the end
                    $sql_indexes = rtrim($sql_indexes, ',');
                    $sql_indexes_query = rtrim($sql_indexes_query, ',');
                    //removes superfluous semicolon at the end
                    if ($has_constraints == 1) {
                        $sql_constraints .= ';' . $crlf;
                        $sql_constraints_query .= ';';
                    }
                    if ($has_indexes == 1 && ! $sql_index_ended) {
                        $sql_indexes .= ';' . $crlf;
                        $sql_indexes_query .= ';';
                    }
                    //remove indexes and constraints from the $create_query
                    $create_query = implode(
                        $crlf,
                        array_slice($sql_lines, 0, $first_occur)
                    )
                    . $crlf
                    . implode(
                        $crlf,
                        array_slice($sql_lines, $j, $sql_count - 1)
                    );
                    unset($sql_lines);
                }
            }
            $schema_create .= $create_query;
        }

        // remove a possible "AUTO_INCREMENT = value" clause
        // that could be there starting with MySQL 5.0.24
        // in Drizzle it's useless as it contains the value given at table
        // creation time
        if (preg_match('/AUTO_INCREMENT\s*=\s*([0-9])+/', $schema_create)) {
            if ($compat == 'MSSQL' || $auto_increment == '') {
                $auto_increment = ' ';
            }
            $schema_create = preg_replace(
                '/\sAUTO_INCREMENT\s*=\s*([0-9])+\s/',
                $auto_increment,
                $schema_create
            );
        }

        $GLOBALS['dbi']->freeResult($result);
        return $warning . $schema_create . ($add_semicolon ? ';' . $crlf : '');
    } // end of the 'getTableDef()' function

    /**
     * Returns $table's comments, relations etc.
     *
     * @param string $db          database name
     * @param string $table       table name
     * @param string $crlf        end of line sequence
     * @param bool   $do_relation whether to include relation comments
     * @param bool   $do_mime     whether to include mime comments
     * @param array  $aliases     Aliases of db/table/columns
     *
     * @return string resulting comments
     */
    private function _getTableComments(
        $db,
        $table,
        $crlf,
        $do_relation = false,
        $do_mime = false,
        $aliases = array()
    ) {
        global $cfgRelation, $sql_backquotes;

        $db_alias = $db;
        $table_alias = $table;
        $this->initAlias($aliases, $db_alias, $table_alias);

        $schema_create = '';

        // Check if we can use Relations
        list($res_rel, $have_rel) = PMA_getRelationsAndStatus(
            $do_relation && ! empty($cfgRelation['relation']),
            $db,
            $table
        );

        if ($do_mime && $cfgRelation['mimework']) {
            if (! ($mime_map = PMA_getMIME($db, $table, true))) {
                unset($mime_map);
            }
        }

        if (isset($mime_map) && count($mime_map) > 0) {
            $schema_create .= $this->_possibleCRLF()
            . $this->_exportComment()
            . $this->_exportComment(
                __('MIME TYPES FOR TABLE') . ' '
                . PMA_Util::backquote($table, $sql_backquotes) . ':'
            );
            @reset($mime_map);
            foreach ($mime_map as $mime_field => $mime) {
                $schema_create .=
                    $this->_exportComment(
                        '  '
                        . PMA_Util::backquote($mime_field, $sql_backquotes)
                    )
                    . $this->_exportComment(
                        '      '
                        . PMA_Util::backquote(
                            $mime['mimetype'],
                            $sql_backquotes
                        )
                    );
            }
            $schema_create .= $this->_exportComment();
        }

        if ($have_rel) {
            $schema_create .= $this->_possibleCRLF()
                . $this->_exportComment()
                . $this->_exportComment(
                    __('RELATIONS FOR TABLE') . ' '
                    . PMA_Util::backquote($table_alias, $sql_backquotes)
                    . ':'
                );

            foreach ($res_rel as $rel_field => $rel) {
                if ($rel_field != 'foreign_keys_data') {
                    $rel_field_alias = !empty(
                        $aliases[$db]['tables'][$table]['columns'][$rel_field]
                    ) ? $aliases[$db]['tables'][$table]['columns'][$rel_field]
                      : $rel_field;
                    $schema_create .=
                        $this->_exportComment(
                            '  '
                            . PMA_Util::backquote($rel_field_alias, $sql_backquotes)
                        )
                        . $this->_exportComment(
                            '      '
                            . PMA_Util::backquote(
                                $rel['foreign_table'],
                                $sql_backquotes
                            )
                            . ' -> '
                            . PMA_Util::backquote(
                                $rel['foreign_field'],
                                $sql_backquotes
                            )
                        );
                } else {
                    foreach ($rel as $one_key) {
                        foreach ($one_key['index_list'] as $index => $field) {
                            $rel_field_alias = !empty(
                                $aliases[$db]['tables'][$table]['columns'][$field]
                            ) ? $aliases[$db]['tables'][$table]['columns'][$field]
                              : $field;
                            $schema_create .=
                                $this->_exportComment(
                                    '  '
                                    . PMA_Util::backquote(
                                        $rel_field_alias,
                                        $sql_backquotes
                                    )
                                )
                                . $this->_exportComment(
                                    '      '
                                    . PMA_Util::backquote(
                                        $one_key['ref_table_name'],
                                        $sql_backquotes
                                    )
                                    . ' -> '
                                    . PMA_Util::backquote(
                                        $one_key['ref_index_list'][$index],
                                        $sql_backquotes
                                    )
                                );
                        }
                    }
                }
            }
            $schema_create .= $this->_exportComment();
        }

        return $schema_create;

    } // end of the '_getTableComments()' function

    /**
     * Outputs table's structure
     *
     * @param string $db          database name
     * @param string $table       table name
     * @param string $crlf        the end of line sequence
     * @param string $error_url   the url to go back in case of error
     * @param string $export_mode 'create_table','triggers','create_view',
     *                            'stand_in'
     * @param string $export_type 'server', 'database', 'table'
     * @param bool   $relation    whether to include relation comments
     * @param bool   $comments    whether to include the pmadb-style column
     *                            comments as comments in the structure; this is
     *                            deprecated but the parameter is left here
     *                            because export.php calls exportStructure()
     *                            also for other export types which use this
     *                            parameter
     * @param bool   $mime        whether to include mime comments
     * @param bool   $dates       whether to include creation/update/check dates
     * @param array  $aliases     Aliases of db/table/columns
     *
     * @return bool Whether it succeeded
     */
    public function exportStructure(
        $db,
        $table,
        $crlf,
        $error_url,
        $export_mode,
        $export_type,
        $relation = false,
        $comments = false,
        $mime = false,
        $dates = false,
        $aliases = array()
    ) {
        $db_alias = $db;
        $table_alias = $table;
        $this->initAlias($aliases, $db_alias, $table_alias);
        if (isset($GLOBALS['sql_compatibility'])) {
            $compat = $GLOBALS['sql_compatibility'];
        } else {
            $compat = 'NONE';
        }

        $formatted_table_name = (isset($GLOBALS['sql_backquotes']))
            ? PMA_Util::backquoteCompat($table_alias, $compat)
            : '\'' . $table_alias . '\'';
        $dump = $this->_possibleCRLF()
            . $this->_exportComment(str_repeat('-', 56))
            . $this->_possibleCRLF()
            . $this->_exportComment();

        switch($export_mode) {
        case 'create_table':
            $dump .= $this->_exportComment(
                __('Table structure for table') . ' ' . $formatted_table_name
            );
            $dump .= $this->_exportComment();
            $dump .= $this->getTableDef(
                $db, $table, $crlf, $error_url, $dates,
                true, false, true, $aliases
            );
            $dump .= $this->_getTableComments(
                $db, $table, $crlf, $relation, $mime, $aliases
            );
            break;
        case 'triggers':
            $dump = '';
            $delimiter = '$$';
            $triggers = $GLOBALS['dbi']->getTriggers($db, $table, $delimiter);
            if ($triggers) {
                $dump .=  $this->_possibleCRLF()
                    . $this->_exportComment()
                    . $this->_exportComment(
                        __('Triggers') . ' ' . $formatted_table_name
                    )
                    . $this->_exportComment();
                $used_alias = false;
                $trigger_query = '';
                foreach ($triggers as $trigger) {
                    if (! empty($GLOBALS['sql_drop_table'])) {
                        $trigger_query .= $trigger['drop'] . ';' . $crlf;
                    }

                    $trigger_query .= 'DELIMITER ' . $delimiter . $crlf;
                    $trigger_query .= $this->replaceWithAliases(
                        $trigger['create'], $aliases, $db, $table, $flag
                    );
                    if ($flag) {
                        $used_alias = true;
                    }
                    $trigger_query .= 'DELIMITER ;' . $crlf;
                }
                // One warning per table.
                if ($used_alias) {
                    $dump .= $this->_exportComment(
                        __('It appears your table uses triggers;')
                    )
                    . $this->_exportComment(
                        __('alias export may not work reliably in all cases.')
                    )
                    . $this->_exportComment();
                }
                $dump .= $trigger_query;
            }
            break;
        case 'create_view':
            if (empty($GLOBALS['sql_views_as_tables'])) {
                $dump .=
                    $this->_exportComment(
                        __('Structure for view')
                        . ' '
                        . $formatted_table_name
                    )
                    . $this->_exportComment();
                // delete the stand-in table previously created (if any)
                if ($export_type != 'table') {
                    $dump .= 'DROP TABLE IF EXISTS '
                        . PMA_Util::backquote($table_alias) . ';' . $crlf;
                }
                $dump .= $this->getTableDef(
                    $db, $table, $crlf, $error_url, $dates,
                    true, true, true, $aliases
                );
            } else {
                $dump .=
                $this->_exportComment(
                    sprintf(
                        __('Structure for view %s exported as a table'),
                        $formatted_table_name
                    )
                )
                . $this->_exportComment();
                // delete the stand-in table previously created (if any)
                if ($export_type != 'table') {
                    $dump .= 'DROP TABLE IF EXISTS '
                        . PMA_Util::backquote($table_alias) . ';' . $crlf;
                }
                $dump .= $this->_getTableDefForView(
                    $db, $table, $crlf, true, $aliases
                );
            }
            break;
        case 'stand_in':
            $dump .=
                $this->_exportComment(
                    __('Stand-in structure for view') . ' ' . $formatted_table_name
                )
                . $this->_exportComment();
            // export a stand-in definition to resolve view dependencies
            $dump .= $this->getTableDefStandIn($db, $table, $crlf, $aliases);
        } // end switch

        // this one is built by getTableDef() to use in table copy/move
        // but not in the case of export
        unset($GLOBALS['sql_constraints_query']);

        return PMA_exportOutputHandler($dump);
    }

    /**
     * Outputs the content of a table in SQL format
     *
     * @param string $db        database name
     * @param string $table     table name
     * @param string $crlf      the end of line sequence
     * @param string $error_url the url to go back in case of error
     * @param string $sql_query SQL query for obtaining data
     * @param array  $aliases   Aliases of db/table/columns
     *
     * @return bool Whether it succeeded
     */
    public function exportData(
        $db, $table, $crlf, $error_url, $sql_query, $aliases = array()
    ) {
        global $current_row, $sql_backquotes;

        $db_alias = $db;
        $table_alias = $table;
        $this->initAlias($aliases, $db_alias, $table_alias);

        if (isset($GLOBALS['sql_compatibility'])) {
            $compat = $GLOBALS['sql_compatibility'];
        } else {
            $compat = 'NONE';
        }

        $formatted_table_name = (isset($GLOBALS['sql_backquotes']))
            ? PMA_Util::backquoteCompat($table_alias, $compat)
            : '\'' . $table_alias . '\'';

        // Do not export data for a VIEW, unless asked to export the view as a table
        // (For a VIEW, this is called only when exporting a single VIEW)
        if (PMA_Table::isView($db, $table)
            && empty($GLOBALS['sql_views_as_tables'])
        ) {
            $head = $this->_possibleCRLF()
              . $this->_exportComment()
              . $this->_exportComment('VIEW ' . ' ' . $formatted_table_name)
              . $this->_exportComment(__('Data:') . ' ' . __('None'))
              . $this->_exportComment()
              . $this->_possibleCRLF();

            if (! PMA_exportOutputHandler($head)) {
                return false;
            }
            return true;
        }

        $result = $GLOBALS['dbi']->tryQuery(
            $sql_query, null, PMA_DatabaseInterface::QUERY_UNBUFFERED
        );
        // a possible error: the table has crashed
        $tmp_error = $GLOBALS['dbi']->getError();
        if ($tmp_error) {
            return PMA_exportOutputHandler(
                $this->_exportComment(
                    __('Error reading data:') . ' (' . $tmp_error . ')'
                )
            );
        }

        if ($result == false) {
            $GLOBALS['dbi']->freeResult($result);
            return true;
        }

        $fields_cnt = $GLOBALS['dbi']->numFields($result);

        // Get field information
        $fields_meta = $GLOBALS['dbi']->getFieldsMeta($result);
        $field_flags = array();
        for ($j = 0; $j < $fields_cnt; $j++) {
            $field_flags[$j] = $GLOBALS['dbi']->fieldFlags($result, $j);
        }

        $field_set = array();
        for ($j = 0; $j < $fields_cnt; $j++) {
            $col_as = $fields_meta[$j]->name;
            if (!empty($aliases[$db]['tables'][$table]['columns'][$col_as])) {
                $col_as = $aliases[$db]['tables'][$table]['columns'][$col_as];
            }
            $field_set[$j] = PMA_Util::backquoteCompat(
                $col_as,
                $compat,
                $sql_backquotes
            );
        }

        if (isset($GLOBALS['sql_type'])
            && $GLOBALS['sql_type'] == 'UPDATE'
        ) {
            // update
            $schema_insert  = 'UPDATE ';
            if (isset($GLOBALS['sql_ignore'])) {
                $schema_insert .= 'IGNORE ';
            }
            // avoid EOL blank
            $schema_insert .= PMA_Util::backquoteCompat(
                $table_alias,
                $compat,
                $sql_backquotes
            ) . ' SET';
        } else {
            // insert or replace
            if (isset($GLOBALS['sql_type'])
                && $GLOBALS['sql_type'] == 'REPLACE'
            ) {
                $sql_command = 'REPLACE';
            } else {
                $sql_command = 'INSERT';
            }

            // delayed inserts?
            if (isset($GLOBALS['sql_delayed'])) {
                $insert_delayed = ' DELAYED';
            } else {
                $insert_delayed = '';
            }

            // insert ignore?
            if (isset($GLOBALS['sql_type'])
                && $GLOBALS['sql_type'] == 'INSERT'
                && isset($GLOBALS['sql_ignore'])
            ) {
                $insert_delayed .= ' IGNORE';
            }
            //truncate table before insert
            if (isset($GLOBALS['sql_truncate'])
                && $GLOBALS['sql_truncate']
                && $sql_command == 'INSERT'
            ) {
                $truncate = 'TRUNCATE TABLE '
                    . PMA_Util::backquoteCompat(
                        $table_alias,
                        $compat,
                        $sql_backquotes
                    ) . ";";
                $truncatehead = $this->_possibleCRLF()
                    . $this->_exportComment()
                    . $this->_exportComment(
                        __('Truncate table before insert') . ' '
                        . $formatted_table_name
                    )
                    . $this->_exportComment()
                    . $crlf;
                PMA_exportOutputHandler($truncatehead);
                PMA_exportOutputHandler($truncate);
            }

            // scheme for inserting fields
            if ($GLOBALS['sql_insert_syntax'] == 'complete'
                || $GLOBALS['sql_insert_syntax'] == 'both'
            ) {
                $fields        = implode(', ', $field_set);
                $schema_insert = $sql_command . $insert_delayed . ' INTO '
                    . PMA_Util::backquoteCompat(
                        $table_alias,
                        $compat,
                        $sql_backquotes
                    )
                    // avoid EOL blank
                    . ' (' . $fields . ') VALUES';
            } else {
                $schema_insert = $sql_command . $insert_delayed . ' INTO '
                    . PMA_Util::backquoteCompat(
                        $table_alias,
                        $compat,
                        $sql_backquotes
                    )
                    . ' VALUES';
            }
        }

        //\x08\\x09, not required
        $search      = array("\x00", "\x0a", "\x0d", "\x1a");
        $replace     = array('\0', '\n', '\r', '\Z');
        $current_row = 0;
        $query_size  = 0;
        if (($GLOBALS['sql_insert_syntax'] == 'extended'
            || $GLOBALS['sql_insert_syntax'] == 'both')
            && (! isset($GLOBALS['sql_type'])
            || $GLOBALS['sql_type'] != 'UPDATE')
        ) {
            $separator      = ',';
            $schema_insert .= $crlf;
        } else {
            $separator      = ';';
        }

        while ($row = $GLOBALS['dbi']->fetchRow($result)) {
            if ($current_row == 0) {
                $head = $this->_possibleCRLF()
                    . $this->_exportComment()
                    . $this->_exportComment(
                        __('Dumping data for table') . ' '
                        . $formatted_table_name
                    )
                    . $this->_exportComment()
                    . $crlf;
                if (! PMA_exportOutputHandler($head)) {
                    return false;
                }
            }
             // We need to SET IDENTITY_INSERT ON for MSSQL
            if (isset($GLOBALS['sql_compatibility'])
                && $GLOBALS['sql_compatibility'] == 'MSSQL'
                && $current_row == 0
            ) {
                if (! PMA_exportOutputHandler(
                    'SET IDENTITY_INSERT '
                    . PMA_Util::backquoteCompat(
                        $table_alias,
                        $compat
                    )
                    . ' ON ;' . $crlf
                )) {
                    return false;
                }
            }
            $current_row++;
            $values = array();
            for ($j = 0; $j < $fields_cnt; $j++) {
                // NULL
                if (! isset($row[$j]) || is_null($row[$j])) {
                    $values[] = 'NULL';
                } elseif ($fields_meta[$j]->numeric
                    && $fields_meta[$j]->type != 'timestamp'
                    && ! $fields_meta[$j]->blob
                ) {
                    // a number
                    // timestamp is numeric on some MySQL 4.1, BLOBs are
                    // sometimes numeric
                    $values[] = $row[$j];
                } elseif (stristr($field_flags[$j], 'BINARY') !== false
                    && isset($GLOBALS['sql_hex_for_binary'])
                ) {
                    // a true BLOB
                    // - mysqldump only generates hex data when the --hex-blob
                    //   option is used, for fields having the binary attribute
                    //   no hex is generated
                    // - a TEXT field returns type blob but a real blob
                    //   returns also the 'binary' flag

                    // empty blobs need to be different, but '0' is also empty
                    // :-(
                    if (empty($row[$j]) && $row[$j] != '0') {
                        $values[] = '\'\'';
                    } else {
                        $values[] = '0x' . bin2hex($row[$j]);
                    }
                } elseif ($fields_meta[$j]->type == 'bit') {
                    // detection of 'bit' works only on mysqli extension
                    $values[] = "b'" . PMA_Util::sqlAddSlashes(
                        PMA_Util::printableBitValue(
                            $row[$j], $fields_meta[$j]->length
                        )
                    )
                        . "'";
                } else {
                    // something else -> treat as a string
                    $values[] = '\''
                        . str_replace(
                            $search, $replace,
                            PMA_Util::sqlAddSlashes($row[$j])
                        )
                        . '\'';
                } // end if
            } // end for

            // should we make update?
            if (isset($GLOBALS['sql_type'])
                && $GLOBALS['sql_type'] == 'UPDATE'
            ) {

                $insert_line = $schema_insert;
                for ($i = 0; $i < $fields_cnt; $i++) {
                    if (0 == $i) {
                        $insert_line .= ' ';
                    }
                    if ($i > 0) {
                        // avoid EOL blank
                        $insert_line .= ',';
                    }
                    $insert_line .= $field_set[$i] . ' = ' . $values[$i];
                }

                list($tmp_unique_condition, $tmp_clause_is_unique)
                    = PMA_Util::getUniqueCondition(
                        $result,
                        $fields_cnt,
                        $fields_meta,
                        $row
                    );
                $insert_line .= ' WHERE ' . $tmp_unique_condition;
                unset($tmp_unique_condition, $tmp_clause_is_unique);

            } else {

                // Extended inserts case
                if ($GLOBALS['sql_insert_syntax'] == 'extended'
                    || $GLOBALS['sql_insert_syntax'] == 'both'
                ) {
                    if ($current_row == 1) {
                        $insert_line  = $schema_insert . '('
                            . implode(', ', $values) . ')';
                    } else {
                        $insert_line  = '(' . implode(', ', $values) . ')';
                        $insertLineSize = /*overload*/mb_strlen($insert_line);
                        $sql_max_size = $GLOBALS['sql_max_query_size'];
                        if (isset($sql_max_size)
                            && $sql_max_size > 0
                            && $query_size + $insertLineSize > $sql_max_size
                        ) {
                            if (! PMA_exportOutputHandler(';' . $crlf)) {
                                return false;
                            }
                            $query_size  = 0;
                            $current_row = 1;
                            $insert_line = $schema_insert . $insert_line;
                        }
                    }
                    $query_size += /*overload*/mb_strlen($insert_line);
                    // Other inserts case
                } else {
                    $insert_line = $schema_insert
                        . '(' . implode(', ', $values) . ')';
                }
            }
            unset($values);

            if (! PMA_exportOutputHandler(
                ($current_row == 1 ? '' : $separator . $crlf)
                . $insert_line
            )) {
                return false;
            }

        } // end while

        if ($current_row > 0) {
            if (! PMA_exportOutputHandler(';' . $crlf)) {
                return false;
            }
        }

        // We need to SET IDENTITY_INSERT OFF for MSSQL
        if (isset($GLOBALS['sql_compatibility'])
            && $GLOBALS['sql_compatibility'] == 'MSSQL'
            && $current_row > 0
        ) {
            $outputSucceeded = PMA_exportOutputHandler(
                $crlf . 'SET IDENTITY_INSERT '
                . PMA_Util::backquoteCompat($table_alias, $compat)
                . ' OFF;' . $crlf
            );
            if (! $outputSucceeded) {
                return false;
            }
        }

        $GLOBALS['dbi']->freeResult($result);
        return true;
    } // end of the 'exportData()' function

    /**
     * Make a create table statement compatible with MSSQL
     *
     * @param string $create_query MySQL create table statement
     *
     * @return string MSSQL compatible create table statement
     */
    private function _makeCreateTableMSSQLCompatible($create_query)
    {
        // In MSSQL
        // 1. No 'IF NOT EXISTS' in CREATE TABLE
        // 2. DATE field doesn't exists, we will use DATETIME instead
        // 3. UNSIGNED attribute doesn't exist
        // 4. No length on INT, TINYINT, SMALLINT, BIGINT and no precision on
        //    FLOAT fields
        // 5. No KEY and INDEX inside CREATE TABLE
        // 6. DOUBLE field doesn't exists, we will use FLOAT instead

        $create_query = preg_replace(
            "/^CREATE TABLE IF NOT EXISTS/",
            'CREATE TABLE',
            $create_query
        );
        // first we need  to replace all lines ended with '" DATE ...,\n'
        // last preg_replace preserve us from situation with date text
        // inside DEFAULT field value
        $create_query = preg_replace(
            "/\" date DEFAULT NULL(,)?\n/",
            '" datetime DEFAULT NULL$1' . "\n",
            $create_query
        );
        $create_query = preg_replace(
            "/\" date NOT NULL(,)?\n/",
            '" datetime NOT NULL$1' . "\n",
            $create_query
        );
        $create_query = preg_replace(
            '/" date NOT NULL DEFAULT \'([^\'])/',
            '" datetime NOT NULL DEFAULT \'$1',
            $create_query
        );

        // next we need to replace all lines ended with ') UNSIGNED ...,'
        // last preg_replace preserve us from situation with unsigned text
        // inside DEFAULT field value
        $create_query = preg_replace(
            "/\) unsigned NOT NULL(,)?\n/",
            ') NOT NULL$1' . "\n",
            $create_query
        );
        $create_query = preg_replace(
            "/\) unsigned DEFAULT NULL(,)?\n/",
            ') DEFAULT NULL$1' . "\n",
            $create_query
        );
        $create_query = preg_replace(
            '/\) unsigned NOT NULL DEFAULT \'([^\'])/',
            ') NOT NULL DEFAULT \'$1',
            $create_query
        );

        // we need to replace all lines ended with
        // '" INT|TINYINT([0-9]{1,}) ...,' last preg_replace preserve us
        // from situation with int([0-9]{1,}) text inside DEFAULT field
        // value
        $create_query = preg_replace(
            '/" (int|tinyint|smallint|bigint)\([0-9]+\) DEFAULT NULL(,)?\n/',
            '" $1 DEFAULT NULL$2' . "\n",
            $create_query
        );
        $create_query = preg_replace(
            '/" (int|tinyint|smallint|bigint)\([0-9]+\) NOT NULL(,)?\n/',
            '" $1 NOT NULL$2' . "\n",
            $create_query
        );
        $create_query = preg_replace(
            '/" (int|tinyint|smallint|bigint)\([0-9]+\) NOT NULL DEFAULT \'([^\'])/',
            '" $1 NOT NULL DEFAULT \'$2',
            $create_query
        );

        // we need to replace all lines ended with
        // '" FLOAT|DOUBLE([0-9,]{1,}) ...,'
        // last preg_replace preserve us from situation with
        // float([0-9,]{1,}) text inside DEFAULT field value
        $create_query = preg_replace(
            '/" (float|double)(\([0-9]+,[0-9,]+\))? DEFAULT NULL(,)?\n/',
            '" float DEFAULT NULL$3' . "\n",
            $create_query
        );
        $create_query = preg_replace(
            '/" (float|double)(\([0-9,]+,[0-9,]+\))? NOT NULL(,)?\n/',
            '" float NOT NULL$3' . "\n",
            $create_query
        );
        $create_query = preg_replace(
            '/" (float|double)(\([0-9,]+,[0-9,]+\))? NOT NULL DEFAULT \'([^\'])/',
            '" float NOT NULL DEFAULT \'$3',
            $create_query
        );

        // @todo remove indexes from CREATE TABLE

        return $create_query;
    }

    /**
     * replaces db/table/column names with their aliases
     *
     * @param string $sql_query SQL query in which aliases are to be substituted
     * @param array  $aliases   Alias information for db/table/column
     * @param string $db        the database name
     * @param string $table     the tablename
     * @param string &$flag     the flag denoting whether any replacement was done
     *
     * @return string query replaced with aliases
     */
    public function replaceWithAliases(
        $sql_query, $aliases, $db, $table = '', &$flag = null
    ) {
        $flag = false;
        // Return original sql query if no aliases are provided.
        if (!is_array($aliases) || empty($aliases) || empty($sql_query)) {
            return $sql_query;
        }
        $supported_query_types = array(
            'CREATE' => true,
        );
        $supported_query_ons = array(
            'TABLE' => true,
            'VIEW' => true,
            'TRIGGER' => true,
            'FUNCTION' => true,
            'PROCEDURE' => true
        );
        $identifier_types = array(
            'alpha_identifier',
            'quote_backtick'
        );
        $query_type = '';
        $query_on = '';
        // Adjustment value for each pos value
        // of token after replacement
        $offset = 0;
        $open_braces = 0;
        $in_create_table_fields = false;
        // flag to force end query parsing
        $query_end = false;
        // Convert all line feeds to Unix style
        $sql_query = str_replace("\r\n", "\n", $sql_query);
        $sql_query = str_replace("\r", "\n", $sql_query);
        $tokens = PMA_SQP_parse($sql_query);
        $ref_seen = false;
        $ref_table_seen = false;
        $old_table = $table;
        $on_seen = false;
        $size = $tokens['len'];

        for ($i = 0; $i < $size && !$query_end; $i++) {
            $type = $tokens[$i]['type'];
            $data = $tokens[$i]['data'];
            $data_next = isset($tokens[$i+1]['data'])
                ? $tokens[$i+1]['data'] : '';
            $data_prev = ($i > 0) ? $tokens[$i-1]['data'] : '';
            $d_unq = PMA_Util::unQuote($data);
            $d_unq_next = PMA_Util::unQuote($data_next);
            $d_unq_prev = PMA_Util::unQuote($data_prev);
            $d_upper = /*overload*/mb_strtoupper($d_unq);
            $d_upper_next = /*overload*/mb_strtoupper($d_unq_next);
            $d_upper_prev = /*overload*/mb_strtoupper($d_unq_prev);
            $pos = $tokens[$i]['pos'] + $offset;
            if ($type === 'alpha_reservedWord') {
                if ($query_type === ''
                    && !empty($supported_query_types[$d_upper])
                ) {
                    $query_type = $d_upper;
                } elseif ($query_on === ''
                    && !empty($supported_query_ons[$d_upper])
                ) {
                    $query_on = $d_upper;
                }
            }
            // CREATE TABLE - Alias replacement
            if ($query_type === 'CREATE' && $query_on === 'TABLE') {
                // replace create table name
                if (!$in_create_table_fields
                    && in_array($type, $identifier_types)
                    && !empty($aliases[$db]['tables'][$table]['alias'])
                ) {
                    $sql_query = $this->substituteAlias(
                        $sql_query, $data,
                        $aliases[$db]['tables'][$table]['alias'],
                        $pos, $offset
                    );
                    $flag = true;
                } elseif ($type === 'punct_bracket_open_round') {
                    // CREATE TABLE fields started
                    if (!$in_create_table_fields) {
                        $in_create_table_fields = true;
                    }
                    $open_braces++;
                } elseif ($type === 'punct_bracket_close_round') {
                    // end our parsing after last )
                    // no columns appear after that
                    if ($in_create_table_fields && $open_braces === 0) {
                        $query_end = true;
                    }
                    // End of Foreign key reference
                    if ($ref_seen) {
                        $ref_seen = $ref_table_seen = false;
                        $table = $old_table;
                    }
                    $open_braces--;
                    // handles Foreign key references
                } elseif ($type === 'alpha_reservedWord'
                    && $d_upper === 'REFERENCES'
                ) {
                    $ref_seen = true;
                } elseif (in_array($type, $identifier_types)
                    && $ref_seen === true && !$ref_table_seen
                ) {
                    $table = $d_unq;
                    $ref_table_seen = true;
                    if (!empty($aliases[$db]['tables'][$table]['alias'])) {
                        $sql_query = $this->substituteAlias(
                            $sql_query, $data,
                            $aliases[$db]['tables'][$table]['alias'],
                            $pos, $offset
                        );
                        $flag = true;
                    }
                    // Replace column names
                } elseif (in_array($type, $identifier_types)
                    && !empty($aliases[$db]['tables'][$table]['columns'][$d_unq])
                ) {
                    $sql_query = $this->substituteAlias(
                        $sql_query, $data,
                        $aliases[$db]['tables'][$table]['columns'][$d_unq],
                        $pos, $offset
                    );
                    $flag = true;
                }
                // CREATE TRIGGER - Alias replacement
            } elseif ($query_type === 'CREATE' && $query_on === 'TRIGGER') {
                // Skip till 'ON' in encountered
                if (!$on_seen && $type === 'alpha_reservedWord'
                    && $d_upper === 'ON'
                ) {
                    $on_seen = true;
                } elseif ($on_seen && in_array($type, $identifier_types)) {
                    if (!$ref_table_seen
                        && !empty($aliases[$db]['tables'][$d_unq]['alias'])
                    ) {
                        $ref_table_seen = true;
                        $sql_query = $this->substituteAlias(
                            $sql_query, $data,
                            $aliases[$db]['tables'][$d_unq]['alias'],
                            $pos, $offset
                        );
                        $flag = true;
                    } else {
                        // search for identifier alias
                        $alias = $this->getAlias($aliases, $d_unq);
                        if (!empty($alias)) {
                            $sql_query = $this->substituteAlias(
                                $sql_query, $data, $alias, $pos, $offset
                            );
                            $flag = true;
                        }
                    }
                }
                // CREATE PROCEDURE|FUNCTION|VIEW - Alias replacement
            } elseif ($query_type === 'CREATE'
                && ($query_on === 'FUNCTION'
                || $query_on === 'PROCEDURE'
                || $query_on === 'VIEW')
            ) {
                // LANGUAGE SQL | (READS|MODIFIES) SQL DATA
                // characteristics are skipped
                if ($type === 'alpha_identifier'
                    && (($d_upper === 'LANGUAGE' && $d_upper_next === 'SQL')
                    || ($d_upper === 'DATA' && $d_upper_prev === 'SQL'))
                ) {
                    continue;
                    // No need to process further in case of VIEW
                    // when 'WITH' keyword has been detected
                } elseif ($query_on === 'VIEW'
                    && $type === 'alpha_reservedWord' && $d_upper === 'WITH'
                ) {
                    $query_end = true;
                } elseif (in_array($type, $identifier_types)) {
                    // search for identifier alias
                    $alias = $this->getAlias($aliases, $d_unq);
                    if (!empty($alias)) {
                        $sql_query = $this->substituteAlias(
                            $sql_query, $data, $alias, $pos, $offset
                        );
                        $flag = true;
                    };
                }
            }
        }
        return $sql_query;
    }

    /**
     * substitutes alias in query at given position
     * Note: pos is the value from PMA_SQP_parse() + offset
     *
     * @param string $sql_query the SQL query
     * @param string $data      the data to be replaced
     * @param string $alias     the replacement
     * @param string $pos       the position of alias
     * @param string &$offset   the change in pos occured after substitution
     *
     * @return string replaced query with alias
     */
    public function substituteAlias($sql_query, $data, $alias, $pos, &$offset = null)
    {
        if (!empty($GLOBALS['sql_backquotes'])) {
            $alias = PMA_Util::backquote($alias);
        }
        $alias_len = /*overload*/mb_strlen($alias);
        $data_len = /*overload*/mb_strlen($data);
        if (isset($offset)) {
            $offset += ($alias_len - $data_len);
        }
        $sql_query = substr_replace(
            $sql_query, $alias, $pos - $data_len, $data_len
        );
        return $sql_query;
    }

    /**
     * Generate comment
     *
     * @param string $crlf          Carriage return character
     * @param string $sql_statement SQL statement
     * @param string $comment1      Comment for dumped table
     * @param string $comment2      Comment for current table
     * @param string $table_alias   Table alias
     * @param string $compat        Compatibility mode
     *
     * @return string
     */
    protected function generateComment(
        $crlf, $sql_statement, $comment1, $comment2, $table_alias, $compat
    ) {
        if (!isset($sql_statement)) {
            if (isset($GLOBALS['no_constraints_comments'])) {
                $sql_statement = '';
            } else {
                $sql_statement = $crlf
                    . $this->_exportComment()
                    . $this->_exportComment($comment1)
                    . $this->_exportComment();
            }
        }

        // comments for current table
        if (!isset($GLOBALS['no_constraints_comments'])) {
            $sql_statement .= $crlf
                . $this->_exportComment()
                . $this->_exportComment(
                    $comment2 . ' ' . PMA_Util::backquoteCompat(
                        $table_alias, $compat
                    )
                )
                . $this->_exportComment();
        }

        return $sql_statement;
    }
}<|MERGE_RESOLUTION|>--- conflicted
+++ resolved
@@ -1326,21 +1326,13 @@
                     );
                     $sql_indexes_query_start = 'ALTER TABLE '
                     . PMA_Util::backquoteCompat($table_alias, $compat)
-<<<<<<< HEAD
-                    . $crlf;
+                    . $crlf . ' ';
                     $sql_indexes_query .= $sql_indexes_query_start;
-=======
-                    . $crlf . ' ';
->>>>>>> 7de549b7
 
                     $sql_indexes_start = 'ALTER TABLE '
                     . PMA_Util::backquoteCompat($table_alias,  $compat)
-<<<<<<< HEAD
-                    . $crlf;
+                    . $crlf . ' ';
                     $sql_indexes .= $sql_indexes_start;
-=======
-                    . $crlf . ' ';
->>>>>>> 7de549b7
                 }
                 if ($update_indexes_increments && preg_match(
                     '@AUTO_INCREMENT@',
