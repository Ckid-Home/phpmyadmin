--- conflicted
+++ resolved
@@ -515,13 +515,9 @@
             $rel_query .= ' AND `master_field` = '
                 . '\'' . PMA_Util::sqlAddSlashes($column) . '\'';
         }
-<<<<<<< HEAD
-        $foreign = PMA_DBI_fetchResult($rel_query, 'master_field', null, $GLOBALS['controllink']);
-=======
-        $foreign = PMA_DBI_fetch_result(
+        $foreign = PMA_DBI_fetchResult(
             $rel_query, 'master_field', null, $GLOBALS['controllink']
         );
->>>>>>> f78cda80
     }
 
     if (($source == 'both' || $source == 'foreign') && strlen($table)) {
@@ -625,13 +621,9 @@
               WHERE `db_name`    = \'' . PMA_Util::sqlAddSlashes($db) . '\'
                 AND `table_name` = \'' . PMA_Util::sqlAddSlashes($table) . '\'';
 
-<<<<<<< HEAD
-        $row = PMA_DBI_fetchSingleRow($disp_query, 'ASSOC', $GLOBALS['controllink']);
-=======
-        $row = PMA_DBI_fetch_single_row(
+        $row = PMA_DBI_fetchSingleRow(
             $disp_query, 'ASSOC', $GLOBALS['controllink']
         );
->>>>>>> f78cda80
         if (isset($row['display_field'])) {
             return $row['display_field'];
         }
