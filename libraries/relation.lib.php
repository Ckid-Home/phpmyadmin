<?php
/* vim: set expandtab sw=4 ts=4 sts=4: */
/**
 * Set of functions used with the relation and pdf feature
 *
 * @package PhpMyAdmin
 */
use PMA\libraries\Message;
use PMA\libraries\Table;
use PMA\libraries\RecentFavoriteTable;
<<<<<<< HEAD
use SqlParser\Statements\CreateStatement;
use PMA\libraries\URL;
=======
use PhpMyAdmin\SqlParser\Statements\CreateStatement;
>>>>>>> e4bf5369

/**
 * Executes a query as controluser if possible, otherwise as normal user
 *
 * @param string  $sql        the query to execute
 * @param boolean $show_error whether to display SQL error messages or not
 * @param int     $options    query options
 *
 * @return resource|boolean the result set, or false if no result set
 *
 * @access  public
 *
 */
function PMA_queryAsControlUser($sql, $show_error = true, $options = 0)
{
    // Avoid caching of the number of rows affected; for example, this function
    // is called for tracking purposes but we want to display the correct number
    // of rows affected by the original query, not by the query generated for
    // tracking.
    $cache_affected_rows = false;

    if ($show_error) {
        $result = $GLOBALS['dbi']->query(
            $sql,
            $GLOBALS['controllink'],
            $options,
            $cache_affected_rows
        );
    } else {
        $result = @$GLOBALS['dbi']->tryQuery(
            $sql,
            $GLOBALS['controllink'],
            $options,
            $cache_affected_rows
        );
    } // end if... else...

    if ($result) {
        return $result;
    } else {
        return false;
    }
} // end of the "PMA_queryAsControlUser()" function

/**
 * Returns current relation parameters
 *
 * @return array   $cfgRelation
 */
function PMA_getRelationsParam()
{
    if (empty($_SESSION['relation'][$GLOBALS['server']])
        || (empty($_SESSION['relation'][$GLOBALS['server']]['PMA_VERSION']))
        || $_SESSION['relation'][$GLOBALS['server']]['PMA_VERSION'] != PMA_VERSION
    ) {
        $_SESSION['relation'][$GLOBALS['server']] = PMA_checkRelationsParam();
    }

    // just for BC but needs to be before PMA_getRelationsParamDiagnostic()
    // which uses it
    $GLOBALS['cfgRelation'] = $_SESSION['relation'][$GLOBALS['server']];

    return $_SESSION['relation'][$GLOBALS['server']];
}

/**
 * prints out diagnostic info for pma relation feature
 *
 * @param array $cfgRelation Relation configuration
 *
 * @return string
 */
function PMA_getRelationsParamDiagnostic($cfgRelation)
{
    $retval = '<br>';

    $messages = array();
    $messages['error'] = '<span style="color:red"><strong>'
        . __('not OK')
        . '</strong></span>';

    $messages['ok'] = '<span style="color:green"><strong>'
        .  _pgettext('Correctly working', 'OK')
        . '</strong></span>';

    $messages['enabled']  = '<span style="color:green">' . __('Enabled') . '</span>';
    $messages['disabled'] = '<span style="color:red">'   . __('Disabled') . '</span>';

    if (empty($cfgRelation['db'])) {
        $retval .= __('Configuration of pmadb…') . ' '
             . $messages['error']
             . PMA\libraries\Util::showDocu('setup', 'linked-tables')
             . '<br />' . "\n"
             . __('General relation features')
             . ' <font color="green">' . __('Disabled')
             . '</font>' . "\n";
        if ($GLOBALS['cfg']['ZeroConf']) {
            if (empty($GLOBALS['db'])) {
                $retval .= PMA_getHtmlFixPMATables(true, true);
            } else {
                $retval .= PMA_getHtmlFixPMATables(true);
            }
        }
    } else {
        $retval .= '<table>' . "\n";

        if (! $cfgRelation['allworks']
            && $GLOBALS['cfg']['ZeroConf']
            // Avoid showing a "Create missing tables" link if it's a
            // problem of missing definition
            && PMA_arePmadbTablesDefined()
        ) {
            $retval .= PMA_getHtmlFixPMATables(false);
            $retval .= '<br />';
        }

        $retval .= PMA_getDiagMessageForParameter(
            'pmadb',
            $cfgRelation['db'],
            $messages,
            'pmadb'
        );
        $retval .= PMA_getDiagMessageForParameter(
            'relation',
            isset($cfgRelation['relation']),
            $messages,
            'relation'
        );
        $retval .= PMA_getDiagMessageForFeature(
            __('General relation features'),
            'relwork',
            $messages
        );
        $retval .= PMA_getDiagMessageForParameter(
            'table_info',
            isset($cfgRelation['table_info']),
            $messages,
            'table_info'
        );
        $retval .= PMA_getDiagMessageForFeature(
            __('Display Features'),
            'displaywork',
            $messages
        );
        $retval .= PMA_getDiagMessageForParameter(
            'table_coords',
            isset($cfgRelation['table_coords']),
            $messages,
            'table_coords'
        );
        $retval .= PMA_getDiagMessageForParameter(
            'pdf_pages',
            isset($cfgRelation['pdf_pages']),
            $messages,
            'pdf_pages'
        );
        $retval .= PMA_getDiagMessageForFeature(
            __('Designer and creation of PDFs'),
            'pdfwork',
            $messages
        );
        $retval .= PMA_getDiagMessageForParameter(
            'column_info',
            isset($cfgRelation['column_info']),
            $messages,
            'column_info'
        );
        $retval .= PMA_getDiagMessageForFeature(
            __('Displaying Column Comments'),
            'commwork',
            $messages,
            false
        );
        $retval .= PMA_getDiagMessageForFeature(
            __('Browser transformation'),
            'mimework',
            $messages
        );
        if ($cfgRelation['commwork'] && ! $cfgRelation['mimework']) {
            $retval .= '<tr><td colspan=2 class="left error">';
            $retval .=  __(
                'Please see the documentation on how to'
                . ' update your column_info table.'
            );
            $retval .= PMA\libraries\Util::showDocu(
                'config',
                'cfg_Servers_column_info'
            );
            $retval .= '</td></tr>';
        }
        $retval .= PMA_getDiagMessageForParameter(
            'bookmarktable',
            isset($cfgRelation['bookmark']),
            $messages,
            'bookmark'
        );
        $retval .= PMA_getDiagMessageForFeature(
            __('Bookmarked SQL query'),
            'bookmarkwork',
            $messages
        );
        $retval .= PMA_getDiagMessageForParameter(
            'history',
            isset($cfgRelation['history']),
            $messages,
            'history'
        );
        $retval .= PMA_getDiagMessageForFeature(
            __('SQL history'),
            'historywork',
            $messages
        );
        $retval .= PMA_getDiagMessageForParameter(
            'recent',
            isset($cfgRelation['recent']),
            $messages,
            'recent'
        );
        $retval .= PMA_getDiagMessageForFeature(
            __('Persistent recently used tables'),
            'recentwork',
            $messages
        );
        $retval .= PMA_getDiagMessageForParameter(
            'favorite',
            isset($cfgRelation['favorite']),
            $messages,
            'favorite'
        );
        $retval .= PMA_getDiagMessageForFeature(
            __('Persistent favorite tables'),
            'favoritework',
            $messages
        );
        $retval .= PMA_getDiagMessageForParameter(
            'table_uiprefs',
            isset($cfgRelation['table_uiprefs']),
            $messages,
            'table_uiprefs'
        );
        $retval .= PMA_getDiagMessageForFeature(
            __('Persistent tables\' UI preferences'),
            'uiprefswork',
            $messages
        );
        $retval .= PMA_getDiagMessageForParameter(
            'tracking',
            isset($cfgRelation['tracking']),
            $messages,
            'tracking'
        );
        $retval .= PMA_getDiagMessageForFeature(
            __('Tracking'),
            'trackingwork',
            $messages
        );
        $retval .= PMA_getDiagMessageForParameter(
            'userconfig',
            isset($cfgRelation['userconfig']),
            $messages,
            'userconfig'
        );
        $retval .= PMA_getDiagMessageForFeature(
            __('User preferences'),
            'userconfigwork',
            $messages
        );
        $retval .= PMA_getDiagMessageForParameter(
            'users',
            isset($cfgRelation['users']),
            $messages,
            'users'
        );
        $retval .= PMA_getDiagMessageForParameter(
            'usergroups',
            isset($cfgRelation['usergroups']),
            $messages,
            'usergroups'
        );
        $retval .= PMA_getDiagMessageForFeature(
            __('Configurable menus'),
            'menuswork',
            $messages
        );
        $retval .= PMA_getDiagMessageForParameter(
            'navigationhiding',
            isset($cfgRelation['navigationhiding']),
            $messages,
            'navigationhiding'
        );
        $retval .= PMA_getDiagMessageForFeature(
            __('Hide/show navigation items'),
            'navwork',
            $messages
        );
        $retval .= PMA_getDiagMessageForParameter(
            'savedsearches',
            isset($cfgRelation['savedsearches']),
            $messages,
            'savedsearches'
        );
        $retval .= PMA_getDiagMessageForFeature(
            __('Saving Query-By-Example searches'),
            'savedsearcheswork',
            $messages
        );
        $retval .= PMA_getDiagMessageForParameter(
            'central_columns',
            isset($cfgRelation['central_columns']),
            $messages,
            'central_columns'
        );
        $retval .= PMA_getDiagMessageForFeature(
            __('Managing Central list of columns'),
            'centralcolumnswork',
            $messages
        );
        $retval .= PMA_getDiagMessageForParameter(
            'designer_settings',
            isset($cfgRelation['designer_settings']),
            $messages,
            'designer_settings'
        );
        $retval .= PMA_getDiagMessageForFeature(
            __('Remembering Designer Settings'),
            'designersettingswork',
            $messages
        );
        $retval .= PMA_getDiagMessageForParameter(
            'export_templates',
            isset($cfgRelation['export_templates']),
            $messages,
            'export_templates'
        );
        $retval .= PMA_getDiagMessageForFeature(
            __('Saving export templates'),
            'exporttemplateswork',
            $messages
        );
        $retval .= '</table>' . "\n";

        if (! $cfgRelation['allworks']) {

            $retval .= '<p>' . __('Quick steps to set up advanced features:')
                . '</p>';

            $items = array();
            $items[] = sprintf(
                __(
                    'Create the needed tables with the '
                    . '<code>%screate_tables.sql</code>.'
                ),
                htmlspecialchars(SQL_DIR)
            ) . ' ' . PMA\libraries\Util::showDocu('setup', 'linked-tables');
            $items[] = __('Create a pma user and give access to these tables.') . ' '
                . PMA\libraries\Util::showDocu('config', 'cfg_Servers_controluser');
            $items[] = __(
                'Enable advanced features in configuration file '
                . '(<code>config.inc.php</code>), for example by '
                . 'starting from <code>config.sample.inc.php</code>.'
            ) . ' ' . PMA\libraries\Util::showDocu('setup', 'quick-install');
            $items[] = __(
                'Re-login to phpMyAdmin to load the updated configuration file.'
            );

            $retval .= PMA\libraries\Template::get('list/unordered')->render(
                array('items' => $items,)
            );
        }
    }

    return $retval;
}

/**
 * prints out one diagnostic message for a feature
 *
 * @param string  $feature_name       feature name in a message string
 * @param string  $relation_parameter the $GLOBALS['cfgRelation'] parameter to check
 * @param array   $messages           utility messages
 * @param boolean $skip_line          whether to skip a line after the message
 *
 * @return string
 */
function PMA_getDiagMessageForFeature($feature_name,
    $relation_parameter, $messages, $skip_line = true
) {
    $retval = '    <tr><td colspan=2 class="right">' . $feature_name . ': ';
    if (isset($GLOBALS['cfgRelation'][$relation_parameter])
        && $GLOBALS['cfgRelation'][$relation_parameter]
    ) {
        $retval .= $messages['enabled'];
    } else {
        $retval .= $messages['disabled'];
    }
    $retval .= '</td></tr>';
    if ($skip_line) {
        $retval .= '<tr><td>&nbsp;</td></tr>';
    }
    return $retval;
}

/**
 * prints out one diagnostic message for a configuration parameter
 *
 * @param string  $parameter            config parameter name to display
 * @param boolean $relationParameterSet whether this parameter is set
 * @param array   $messages             utility messages
 * @param string  $docAnchor            anchor in documentation
 *
 * @return string
 */
function PMA_getDiagMessageForParameter($parameter,
    $relationParameterSet, $messages, $docAnchor
) {
    $retval = '<tr><th class="left">';
    $retval .= '$cfg[\'Servers\'][$i][\'' . $parameter . '\']  ... ';
    $retval .= '</th><td class="right">';
    if ($relationParameterSet) {
        $retval .= $messages['ok'];
    } else {
        $retval .= sprintf(
            $messages['error'],
            PMA\libraries\Util::getDocuLink('config', 'cfg_Servers_' . $docAnchor)
        );
    }
    $retval .= '</td></tr>' . "\n";
    return $retval;
}


/**
 * Defines the relation parameters for the current user
 * just a copy of the functions used for relations ;-)
 * but added some stuff to check what will work
 *
 * @access  protected
 * @return array    the relation parameters for the current user
 */
function PMA_checkRelationsParam()
{
    $cfgRelation                   = array();
    $cfgRelation['PMA_VERSION']    = PMA_VERSION;

    $workToTable = array(
        'relwork' => 'relation',
        'displaywork' => array('relation', 'table_info'),
        'bookmarkwork' => 'bookmarktable',
        'pdfwork' => array('table_coords', 'pdf_pages'),
        'commwork' => 'column_info',
        'mimework' => 'column_info',
        'historywork' => 'history',
        'recentwork' => 'recent',
        'favoritework' => 'favorite',
        'uiprefswork' => 'table_uiprefs',
        'trackingwork' => 'tracking',
        'userconfigwork' => 'userconfig',
        'menuswork' => array('users', 'usergroups'),
        'navwork' => 'navigationhiding',
        'savedsearcheswork' => 'savedsearches',
        'centralcolumnswork' => 'central_columns',
        'designersettingswork' => 'designer_settings',
        'exporttemplateswork' => 'export_templates',
    );

    foreach ($workToTable as $work => $table) {
        $cfgRelation[$work] = false;
    }
    $cfgRelation['allworks']       = false;
    $cfgRelation['user']           = null;
    $cfgRelation['db']             = null;

    if ($GLOBALS['server'] == 0
        || empty($GLOBALS['cfg']['Server']['pmadb'])
        || empty($GLOBALS['controllink'])
        || ! $GLOBALS['dbi']->selectDb(
            $GLOBALS['cfg']['Server']['pmadb'], $GLOBALS['controllink']
        )
    ) {
        // No server selected -> no bookmark table
        // we return the array with the falses in it,
        // to avoid some 'Uninitialized string offset' errors later
        $GLOBALS['cfg']['Server']['pmadb'] = false;
        return $cfgRelation;
    }

    $cfgRelation['user']  = $GLOBALS['cfg']['Server']['user'];
    $cfgRelation['db']    = $GLOBALS['cfg']['Server']['pmadb'];

    //  Now I just check if all tables that i need are present so I can for
    //  example enable relations but not pdf...
    //  I was thinking of checking if they have all required columns but I
    //  fear it might be too slow

    $tab_query = 'SHOW TABLES FROM '
        . PMA\libraries\Util::backquote(
            $GLOBALS['cfg']['Server']['pmadb']
        );
    $tab_rs    = PMA_queryAsControlUser(
        $tab_query, false, PMA\libraries\DatabaseInterface::QUERY_STORE
    );

    if (! $tab_rs) {
        // query failed ... ?
        //$GLOBALS['cfg']['Server']['pmadb'] = false;
        return $cfgRelation;
    }

    while ($curr_table = @$GLOBALS['dbi']->fetchRow($tab_rs)) {
        if ($curr_table[0] == $GLOBALS['cfg']['Server']['bookmarktable']) {
            $cfgRelation['bookmark']        = $curr_table[0];
        } elseif ($curr_table[0] == $GLOBALS['cfg']['Server']['relation']) {
            $cfgRelation['relation']        = $curr_table[0];
        } elseif ($curr_table[0] == $GLOBALS['cfg']['Server']['table_info']) {
            $cfgRelation['table_info']      = $curr_table[0];
        } elseif ($curr_table[0] == $GLOBALS['cfg']['Server']['table_coords']) {
            $cfgRelation['table_coords']    = $curr_table[0];
        } elseif ($curr_table[0] == $GLOBALS['cfg']['Server']['column_info']) {
            $cfgRelation['column_info']     = $curr_table[0];
        } elseif ($curr_table[0] == $GLOBALS['cfg']['Server']['pdf_pages']) {
            $cfgRelation['pdf_pages']       = $curr_table[0];
        } elseif ($curr_table[0] == $GLOBALS['cfg']['Server']['history']) {
            $cfgRelation['history']         = $curr_table[0];
        } elseif ($curr_table[0] == $GLOBALS['cfg']['Server']['recent']) {
            $cfgRelation['recent']          = $curr_table[0];
        } elseif ($curr_table[0] == $GLOBALS['cfg']['Server']['favorite']) {
            $cfgRelation['favorite']        = $curr_table[0];
        } elseif ($curr_table[0] == $GLOBALS['cfg']['Server']['table_uiprefs']) {
            $cfgRelation['table_uiprefs']   = $curr_table[0];
        } elseif ($curr_table[0] == $GLOBALS['cfg']['Server']['tracking']) {
            $cfgRelation['tracking']        = $curr_table[0];
        } elseif ($curr_table[0] == $GLOBALS['cfg']['Server']['userconfig']) {
            $cfgRelation['userconfig']      = $curr_table[0];
        } elseif ($curr_table[0] == $GLOBALS['cfg']['Server']['users']) {
            $cfgRelation['users']           = $curr_table[0];
        } elseif ($curr_table[0] == $GLOBALS['cfg']['Server']['usergroups']) {
            $cfgRelation['usergroups']      = $curr_table[0];
        } elseif ($curr_table[0] == $GLOBALS['cfg']['Server']['navigationhiding']) {
            $cfgRelation['navigationhiding']      = $curr_table[0];
        } elseif ($curr_table[0] == $GLOBALS['cfg']['Server']['savedsearches']) {
            $cfgRelation['savedsearches']    = $curr_table[0];
        } elseif ($curr_table[0] == $GLOBALS['cfg']['Server']['central_columns']) {
            $cfgRelation['central_columns']    = $curr_table[0];
        } elseif ($curr_table[0] == $GLOBALS['cfg']['Server']['designer_settings']) {
            $cfgRelation['designer_settings'] = $curr_table[0];
        } elseif ($curr_table[0] == $GLOBALS['cfg']['Server']['export_templates']) {
            $cfgRelation['export_templates']    = $curr_table[0];
        }
    } // end while
    $GLOBALS['dbi']->freeResult($tab_rs);

    if (isset($cfgRelation['relation'])) {
        $cfgRelation['relwork']     = true;
    }

    if (isset($cfgRelation['relation']) && isset($cfgRelation['table_info'])) {
        $cfgRelation['displaywork'] = true;
    }

    if (isset($cfgRelation['table_coords']) && isset($cfgRelation['pdf_pages'])) {
        $cfgRelation['pdfwork']     = true;
    }

    if (isset($cfgRelation['column_info'])) {
        $cfgRelation['commwork']    = true;
        // phpMyAdmin 4.3+
        // Check for input transformations upgrade.
        $cfgRelation['mimework'] = PMA_tryUpgradeTransformations();
    }

    if (isset($cfgRelation['history'])) {
        $cfgRelation['historywork']     = true;
    }

    if (isset($cfgRelation['recent'])) {
        $cfgRelation['recentwork']      = true;
    }

    if (isset($cfgRelation['favorite'])) {
        $cfgRelation['favoritework']    = true;
    }

    if (isset($cfgRelation['table_uiprefs'])) {
        $cfgRelation['uiprefswork']     = true;
    }

    if (isset($cfgRelation['tracking'])) {
        $cfgRelation['trackingwork']     = true;
    }

    if (isset($cfgRelation['userconfig'])) {
        $cfgRelation['userconfigwork']   = true;
    }

    if (isset($cfgRelation['bookmark'])) {
        $cfgRelation['bookmarkwork']     = true;
    }

    if (isset($cfgRelation['users']) && isset($cfgRelation['usergroups'])) {
        $cfgRelation['menuswork']        = true;
    }

    if (isset($cfgRelation['navigationhiding'])) {
        $cfgRelation['navwork']          = true;
    }

    if (isset($cfgRelation['savedsearches'])) {
        $cfgRelation['savedsearcheswork']      = true;
    }

    if (isset($cfgRelation['central_columns'])) {
        $cfgRelation['centralcolumnswork']      = true;
    }

    if (isset($cfgRelation['designer_settings'])) {
        $cfgRelation['designersettingswork']    = true;
    }

    if (isset($cfgRelation['export_templates'])) {
        $cfgRelation['exporttemplateswork']      = true;
    }

    $allWorks = true;
    foreach ($workToTable as $work => $table) {
        if (! $cfgRelation[$work]) {
            if (is_string($table)) {
                if (isset($GLOBALS['cfg']['Server'][$table])
                    && $GLOBALS['cfg']['Server'][$table] !== false
                ) {
                    $allWorks = false;
                    break;
                }
            } else if (is_array($table)) {
                $oneNull = false;
                foreach ($table as $t) {
                    if (isset($GLOBALS['cfg']['Server'][$t])
                        && $GLOBALS['cfg']['Server'][$t] === false
                    ) {
                        $oneNull = true;
                        break;
                    }
                }
                if (! $oneNull) {
                    $allWorks = false;
                    break;
                }
            }
        }
    }
    $cfgRelation['allworks'] = $allWorks;

    return $cfgRelation;
} // end of the 'PMA_checkRelationsParam()' function

/**
 * Check whether column_info table input transformation
 * upgrade is required and try to upgrade silently
 *
 * @return bool false if upgrade failed
 *
 * @access  public
 */
function PMA_tryUpgradeTransformations()
{
    // From 4.3, new input oriented transformation feature was introduced.
    // Check whether column_info table has input transformation columns
    $new_cols = array(
        "input_transformation",
        "input_transformation_options"
    );
    $query = 'SHOW COLUMNS FROM '
        . PMA\libraries\Util::backquote($GLOBALS['cfg']['Server']['pmadb'])
        . '.' . PMA\libraries\Util::backquote(
            $GLOBALS['cfg']['Server']['column_info']
        )
        . ' WHERE Field IN (\'' . implode('\', \'', $new_cols) . '\')';
    $result = PMA_queryAsControlUser(
        $query, false, PMA\libraries\DatabaseInterface::QUERY_STORE
    );
    if ($result) {
        $rows = $GLOBALS['dbi']->numRows($result);
        $GLOBALS['dbi']->freeResult($result);
        // input transformations are present
        // no need to upgrade
        if ($rows === 2) {
            return true;
            // try silent upgrade without disturbing the user
        } else {
            // read upgrade query file
            $query = @file_get_contents(SQL_DIR . 'upgrade_column_info_4_3_0+.sql');
            // replace database name from query to with set in config.inc.php
            $query = str_replace(
                '`phpmyadmin`',
                PMA\libraries\Util::backquote($GLOBALS['cfg']['Server']['pmadb']),
                $query
            );
            // replace pma__column_info table name from query
            // to with set in config.inc.php
            $query = str_replace(
                '`pma__column_info`',
                PMA\libraries\Util::backquote(
                    $GLOBALS['cfg']['Server']['column_info']
                ),
                $query
            );
            $GLOBALS['dbi']->tryMultiQuery($query, $GLOBALS['controllink']);
            // skips result sets of query as we are not interested in it
            while ($GLOBALS['dbi']->moreResults($GLOBALS['controllink'])
                && $GLOBALS['dbi']->nextResult($GLOBALS['controllink'])
            ) {
            }
            $error = $GLOBALS['dbi']->getError($GLOBALS['controllink']);
            // return true if no error exists otherwise false
            return empty($error);
        }
    }
    // some failure, either in upgrading or something else
    // make some noise, time to wake up user.
    return false;
}

/**
 * Gets all Relations to foreign tables for a given table or
 * optionally a given column in a table
 *
 * @param string $db     the name of the db to check for
 * @param string $table  the name of the table to check for
 * @param string $column the name of the column to check for
 * @param string $source the source for foreign key information
 *
 * @return array    db,table,column
 *
 * @access  public
 */
function PMA_getForeigners($db, $table, $column = '', $source = 'both')
{
    $cfgRelation = PMA_getRelationsParam();
    $foreign = array();

    if ($cfgRelation['relwork'] && ($source == 'both' || $source == 'internal')) {
        $rel_query = '
            SELECT `master_field`,
                `foreign_db`,
                `foreign_table`,
                `foreign_field`
            FROM ' . PMA\libraries\Util::backquote($cfgRelation['db'])
                . '.' . PMA\libraries\Util::backquote($cfgRelation['relation']) . '
            WHERE `master_db`    = \'' . $GLOBALS['dbi']->escapeString($db) . '\'
                AND `master_table` = \'' . $GLOBALS['dbi']->escapeString($table)
            . '\' ';
        if (strlen($column) > 0) {
            $rel_query .= ' AND `master_field` = '
                . '\'' . $GLOBALS['dbi']->escapeString($column) . '\'';
        }
        $foreign = $GLOBALS['dbi']->fetchResult(
            $rel_query, 'master_field', null, $GLOBALS['controllink']
        );
    }

    if (($source == 'both' || $source == 'foreign') && strlen($table) > 0) {
        $tableObj = new Table($table, $db);
        $show_create_table = $tableObj->showCreate();
        if ($show_create_table) {
            $parser = new PhpMyAdmin\SqlParser\Parser($show_create_table);
            /**
             * @var CreateStatement $stmt
             */
            $stmt = $parser->statements[0];
            $foreign['foreign_keys_data'] = PhpMyAdmin\SqlParser\Utils\Table::getForeignKeys(
                $stmt
            );
        }
    }

    /**
     * Emulating relations for some information_schema tables
     */
    $isInformationSchema = mb_strtolower($db) == 'information_schema';
        $isMysql = mb_strtolower($db) == 'mysql';
    if (($isInformationSchema || $isMysql)
        && ($source == 'internal' || $source == 'both')
    ) {
        if ($isInformationSchema) {
            $relations_key = 'information_schema_relations';
            include_once './libraries/information_schema_relations.lib.php';
        } else {
            $relations_key = 'mysql_relations';
            include_once './libraries/mysql_relations.lib.php';
        }
        if (isset($GLOBALS[$relations_key][$table])) {
            foreach ($GLOBALS[$relations_key][$table] as $field => $relations) {
                if ((strlen($column) === 0 || $column == $field)
                    && (! isset($foreign[$field])
                    || strlen($foreign[$field]) === 0)
                ) {
                    $foreign[$field] = $relations;
                }
            }
        }
    }

    return $foreign;
} // end of the 'PMA_getForeigners()' function

/**
 * Gets the display field of a table
 *
 * @param string $db    the name of the db to check for
 * @param string $table the name of the table to check for
 *
 * @return string   field name
 *
 * @access  public
 */
function PMA_getDisplayField($db, $table)
{
    $cfgRelation = PMA_getRelationsParam();

    /**
     * Try to fetch the display field from DB.
     */
    if ($cfgRelation['displaywork']) {
        $disp_query = '
            SELECT `display_field`
            FROM ' . PMA\libraries\Util::backquote($cfgRelation['db'])
                . '.' . PMA\libraries\Util::backquote($cfgRelation['table_info']) . '
            WHERE `db_name`    = \'' . $GLOBALS['dbi']->escapeString($db) . '\'
                AND `table_name` = \'' . $GLOBALS['dbi']->escapeString($table)
            . '\'';

        $row = $GLOBALS['dbi']->fetchSingleRow(
            $disp_query, 'ASSOC', $GLOBALS['controllink']
        );
        if (isset($row['display_field'])) {
            return $row['display_field'];
        }
    }

    /**
     * Emulating the display field for some information_schema tables.
     */
    if ($db == 'information_schema') {
        switch ($table) {
        case 'CHARACTER_SETS':
            return 'DESCRIPTION';
        case 'TABLES':
            return 'TABLE_COMMENT';
        }
    }

    /**
     * No Luck...
     */
    return false;

} // end of the 'PMA_getDisplayField()' function

/**
 * Gets the comments for all columns of a table or the db itself
 *
 * @param string $db    the name of the db to check for
 * @param string $table the name of the table to check for
 *
 * @return array    [column_name] = comment
 *
 * @access  public
 */
function PMA_getComments($db, $table = '')
{
    $comments = array();

    if ($table != '') {
        // MySQL native column comments
        $columns = $GLOBALS['dbi']->getColumns($db, $table, null, true);
        if ($columns) {
            foreach ($columns as $column) {
                if (! empty($column['Comment'])) {
                    $comments[$column['Field']] = $column['Comment'];
                }
            }
        }
    } else {
        $comments[] = PMA_getDbComment($db);
    }

    return $comments;
} // end of the 'PMA_getComments()' function

/**
 * Gets the comment for a db
 *
 * @param string $db the name of the db to check for
 *
 * @return string   comment
 *
 * @access  public
 */
function PMA_getDbComment($db)
{
    $cfgRelation = PMA_getRelationsParam();
    $comment = '';

    if ($cfgRelation['commwork']) {
        // pmadb internal db comment
        $com_qry = "
            SELECT `comment`
            FROM " . PMA\libraries\Util::backquote($cfgRelation['db'])
                . "." . PMA\libraries\Util::backquote($cfgRelation['column_info'])
                . "
            WHERE db_name     = '" . $GLOBALS['dbi']->escapeString($db) . "'
                AND table_name  = ''
                AND column_name = '(db_comment)'";
        $com_rs = PMA_queryAsControlUser(
            $com_qry, true, PMA\libraries\DatabaseInterface::QUERY_STORE
        );

        if ($com_rs && $GLOBALS['dbi']->numRows($com_rs) > 0) {
            $row = $GLOBALS['dbi']->fetchAssoc($com_rs);
            $comment = $row['comment'];
        }
        $GLOBALS['dbi']->freeResult($com_rs);
    }

    return $comment;
} // end of the 'PMA_getDbComment()' function

/**
 * Gets the comment for a db
 *
 * @access  public
 *
 * @return string   comment
 */
function PMA_getDbComments()
{
    $cfgRelation = PMA_getRelationsParam();
    $comments = array();

    if ($cfgRelation['commwork']) {
        // pmadb internal db comment
        $com_qry = "
            SELECT `db_name`, `comment`
            FROM " . PMA\libraries\Util::backquote($cfgRelation['db'])
                . "." . PMA\libraries\Util::backquote($cfgRelation['column_info'])
                . "
            WHERE `column_name` = '(db_comment)'";
        $com_rs = PMA_queryAsControlUser(
            $com_qry, true, PMA\libraries\DatabaseInterface::QUERY_STORE
        );

        if ($com_rs && $GLOBALS['dbi']->numRows($com_rs) > 0) {
            while ($row = $GLOBALS['dbi']->fetchAssoc($com_rs)) {
                $comments[$row['db_name']] = $row['comment'];
            }
        }
        $GLOBALS['dbi']->freeResult($com_rs);
    }

    return $comments;
} // end of the 'PMA_getDbComments()' function

/**
 * Set a database comment to a certain value.
 *
 * @param string $db      the name of the db
 * @param string $comment the value of the column
 *
 * @return boolean  true, if comment-query was made.
 *
 * @access  public
 */
function PMA_setDbComment($db, $comment = '')
{
    $cfgRelation = PMA_getRelationsParam();

    if (! $cfgRelation['commwork']) {
        return false;
    }

    if (strlen($comment) > 0) {
        $upd_query = 'INSERT INTO '
            . PMA\libraries\Util::backquote($cfgRelation['db']) . '.'
            . PMA\libraries\Util::backquote($cfgRelation['column_info'])
            . ' (`db_name`, `table_name`, `column_name`, `comment`)'
            . ' VALUES (\''
            . $GLOBALS['dbi']->escapeString($db)
            . "', '', '(db_comment)', '"
            . $GLOBALS['dbi']->escapeString($comment)
            . "') "
            . ' ON DUPLICATE KEY UPDATE '
            . "`comment` = '" . $GLOBALS['dbi']->escapeString($comment) . "'";
    } else {
        $upd_query = 'DELETE FROM '
            . PMA\libraries\Util::backquote($cfgRelation['db']) . '.'
            . PMA\libraries\Util::backquote($cfgRelation['column_info'])
            . ' WHERE `db_name`     = \'' . $GLOBALS['dbi']->escapeString($db)
            . '\'
                AND `table_name`  = \'\'
                AND `column_name` = \'(db_comment)\'';
    }

    if (isset($upd_query)) {
        return PMA_queryAsControlUser($upd_query);
    }

    return false;
} // end of 'PMA_setDbComment()' function

/**
 * Set a SQL history entry
 *
 * @param string $db       the name of the db
 * @param string $table    the name of the table
 * @param string $username the username
 * @param string $sqlquery the sql query
 *
 * @return void
 *
 * @access  public
 */
function PMA_setHistory($db, $table, $username, $sqlquery)
{
    $maxCharactersInDisplayedSQL = $GLOBALS['cfg']['MaxCharactersInDisplayedSQL'];
    // Prevent to run this automatically on Footer class destroying in testsuite
    if (defined('TESTSUITE')
        || mb_strlen($sqlquery) > $maxCharactersInDisplayedSQL
    ) {
        return;
    }

    $cfgRelation = PMA_getRelationsParam();

    if (! isset($_SESSION['sql_history'])) {
        $_SESSION['sql_history'] = array();
    }

    $_SESSION['sql_history'][] = array(
        'db' => $db,
        'table' => $table,
        'sqlquery' => $sqlquery,
    );

    if (count($_SESSION['sql_history']) > $GLOBALS['cfg']['QueryHistoryMax']) {
        // history should not exceed a maximum count
        array_shift($_SESSION['sql_history']);
    }

    if (! $cfgRelation['historywork'] || ! $GLOBALS['cfg']['QueryHistoryDB']) {
        return;
    }

    PMA_queryAsControlUser(
        'INSERT INTO '
        . PMA\libraries\Util::backquote($cfgRelation['db']) . '.'
        . PMA\libraries\Util::backquote($cfgRelation['history']) . '
              (`username`,
                `db`,
                `table`,
                `timevalue`,
                `sqlquery`)
        VALUES
              (\'' . $GLOBALS['dbi']->escapeString($username) . '\',
               \'' . $GLOBALS['dbi']->escapeString($db) . '\',
               \'' . $GLOBALS['dbi']->escapeString($table) . '\',
               NOW(),
               \'' . $GLOBALS['dbi']->escapeString($sqlquery) . '\')'
    );

    PMA_purgeHistory($username);

} // end of 'PMA_setHistory()' function

/**
 * Gets a SQL history entry
 *
 * @param string $username the username
 *
 * @return array    list of history items
 *
 * @access  public
 */
function PMA_getHistory($username)
{
    $cfgRelation = PMA_getRelationsParam();

    if (! $cfgRelation['historywork']) {
        return false;
    }

    /**
     * if db-based history is disabled but there exists a session-based
     * history, use it
     */
    if (! $GLOBALS['cfg']['QueryHistoryDB']) {
        if (isset($_SESSION['sql_history'])) {
            return array_reverse($_SESSION['sql_history']);
        }
        return false;
    }

    $hist_query = '
         SELECT `db`,
                `table`,
                `sqlquery`,
                `timevalue`
           FROM ' . PMA\libraries\Util::backquote($cfgRelation['db'])
            . '.' . PMA\libraries\Util::backquote($cfgRelation['history']) . '
          WHERE `username` = \'' . $GLOBALS['dbi']->escapeString($username) . '\'
       ORDER BY `id` DESC';

    return $GLOBALS['dbi']->fetchResult(
        $hist_query, null, null, $GLOBALS['controllink']
    );
} // end of 'PMA_getHistory()' function

/**
 * purges SQL history
 *
 * deletes entries that exceeds $cfg['QueryHistoryMax'], oldest first, for the
 * given user
 *
 * @param string $username the username
 *
 * @return void
 *
 * @access  public
 */
function PMA_purgeHistory($username)
{
    $cfgRelation = PMA_getRelationsParam();
    if (! $GLOBALS['cfg']['QueryHistoryDB'] || ! $cfgRelation['historywork']) {
        return;
    }

    if (! $cfgRelation['historywork']) {
        return;
    }

    $search_query = '
        SELECT `timevalue`
        FROM ' . PMA\libraries\Util::backquote($cfgRelation['db'])
            . '.' . PMA\libraries\Util::backquote($cfgRelation['history']) . '
        WHERE `username` = \'' . $GLOBALS['dbi']->escapeString($username) . '\'
        ORDER BY `timevalue` DESC
        LIMIT ' . $GLOBALS['cfg']['QueryHistoryMax'] . ', 1';

    if ($max_time = $GLOBALS['dbi']->fetchValue(
        $search_query, 0, 0, $GLOBALS['controllink']
    )) {
        PMA_queryAsControlUser(
            'DELETE FROM '
            . PMA\libraries\Util::backquote($cfgRelation['db']) . '.'
            . PMA\libraries\Util::backquote($cfgRelation['history']) . '
              WHERE `username` = \'' . $GLOBALS['dbi']->escapeString($username)
            . '\'
                AND `timevalue` <= \'' . $max_time . '\''
        );
    }
} // end of 'PMA_purgeHistory()' function

/**
 * Prepares the dropdown for one mode
 *
 * @param array  $foreign the keys and values for foreigns
 * @param string $data    the current data of the dropdown
 * @param string $mode    the needed mode
 *
 * @return array   the <option value=""><option>s
 *
 * @access  protected
 */
function PMA_buildForeignDropdown($foreign, $data, $mode)
{
    $reloptions = array();

    // id-only is a special mode used when no foreign display column
    // is available
    if ($mode == 'id-content' || $mode == 'id-only') {
        // sort for id-content
        if ($GLOBALS['cfg']['NaturalOrder']) {
            uksort($foreign, 'strnatcasecmp');
        } else {
            ksort($foreign);
        }
    } elseif ($mode == 'content-id') {
        // sort for content-id
        if ($GLOBALS['cfg']['NaturalOrder']) {
            natcasesort($foreign);
        } else {
            asort($foreign);
        }
    }

    foreach ($foreign as $key => $value) {
        if (mb_strlen($value) <= $GLOBALS['cfg']['LimitChars']
        ) {
            $vtitle = '';
            $value  = htmlspecialchars($value);
        } else {
            $vtitle  = htmlspecialchars($value);
            $value  = htmlspecialchars(
                mb_substr(
                    $value, 0, $GLOBALS['cfg']['LimitChars']
                ) . '...'
            );
        }

        $reloption = '<option value="' . htmlspecialchars($key) . '"';
        if ($vtitle != '') {
            $reloption .= ' title="' . $vtitle . '"';
        }

        if ((string) $key == (string) $data) {
            $reloption .= ' selected="selected"';
        }

        if ($mode == 'content-id') {
            $reloptions[] = $reloption . '>'
                . $value . '&nbsp;-&nbsp;' . htmlspecialchars($key) .  '</option>';
        } elseif ($mode == 'id-content') {
            $reloptions[] = $reloption . '>'
                . htmlspecialchars($key) .  '&nbsp;-&nbsp;' . $value . '</option>';
        } elseif ($mode == 'id-only') {
            $reloptions[] = $reloption . '>'
                . htmlspecialchars($key) . '</option>';
        }
    } // end foreach

    return $reloptions;
} // end of 'PMA_buildForeignDropdown' function

/**
 * Outputs dropdown with values of foreign fields
 *
 * @param array  $disp_row        array of the displayed row
 * @param string $foreign_field   the foreign field
 * @param string $foreign_display the foreign field to display
 * @param string $data            the current data of the dropdown (field in row)
 * @param int    $max             maximum number of items in the dropdown
 *
 * @return string   the <option value=""><option>s
 *
 * @access  public
 */
function PMA_foreignDropdown($disp_row, $foreign_field, $foreign_display, $data,
    $max = null
) {
    if (null === $max) {
        $max = $GLOBALS['cfg']['ForeignKeyMaxLimit'];
    }

    $foreign = array();

    // collect the data
    foreach ($disp_row as $relrow) {
        $key   = $relrow[$foreign_field];

        // if the display field has been defined for this foreign table
        if ($foreign_display) {
            $value  = $relrow[$foreign_display];
        } else {
            $value = '';
        } // end if ($foreign_display)

        $foreign[$key] = $value;
    } // end foreach

    // put the dropdown sections in correct order
    $top = array();
    $bottom = array();
    if ($foreign_display) {
        if (PMA_isValid($GLOBALS['cfg']['ForeignKeyDropdownOrder'], 'array')) {
            if (PMA_isValid($GLOBALS['cfg']['ForeignKeyDropdownOrder'][0])) {
                $top = PMA_buildForeignDropdown(
                    $foreign,
                    $data,
                    $GLOBALS['cfg']['ForeignKeyDropdownOrder'][0]
                );
            }
            if (PMA_isValid($GLOBALS['cfg']['ForeignKeyDropdownOrder'][1])) {
                $bottom = PMA_buildForeignDropdown(
                    $foreign,
                    $data,
                    $GLOBALS['cfg']['ForeignKeyDropdownOrder'][1]
                );
            }
        } else {
            $top = PMA_buildForeignDropdown($foreign, $data, 'id-content');
            $bottom = PMA_buildForeignDropdown($foreign, $data, 'content-id');
        }
    } else {
        $top = PMA_buildForeignDropdown($foreign, $data, 'id-only');
    }

    // beginning of dropdown
    $ret = '<option value="">&nbsp;</option>';
    $top_count = count($top);
    if ($max == -1 || $top_count < $max) {
        $ret .= implode('', $top);
        if ($foreign_display && $top_count > 0) {
            // this empty option is to visually mark the beginning of the
            // second series of values (bottom)
            $ret .= '<option value="">&nbsp;</option>';
        }
    }
    if ($foreign_display) {
        $ret .= implode('', $bottom);
    }

    return $ret;
} // end of 'PMA_foreignDropdown()' function

/**
 * Gets foreign keys in preparation for a drop-down selector
 *
 * @param array|boolean $foreigners     array of the foreign keys
 * @param string        $field          the foreign field name
 * @param bool          $override_total whether to override the total
 * @param string        $foreign_filter a possible filter
 * @param string        $foreign_limit  a possible LIMIT clause
 * @param bool          $get_total      optional, whether to get total num of rows
 *                                      in $foreignData['the_total;]
 *                                      (has an effect of performance)
 *
 * @return array    data about the foreign keys
 *
 * @access  public
 */
function PMA_getForeignData(
    $foreigners, $field, $override_total,
    $foreign_filter, $foreign_limit, $get_total=false
) {
    // we always show the foreign field in the drop-down; if a display
    // field is defined, we show it besides the foreign field
    $foreign_link = false;
    do {
        if (! $foreigners) {
            break;
        }
        $foreigner = PMA_searchColumnInForeigners($foreigners, $field);
        if ($foreigner != false) {
            $foreign_db      = $foreigner['foreign_db'];
            $foreign_table   = $foreigner['foreign_table'];
            $foreign_field   = $foreigner['foreign_field'];
        } else {
            break;
        }

        // Count number of rows in the foreign table. Currently we do
        // not use a drop-down if more than ForeignKeyMaxLimit rows in the
        // foreign table,
        // for speed reasons and because we need a better interface for this.
        //
        // We could also do the SELECT anyway, with a LIMIT, and ensure that
        // the current value of the field is one of the choices.

        // Check if table has more rows than specified by
        // $GLOBALS['cfg']['ForeignKeyMaxLimit']
        $moreThanLimit = $GLOBALS['dbi']->getTable($foreign_db, $foreign_table)
            ->checkIfMinRecordsExist($GLOBALS['cfg']['ForeignKeyMaxLimit']);

        if ($override_total == true
            || !$moreThanLimit
        ) {
            // foreign_display can be false if no display field defined:
            $foreign_display = PMA_getDisplayField($foreign_db, $foreign_table);

            $f_query_main = 'SELECT ' . PMA\libraries\Util::backquote($foreign_field)
                . (
                    ($foreign_display == false)
                        ? ''
                        : ', ' . PMA\libraries\Util::backquote($foreign_display)
                );
            $f_query_from = ' FROM ' . PMA\libraries\Util::backquote($foreign_db)
                . '.' . PMA\libraries\Util::backquote($foreign_table);
            $f_query_filter = empty($foreign_filter) ? '' : ' WHERE '
                . PMA\libraries\Util::backquote($foreign_field)
                . ' LIKE "%' . $GLOBALS['dbi']->escapeString($foreign_filter) . '%"'
                . (
                ($foreign_display == false)
                    ? ''
                    : ' OR ' . PMA\libraries\Util::backquote($foreign_display)
                    . ' LIKE "%' . $GLOBALS['dbi']->escapeString($foreign_filter)
                    . '%"'
                );
            $f_query_order = ($foreign_display == false) ? '' :' ORDER BY '
                . PMA\libraries\Util::backquote($foreign_table) . '.'
                . PMA\libraries\Util::backquote($foreign_display);

            $f_query_limit = ! empty($foreign_limit) ? ($foreign_limit) : '';

            if (!empty($foreign_filter)) {
                $the_total = $GLOBALS['dbi']->fetchValue(
                    'SELECT COUNT(*)' . $f_query_from . $f_query_filter
                );
                if ($the_total === false) {
                    $the_total = 0;
                }
            }

            $disp  = $GLOBALS['dbi']->tryQuery(
                $f_query_main . $f_query_from . $f_query_filter
                . $f_query_order . $f_query_limit
            );
            if ($disp && $GLOBALS['dbi']->numRows($disp) > 0) {
                // If a resultset has been created, pre-cache it in the $disp_row
                // array. This helps us from not needing to use mysql_data_seek by
                // accessing a pre-cached PHP array. Usually those resultsets are
                // not that big, so a performance hit should not be expected.
                $disp_row = array();
                while ($single_disp_row = @$GLOBALS['dbi']->fetchAssoc($disp)) {
                    $disp_row[] = $single_disp_row;
                }
                @$GLOBALS['dbi']->freeResult($disp);
            } else {
                // Either no data in the foreign table or
                // user does not have select permission to foreign table/field
                // Show an input field with a 'Browse foreign values' link
                $disp_row = null;
                $foreign_link = true;
            }
        } else {
            $disp_row = null;
            $foreign_link = true;
        }
    } while (false);

    if ($get_total) {
        $the_total = $GLOBALS['dbi']->getTable($foreign_db, $foreign_table)
            ->countRecords(true);
    }

    $foreignData = array();
    $foreignData['foreign_link'] = $foreign_link;
    $foreignData['the_total'] = isset($the_total) ? $the_total : null;
    $foreignData['foreign_display'] = (
        isset($foreign_display) ? $foreign_display : null
    );
    $foreignData['disp_row'] = isset($disp_row) ? $disp_row : null;
    $foreignData['foreign_field'] = isset($foreign_field) ? $foreign_field : null;

    return $foreignData;
} // end of 'PMA_getForeignData()' function

/**
 * Rename a field in relation tables
 *
 * usually called after a column in a table was renamed
 *
 * @param string $db       database name
 * @param string $table    table name
 * @param string $field    old field name
 * @param string $new_name new field name
 *
 * @return void
 */
function PMA_REL_renameField($db, $table, $field, $new_name)
{
    $cfgRelation = PMA_getRelationsParam();

    if ($cfgRelation['displaywork']) {
        $table_query = 'UPDATE '
            . PMA\libraries\Util::backquote($cfgRelation['db']) . '.'
            . PMA\libraries\Util::backquote($cfgRelation['table_info'])
            . '   SET display_field = \'' . $GLOBALS['dbi']->escapeString(
                $new_name
            ) . '\''
            . ' WHERE db_name       = \'' . $GLOBALS['dbi']->escapeString($db)
            . '\''
            . '   AND table_name    = \'' . $GLOBALS['dbi']->escapeString($table)
            . '\''
            . '   AND display_field = \'' . $GLOBALS['dbi']->escapeString($field)
            . '\'';
        PMA_queryAsControlUser($table_query);
    }

    if ($cfgRelation['relwork']) {
        $table_query = 'UPDATE '
            . PMA\libraries\Util::backquote($cfgRelation['db']) . '.'
            . PMA\libraries\Util::backquote($cfgRelation['relation'])
            . '   SET master_field = \'' . $GLOBALS['dbi']->escapeString(
                $new_name
            ) . '\''
            . ' WHERE master_db    = \'' . $GLOBALS['dbi']->escapeString($db)
            . '\''
            . '   AND master_table = \'' . $GLOBALS['dbi']->escapeString($table)
            . '\''
            . '   AND master_field = \'' . $GLOBALS['dbi']->escapeString($field)
            . '\'';
        PMA_queryAsControlUser($table_query);

        $table_query = 'UPDATE '
            . PMA\libraries\Util::backquote($cfgRelation['db']) . '.'
            . PMA\libraries\Util::backquote($cfgRelation['relation'])
            . '   SET foreign_field = \'' . $GLOBALS['dbi']->escapeString(
                $new_name
            ) . '\''
            . ' WHERE foreign_db    = \'' . $GLOBALS['dbi']->escapeString($db)
            . '\''
            . '   AND foreign_table = \'' . $GLOBALS['dbi']->escapeString($table)
            . '\''
            . '   AND foreign_field = \'' . $GLOBALS['dbi']->escapeString($field)
            . '\'';
        PMA_queryAsControlUser($table_query);

    } // end if relwork
}


/**
 * Performs SQL query used for renaming table.
 *
 * @param string $table        Relation table to use
 * @param string $source_db    Source database name
 * @param string $target_db    Target database name
 * @param string $source_table Source table name
 * @param string $target_table Target table name
 * @param string $db_field     Name of database field
 * @param string $table_field  Name of table field
 *
 * @return void
 */
function PMA_REL_renameSingleTable($table,
    $source_db, $target_db,
    $source_table, $target_table,
    $db_field, $table_field
) {
    $query = 'UPDATE '
        . PMA\libraries\Util::backquote($GLOBALS['cfgRelation']['db']) . '.'
        . PMA\libraries\Util::backquote($GLOBALS['cfgRelation'][$table])
        . ' SET '
        . $db_field . ' = \'' . $GLOBALS['dbi']->escapeString($target_db)
        . '\', '
        . $table_field . ' = \'' . $GLOBALS['dbi']->escapeString($target_table)
        . '\''
        . ' WHERE '
        . $db_field . '  = \'' . $GLOBALS['dbi']->escapeString($source_db) . '\''
        . ' AND '
        . $table_field . ' = \'' . $GLOBALS['dbi']->escapeString($source_table)
        . '\'';
    PMA_queryAsControlUser($query);
}


/**
 * Rename a table in relation tables
 *
 * usually called after table has been moved
 *
 * @param string $source_db    Source database name
 * @param string $target_db    Target database name
 * @param string $source_table Source table name
 * @param string $target_table Target table name
 *
 * @return void
 */
function PMA_REL_renameTable($source_db, $target_db, $source_table, $target_table)
{
    // Move old entries from PMA-DBs to new table
    if ($GLOBALS['cfgRelation']['commwork']) {
        PMA_REL_renameSingleTable(
            'column_info',
            $source_db, $target_db,
            $source_table, $target_table,
            'db_name', 'table_name'
        );
    }

    // updating bookmarks is not possible since only a single table is
    // moved, and not the whole DB.

    if ($GLOBALS['cfgRelation']['displaywork']) {
        PMA_REL_renameSingleTable(
            'table_info',
            $source_db, $target_db,
            $source_table, $target_table,
            'db_name', 'table_name'
        );
    }

    if ($GLOBALS['cfgRelation']['relwork']) {
        PMA_REL_renameSingleTable(
            'relation',
            $source_db, $target_db,
            $source_table, $target_table,
            'foreign_db', 'foreign_table'
        );

        PMA_REL_renameSingleTable(
            'relation',
            $source_db, $target_db,
            $source_table, $target_table,
            'master_db', 'master_table'
        );
    }

    if ($GLOBALS['cfgRelation']['pdfwork']) {
        if ($source_db == $target_db) {
            // rename within the database can be handled
            PMA_REL_renameSingleTable(
                'table_coords',
                $source_db, $target_db,
                $source_table, $target_table,
                'db_name', 'table_name'
            );
        } else {
            // if the table is moved out of the database we can no loger keep the
            // record for table coordinate
            $remove_query = "DELETE FROM "
                . PMA\libraries\Util::backquote($GLOBALS['cfgRelation']['db']) . "."
                . PMA\libraries\Util::backquote($GLOBALS['cfgRelation']['table_coords'])
                . " WHERE db_name  = '" . $GLOBALS['dbi']->escapeString($source_db) . "'"
                . " AND table_name = '" . $GLOBALS['dbi']->escapeString($source_table)
                . "'";
            PMA_queryAsControlUser($remove_query);
        }
    }

    if ($GLOBALS['cfgRelation']['uiprefswork']) {
        PMA_REL_renameSingleTable(
            'table_uiprefs',
            $source_db, $target_db,
            $source_table, $target_table,
            'db_name', 'table_name'
        );
    }

    if ($GLOBALS['cfgRelation']['navwork']) {
        // update hidden items inside table
        PMA_REL_renameSingleTable(
            'navigationhiding',
            $source_db, $target_db,
            $source_table, $target_table,
            'db_name', 'table_name'
        );

        // update data for hidden table
        $query = "UPDATE "
            . PMA\libraries\Util::backquote($GLOBALS['cfgRelation']['db']) . "."
            . PMA\libraries\Util::backquote(
                $GLOBALS['cfgRelation']['navigationhiding']
            )
            . " SET db_name = '" . $GLOBALS['dbi']->escapeString($target_db)
            . "',"
            . " item_name = '" . $GLOBALS['dbi']->escapeString($target_table)
            . "'"
            . " WHERE db_name  = '" . $GLOBALS['dbi']->escapeString($source_db)
            . "'"
            . " AND item_name = '" . $GLOBALS['dbi']->escapeString($source_table)
            . "'"
            . " AND item_type = 'table'";
        PMA_queryAsControlUser($query);
    }
}

/**
 * Create a PDF page
 *
 * @param string $newpage     name of the new PDF page
 * @param array  $cfgRelation Relation configuration
 * @param string $db          database name
 *
 * @return int $pdf_page_number
 */
function PMA_REL_createPage($newpage, $cfgRelation, $db)
{
    if (! isset($newpage) || $newpage == '') {
        $newpage = __('no description');
    }
    $ins_query   = 'INSERT INTO '
        . PMA\libraries\Util::backquote($GLOBALS['cfgRelation']['db']) . '.'
        . PMA\libraries\Util::backquote($cfgRelation['pdf_pages'])
        . ' (db_name, page_descr)'
        . ' VALUES (\''
        . $GLOBALS['dbi']->escapeString($db) . '\', \''
        . $GLOBALS['dbi']->escapeString($newpage) . '\')';
    PMA_queryAsControlUser($ins_query, false);

    return $GLOBALS['dbi']->insertId(
        isset($GLOBALS['controllink']) ? $GLOBALS['controllink'] : ''
    );
}

/**
 * Get child table references for a table column.
 * This works only if 'DisableIS' is false. An empty array is returned otherwise.
 *
 * @param string $db     name of master table db.
 * @param string $table  name of master table.
 * @param string $column name of master table column.
 *
 * @return array $child_references
 */
function PMA_getChildReferences($db, $table, $column = '')
{
    $child_references = array();
    if (! $GLOBALS['cfg']['Server']['DisableIS']) {
        $rel_query = "SELECT `column_name`, `table_name`,"
            . " `table_schema`, `referenced_column_name`"
            . " FROM `information_schema`.`key_column_usage`"
            . " WHERE `referenced_table_name` = '"
            . $GLOBALS['dbi']->escapeString($table) . "'"
            . " AND `referenced_table_schema` = '"
            . $GLOBALS['dbi']->escapeString($db) . "'";
        if ($column) {
            $rel_query .= " AND `referenced_column_name` = '"
                . $GLOBALS['dbi']->escapeString($column) . "'";
        }

        $child_references = $GLOBALS['dbi']->fetchResult(
            $rel_query, array('referenced_column_name', null)
        );
    }
    return $child_references;
}

/**
 * Check child table references and foreign key for a table column.
 *
 * @param string $db                    name of master table db.
 * @param string $table                 name of master table.
 * @param string $column                name of master table column.
 * @param array  $foreigners_full       foreiners array for the whole table.
 * @param array  $child_references_full child references for the whole table.
 *
 * @return array $column_status telling about references if foreign key.
 */
function PMA_checkChildForeignReferences(
    $db, $table, $column, $foreigners_full = null, $child_references_full = null
) {
    $column_status = array();
    $column_status['isEditable'] = false;
    $column_status['isReferenced'] = false;
    $column_status['isForeignKey'] = false;
    $column_status['references'] = array();

    $foreigners = array();
    if ($foreigners_full !== null) {
        if (isset($foreigners_full[$column])) {
            $foreigners[$column] = $foreigners_full[$column];
        }
        if (isset($foreigners_full['foreign_keys_data'])) {
            $foreigners['foreign_keys_data'] = $foreigners_full['foreign_keys_data'];
        }
    } else {
        $foreigners = PMA_getForeigners($db, $table, $column, 'foreign');
    }
    $foreigner = PMA_searchColumnInForeigners($foreigners, $column);

    $child_references = array();
    if ($child_references_full !== null) {
        if (isset($child_references_full[$column])) {
            $child_references = $child_references_full[$column];
        }
    } else {
        $child_references = PMA_getChildReferences($db, $table, $column);
    }

    if (sizeof($child_references, 0) > 0
        || $foreigner
    ) {
        if (sizeof($child_references, 0) > 0) {
            $column_status['isReferenced'] = true;
            foreach ($child_references as $columns) {
                array_push(
                    $column_status['references'],
                    PMA\libraries\Util::backquote($columns['table_schema'])
                    . '.' . PMA\libraries\Util::backquote($columns['table_name'])
                );
            }
        }

        if ($foreigner) {
            $column_status['isForeignKey'] = true;
        }
    } else {
        $column_status['isEditable'] = true;
    }

    return $column_status;
}

/**
 * Search a table column in foreign data.
 *
 * @param array  $foreigners Table Foreign data
 * @param string $column     Column name
 *
 * @return bool|array
 */
function PMA_searchColumnInForeigners($foreigners, $column)
{
    if (isset($foreigners[$column])) {
        return $foreigners[$column];
    } else {
        $foreigner = array();
        foreach ($foreigners['foreign_keys_data'] as $one_key) {
            $column_index = array_search($column, $one_key['index_list']);
            if ($column_index !== false) {
                $foreigner['foreign_field']
                    = $one_key['ref_index_list'][$column_index];
                $foreigner['foreign_db'] = isset($one_key['ref_db_name'])
                    ? $one_key['ref_db_name']
                    : $GLOBALS['db'];
                $foreigner['foreign_table'] = $one_key['ref_table_name'];
                $foreigner['constraint'] = $one_key['constraint'];
                $foreigner['on_update'] = isset($one_key['on_update'])
                    ? $one_key['on_update']
                    : 'RESTRICT';
                $foreigner['on_delete'] = isset($one_key['on_delete'])
                    ? $one_key['on_delete']
                    : 'RESTRICT';

                return $foreigner;
            }
        }
    }

    return false;
}

/**
 * Returns default PMA table names and their create queries.
 *
 * @return array table name, create query
 */
function PMA_getDefaultPMATableNames()
{
    $pma_tables = array();
    $create_tables_file = file_get_contents(
        SQL_DIR . 'create_tables.sql'
    );

    $queries = explode(';', $create_tables_file);

    foreach ($queries as $query) {
        if (preg_match(
            '/CREATE TABLE IF NOT EXISTS `(.*)` \(/',
            $query,
            $table
        )
        ) {
            $pma_tables[$table[1]] = $query . ';';
        }
    }

    return $pma_tables;
}

/**
 * Create a table named phpmyadmin to be used as configuration storage
 *
 * @return bool
 */
function PMA_createPMADatabase()
{
    $GLOBALS['dbi']->tryQuery("CREATE DATABASE IF NOT EXISTS `phpmyadmin`");
    if ($error = $GLOBALS['dbi']->getError()) {
        if ($GLOBALS['errno'] == 1044) {
            $GLOBALS['message'] =    __(
                'You do not have necessary privileges to create a database named'
                . ' \'phpmyadmin\'. You may go to \'Operations\' tab of any'
                . ' database to set up the phpMyAdmin configuration storage there.'
            );
        } else {
            $GLOBALS['message'] = $error;
        }
        return false;
    }
    return true;
}

/**
 * Creates PMA tables in the given db, updates if already exists.
 *
 * @param string  $db     database
 * @param boolean $create whether to create tables if they don't exist.
 *
 * @return void
 */
function PMA_fixPMATables($db, $create = true)
{
    $tablesToFeatures = array(
        'pma__bookmark' => 'bookmarktable',
        'pma__relation' => 'relation',
        'pma__table_info' => 'table_info',
        'pma__table_coords' => 'table_coords',
        'pma__pdf_pages' => 'pdf_pages',
        'pma__column_info' => 'column_info',
        'pma__history' => 'history',
        'pma__recent' => 'recent',
        'pma__favorite' => 'favorite',
        'pma__table_uiprefs' => 'table_uiprefs',
        'pma__tracking' => 'tracking',
        'pma__userconfig' => 'userconfig',
        'pma__users' => 'users',
        'pma__usergroups' => 'usergroups',
        'pma__navigationhiding' => 'navigationhiding',
        'pma__savedsearches' => 'savedsearches',
        'pma__central_columns' => 'central_columns',
        'pma__designer_settings' => 'designer_settings',
        'pma__export_templates' => 'export_templates',
    );

    $existingTables = $GLOBALS['dbi']->getTables($db, $GLOBALS['controllink']);

    $createQueries = null;
    $foundOne = false;
    foreach ($tablesToFeatures as $table => $feature) {
        if (! in_array($table, $existingTables)) {
            if ($create) {
                if ($createQueries == null) { // first create
                    $createQueries = PMA_getDefaultPMATableNames();
                    $GLOBALS['dbi']->selectDb($db);
                }
                $GLOBALS['dbi']->tryQuery($createQueries[$table]);
                if ($error = $GLOBALS['dbi']->getError()) {
                    $GLOBALS['message'] = $error;
                    return;
                }
                $foundOne = true;
                $GLOBALS['cfg']['Server'][$feature] = $table;
            }
        } else {
            $foundOne = true;
            $GLOBALS['cfg']['Server'][$feature] = $table;
        }
    }

    if (! $foundOne) {
        return;
    }
    $GLOBALS['cfg']['Server']['pmadb'] = $db;
    $_SESSION['relation'][$GLOBALS['server']] = PMA_checkRelationsParam();

    $cfgRelation = PMA_getRelationsParam();
    if ($cfgRelation['recentwork'] || $cfgRelation['favoritework']) {
        // Since configuration storage is updated, we need to
        // re-initialize the favorite and recent tables stored in the
        // session from the current configuration storage.
        if ($cfgRelation['favoritework']) {
            $fav_tables = RecentFavoriteTable::getInstance('favorite');
            $_SESSION['tmpval']['favorite_tables'][$GLOBALS['server']]
                = $fav_tables->getFromDb();
        }

        if ($cfgRelation['recentwork']) {
            $recent_tables = RecentFavoriteTable::getInstance('recent');
            $_SESSION['tmpval']['recent_tables'][$GLOBALS['server']]
                = $recent_tables->getFromDb();
        }

        // Reload navi panel to update the recent/favorite lists.
        $GLOBALS['reload'] = true;
    }
}

/**
 * Get Html for PMA tables fixing anchor.
 *
 * @param boolean $allTables whether to create all tables
 * @param boolean $createDb  whether to create the pmadb also
 *
 * @return string Html
 */
function PMA_getHtmlFixPMATables($allTables, $createDb = false)
{
    $retval = '';

    $url_query = URL::getCommon(array('db' => $GLOBALS['db']));
    if ($allTables) {
        if ($createDb) {
            $url_query .= '&amp;goto=db_operations.php&amp;create_pmadb=1';
            $message = Message::notice(
                __(
                    '%sCreate%s a database named \'phpmyadmin\' and setup '
                    . 'the phpMyAdmin configuration storage there.'
                )
            );
        } else {
            $url_query .= '&amp;goto=db_operations.php&amp;fixall_pmadb=1';
            $message = Message::notice(
                __(
                    '%sCreate%s the phpMyAdmin configuration storage in the '
                    . 'current database.'
                )
            );
        }
    } else {
        $url_query .= '&amp;goto=db_operations.php&amp;fix_pmadb=1';
        $message = Message::notice(
            __('%sCreate%s missing phpMyAdmin configuration storage tables.')
        );
    }
    $message->addParamHtml('<a href="./chk_rel.php' . $url_query . '">');
    $message->addParamHtml('</a>');

    $retval .= $message->getDisplay();

    return $retval;
}

/**
 * Gets the relations info and status, depending on the condition
 *
 * @param boolean $condition whether to look for foreigners or not
 * @param string  $db        database name
 * @param string  $table     table name
 *
 * @return array ($res_rel, $have_rel)
 */
function PMA_getRelationsAndStatus($condition, $db, $table)
{
    if ($condition) {
        // Find which tables are related with the current one and write it in
        // an array
        $res_rel = PMA_getForeigners($db, $table);

        if (count($res_rel) > 0) {
            $have_rel = true;
        } else {
            $have_rel = false;
        }
    } else {
        $have_rel = false;
        $res_rel = array();
    } // end if
    return(array($res_rel, $have_rel));
}

/**
 * Verifies if all the pmadb tables are defined
 *
 * @return boolean
 */
function PMA_arePmadbTablesDefined()
{
    if (empty($GLOBALS['cfg']['Server']['bookmarktable'])
        || empty($GLOBALS['cfg']['Server']['relation'])
        || empty($GLOBALS['cfg']['Server']['table_info'])
        || empty($GLOBALS['cfg']['Server']['table_coords'])
        || empty($GLOBALS['cfg']['Server']['column_info'])
        || empty($GLOBALS['cfg']['Server']['pdf_pages'])
        || empty($GLOBALS['cfg']['Server']['history'])
        || empty($GLOBALS['cfg']['Server']['recent'])
        || empty($GLOBALS['cfg']['Server']['favorite'])
        || empty($GLOBALS['cfg']['Server']['table_uiprefs'])
        || empty($GLOBALS['cfg']['Server']['tracking'])
        || empty($GLOBALS['cfg']['Server']['userconfig'])
        || empty($GLOBALS['cfg']['Server']['users'])
        || empty($GLOBALS['cfg']['Server']['usergroups'])
        || empty($GLOBALS['cfg']['Server']['navigationhiding'])
        || empty($GLOBALS['cfg']['Server']['savedsearches'])
        || empty($GLOBALS['cfg']['Server']['central_columns'])
        || empty($GLOBALS['cfg']['Server']['designer_settings'])
        || empty($GLOBALS['cfg']['Server']['export_templates'])
    ) {
        return false;
    } else {
        return true;
    }
}<|MERGE_RESOLUTION|>--- conflicted
+++ resolved
@@ -8,12 +8,7 @@
 use PMA\libraries\Message;
 use PMA\libraries\Table;
 use PMA\libraries\RecentFavoriteTable;
-<<<<<<< HEAD
-use SqlParser\Statements\CreateStatement;
 use PMA\libraries\URL;
-=======
-use PhpMyAdmin\SqlParser\Statements\CreateStatement;
->>>>>>> e4bf5369
 
 /**
  * Executes a query as controluser if possible, otherwise as normal user
@@ -777,12 +772,12 @@
         $tableObj = new Table($table, $db);
         $show_create_table = $tableObj->showCreate();
         if ($show_create_table) {
-            $parser = new PhpMyAdmin\SqlParser\Parser($show_create_table);
+            $parser = new \PhpMyAdmin\SqlParser\Parser($show_create_table);
             /**
-             * @var CreateStatement $stmt
+             * @var \PhpMyAdmin\SqlParser\Statements\CreateStatement $stmt
              */
             $stmt = $parser->statements[0];
-            $foreign['foreign_keys_data'] = PhpMyAdmin\SqlParser\Utils\Table::getForeignKeys(
+            $foreign['foreign_keys_data'] = \PhpMyAdmin\SqlParser\Utils\Table::getForeignKeys(
                 $stmt
             );
         }
