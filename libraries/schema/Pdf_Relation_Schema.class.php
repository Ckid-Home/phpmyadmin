<?php
/* vim: set expandtab sw=4 ts=4 sts=4: */
/**
 * PDF schema handling
 *
 * @package PhpMyAdmin
 */
if (! defined('PHPMYADMIN')) {
    exit;
}

<<<<<<< HEAD
=======
/**
 * Skip the plugin if TCPDF is not available.
 */
if (! file_exists(TCPDF_INC)) {
    $GLOBALS['skip_import'] = true;
    return;
}

/**
 * block attempts to directly run this script
 */
if (getcwd() == dirname(__FILE__)) {
    die('Attack stopped');
}

>>>>>>> 186a8093
require_once 'Export_Relation_Schema.class.php';
require_once './libraries/PDF.class.php';

/**
 * Extends the "TCPDF" class and helps
 * in developing the structure of PDF Schema Export
 *
 * @access  public
 * @package PhpMyAdmin
 * @see     TCPDF
 */
class PMA_Schema_PDF extends PMA_PDF
{
    /**
     * Defines properties
     */
    var $_xMin;
    var $_yMin;
    var $leftMargin = 10;
    var $topMargin = 10;
    var $scale;
    var $PMA_links;
    var $Outlines = array();
    var $def_outlines;
    var $widths;
    private $_ff = PMA_PDF_FONT;

    /**
     * Sets the value for margins
     *
     * @param float $c_margin margin
     *
     * @return void
     */
    public function setCMargin($c_margin)
    {
        $this->cMargin = $c_margin;
    }

    /**
     * Sets the scaling factor, defines minimum coordinates and margins
     *
     * @param float|int $scale      The scaling factor
     * @param float|int $xMin       The minimum X coordinate
     * @param float|int $yMin       The minimum Y coordinate
     * @param float|int $leftMargin The left margin
     * @param float|int $topMargin  The top margin
     *
     * @access public
     *
     * @return void
     */
    function setScale($scale = 1, $xMin = 0, $yMin = 0,
        $leftMargin = -1, $topMargin = -1
    ) {
        $this->scale = $scale;
        $this->_xMin = $xMin;
        $this->_yMin = $yMin;
        if ($this->leftMargin != -1) {
            $this->leftMargin = $leftMargin;
        }
        if ($this->topMargin != -1) {
            $this->topMargin = $topMargin;
        }
    }

    /**
     * Outputs a scaled cell
     *
     * @param float|int $w      The cell width
     * @param float|int $h      The cell height
     * @param string    $txt    The text to output
     * @param mixed     $border Whether to add borders or not
     * @param integer   $ln     Where to put the cursor once the output is done
     * @param string    $align  Align mode
     * @param integer   $fill   Whether to fill the cell with a color or not
     * @param string    $link   Link
     *
     * @access public
     *
     * @return void
     *
     * @see TCPDF::Cell()
     */
    function cellScale($w, $h = 0, $txt = '', $border = 0, $ln = 0,
        $align = '', $fill = 0, $link = ''
    ) {
        $h = $h / $this->scale;
        $w = $w / $this->scale;
        $this->Cell($w, $h, $txt, $border, $ln, $align, $fill, $link);
    }

    /**
     * Draws a scaled line
     *
     * @param float $x1 The horizontal position of the starting point
     * @param float $y1 The vertical position of the starting point
     * @param float $x2 The horizontal position of the ending point
     * @param float $y2 The vertical position of the ending point
     *
     * @access public
     *
     * @return void
     *
     * @see TCPDF::Line()
     */
    function lineScale($x1, $y1, $x2, $y2)
    {
        $x1 = ($x1 - $this->_xMin) / $this->scale + $this->leftMargin;
        $y1 = ($y1 - $this->_yMin) / $this->scale + $this->topMargin;
        $x2 = ($x2 - $this->_xMin) / $this->scale + $this->leftMargin;
        $y2 = ($y2 - $this->_yMin) / $this->scale + $this->topMargin;
        $this->Line($x1, $y1, $x2, $y2);
    }

    /**
     * Sets x and y scaled positions
     *
     * @param float $x The x position
     * @param float $y The y position
     *
     * @access public
     *
     * @return void
     *
     * @see TCPDF::SetXY()
     */
    function setXyScale($x, $y)
    {
        $x = ($x - $this->_xMin) / $this->scale + $this->leftMargin;
        $y = ($y - $this->_yMin) / $this->scale + $this->topMargin;
        $this->SetXY($x, $y);
    }

    /**
     * Sets the X scaled positions
     *
     * @param float $x The x position
     *
     * @access public
     *
     * @return void
     *
     * @see TCPDF::SetX()
     */
    function setXScale($x)
    {
        $x = ($x - $this->_xMin) / $this->scale + $this->leftMargin;
        $this->SetX($x);
    }

    /**
     * Sets the scaled font size
     *
     * @param float $size The font size (in points)
     *
     * @access public
     *
     * @return void
     *
     * @see TCPDF::SetFontSize()
     */
    function setFontSizeScale($size)
    {
        // Set font size in points
        $size = $size / $this->scale;
        $this->SetFontSize($size);
    }

    /**
     * Sets the scaled line width
     *
     * @param float $width The line width
     *
     * @access public
     *
     * @return void
     *
     * @see TCPDF::SetLineWidth()
     */
    function setLineWidthScale($width)
    {
        $width = $width / $this->scale;
        $this->SetLineWidth($width);
    }

    /**
     * This method is used to render the page header.
     *
     * @return void
     *
     * @see TCPDF::Header()
     */
    function Header()
    {
        // We only show this if we find something in the new pdf_pages table

        // This function must be named "Header" to work with the TCPDF library
        global $cfgRelation, $db, $pdf_page_number, $with_doc;
        if ($with_doc) {
            $test_query = 'SELECT * FROM '
                . PMA_Util::backquote($GLOBALS['cfgRelation']['db']) . '.'
                . PMA_Util::backquote($cfgRelation['pdf_pages'])
                . ' WHERE db_name = \'' . PMA_Util::sqlAddSlashes($db) . '\''
                . ' AND page_nr = \'' . $pdf_page_number . '\'';
            $test_rs = PMA_queryAsControlUser($test_query);
            $pages = @$GLOBALS['dbi']->fetchAssoc($test_rs);
            $this->SetFont($this->_ff, 'B', 14);
            $this->Cell(0, 6, ucfirst($pages['page_descr']), 'B', 1, 'C');
            $this->SetFont($this->_ff, '');
            $this->Ln();
        }
    }

    /**
     * This function must be named "Footer" to work with the TCPDF library
     *
     * @return void
     *
     * @see PMA_PDF::Footer()
     */
    function Footer()
    {
        global $with_doc;
        if ($with_doc) {
            parent::Footer();
        }
    }

    /**
     * Sets widths
     *
     * @param array $w array of widths
     *
     * @return void
     */
    function SetWidths($w)
    {
        // column widths
        $this->widths = $w;
    }

    /**
     * Generates table row.
     *
     * @param array $data  Data for table
     * @param array $links Links for table cells
     *
     * @return void
     */
    function Row($data, $links)
    {
        // line height
        $nb = 0;
        $data_cnt = count($data);
        for ($i = 0;$i < $data_cnt;$i++) {
            $nb = max($nb, $this->NbLines($this->widths[$i], $data[$i]));
        }
        $il = $this->FontSize;
        $h = ($il + 1) * $nb;
        // page break if necessary
        $this->CheckPageBreak($h);
        // draw the cells
        $data_cnt = count($data);
        for ($i = 0;$i < $data_cnt;$i++) {
            $w = $this->widths[$i];
            // save current position
            $x = $this->GetX();
            $y = $this->GetY();
            // draw the border
            $this->Rect($x, $y, $w, $h);
            if (isset($links[$i])) {
                $this->Link($x, $y, $w, $h, $links[$i]);
            }
            // print text
            $this->MultiCell($w, $il + 1, $data[$i], 0, 'L');
            // go to right side
            $this->SetXY($x + $w, $y);
        }
        // go to line
        $this->Ln($h);
    }

    /**
     * Compute number of lines used by a multicell of width w
     *
     * @param int    $w   width
     * @param string $txt text
     *
     * @return int
     */
    function NbLines($w, $txt)
    {
        $cw = &$this->CurrentFont['cw'];
        if ($w == 0) {
            $w = $this->w - $this->rMargin - $this->x;
        }
        $wmax = ($w-2 * $this->cMargin) * 1000 / $this->FontSize;
        $s = str_replace("\r", '', $txt);
        $nb = strlen($s);
        if ($nb > 0 and $s[$nb-1] == "\n") {
            $nb--;
        }
        $sep = -1;
        $i = 0;
        $j = 0;
        $l = 0;
        $nl = 1;
        while ($i < $nb) {
            $c = $s[$i];
            if ($c == "\n") {
                $i++;
                $sep = -1;
                $j = $i;
                $l = 0;
                $nl++;
                continue;
            }
            if ($c == ' ') {
                $sep = $i;
            }
            $l += isset($cw[ord($c)])?$cw[ord($c)]:0 ;
            if ($l > $wmax) {
                if ($sep == -1) {
                    if ($i == $j) {
                        $i++;
                    }
                } else {
                    $i = $sep + 1;
                }
                $sep = -1;
                $j = $i;
                $l = 0;
                $nl++;
            } else {
                $i++;
            }
        }
        return $nl;
    }
}

require_once './libraries/schema/TableStats.class.php';

/**
 * Table preferences/statistics
 *
 * This class preserves the table co-ordinates,fields
 * and helps in drawing/generating the Tables in PDF document.
 *
 * @name    Table_Stats_Pdf
 * @package PhpMyAdmin
 * @see     PMA_Schema_PDF
 */
class Table_Stats_Pdf extends TableStats
{
    /**
     * Defines properties
     */
    public $nb_fiels;
    public $height;
    private $_ff = PMA_PDF_FONT;

    /**
     * The "Table_Stats_Pdf" constructor
     *
     * @param string  $tableName      The table name
     * @param integer $fontSize       The font size
     * @param integer $pageNumber     The current page number (from the
     *                                $cfg['Servers'][$i]['table_coords'] table)
     * @param integer &$sameWideWidth The max. with among tables
     * @param boolean $showKeys       Whether to display keys or not
     * @param boolean $showInfo       Whether to display table position or not
     *
     * @global object $pdf         The current PDF document
     * @global array  $cfgRelation The relations settings
     * @global string $db          The current db name
     *
     * @see PMA_Schema_PDF, Table_Stats_Pdf::Table_Stats_setWidth,
     *     Table_Stats_Pdf::Table_Stats_setHeight
     */
    function __construct($tableName, $fontSize, $pageNumber, &$sameWideWidth,
        $showKeys = false, $showInfo = false
    ) {
        global $pdf, $cfgRelation, $db;
        parent::__construct(
            $pdf, $db, $pageNumber, $tableName, $showKeys, $showInfo
        );

        $this->heightCell = 6;
        $this->_setHeight();
        /*
         * setWidth must me after setHeight, because title
         * can include table height which changes table width
         */
        $this->_setWidth($fontSize);
        if ($sameWideWidth < $this->width) {
            $sameWideWidth = $this->width;
        }
    }

    /**
     * Displays an error when the table cannot be found.
     *
     * @return void
     */
    protected function showMissingTableError()
    {
        $this->diagram->dieSchema(
            $this->pageNumber,
            "PDF",
            sprintf(__('The %s table doesn\'t exist!'), $this->tableName)
        );
    }

    /**
     * Displays an error on missing coordinates
     *
     * @return void
     */
    protected function showMissingCoordinatesError()
    {
        $this->diagram->dieSchema(
            $this->pageNumber,
            "PDF",
            sprintf(
                __('Please configure the coordinates for table %s'),
                $this->tableName
            )
        );
    }

    /**
     * Returns title of the current table,
     * title can have the dimensions of the table
     *
     * @return string
     */
    protected function getTitle()
    {
        $ret = '';
        if ($this->showInfo) {
            $ret = sprintf('%.0fx%0.f', $this->width, $this->height);
        }
        return $ret . ' ' . $this->tableName;
    }

    /**
     * Sets the width of the table
     *
     * @param integer $fontSize The font size
     *
     * @global object $pdf The current PDF document
     *
     * @access private
     *
     * @return void
     *
     * @see PMA_Schema_PDF
     */
    private function _setWidth($fontSize)
    {
        global $pdf;

        foreach ($this->fields as $field) {
            $this->width = max($this->width, $pdf->GetStringWidth($field));
        }
        $this->width += $pdf->GetStringWidth('      ');
        $pdf->SetFont($this->_ff, 'B', $fontSize);
        /*
         * it is unknown what value must be added, because
         * table title is affected by the tabe width value
         */
        while ($this->width < $pdf->GetStringWidth($this->getTitle())) {
            $this->width += 5;
        }
        $pdf->SetFont($this->_ff, '', $fontSize);
    }

    /**
     * Sets the height of the table
     *
     * @return void
     *
     * @access private
     */
    private function _setHeight()
    {
        $this->height = (count($this->fields) + 1) * $this->heightCell;
    }

    /**
     * Do draw the table
     *
     * @param integer         $fontSize The font size
     * @param boolean         $withDoc  Whether to include links to documentation
     * @param boolean|integer $setColor Whether to display color
     *
     * @global object $pdf The current PDF document
     *
     * @access public
     *
     * @return void
     *
     * @see PMA_Schema_PDF
     */
    public function tableDraw($fontSize, $withDoc, $setColor = 0)
    {
        global $pdf, $withDoc;

        $pdf->setXyScale($this->x, $this->y);
        $pdf->SetFont($this->_ff, 'B', $fontSize);
        if ($setColor) {
            $pdf->SetTextColor(200);
            $pdf->SetFillColor(0, 0, 128);
        }
        if ($withDoc) {
            $pdf->SetLink($pdf->PMA_links['RT'][$this->tableName]['-'], -1);
        } else {
            $pdf->PMA_links['doc'][$this->tableName]['-'] = '';
        }

        $pdf->cellScale(
            $this->width,
            $this->heightCell,
            $this->getTitle(),
            1,
            1,
            'C',
            $setColor,
            $pdf->PMA_links['doc'][$this->tableName]['-']
        );
        $pdf->setXScale($this->x);
        $pdf->SetFont($this->_ff, '', $fontSize);
        $pdf->SetTextColor(0);
        $pdf->SetFillColor(255);

        foreach ($this->fields as $field) {
            if ($setColor) {
                if (in_array($field, $this->primary)) {
                    $pdf->SetFillColor(215, 121, 123);
                }
                if ($field == $this->displayfield) {
                    $pdf->SetFillColor(142, 159, 224);
                }
            }
            if ($withDoc) {
                $pdf->SetLink($pdf->PMA_links['RT'][$this->tableName][$field], -1);
            } else {
                $pdf->PMA_links['doc'][$this->tableName][$field] = '';
            }

            $pdf->cellScale(
                $this->width,
                $this->heightCell,
                ' ' . $field,
                1,
                1,
                'L',
                $setColor,
                $pdf->PMA_links['doc'][$this->tableName][$field]
            );
            $pdf->setXScale($this->x);
            $pdf->SetFillColor(255);
        }
    }
}

/**
 * Relation preferences/statistics
 *
 * This class fetches the table master and foreign fields positions
 * and helps in generating the Table references and then connects
 * master table's master field to foreign table's foreign key
 * in PDF document.
 *
 * @name    Relation_Stats_Pdf
 * @package PhpMyAdmin
 * @see     PMA_Schema_PDF::SetDrawColor, PMA_Schema_PDF::setLineWidthScale,
 *          PMA_Schema_PDF::lineScale
 */
class Relation_Stats_Pdf
{
    /**
     * Defines properties
     */
    public $xSrc, $ySrc;
    public $srcDir;
    public $destDir;
    public $xDest, $yDest;
    public $wTick = 5;

    /**
     * The "Relation_Stats_Pdf" constructor
     *
     * @param string $master_table  The master table name
     * @param string $master_field  The relation field in the master table
     * @param string $foreign_table The foreign table name
     * @param string $foreign_field The relation field in the foreign table
     *
     * @see Relation_Stats_Pdf::_getXy
     */
    function __construct($master_table, $master_field, $foreign_table,
        $foreign_field
    ) {
        $src_pos  = $this->_getXy($master_table, $master_field);
        $dest_pos = $this->_getXy($foreign_table, $foreign_field);
        /*
        * [0] is x-left
        * [1] is x-right
        * [2] is y
        */
        $src_left   = $src_pos[0] - $this->wTick;
        $src_right  = $src_pos[1] + $this->wTick;
        $dest_left  = $dest_pos[0] - $this->wTick;
        $dest_right = $dest_pos[1] + $this->wTick;

        $d1 = abs($src_left - $dest_left);
        $d2 = abs($src_right - $dest_left);
        $d3 = abs($src_left - $dest_right);
        $d4 = abs($src_right - $dest_right);
        $d  = min($d1, $d2, $d3, $d4);

        if ($d == $d1) {
            $this->xSrc    = $src_pos[0];
            $this->srcDir  = -1;
            $this->xDest   = $dest_pos[0];
            $this->destDir = -1;
        } elseif ($d == $d2) {
            $this->xSrc    = $src_pos[1];
            $this->srcDir  = 1;
            $this->xDest   = $dest_pos[0];
            $this->destDir = -1;
        } elseif ($d == $d3) {
            $this->xSrc    = $src_pos[0];
            $this->srcDir  = -1;
            $this->xDest   = $dest_pos[1];
            $this->destDir = 1;
        } else {
            $this->xSrc    = $src_pos[1];
            $this->srcDir  = 1;
            $this->xDest   = $dest_pos[1];
            $this->destDir = 1;
        }
        $this->ySrc   = $src_pos[2];
        $this->yDest = $dest_pos[2];
    }

    /**
     * Gets arrows coordinates
     *
     * @param string $table  The current table name
     * @param string $column The relation column name
     *
     * @return array Arrows coordinates
     *
     * @access private
     */
    private function _getXy($table, $column)
    {
        $pos = array_search($column, $table->fields);
        // x_left, x_right, y
        return array(
            $table->x,
            $table->x + $table->width,
            $table->y + ($pos + 1.5) * $table->heightCell
        );
    }

    /**
     * draws relation links and arrows shows foreign key relations
     *
     * @param boolean $changeColor Whether to use one color per relation or not
     * @param integer $i           The id of the link to draw
     *
     * @global object $pdf The current PDF document
     *
     * @access public
     *
     * @return void
     *
     * @see PMA_Schema_PDF
     */
    public function relationDraw($changeColor, $i)
    {
        global $pdf;

        if ($changeColor) {
            $d = $i % 6;
            $j = ($i - $d) / 6;
            $j = $j % 4;
            $j++;
            $case = array(
                array(1, 0, 0),
                array(0, 1, 0),
                array(0, 0, 1),
                array(1, 1, 0),
                array(1, 0, 1),
                array(0, 1, 1)
            );
            list ($a, $b, $c) = $case[$d];
            $e = (1 - ($j - 1) / 6);
            $pdf->SetDrawColor($a * 255 * $e, $b * 255 * $e, $c * 255 * $e);
        } else {
            $pdf->SetDrawColor(0);
        }
        $pdf->setLineWidthScale(0.2);
        $pdf->lineScale(
            $this->xSrc,
            $this->ySrc,
            $this->xSrc + $this->srcDir * $this->wTick,
            $this->ySrc
        );
        $pdf->lineScale(
            $this->xDest + $this->destDir * $this->wTick,
            $this->yDest,
            $this->xDest,
            $this->yDest
        );
        $pdf->setLineWidthScale(0.1);
        $pdf->lineScale(
            $this->xSrc + $this->srcDir * $this->wTick,
            $this->ySrc,
            $this->xDest + $this->destDir * $this->wTick,
            $this->yDest
        );
        /*
         * Draws arrows ->
         */
        $root2 = 2 * sqrt(2);
        $pdf->lineScale(
            $this->xSrc + $this->srcDir * $this->wTick * 0.75,
            $this->ySrc,
            $this->xSrc + $this->srcDir * (0.75 - 1 / $root2) * $this->wTick,
            $this->ySrc + $this->wTick / $root2
        );
        $pdf->lineScale(
            $this->xSrc + $this->srcDir * $this->wTick * 0.75,
            $this->ySrc,
            $this->xSrc + $this->srcDir * (0.75 - 1 / $root2) * $this->wTick,
            $this->ySrc - $this->wTick / $root2
        );

        $pdf->lineScale(
            $this->xDest + $this->destDir * $this->wTick / 2,
            $this->yDest,
            $this->xDest + $this->destDir * (0.5 + 1 / $root2) * $this->wTick,
            $this->yDest + $this->wTick / $root2
        );
        $pdf->lineScale(
            $this->xDest + $this->destDir * $this->wTick / 2,
            $this->yDest,
            $this->xDest + $this->destDir * (0.5 + 1 / $root2) * $this->wTick,
            $this->yDest - $this->wTick / $root2
        );
        $pdf->SetDrawColor(0);
    }
}

/**
 * Pdf Relation Schema Class
 *
 * Purpose of this class is to generate the PDF Document. PDF is widely
 * used format for documenting text,fonts,images and 3d vector graphics.
 *
 * This class inherits Export_Relation_Schema class has common functionality added
 * to this class
 *
 * @name Pdf_Relation_Schema
 * @package PhpMyAdmin
 */
class PMA_Pdf_Relation_Schema extends PMA_Export_Relation_Schema
{
    /**
     * Defines properties
     */
    private $_tables = array();
    private $_ff = PMA_PDF_FONT;
    private $_xMax = 0;
    private $_yMax = 0;
    private $_scale;
    private $_xMin = 100000;
    private $_yMin = 100000;
    private $_topMargin = 10;
    private $_bottomMargin = 10;
    private $_leftMargin = 10;
    private $_rightMargin = 10;
    private $_tablewidth;

    /**
     * The "PMA_Pdf_Relation_Schema" constructor
     *
     * @global object $pdf The current PDF Schema document
     * @global string $db  The current db name
     * @global array    The relations settings
     * @access private
     * @see PMA_Schema_PDF
     */
    function __construct()
    {
        global $pdf, $db;

        $this->setPageNumber($_POST['pdf_page_number']);
        $this->setShowGrid(isset($_POST['show_grid']));
        $this->setShowColor(isset($_POST['show_color']));
        $this->setShowKeys(isset($_POST['show_keys']));
        $this->setTableDimension(isset($_POST['show_table_dimension']));
        $this->setAllTablesSameWidth(isset($_POST['all_tables_same_width']));
        $this->setWithDataDictionary($_POST['with_doc']);
        $this->setOrientation($_POST['orientation']);
        $this->setPaper($_POST['paper']);
        $this->setExportType($_POST['export_type']);

         // Initializes a new document
        $pdf = new PMA_Schema_PDF($this->orientation, 'mm', $this->paper);
        $pdf->SetTitle(
            sprintf(
                __('Schema of the %s database - Page %s'),
                $GLOBALS['db'],
                $this->pageNumber
            )
        );
        $pdf->setCMargin(0);
        $pdf->Open();
        $pdf->SetAutoPageBreak('auto');
        $alltables = $this->getAllTables($db, $this->pageNumber);

        if ($this->withDoc) {
            $pdf->SetAutoPageBreak('auto', 15);
            $pdf->setCMargin(1);
            $this->dataDictionaryDoc($alltables);
            $pdf->SetAutoPageBreak('auto');
            $pdf->setCMargin(0);
        }

        $pdf->Addpage();

        if ($this->withDoc) {
            $pdf->SetLink($pdf->PMA_links['RT']['-'], -1);
            $pdf->Bookmark(__('Relational schema'));
            $pdf->SetAlias('{00}', $pdf->PageNo());
            $this->_topMargin = 28;
            $this->_bottomMargin = 28;
        }

        /* snip */
        foreach ($alltables as $table) {
            if (! isset($this->_tables[$table])) {
                $this->_tables[$table] = new Table_Stats_Pdf(
                    $table,
                    null,
                    $this->pageNumber,
                    $this->_tablewidth,
                    $this->showKeys,
                    $this->tableDimension
                );
            }
            if ($this->sameWide) {
                $this->_tables[$table]->width = $this->_tablewidth;
            }
            $this->_setMinMax($this->_tables[$table]);
        }

        // Defines the scale factor
        $this->_scale = ceil(
            max(
                ($this->_xMax - $this->_xMin)
                / ($pdf->getPageWidth() - $this->_rightMargin - $this->_leftMargin),
                ($this->_yMax - $this->_yMin)
                / ($pdf->getPageHeight() - $this->_topMargin - $this->_bottomMargin)
            ) * 100
        ) / 100;

        $pdf->setScale(
            $this->_scale,
            $this->_xMin,
            $this->_yMin,
            $this->_leftMargin,
            $this->_topMargin
        );
        // Builds and save the PDF document
        $pdf->setLineWidthScale(0.1);

        if ($this->showGrid) {
            $pdf->SetFontSize(10);
            $this->_strokeGrid();
        }
        $pdf->setFontSizeScale(14);
        // previous logic was checking master tables and foreign tables
        // but I think that looping on every table of the pdf page as a master
        // and finding its foreigns is OK (then we can support innodb)
        $seen_a_relation = false;
        foreach ($alltables as $one_table) {
            $exist_rel = PMA_getForeigners($db, $one_table, '', 'both');
            if ($exist_rel) {
                $seen_a_relation = true;
                foreach ($exist_rel as $master_field => $rel) {
                    // put the foreign table on the schema only if selected
                    // by the user
                    // (do not use array_search() because we would have to
                    // to do a === false and this is not PHP3 compatible)
                    if (in_array($rel['foreign_table'], $alltables)) {
                        $this->_addRelation(
                            $one_table,
                            $master_field,
                            $rel['foreign_table'],
                            $rel['foreign_field'],
                            $this->tableDimension
                        );
                    }
                } // end while
            } // end if
        } // end while

        if ($seen_a_relation) {
            $this->_drawRelations($this->showColor);
        }
        $this->_drawTables($this->showColor);
    }

    /**
     * Output Pdf Document for download
     *
     * @return void
     * @access public
     */
    function showOutput()
    {
        $this->_showOutput($this->pageNumber);
    }

    /**
     * Sets X and Y minimum and maximum for a table cell
     *
     * @param string $table The table name of which sets XY co-ordinates
     *
     * @return void
     *
     * @access private
     */
    private function _setMinMax($table)
    {
        $this->_xMax = max($this->_xMax, $table->x + $table->width);
        $this->_yMax = max($this->_yMax, $table->y + $table->height);
        $this->_xMin = min($this->_xMin, $table->x);
        $this->_yMin = min($this->_yMin, $table->y);
    }

    /**
     * Defines relation objects
     *
     * @param string  $masterTable  The master table name
     * @param string  $masterField  The relation field in the master table
     * @param string  $foreignTable The foreign table name
     * @param string  $foreignField The relation field in the foreign table
     * @param boolean $showInfo     Whether to display table position or not
     *
     * @access private
     *
     * @return void
     *
     * @see _setMinMax
     */
    private function _addRelation($masterTable, $masterField, $foreignTable,
        $foreignField, $showInfo
    ) {
        if (! isset($this->_tables[$masterTable])) {
            $this->_tables[$masterTable] = new Table_Stats_Pdf(
                $masterTable, null, $this->pageNumber,
                $this->_tablewidth, false, $showInfo
            );
            $this->_setMinMax($this->_tables[$masterTable]);
        }
        if (! isset($this->_tables[$foreignTable])) {
            $this->_tables[$foreignTable] = new Table_Stats_Pdf(
                $foreignTable, null, $this->pageNumber,
                $this->_tablewidth, false, $showInfo
            );
            $this->_setMinMax($this->_tables[$foreignTable]);
        }
        $this->relations[] = new Relation_Stats_Pdf(
            $this->_tables[$masterTable], $masterField,
            $this->_tables[$foreignTable], $foreignField
        );
    }

    /**
     * Draws the grid
     *
     * @global object $pdf the current PMA_Schema_PDF instance
     *
     * @access private
     *
     * @return void
     *
     * @see PMA_Schema_PDF
     */
    private function _strokeGrid()
    {
        global $pdf;

        $gridSize = 10;
        $labelHeight = 4;
        $labelWidth = 5;
        if ($this->withDoc) {
            $topSpace = 6;
            $bottomSpace = 15;
        } else {
            $topSpace = 0;
            $bottomSpace = 0;
        }

        $pdf->SetMargins(0, 0);
        $pdf->SetDrawColor(200, 200, 200);
        // Draws horizontal lines
        for ($l = 0,
            $size = intval(
                ($pdf->getPageHeight() - $topSpace - $bottomSpace) / $gridSize
            );
            $l <= $size;
            $l++) {
            $pdf->line(
                0, $l * $gridSize + $topSpace,
                $pdf->getPageWidth(), $l * $gridSize + $topSpace
            );
            // Avoid duplicates
            if ($l > 0
                && $l <= intval(($pdf->getPageHeight() - $topSpace - $bottomSpace - $labelHeight) / $gridSize)
            ) {
                $pdf->SetXY(0, $l * $gridSize + $topSpace);
                $label = (string) sprintf(
                    '%.0f',
                    ($l * $gridSize + $topSpace - $this->_topMargin)
                    * $this->_scale + $this->_yMin
                );
                $pdf->Cell($labelWidth, $labelHeight, ' ' . $label);
            } // end if
        } // end for
        // Draws vertical lines
        for (
            $j = 0, $size = intval($pdf->getPageWidth() / $gridSize);
            $j <= $size;
            $j++
        ) {
            $pdf->line(
                $j * $gridSize,
                $topSpace,
                $j * $gridSize,
                $pdf->getPageHeight() - $bottomSpace
            );
            $pdf->SetXY($j * $gridSize, $topSpace);
            $label = (string) sprintf(
                '%.0f',
                ($j * $gridSize - $this->_leftMargin) * $this->_scale + $this->_xMin
            );
            $pdf->Cell($labelWidth, $labelHeight, $label);
        }
    }

    /**
     * Draws relation arrows
     *
     * @param boolean $changeColor Whether to use one color per relation or not
     *
     * @access private
     *
     * @return void
     *
     * @see Relation_Stats_Pdf::relationdraw()
     */
    private function _drawRelations($changeColor)
    {
        $i = 0;
        foreach ($this->relations as $relation) {
            $relation->relationDraw($changeColor, $i);
            $i++;
        }
    }

    /**
     * Draws tables
     *
     * @param boolean|integer $changeColor Whether to display table position or not
     *
     * @access private
     *
     * @return void
     *
     * @see Table_Stats_Pdf::tableDraw()
     */
    private function _drawTables($changeColor = 0)
    {
        foreach ($this->_tables as $table) {
            $table->tableDraw(null, $this->withDoc, $changeColor);
        }
    }

    /**
     * Ouputs the PDF document to a file
     * or sends the output to browser
     *
     * @param integer $pageNumber page number
     *
     * @global object  $pdf         The current PDF document
     * @global string  $cfgRelation The current database name
     * @global integer              The current page number (from the
     *                              $cfg['Servers'][$i]['table_coords'] table)
     * @access private
     *
     * @return void
     *
     * @see PMA_Schema_PDF
     */
    private function _showOutput($pageNumber)
    {
        global $pdf, $cfgRelation;

        // Get the name of this pdfpage to use as filename
        $_name_sql = 'SELECT page_descr FROM '
            . PMA_Util::backquote($GLOBALS['cfgRelation']['db']) . '.'
            . PMA_Util::backquote($cfgRelation['pdf_pages'])
            . ' WHERE page_nr = ' . $pageNumber;
        $_name_rs = PMA_queryAsControlUser($_name_sql);
        if ($_name_rs) {
            $_name_row = $GLOBALS['dbi']->fetchRow($_name_rs);
            $filename = $_name_row[0] . '.pdf';
        }
        if (empty($filename)) {
            $filename = $pageNumber . '.pdf';
        }
        $pdf->Download($filename);
    }

    /**
     * Generates data dictionary pages.
     *
     * @param array $alltables Tables to document.
     *
     * @return void
     */
    public function dataDictionaryDoc($alltables)
    {
        global $db, $pdf, $orientation, $paper;
        // TOC
        $pdf->addpage($_POST['orientation']);
        $pdf->Cell(0, 9, __('Table of contents'), 1, 0, 'C');
        $pdf->Ln(15);
        $i = 1;
        foreach ($alltables as $table) {
            $pdf->PMA_links['doc'][$table]['-'] = $pdf->AddLink();
            $pdf->SetX(10);
            // $pdf->Ln(1);
            $pdf->Cell(
                0, 6, __('Page number:') . ' {' . sprintf("%02d", $i) . '}', 0, 0,
                'R', 0, $pdf->PMA_links['doc'][$table]['-']
            );
            $pdf->SetX(10);
            $pdf->Cell(
                0, 6, $i . ' ' . $table, 0, 1,
                'L', 0, $pdf->PMA_links['doc'][$table]['-']
            );
            // $pdf->Ln(1);
            $fields = $GLOBALS['dbi']->getColumns($GLOBALS['db'], $table);
            foreach ($fields as $row) {
                $pdf->SetX(20);
                $field_name = $row['Field'];
                $pdf->PMA_links['doc'][$table][$field_name] = $pdf->AddLink();
                //$pdf->Cell(
                //    0, 6, $field_name, 0, 1,
                //    'L', 0, $pdf->PMA_links['doc'][$table][$field_name]
                //);
            }
            $i++;
        }
        $pdf->PMA_links['RT']['-'] = $pdf->AddLink();
        $pdf->SetX(10);
        $pdf->Cell(
            0, 6, __('Page number:') . ' {00}', 0, 0,
            'R', 0, $pdf->PMA_links['RT']['-']
        );
        $pdf->SetX(10);
        $pdf->Cell(
            0, 6, $i . ' ' . __('Relational schema'), 0, 1,
            'L', 0, $pdf->PMA_links['RT']['-']
        );
        $z = 0;
        foreach ($alltables as $table) {
            $z++;
            $pdf->SetAutoPageBreak(true, 15);
            $pdf->addpage($_POST['orientation']);
            $pdf->Bookmark($table);
            $pdf->SetAlias('{' . sprintf("%02d", $z) . '}', $pdf->PageNo());
            $pdf->PMA_links['RT'][$table]['-'] = $pdf->AddLink();
            $pdf->SetLink($pdf->PMA_links['doc'][$table]['-'], -1);
            $pdf->SetFont($this->_ff, 'B', 18);
            $pdf->Cell(
                0, 8, $z . ' ' . $table, 1, 1,
                'C', 0, $pdf->PMA_links['RT'][$table]['-']
            );
            $pdf->SetFont($this->_ff, '', 8);
            $pdf->ln();

            $cfgRelation = PMA_getRelationsParam();
            $comments = PMA_getComments($db, $table);
            if ($cfgRelation['mimework']) {
                $mime_map = PMA_getMIME($db, $table, true);
            }

            /**
             * Gets table informations
             */
            $showtable    = PMA_Table::sGetStatusInfo($db, $table);
            $show_comment = isset($showtable['Comment'])
                ? $showtable['Comment']
                : '';
            $create_time  = isset($showtable['Create_time'])
                ? PMA_Util::localisedDate(
                    strtotime($showtable['Create_time'])
                )
                : '';
            $update_time  = isset($showtable['Update_time'])
                ? PMA_Util::localisedDate(
                    strtotime($showtable['Update_time'])
                )
                : '';
            $check_time   = isset($showtable['Check_time'])
                ? PMA_Util::localisedDate(
                    strtotime($showtable['Check_time'])
                )
                : '';

            /**
             * Gets table keys and retains them
             */
            $result = $GLOBALS['dbi']->query(
                'SHOW KEYS FROM ' . PMA_Util::backquote($table) . ';'
            );
            $primary = '';
            $indexes = array();
            $lastIndex = '';
            $indexes_info = array();
            $indexes_data = array();
            $pk_array = array(); // will be use to emphasis prim. keys in the table
            // view
            while ($row = $GLOBALS['dbi']->fetchAssoc($result)) {
                // Backups the list of primary keys
                if ($row['Key_name'] == 'PRIMARY') {
                    $primary .= $row['Column_name'] . ', ';
                    $pk_array[$row['Column_name']] = 1;
                }
                // Retains keys informations
                if ($row['Key_name'] != $lastIndex) {
                    $indexes[] = $row['Key_name'];
                    $lastIndex = $row['Key_name'];
                }
                $indexes_info[$row['Key_name']]['Sequences'][]
                    = $row['Seq_in_index'];
                $indexes_info[$row['Key_name']]['Non_unique'] = $row['Non_unique'];
                if (isset($row['Cardinality'])) {
                    $indexes_info[$row['Key_name']]['Cardinality']
                        = $row['Cardinality'];
                }
                // I don't know what does following column mean....
                // $indexes_info[$row['Key_name']]['Packed'] = $row['Packed'];
                $indexes_info[$row['Key_name']]['Comment'] = $row['Comment'];

                $indexes_data[$row['Key_name']][$row['Seq_in_index']]['Column_name']
                    = $row['Column_name'];
                if (isset($row['Sub_part'])) {
                    $indexes_data[$row['Key_name']][$row['Seq_in_index']]['Sub_part']
                        = $row['Sub_part'];
                }
            } // end while
            if ($result) {
                $GLOBALS['dbi']->freeResult($result);
            }

            /**
             * Gets fields properties
             */
            $columns = $GLOBALS['dbi']->getColumns($db, $table);
            // Check if we can use Relations
            if (!empty($cfgRelation['relation'])) {
                // Find which tables are related with the current one and write it in
                // an array
                $res_rel = PMA_getForeigners($db, $table);

                if (count($res_rel) > 0) {
                    $have_rel = true;
                } else {
                    $have_rel = false;
                }
            } else {
                $have_rel = false;
            } // end if

            /**
             * Displays the comments of the table if MySQL >= 3.23
             */

            $break = false;
            if (! empty($show_comment)) {
                $pdf->Cell(0, 3, __('Table comments:') . ' ' . $show_comment, 0, 1);
                $break = true;
            }

            if (! empty($create_time)) {
                $pdf->Cell(0, 3, __('Creation:') . ' ' . $create_time, 0, 1);
                $break = true;
            }

            if (! empty($update_time)) {
                $pdf->Cell(0, 3, __('Last update:') . ' ' . $update_time, 0, 1);
                $break = true;
            }

            if (! empty($check_time)) {
                $pdf->Cell(0, 3, __('Last check:') . ' ' . $check_time, 0, 1);
                $break = true;
            }

            if ($break == true) {
                $pdf->Cell(0, 3, '', 0, 1);
                $pdf->Ln();
            }

            $pdf->SetFont($this->_ff, 'B');
            if (isset($orientation) && $orientation == 'L') {
                $pdf->Cell(25, 8, __('Column'), 1, 0, 'C');
                $pdf->Cell(20, 8, __('Type'), 1, 0, 'C');
                $pdf->Cell(20, 8, __('Attributes'), 1, 0, 'C');
                $pdf->Cell(10, 8, __('Null'), 1, 0, 'C');
                $pdf->Cell(20, 8, __('Default'), 1, 0, 'C');
                $pdf->Cell(25, 8, __('Extra'), 1, 0, 'C');
                $pdf->Cell(45, 8, __('Links to'), 1, 0, 'C');

                if ($paper == 'A4') {
                    $comments_width = 67;
                } else {
                    // this is really intended for 'letter'
                    /**
                     * @todo find optimal width for all formats
                     */
                    $comments_width = 50;
                }
                $pdf->Cell($comments_width, 8, __('Comments'), 1, 0, 'C');
                $pdf->Cell(45, 8, 'MIME', 1, 1, 'C');
                $pdf->SetWidths(
                    array(25, 20, 20, 10, 20, 25, 45, $comments_width, 45)
                );
            } else {
                $pdf->Cell(20, 8, __('Column'), 1, 0, 'C');
                $pdf->Cell(20, 8, __('Type'), 1, 0, 'C');
                $pdf->Cell(20, 8, __('Attributes'), 1, 0, 'C');
                $pdf->Cell(10, 8, __('Null'), 1, 0, 'C');
                $pdf->Cell(15, 8, __('Default'), 1, 0, 'C');
                $pdf->Cell(15, 8, __('Extra'), 1, 0, 'C');
                $pdf->Cell(30, 8, __('Links to'), 1, 0, 'C');
                $pdf->Cell(30, 8, __('Comments'), 1, 0, 'C');
                $pdf->Cell(30, 8, 'MIME', 1, 1, 'C');
                $pdf->SetWidths(array(20, 20, 20, 10, 15, 15, 30, 30, 30));
            }
            $pdf->SetFont($this->_ff, '');

            foreach ($columns as $row) {
                $extracted_columnspec
                    = PMA_Util::extractColumnSpec($row['Type']);
                $type                = $extracted_columnspec['print_type'];
                $attribute           = $extracted_columnspec['attribute'];
                if (! isset($row['Default'])) {
                    if ($row['Null'] != '' && $row['Null'] != 'NO') {
                        $row['Default'] = 'NULL';
                    }
                }
                $field_name = $row['Field'];
                // $pdf->Ln();
                $pdf->PMA_links['RT'][$table][$field_name] = $pdf->AddLink();
                $pdf->Bookmark($field_name, 1, -1);
                $pdf->SetLink($pdf->PMA_links['doc'][$table][$field_name], -1);
                $pdf_row = array(
                    $field_name,
                    $type,
                    $attribute,
                    ($row['Null'] == '' || $row['Null'] == 'NO')
                    ? __('No')
                    : __('Yes'),
                    (isset($row['Default']) ? $row['Default'] : ''),
                    $row['Extra'],
                    (isset($res_rel[$field_name])
                        ? $res_rel[$field_name]['foreign_table'] . ' -> '
                            . $res_rel[$field_name]['foreign_field']
                        : ''),
                    (isset($comments[$field_name])
                        ? $comments[$field_name]
                        : ''),
                    (isset($mime_map) && isset($mime_map[$field_name])
                        ? str_replace('_', '/', $mime_map[$field_name]['mimetype'])
                        : '')
                );
                $links[0] = $pdf->PMA_links['RT'][$table][$field_name];
                if (isset($res_rel[$field_name]['foreign_table'])
                    && isset($res_rel[$field_name]['foreign_field'])
                    && isset($pdf->PMA_links['doc'][$res_rel[$field_name]['foreign_table']][$res_rel[$field_name]['foreign_field']])
                ) {
                    $links[6] = $pdf->PMA_links['doc'][$res_rel[$field_name]['foreign_table']][$res_rel[$field_name]['foreign_field']];
                } else {
                    unset($links[6]);
                }
                $pdf->Row($pdf_row, $links);
            } // end foreach
            $pdf->SetFont($this->_ff, '', 14);
        } //end each
    }
}
?><|MERGE_RESOLUTION|>--- conflicted
+++ resolved
@@ -9,8 +9,6 @@
     exit;
 }
 
-<<<<<<< HEAD
-=======
 /**
  * Skip the plugin if TCPDF is not available.
  */
@@ -26,7 +24,6 @@
     die('Attack stopped');
 }
 
->>>>>>> 186a8093
 require_once 'Export_Relation_Schema.class.php';
 require_once './libraries/PDF.class.php';
 
