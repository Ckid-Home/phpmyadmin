--- conflicted
+++ resolved
@@ -87,7 +87,7 @@
                     $_POST['delrow'],
                     $cfgRelation,
                     $db,
-                    $_POST['chpage'] 
+                    $_POST['chpage']
                 );
                 break;
             case 'process_export':
@@ -514,7 +514,6 @@
         $reset_draginit = '';
         $i = 0;
         foreach ($array_sh_page as $key => $temp_sh_page) {
-<<<<<<< HEAD
             $drag_x = $temp_sh_page['x'];
             $drag_y = $temp_sh_page['y'];
 
@@ -535,33 +534,6 @@
                 if ($fields) {
                     foreach ($fields as $row) {
                         echo '<br />' . htmlspecialchars($row['Field']) . "\n";
-=======
-                $drag_x = $temp_sh_page['x'];
-                $drag_y = $temp_sh_page['y'];
-
-                $draginit2      .= ' Drag.init(getElement("table_' . $i . '"), null, 0, parseInt(myid.style.width)-2, 0, parseInt(myid.style.height)-5);' . "\n";
-                $draginit2       .= '    getElement("table_' . $i . '").onDrag = function (x, y) { document.edcoord.elements["c_table_' . $i . '[x]"].value = parseInt(x); document.edcoord.elements["c_table_' . $i . '[y]"].value = parseInt(y) }' . "\n";
-                $draginit       .= '    getElement("table_' . $i . '").style.left = "' . $drag_x . 'px";' . "\n";
-                $draginit       .= '    getElement("table_' . $i . '").style.top  = "' . $drag_y . 'px";' . "\n";
-                $reset_draginit .= '    getElement("table_' . $i . '").style.left = "2px";' . "\n";
-                $reset_draginit .= '    getElement("table_' . $i . '").style.top  = "' . (15 * $i) . 'px";' . "\n";
-                $reset_draginit .= '    document.edcoord.elements["c_table_' . $i . '[x]"].value = "2"' . "\n";
-                $reset_draginit .= '    document.edcoord.elements["c_table_' . $i . '[y]"].value = "' . (15 * $i) . '"' . "\n";
-
-                $local_query = 'SHOW FIELDS FROM '
-                             .  PMA_backquote($temp_sh_page['table_name'])
-                             . ' FROM ' . PMA_backquote($db);
-                $fields_rs = PMA_DBI_try_query($local_query);
-                unset($local_query);
-                // the table has been dropped from outside phpMyAdmin
-                if (PMA_DBI_getError()) {
-                    continue;
-                }
-                echo '<div id="table_' . $i . '" class="pdflayout_table"><u>' . $temp_sh_page['table_name'] . '</u>';
-                if (isset($with_field_names)) {
-                    while ($row = PMA_DBI_fetch_assoc($fields_rs)) {
-                           echo '<br />' . htmlspecialchars($row['Field']) . "\n";
->>>>>>> 329c9cac
                     }
                 }
             }
