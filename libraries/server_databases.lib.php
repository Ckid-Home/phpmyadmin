<?php
/* vim: set expandtab sw=4 ts=4 sts=4: */

/**
 * functions for displaying server databases
 *
 * @usedby  server_databases.php
 *
 * @package PhpMyAdmin
 */
use PMA\libraries\Message;

if (! defined('PHPMYADMIN')) {
    exit;
}

/**
 * Returns the html for Database List
 *
 * @param Array  $databases         GBI return databases
 * @param int    $databases_count   database count
 * @param int    $pos               display pos
 * @param Array  $dbstats           database status
 * @param string $sort_by           sort by string
 * @param string $sort_order        sort order string
 * @param bool   $is_superuser      User status
 * @param Array  $cfg               configuration
 * @param array  $replication_types replication types
 * @param array  $replication_info  replication info
 * @param string $url_query         url query
 *
 * @return string
 */
function PMA_getHtmlForDatabase(
    $databases, $databases_count, $pos, $dbstats,
    $sort_by, $sort_order, $is_superuser, $cfg,
    $replication_types, $replication_info, $url_query
) {
    $html = '<div id="tableslistcontainer">';
    reset($databases);
    $first_database = current($databases);
    // table col order
    $column_order = PMA_getColumnOrder();

    $_url_params = array(
        'pos' => $pos,
        'dbstats' => $dbstats,
        'sort_by' => $sort_by,
        'sort_order' => $sort_order,
    );

    $html .= PMA\libraries\Util::getListNavigator(
        $databases_count, $pos, $_url_params, 'server_databases.php',
        'frame_content', $GLOBALS['cfg']['MaxDbList']
    );

    $_url_params['pos'] = $pos;

    $html .= '<form class="ajax" action="server_databases.php" ';
    $html .= 'method="post" name="dbStatsForm" id="dbStatsForm">' . "\n";
    $html .= PMA_URL_getHiddenInputs($_url_params);

    $_url_params['sort_by'] = 'SCHEMA_NAME';
    $_url_params['sort_order']
        = ($sort_by == 'SCHEMA_NAME' && $sort_order == 'asc') ? 'desc' : 'asc';

    $html .= '<table id="tabledatabases" class="data">' . "\n"
        . '<thead>' . "\n"
        . '<tr>' . "\n";

    $html .= PMA_getHtmlForColumnOrderWithSort(
        $is_superuser,
        $cfg['AllowUserDropDatabase'],
        $_url_params,
        $sort_by,
        $sort_order,
        $column_order,
        $first_database
    );

    $html .= PMA_getHtmlForReplicationType(
        $is_superuser,
        $replication_types,
        $cfg['ActionLinksMode']
    );

    $html .= '</tr>' . "\n"
        . '</thead>' . "\n";

    list($output, $column_order) = PMA_getHtmlAndColumnOrderForDatabaseList(
        $databases,
        $is_superuser,
        $url_query,
        $column_order,
        $replication_types,
        $replication_info
    );
    $html .= $output;
    unset($output);

    $html .= PMA_getHtmlForTableFooter(
        $cfg['AllowUserDropDatabase'],
        $is_superuser,
        $databases_count,
        $column_order,
        $replication_types,
        $first_database
    );

    $html .= '</table>' . "\n";

    $html .= PMA_getHtmlForTableFooterButtons(
        $cfg['AllowUserDropDatabase'],
        $is_superuser
    );

    if (empty($dbstats)) {
        //we should put notice above database list
        $html = PMA_getHtmlForNoticeEnableStatistics($url_query, $html);
    }
    $html .= '</form>';
    $html .= '</div>';

    return $html;
}

/**
 * Returns the html for Table footer buttons
 *
 * @param bool $is_allowUserDropDb Allow user drop database
 * @param bool $is_superuser       User status
 *
 * @return string
 */
function PMA_getHtmlForTableFooterButtons($is_allowUserDropDb, $is_superuser)
{
    if (!$is_superuser && !$is_allowUserDropDb) {
        return '';
    }

    $html = PMA\libraries\Util::getWithSelected(
        $GLOBALS['pmaThemeImage'], $GLOBALS['text_dir'], "dbStatsForm"
    );
    $html .= PMA\libraries\Util::getButtonOrImage(
        '',
        'mult_submit' . ' ajax',
        'drop_selected_dbs',
        __('Drop'), 'b_deltbl.png'
    );

    return $html;
}

/**
 * Returns the html for Table footer
 *
 * @param bool   $is_allowUserDropDb Allow user drop database
 * @param bool   $is_superuser       User status
 * @param int    $databases_count    Database count
 * @param string $column_order       column order
 * @param array  $replication_types  replication types
 * @param string $first_database     First database
 *
 * @return string
 */
function PMA_getHtmlForTableFooter(
    $is_allowUserDropDb, $is_superuser,
    $databases_count, $column_order,
    $replication_types, $first_database
) {
    $html = '<tfoot><tr>' . "\n";
    if ($is_superuser || $is_allowUserDropDb) {
        $html .= '    <th></th>' . "\n";
    }
    $html .= '    <th>' . __('Total') . ': <span id="databases_count">'
        . $databases_count . '</span></th>' . "\n";

    $html .= PMA_getHtmlForColumnOrder($column_order, $first_database);

    foreach ($replication_types as $type) {
        if ($GLOBALS['replication_info'][$type]['status']) {
            $html .= '    <th></th>' . "\n";
        }
    }

    if ($is_superuser) {
        $html .= '    <th></th>' . "\n";
    }
    $html .= '</tr>' . "\n";
    $html .= '</tfoot>' . "\n";
    return $html;
}

/**
 * Returns the html for Database List and Column order
 *
 * @param array  $databases         GBI return databases
 * @param bool   $is_superuser      User status
 * @param string $url_query         Url query
 * @param array  $column_order      column order
 * @param array  $replication_types replication types
 * @param array  $replication_info  replication info
 *
 * @return Array
 */
function PMA_getHtmlAndColumnOrderForDatabaseList(
    $databases, $is_superuser, $url_query,
    $column_order, $replication_types, $replication_info
) {
    $odd_row = true;
    $html = '<tbody>' . "\n";

    foreach ($databases as $current) {
        $tr_class = $odd_row ? 'odd' : 'even';
        if ($GLOBALS['dbi']->isSystemSchema($current['SCHEMA_NAME'], true)) {
            $tr_class .= ' noclick';
        }
        $html .= '<tr class="' . $tr_class . '">' . "\n";
        $odd_row = ! $odd_row;

        list($column_order, $generated_html) = PMA_buildHtmlForDb(
            $current,
            $is_superuser,
            $url_query,
            $column_order,
            $replication_types,
            $replication_info
        );

        $html .= $generated_html;

        $html .= '</tr>' . "\n";
    } // end foreach ($databases as $key => $current)
    unset($current, $odd_row);
    $html .= '</tbody>';
    return array($html, $column_order);
}

/**
 * Returns the html for Column Order
 *
 * @param array $column_order   Column order
 * @param array $first_database The first display database
 *
 * @return string
 */
function PMA_getHtmlForColumnOrder($column_order, $first_database)
{
    $html = "";
    // avoid execution path notice
    $unit = "";
    foreach ($column_order as $stat_name => $stat) {
        if (array_key_exists($stat_name, $first_database)) {
            if ($stat['format'] === 'byte') {
                list($value, $unit)
                    = PMA\libraries\Util::formatByteDown($stat['footer'], 3, 1);
            } elseif ($stat['format'] === 'number') {
                $value = PMA\libraries\Util::formatNumber($stat['footer'], 0);
            } else {
                $value = htmlentities($stat['footer'], 0);
            }
            $html .= '    <th class="value">';
            if (isset($stat['description_function'])) {
                $html .= '<dfn title="'
                    . $stat['description_function']($stat['footer']) . '">';
            }
            $html .= $value;
            if (isset($stat['description_function'])) {
                $html .= '</dfn>';
            }
            $html .= '</th>' . "\n";
            if ($stat['format'] === 'byte') {
                $html .= '    <th class="unit">' . $unit . '</th>' . "\n";
            }
        }
    }

    return $html;
}


/**
 * Returns the html for Column Order with Sort
 *
 * @param bool   $is_superuser       User status
 * @param bool   $is_allowUserDropDb Allow user drop database
 * @param Array  $_url_params        Url params
 * @param string $sort_by            sort column name
 * @param string $sort_order         order
 * @param array  $column_order       column order
 * @param array  $first_database     database to show
 *
 * @return string
 */
function PMA_getHtmlForColumnOrderWithSort(
    $is_superuser, $is_allowUserDropDb,
    $_url_params, $sort_by, $sort_order,
    $column_order, $first_database
) {
    $html = ($is_superuser || $is_allowUserDropDb
        ? '        <th></th>' . "\n"
        : '')
        . '    <th><a href="server_databases.php'
        . PMA_URL_getCommon($_url_params) . '">' . "\n"
        . '            ' . __('Database') . "\n"
        . ($sort_by == 'SCHEMA_NAME'
            ? '                ' . PMA\libraries\Util::getImage(
                's_' . $sort_order . '.png',
                ($sort_order == 'asc' ? __('Ascending') : __('Descending'))
            ) . "\n"
            : ''
          )
        . '        </a></th>' . "\n";
    $table_columns = 3;
    foreach ($column_order as $stat_name => $stat) {
        if (!array_key_exists($stat_name, $first_database)) {
            continue;
        }

        if ($stat['format'] === 'byte') {
            $table_columns += 2;
            $colspan = ' colspan="2"';
        } else {
            $table_columns++;
            $colspan = '';
        }
        $_url_params['sort_by'] = $stat_name;
        $_url_params['sort_order']
            = ($sort_by == $stat_name && $sort_order == 'desc') ? 'asc' : 'desc';
        $html .= '    <th' . $colspan . '>'
            . '<a href="server_databases.php'
            . PMA_URL_getCommon($_url_params) . '">' . "\n"
            . '            ' . $stat['disp_name'] . "\n"
            . ($sort_by == $stat_name
                ? '            ' . PMA\libraries\Util::getImage(
                    's_' . $sort_order . '.png',
                    ($sort_order == 'asc' ? __('Ascending') : __('Descending'))
                ) . "\n"
                : ''
              )
            . '        </a></th>' . "\n";
    }
    return $html;
}


/**
 * Returns the html for Enable Statistics
 *
 * @param string $url_query Url query
 * @param string $html      html for database list
 *
 * @return string
 */
function PMA_getHtmlForNoticeEnableStatistics($url_query, $html)
{
    $notice = Message::notice(
        __(
            'Note: Enabling the database statistics here might cause '
            . 'heavy traffic between the web server and the MySQL server.'
        )
    )->getDisplay();
    $html .= $notice;

    $items = array();
    $items[] = array(
        'content' => '<strong>' . "\n"
            . __('Enable statistics')
            . '</strong><br />' . "\n",
        'class' => 'li_switch_dbstats',
        'url' => array(
            'href' => 'server_databases.php' . $url_query . '&amp;dbstats=1',
            'title' => __('Enable statistics')
        ),
    );

    $html .= PMA\libraries\Template::get('list/unordered')->render(
        array('items' => $items,)
    );

    return $html;
}

/**
 * Returns the html for database replication types
 *
 * @param bool  $is_superuser      User status
 * @param Array $replication_types replication types
 * @param bool  $cfg_iconic        cfg about Properties Iconic
 *
 * @return string
 */
function PMA_getHtmlForReplicationType(
    $is_superuser, $replication_types, $cfg_iconic
) {
    $html = '';
    foreach ($replication_types as $type) {
        if ($type == "master") {
            $name = __('Master replication');
        } elseif ($type == "slave") {
            $name = __('Slave replication');
        }

        if ($GLOBALS['replication_info'][$type]['status']) {
            $html .= '    <th>' . $name . '</th>' . "\n";
        }
    }

    if ($is_superuser) {
        $html .= '    <th>' . ($cfg_iconic ? '' : __('Action')) . "\n"
            . '    </th>' . "\n";
    }
    return $html;
}

/**
 * Returns the array about $sort_order and $sort_by
 *
 * @return Array
 */
function PMA_getListForSortDatabase()
{
    if (empty($_REQUEST['sort_by'])) {
        $sort_by = 'SCHEMA_NAME';
    } else {
        $sort_by_whitelist = array(
            'SCHEMA_NAME',
            'DEFAULT_COLLATION_NAME',
            'SCHEMA_TABLES',
            'SCHEMA_TABLE_ROWS',
            'SCHEMA_DATA_LENGTH',
            'SCHEMA_INDEX_LENGTH',
            'SCHEMA_LENGTH',
            'SCHEMA_DATA_FREE'
        );
        if (in_array($_REQUEST['sort_by'], $sort_by_whitelist)) {
            $sort_by = $_REQUEST['sort_by'];
        } else {
            $sort_by = 'SCHEMA_NAME';
        }
    }

    if (isset($_REQUEST['sort_order'])
        && /*overload*/mb_strtolower($_REQUEST['sort_order']) == 'desc'
    ) {
        $sort_order = 'desc';
    } else {
        $sort_order = 'asc';
    }

    return array($sort_by, $sort_order);
}

/**
 * Deal with Drops multiple databases
 *
 * @return null
 */
function PMA_dropMultiDatabases()
{
    if (! isset($_REQUEST['selected_dbs']) && ! isset($_REQUEST['query_type'])) {
        $message = Message::error(__('No databases selected.'));
    } else {
        $action = 'server_databases.php';
        $submit_mult = 'drop_db';
        $err_url = 'server_databases.php' . PMA_URL_getCommon();
        if (isset($_REQUEST['selected_dbs'])
            && !isset($_REQUEST['is_js_confirmed'])
        ) {
            $selected_db = $_REQUEST['selected_dbs'];
        }
        if (isset($_REQUEST['is_js_confirmed'])) {
            $_REQUEST = array(
                'query_type' => $submit_mult,
                'selected' => $_REQUEST['selected_dbs'],
                'mult_btn' => __('Yes'),
                'db' => $GLOBALS['db'],
                'table' => $GLOBALS['table']);
        }
        //the following variables will be used on mult_submits.inc.php
        global $query_type, $selected, $mult_btn;

        include 'libraries/mult_submits.inc.php';
        unset($action, $submit_mult, $err_url, $selected_db, $GLOBALS['db']);
        if (empty($message)) {
            if ($mult_btn == __('Yes')) {
                $number_of_databases = count($selected);
            } else {
                $number_of_databases = 0;
            }
            $message = Message::success(
                _ngettext(
                    '%1$d database has been dropped successfully.',
                    '%1$d databases have been dropped successfully.',
                    $number_of_databases
                )
            );
            $message->addParam($number_of_databases);
        }
    }
<<<<<<< HEAD
    if ($GLOBALS['is_ajax_request'] && $message instanceof Message) {
        $response = PMA\libraries\Response::getInstance();
        $response->isSuccess($message->isSuccess());
=======
    if ($GLOBALS['is_ajax_request'] && $message instanceof PMA_Message) {
        $response = PMA_Response::getInstance();
        $response->setRequestStatus($message->isSuccess());
>>>>>>> 77c5b0a8
        $response->addJSON('message', $message);
        exit;
    }
}
<|MERGE_RESOLUTION|>--- conflicted
+++ resolved
@@ -498,15 +498,9 @@
             $message->addParam($number_of_databases);
         }
     }
-<<<<<<< HEAD
-    if ($GLOBALS['is_ajax_request'] && $message instanceof Message) {
+    if ($GLOBALS['is_ajax_request'] && $message instanceof PMA\libraries\Message) {
         $response = PMA\libraries\Response::getInstance();
-        $response->isSuccess($message->isSuccess());
-=======
-    if ($GLOBALS['is_ajax_request'] && $message instanceof PMA_Message) {
-        $response = PMA_Response::getInstance();
         $response->setRequestStatus($message->isSuccess());
->>>>>>> 77c5b0a8
         $response->addJSON('message', $message);
         exit;
     }
