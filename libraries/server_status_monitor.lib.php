--- conflicted
+++ resolved
@@ -9,6 +9,7 @@
  * @package PhpMyAdmin
  */
 use PMA\libraries\ServerStatusData;
+use PMA\libraries\Util;
 
 if (! defined('PHPMYADMIN')) {
     exit;
@@ -256,17 +257,10 @@
     $retval .= '<a href="#settingsPopup" class="popupLink">';
     $retval .= PMA\libraries\Util::getImage('s_cog.png') .  __('Settings');
     $retval .= '</a>';
-<<<<<<< HEAD
-    if (! PMA_DRIZZLE) {
-        $retval .= '<a href="#monitorInstructionsDialog">';
-        $retval .= PMA\libraries\Util::getImage('b_help.png') . __('Instructions/Setup');
-    }
-=======
     $retval .= '<a href="#monitorInstructionsDialog">';
-    $retval .= PMA_Util::getImage('b_help.png') . __('Instructions/Setup');
->>>>>>> 6a163eaa
+    $retval .= Util::getImage('b_help.png') . __('Instructions/Setup');
     $retval .= '<a href="#endChartEditMode" style="display:none;">';
-    $retval .= PMA\libraries\Util::getImage('s_okay.png');
+    $retval .= Util::getImage('s_okay.png');
     $retval .= __('Done dragging (rearranging) charts');
     $retval .= '</a>';
     $retval .= '</div>';
