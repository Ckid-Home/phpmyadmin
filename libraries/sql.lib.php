--- conflicted
+++ resolved
@@ -682,13 +682,8 @@
         $_REQUEST['table_create_time']
     );
     if (gettype($retval) != 'boolean') {
-<<<<<<< HEAD
         $response = PMA\libraries\Response::getInstance();
-        $response->isSuccess(false);
-=======
-        $response = PMA_Response::getInstance();
         $response->setRequestStatus(false);
->>>>>>> 77c5b0a8
         $response->addJSON('message', $retval->getString());
         exit;
     }
@@ -719,13 +714,8 @@
         $retval = PMA_setColumnProperty($pmatable, 'col_visib');
     }
 
-<<<<<<< HEAD
     $response = PMA\libraries\Response::getInstance();
-    $response->isSuccess($retval == true);
-=======
-    $response = PMA_Response::getInstance();
     $response->setRequestStatus($retval == true);
->>>>>>> 77c5b0a8
     exit;
 }
 
@@ -752,13 +742,8 @@
             $msg->addParam($_POST['bkm_fields']['bkm_label']);
             $response->addJSON('message', $msg);
         } else {
-<<<<<<< HEAD
-            $msg = Message::error(__('Bookmark not created!'));
-            $response->isSuccess(false);
-=======
-            $msg = PMA_message::error(__('Bookmark not created!'));
+            $msg = PMA\libraries\message::error(__('Bookmark not created!'));
             $response->setRequestStatus(false);
->>>>>>> 77c5b0a8
             $response->addJSON('message', $msg);
         }
         exit;
@@ -923,15 +908,9 @@
 function PMA_handleQueryExecuteError($is_gotofile, $error, $full_sql_query)
 {
     if ($is_gotofile) {
-<<<<<<< HEAD
-        $message = Message::rawError($error);
+        $message = PMA\libraries\Message::rawError($error);
         $response = PMA\libraries\Response::getInstance();
-        $response->isSuccess(false);
-=======
-        $message = PMA_Message::rawError($error);
-        $response = PMA_Response::getInstance();
         $response->setRequestStatus(false);
->>>>>>> 77c5b0a8
         $response->addJSON('message', $message);
     } else {
         PMA\libraries\Util::mysqlDie($error, $full_sql_query, '', '');
