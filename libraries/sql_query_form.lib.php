--- conflicted
+++ resolved
@@ -171,23 +171,12 @@
             $db, $GLOBALS['table'], null, true
         );
 
-<<<<<<< HEAD
-        $tmp_db_link = '<a href="' . PMA_Util::getScriptNameForOption(
-            $GLOBALS['cfg']['DefaultTabDatabase'], 'database'
-        )
-            . PMA_URL_getCommon(array('db' => $db)) . '"';
-        $tmp_db_link .= '>'
-            . htmlspecialchars($db) . '</a>';
-        $legend = sprintf(__('Run SQL query/queries on database %s'), $tmp_db_link);
-=======
-        $tmp_tbl_link = '<a href="' . $GLOBALS['cfg']['DefaultTabTable']
-            . PMA_URL_getCommon(array('db' => $db, 'table' => $table)) . '"';
-        $tmp_tbl_link .= '>' . htmlspecialchars($db)
+        $tmp_tbl_link = '<a href="' . PMA_Util::getScriptNameForOption(
+            $GLOBALS['cfg']['DefaultTabTable'], 'table'
+        ) . PMA_URL_getCommon(array('db' => $db, 'table' => $table)) . '" >';
+        $tmp_tbl_link .= htmlspecialchars($db)
             . '.' . htmlspecialchars($table) . '</a>';
-        // else use
-        // $tmp_db_link = htmlspecialchars($db);
         $legend = sprintf(__('Run SQL query/queries on table %s'), $tmp_tbl_link);
->>>>>>> e555d0e6
         if (empty($query)) {
             $query = PMA_Util::expandUserString(
                 $GLOBALS['cfg']['DefaultQueryTable'], 'backquote'
