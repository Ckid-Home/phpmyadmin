--- conflicted
+++ resolved
@@ -84,7 +84,6 @@
     $tabs['operation']['icon'] = 'b_tblops.png';
     $tabs['operation']['link'] = 'tbl_operations.php';
     $tabs['operation']['text'] = __('Operations');
-<<<<<<< HEAD
 }
 if(PMA_Tracker::isActive()) {
     $tabs['tracking']['icon'] = 'eye.png';
@@ -92,20 +91,6 @@
     $tabs['tracking']['link'] = 'tbl_tracking.php';
 }
 if (! $tbl_is_view && ! (isset($db_is_information_schema) && $db_is_information_schema)) {
-    $tabs['empty']['link']  = 'sql.php';
-    $tabs['empty']['args']['reload']    = 1;
-    $tabs['empty']['args']['sql_query'] = 'TRUNCATE TABLE ' . PMA_backquote($table);
-    $tabs['empty']['args']['zero_rows'] = sprintf(__('Table %s has been emptied'), htmlspecialchars($table));
-    $tabs['empty']['attr']  = 'onclick="return confirmLink(this, \'TRUNCATE TABLE ' . PMA_jsFormat($table) . '\')"';
-    $tabs['empty']['args']['goto'] = 'tbl_structure.php';
-    $tabs['empty']['class'] = 'caution';
-    $tabs['empty']['icon'] = 'b_empty.png';
-    $tabs['empty']['text'] = __('Empty');
-    if ($table_info_num_rows == 0) {
-        $tabs['empty']['warning'] = __('Table seems to be empty!');
-    }
-=======
->>>>>>> 887e2be6
 }
 
 /**
