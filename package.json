{
  "name": "phpmyadmin",
  "version": "5.2.0-dev",
  "description": "A web interface for MySQL and MariaDB",
  "repository": "https://github.com/phpmyadmin/phpmyadmin.git",
  "author": "The phpMyAdmin Team <developers@phpmyadmin.net> (https://www.phpmyadmin.net/team/)",
  "license": "GPL-2.0",
  "private": true,
  "engines": {
    "node": ">=10"
  },
  "dependencies": {
<<<<<<< HEAD
    "@babel/cli": "^7.13.16",
    "@babel/core": "^7.14.0",
    "@babel/preset-env": "^7.14.1",
    "@popperjs/core": "^2.9.2",
    "autoprefixer": "^10.2.5",
    "bootstrap": "5.0.1",
    "codemirror": "5.61.0",
=======
    "@babel/cli": "^7.13.10",
    "@babel/core": "^7.13.10",
    "@babel/preset-env": "^7.13.12",
    "blueimp-md5": "^2.18.0",
    "bootstrap": "4.6.0",
    "codemirror": "5.61.1",
>>>>>>> 027c53e1
    "jquery": "3.6.0",
    "jquery-debounce-throttle": "^1.0.6-rc.0",
    "jquery-migrate": "3.3.2",
    "jquery-mousewheel": "3.1.13",
    "jquery-ui-dist": "1.12.1",
    "jquery-ui-timepicker-addon": "1.6.3",
    "jquery-uitablefilter": "^1.0.0",
    "jquery-validation": "1.19.3",
    "js-cookie": "2.2.1",
    "kbwood-jquery-svg": "https://github.com/kbwood/svg/archive/1.5.0.tar.gz",
    "locutus.sprintf": "^2.0.14-code-lts.2",
    "ol": "6.5.0",
    "postcss": "^8.2.15",
    "postcss-cli": "^8.3.1",
    "rtlcss": "^3.1.2",
    "sass": "^1.32.12",
    "stickyfilljs": "2.1.0",
    "tablesorter": "^2.31.3",
    "tracekit": "0.4.6",
    "u2f-api-polyfill": "0.4.4",
    "updated-jqplot": "1.0.9",
    "zxcvbn": "4.4.2"
  },
  "devDependencies": {
    "babel-jest": "^26.6.3",
    "eslint": "^7.26.0",
    "eslint-plugin-compat": "^3.9.0",
    "eslint-plugin-no-jquery": "^2.6.0",
    "jest": "^26.6.3",
    "stylelint": "^13.13.1",
    "stylelint-config-recommended-scss": "^4.2.0",
    "stylelint-config-standard": "^22.0.0",
    "stylelint-scss": "^3.19.0"
  },
  "resolutions": {
    "kind-of": "^6.0.3",
    "lodash": "^4.17.21"
  },
  "scripts": {
    "postinstall": "yarn run build",
    "build": "yarn run css-compile --style=compressed && yarn run css-rtl && yarn run css-prefix && yarn run js-compile",
    "css-compile": "sass themes/pmahomme/scss:themes/pmahomme/css themes/original/scss:themes/original/css themes/metro/scss:themes/metro/css themes/bootstrap/scss:themes/bootstrap/css setup/scss:setup",
    "css-lint": "stylelint -s scss \"themes/**/scss/*.scss\" \"setup/scss/*.scss\"",
    "css-prefix": "postcss themes/*/css/*.css setup/styles.css --use autoprefixer --replace",
    "css-rtl": "yarn run rtlcss -c .rtlcssrc.json themes/bootstrap/css/theme.css && yarn run rtlcss -c .rtlcssrc.json themes/pmahomme/css/theme.css && yarn run rtlcss -c .rtlcssrc.json themes/original/css/theme.css && yarn run rtlcss -c .rtlcssrc.json themes/metro/css/theme.css && yarn run rtlcss -c .rtlcssrc.json themes/metro/css/blueeyes-theme.css && yarn run rtlcss -c .rtlcssrc.json themes/metro/css/mono-theme.css && yarn run rtlcss -c .rtlcssrc.json themes/metro/css/redmond-theme.css && yarn run rtlcss -c .rtlcssrc.json themes/metro/css/teal-theme.css",
    "js-lint": "eslint js/src test/javascript test/jest jest.config.js",
    "js-compile": "babel js/src -d js/dist",
    "test": "jest"
  }
}<|MERGE_RESOLUTION|>--- conflicted
+++ resolved
@@ -10,22 +10,13 @@
     "node": ">=10"
   },
   "dependencies": {
-<<<<<<< HEAD
     "@babel/cli": "^7.13.16",
     "@babel/core": "^7.14.0",
     "@babel/preset-env": "^7.14.1",
     "@popperjs/core": "^2.9.2",
     "autoprefixer": "^10.2.5",
     "bootstrap": "5.0.1",
-    "codemirror": "5.61.0",
-=======
-    "@babel/cli": "^7.13.10",
-    "@babel/core": "^7.13.10",
-    "@babel/preset-env": "^7.13.12",
-    "blueimp-md5": "^2.18.0",
-    "bootstrap": "4.6.0",
     "codemirror": "5.61.1",
->>>>>>> 027c53e1
     "jquery": "3.6.0",
     "jquery-debounce-throttle": "^1.0.6-rc.0",
     "jquery-migrate": "3.3.2",
