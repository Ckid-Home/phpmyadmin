--- conflicted
+++ resolved
@@ -10,7 +10,7 @@
     <file>.</file>
 
     <exclude-pattern>libraries/cache/routes.cache.php</exclude-pattern>
-    <exclude-pattern>test/sami-config.php</exclude-pattern>
+    <exclude-pattern>test/doctum-config.php</exclude-pattern>
     <exclude-pattern>*/node_modules/*</exclude-pattern>
     <exclude-pattern>*/tmp/*</exclude-pattern>
     <exclude-pattern>*/twig-templates/*</exclude-pattern>
@@ -44,20 +44,4 @@
     <rule ref="SlevomatCodingStandard.TypeHints.TypeHintDeclaration.MissingTraversableReturnTypeHintSpecification">
         <severity>4</severity>
     </rule>
-<<<<<<< HEAD
-=======
-
-    <arg value="sp"/>
-    <arg name="cache" value=".phpcs-cache"/>
-    <arg name="colors"/>
-    <arg name="extensions" value="php"/>
-
-    <exclude-pattern>*/node_modules/*</exclude-pattern>
-    <exclude-pattern>*/test/doctum-config.php</exclude-pattern>
-    <exclude-pattern>*/tmp/*</exclude-pattern>
-    <exclude-pattern>*/vendor/*</exclude-pattern>
-    <exclude-pattern>*/libraries/cache/*</exclude-pattern>
-
-    <file>.</file>
->>>>>>> 2e3a8f1c
 </ruleset>