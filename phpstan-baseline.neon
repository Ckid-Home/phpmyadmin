--- conflicted
+++ resolved
@@ -376,55 +376,27 @@
 			path: libraries/classes/Gis/GisMultiPoint.php
 
 		-
-<<<<<<< HEAD
-			message: "#^Parameter \\#1 \\$srid of method PhpMyAdmin\\\\Gis\\\\GisGeometry\\:\\:getBoundsForOl\\(\\) expects string, int given\\.$#"
+			message: "#^Parameter \\#2 \\$color of method PhpMyAdmin\\\\Image\\\\ImageWrapper\\:\\:filledPolygon\\(\\) expects int, int\\|false given\\.$#"
 			count: 1
 			path: libraries/classes/Gis/GisMultiPolygon.php
 
 		-
+			message: "#^Parameter \\#5 \\$color of method PhpMyAdmin\\\\Image\\\\ImageWrapper\\:\\:string\\(\\) expects int, int\\|false given\\.$#"
+			count: 1
+			path: libraries/classes/Gis/GisMultiPolygon.php
+
+		-
+			message: "#^Parameter \\#5 \\$color of method PhpMyAdmin\\\\Image\\\\ImageWrapper\\:\\:string\\(\\) expects int, int\\|false given\\.$#"
+			count: 1
+			path: libraries/classes/Gis/GisPoint.php
+
+		-
+			message: "#^Parameter \\#7 \\$color of method PhpMyAdmin\\\\Image\\\\ImageWrapper\\:\\:arc\\(\\) expects int, int\\|false given\\.$#"
+			count: 1
+			path: libraries/classes/Gis/GisPoint.php
+
+		-
 			message: "#^Parameter \\#2 \\$color of method PhpMyAdmin\\\\Image\\\\ImageWrapper\\:\\:filledPolygon\\(\\) expects int, int\\|false given\\.$#"
-			count: 1
-			path: libraries/classes/Gis/GisMultiPolygon.php
-
-		-
-			message: "#^Parameter \\#2 \\$srid of method PhpMyAdmin\\\\Gis\\\\GisGeometry\\:\\:getPolygonArrayForOpenLayers\\(\\) expects string, int given\\.$#"
-=======
-			message: "#^Parameter \\#3 \\$color of method PhpMyAdmin\\\\Image\\\\ImageWrapper\\:\\:filledPolygon\\(\\) expects int, int\\|false given\\.$#"
->>>>>>> c8ddcf4a
-			count: 1
-			path: libraries/classes/Gis/GisMultiPolygon.php
-
-		-
-			message: "#^Parameter \\#5 \\$color of method PhpMyAdmin\\\\Image\\\\ImageWrapper\\:\\:string\\(\\) expects int, int\\|false given\\.$#"
-			count: 1
-			path: libraries/classes/Gis/GisMultiPolygon.php
-
-		-
-			message: "#^Parameter \\#5 \\$color of method PhpMyAdmin\\\\Image\\\\ImageWrapper\\:\\:string\\(\\) expects int, int\\|false given\\.$#"
-			count: 1
-			path: libraries/classes/Gis/GisPoint.php
-
-		-
-			message: "#^Parameter \\#7 \\$color of method PhpMyAdmin\\\\Image\\\\ImageWrapper\\:\\:arc\\(\\) expects int, int\\|false given\\.$#"
-			count: 1
-			path: libraries/classes/Gis/GisPoint.php
-
-		-
-<<<<<<< HEAD
-			message: "#^Parameter \\#1 \\$srid of method PhpMyAdmin\\\\Gis\\\\GisGeometry\\:\\:getBoundsForOl\\(\\) expects string, int given\\.$#"
-			count: 1
-			path: libraries/classes/Gis/GisPolygon.php
-
-		-
-			message: "#^Parameter \\#2 \\$color of method PhpMyAdmin\\\\Image\\\\ImageWrapper\\:\\:filledPolygon\\(\\) expects int, int\\|false given\\.$#"
-			count: 1
-			path: libraries/classes/Gis/GisPolygon.php
-
-		-
-			message: "#^Parameter \\#2 \\$srid of method PhpMyAdmin\\\\Gis\\\\GisGeometry\\:\\:getPolygonForOpenLayers\\(\\) expects string, int given\\.$#"
-=======
-			message: "#^Parameter \\#3 \\$color of method PhpMyAdmin\\\\Image\\\\ImageWrapper\\:\\:filledPolygon\\(\\) expects int, int\\|false given\\.$#"
->>>>>>> c8ddcf4a
 			count: 1
 			path: libraries/classes/Gis/GisPolygon.php
 
