--- conflicted
+++ resolved
@@ -1536,115 +1536,61 @@
 			path: libraries/classes/Sql.php
 
 		-
-<<<<<<< HEAD
 			message: "#^Parameter \\#1 \\$messageToShow of method PhpMyAdmin\\\\Sql\\:\\:getMessageForNoRowsReturned\\(\\) expects string, string\\|null given\\.$#"
-=======
-			message: "#^Parameter \\#1 \\$message_to_show of method PhpMyAdmin\\\\Sql\\:\\:getMessageForNoRowsReturned\\(\\) expects string, string\\|null given\\.$#"
 			count: 1
 			path: libraries/classes/Sql.php
 
 		-
-			message: "#^Parameter \\#1 \\$result of method PhpMyAdmin\\\\Sql\\:\\:getResponseForGridEdit\\(\\) expects object, object\\|null given\\.$#"
->>>>>>> 5362dcb0
+			message: "#^Parameter \\#1 \\$table of method PhpMyAdmin\\\\Menu\\:\\:setTable\\(\\) expects string, string\\|null given\\.$#"
 			count: 1
 			path: libraries/classes/Sql.php
 
 		-
-			message: "#^Parameter \\#1 \\$table of method PhpMyAdmin\\\\Menu\\:\\:setTable\\(\\) expects string, string\\|null given\\.$#"
+			message: "#^Parameter \\#2 \\$error of method PhpMyAdmin\\\\Sql\\:\\:handleQueryExecuteError\\(\\) expects string, string\\|true given\\.$#"
 			count: 1
 			path: libraries/classes/Sql.php
 
 		-
-<<<<<<< HEAD
-			message: "#^Parameter \\#2 \\$db of method PhpMyAdmin\\\\Sql\\:\\:getQueryResponseForNoResultsReturned\\(\\) expects string, string\\|null given\\.$#"
-=======
-			message: "#^Parameter \\#1 \\$unlim_num_rows of method PhpMyAdmin\\\\Display\\\\Results\\:\\:setProperties\\(\\) expects int, int\\<1, max\\>\\|string given\\.$#"
+			message: "#^Parameter \\#2 \\$table of method PhpMyAdmin\\\\Sql\\:\\:deleteTransformationInfo\\(\\) expects string, string\\|null given\\.$#"
 			count: 1
 			path: libraries/classes/Sql.php
 
 		-
-			message: "#^Parameter \\#15 \\$showtable of method PhpMyAdmin\\\\Display\\\\Results\\:\\:setProperties\\(\\) expects array, bool given\\.$#"
-			count: 2
+			message: "#^Parameter \\#2 \\$table of method PhpMyAdmin\\\\Sql\\:\\:handleSortOrder\\(\\) expects string, string\\|null given\\.$#"
+			count: 1
 			path: libraries/classes/Sql.php
 
 		-
-			message: "#^Parameter \\#16 \\$printview of method PhpMyAdmin\\\\Display\\\\Results\\:\\:setProperties\\(\\) expects string, string\\|null given\\.$#"
-			count: 2
+			message: "#^Parameter \\#3 \\$db of method PhpMyAdmin\\\\Sql\\:\\:countQueryResults\\(\\) expects string, string\\|null given\\.$#"
+			count: 1
 			path: libraries/classes/Sql.php
 
 		-
-			message: "#^Parameter \\#2 \\$error of method PhpMyAdmin\\\\Sql\\:\\:handleQueryExecuteError\\(\\) expects string, string\\|true given\\.$#"
->>>>>>> 5362dcb0
+			message: "#^Parameter \\#3 \\$isModifyLink of static method PhpMyAdmin\\\\Html\\\\Generator\\:\\:mysqlDie\\(\\) expects bool, string given\\.$#"
 			count: 1
 			path: libraries/classes/Sql.php
 
 		-
-			message: "#^Parameter \\#2 \\$table of method PhpMyAdmin\\\\Sql\\:\\:deleteTransformationInfo\\(\\) expects string, string\\|null given\\.$#"
+			message: "#^Parameter \\#3 \\$sqlData of method PhpMyAdmin\\\\Sql\\:\\:getHtmlForPreviousUpdateQuery\\(\\) expects array, array\\|null given\\.$#"
 			count: 1
 			path: libraries/classes/Sql.php
 
 		-
-			message: "#^Parameter \\#2 \\$table of method PhpMyAdmin\\\\Sql\\:\\:handleSortOrder\\(\\) expects string, string\\|null given\\.$#"
+			message: "#^Parameter \\#4 \\$table of method PhpMyAdmin\\\\Sql\\:\\:countQueryResults\\(\\) expects string, string\\|null given\\.$#"
 			count: 1
 			path: libraries/classes/Sql.php
 
 		-
-			message: "#^Parameter \\#3 \\$db of method PhpMyAdmin\\\\Sql\\:\\:countQueryResults\\(\\) expects string, string\\|null given\\.$#"
+			message: "#^Parameter \\#7 \\$sqlQueryForBookmark of method PhpMyAdmin\\\\Sql\\:\\:executeTheQuery\\(\\) expects string, string\\|null given\\.$#"
 			count: 1
 			path: libraries/classes/Sql.php
 
 		-
-<<<<<<< HEAD
-			message: "#^Parameter \\#3 \\$isModifyLink of static method PhpMyAdmin\\\\Html\\\\Generator\\:\\:mysqlDie\\(\\) expects bool, string given\\.$#"
-=======
-			message: "#^Parameter \\#3 \\$is_modify_link of static method PhpMyAdmin\\\\Html\\\\Generator\\:\\:mysqlDie\\(\\) expects bool, string given\\.$#"
->>>>>>> 5362dcb0
+			message: "#^Parameter \\#8 \\$extraData of method PhpMyAdmin\\\\Sql\\:\\:executeTheQuery\\(\\) expects array, array\\|null given\\.$#"
 			count: 1
 			path: libraries/classes/Sql.php
 
 		-
-			message: "#^Parameter \\#3 \\$sqlData of method PhpMyAdmin\\\\Sql\\:\\:getHtmlForPreviousUpdateQuery\\(\\) expects array, array\\|null given\\.$#"
-			count: 1
-			path: libraries/classes/Sql.php
-
-		-
-<<<<<<< HEAD
-			message: "#^Parameter \\#3 \\$table of method PhpMyAdmin\\\\Sql\\:\\:getQueryResponseForNoResultsReturned\\(\\) expects string, string\\|null given\\.$#"
-=======
-			message: "#^Parameter \\#4 \\$displayMessage of method PhpMyAdmin\\\\Sql\\:\\:getHtmlForPreviousUpdateQuery\\(\\) expects PhpMyAdmin\\\\Message\\|string, PhpMyAdmin\\\\Message\\|string\\|null given\\.$#"
->>>>>>> 5362dcb0
-			count: 1
-			path: libraries/classes/Sql.php
-
-		-
-			message: "#^Parameter \\#4 \\$table of method PhpMyAdmin\\\\Sql\\:\\:countQueryResults\\(\\) expects string, string\\|null given\\.$#"
-			count: 1
-			path: libraries/classes/Sql.php
-
-		-
-<<<<<<< HEAD
-			message: "#^Parameter \\#4 \\$table of method PhpMyAdmin\\\\Sql\\:\\:getQueryResponseForResultsReturned\\(\\) expects string, string\\|null given\\.$#"
-=======
-			message: "#^Parameter \\#7 \\$num_rows of method PhpMyAdmin\\\\Display\\\\Results\\:\\:setProperties\\(\\) expects int, int\\<1, max\\>\\|string given\\.$#"
->>>>>>> 5362dcb0
-			count: 1
-			path: libraries/classes/Sql.php
-
-		-
-<<<<<<< HEAD
-			message: "#^Parameter \\#7 \\$sqlQueryForBookmark of method PhpMyAdmin\\\\Sql\\:\\:executeTheQuery\\(\\) expects string, string\\|null given\\.$#"
-=======
-			message: "#^Parameter \\#7 \\$sql_query_for_bookmark of method PhpMyAdmin\\\\Sql\\:\\:executeTheQuery\\(\\) expects string, string\\|null given\\.$#"
->>>>>>> 5362dcb0
-			count: 1
-			path: libraries/classes/Sql.php
-
-		-
-			message: "#^Parameter \\#8 \\$extraData of method PhpMyAdmin\\\\Sql\\:\\:executeTheQuery\\(\\) expects array, array\\|null given\\.$#"
-			count: 1
-			path: libraries/classes/Sql.php
-
-		-
 			message: "#^Property PhpMyAdmin\\\\SqlParser\\\\Components\\\\AlterOperation\\:\\:\\$field \\(PhpMyAdmin\\\\SqlParser\\\\Components\\\\Expression\\) does not accept null\\.$#"
 			count: 2
 			path: libraries/classes/Table.php
