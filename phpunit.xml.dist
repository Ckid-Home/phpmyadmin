<?xml version="1.0" encoding="UTF-8"?>
<<<<<<< HEAD
<phpunit bootstrap="test/bootstrap-dist.php"
         backupGlobals="false"
         backupStaticAttributes="false"
         colors="true"
         verbose="true">
=======
<phpunit xmlns:xsi="http://www.w3.org/2001/XMLSchema-instance"
    xsi:noNamespaceSchemaLocation="https://schema.phpunit.de/7.5/phpunit.xsd"
    bootstrap="test/bootstrap-dist.php"
    backupGlobals="true"
    backupStaticAttributes="false"
    colors="true"
    verbose="true">
>>>>>>> b72ef12f

    <testsuites>
        <testsuite name="Classes">
            <directory suffix="Test.php">test/classes</directory>
        </testsuite>
        <testsuite name="Selenium">
            <directory suffix="Test.php">test/selenium</directory>
        </testsuite>
    </testsuites>

    <logging>
        <log type="coverage-clover" target="build/logs/clover.xml" />
        <log type="junit" target="build/logs/junit.xml" />
    </logging>

    <filter>
        <whitelist addUncoveredFilesFromWhitelist="true">
            <directory suffix=".php">.</directory>
            <exclude>
                <directory>examples</directory>
                <directory>node_modules</directory>
                <directory>libraries/cache</directory>
                <directory>test</directory>
                <directory>tmp</directory>
                <directory>vendor</directory>
            </exclude>
        </whitelist>
    </filter>
</phpunit><|MERGE_RESOLUTION|>--- conflicted
+++ resolved
@@ -1,19 +1,11 @@
 <?xml version="1.0" encoding="UTF-8"?>
-<<<<<<< HEAD
-<phpunit bootstrap="test/bootstrap-dist.php"
-         backupGlobals="false"
-         backupStaticAttributes="false"
-         colors="true"
-         verbose="true">
-=======
 <phpunit xmlns:xsi="http://www.w3.org/2001/XMLSchema-instance"
     xsi:noNamespaceSchemaLocation="https://schema.phpunit.de/7.5/phpunit.xsd"
     bootstrap="test/bootstrap-dist.php"
-    backupGlobals="true"
+    backupGlobals="false"
     backupStaticAttributes="false"
     colors="true"
     verbose="true">
->>>>>>> b72ef12f
 
     <testsuites>
         <testsuite name="Classes">
