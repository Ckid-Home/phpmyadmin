<?php
/* vim: set expandtab sw=4 ts=4 sts=4: */
/**
 *
 * @package PhpMyAdmin-Designer
 */

require_once './libraries/common.inc.php';
require_once 'libraries/pmd_common.php';

$common_functions = PMA_CommonFunctions::getInstance();

/**
  * Sets globals from $_POST
  */
$post_params = array(
    'db',
    'mode',
    'newpage',
    'pdf_page_number',
    'scale'
);

foreach ($post_params as $one_post_param) {
    if (isset($_POST[$one_post_param])) {
        $GLOBALS[$one_post_param] = $_POST[$one_post_param];
    }
}

/**
 * If called directly from the designer, first save the positions
 */
if (! isset($scale)) {
    $no_die_save_pos = 1;
    include_once 'pmd_save_pos.php';
}

if (isset($mode)) {
    if ('create_export' != $mode && empty($pdf_page_number)) {
        die("<script>alert('Pages not found!');history.go(-2);</script>");
    }

    $pmd_table = $common_functions->backquote($GLOBALS['cfgRelation']['db']) . '.' . $common_functions->backquote($GLOBALS['cfgRelation']['designer_coords']);
    $pma_table = $common_functions->backquote($GLOBALS['cfgRelation']['db']) . '.' . $common_functions->backquote($cfgRelation['table_coords']);
    $scale_q = $common_functions->sqlAddSlashes($scale);

    if ('create_export' == $mode) {
        $pdf_page_number = PMA_REL_createPage($newpage, $cfgRelation, $db);
        if ($pdf_page_number > 0) {
            $message = PMA_Message::success(__('Page has been created'));
            $mode = 'export';
        } else {
            $message = PMA_Message::error(__('Page creation failed'));
        }
    }

    $pdf_page_number_q = $common_functions->sqlAddSlashes($pdf_page_number);

    if ('export' == $mode) {
        $sql = "REPLACE INTO " . $pma_table . " (db_name, table_name, pdf_page_number, x, y) SELECT db_name, table_name, " . $pdf_page_number_q . ", ROUND(x/" . $scale_q . ") , ROUND(y/" . $scale_q . ") y FROM " . $pmd_table . " WHERE db_name = '" . $common_functions->sqlAddSlashes($db) . "'";

        PMA_queryAsControlUser($sql, true, PMA_DBI_QUERY_STORE);
    }

    if ('import' == $mode) {
        PMA_queryAsControlUser(
            'UPDATE ' . $pma_table . ',' . $pmd_table .
            ' SET ' . $pmd_table . '.`x`= ' . $pma_table . '.`x` * '. $scale_q . ',
            ' . $pmd_table . '.`y`= ' . $pma_table . '.`y` * '. $scale_q .'
            WHERE
            ' . $pmd_table . '.`db_name`=' . $pma_table . '.`db_name`
            AND
            ' . $pmd_table . '.`table_name` = ' . $pma_table . '.`table_name`
            AND
            ' . $pmd_table . '.`db_name`=\''. $common_functions->sqlAddSlashes($db) .'\'
            AND pdf_page_number = ' . $pdf_page_number_q . ';',
            true, PMA_DBI_QUERY_STORE
        );
    }
}

$response = PMA_Response::getInstance();
$response->getFooter()->setMinimal();
$header   = $response->getHeader();
$header->disableMenu();

?>
<br>
<div>
<?php
    if (!empty($message)) {
        $message->display();
    }
?>
  <form name="form1" method="post" action="pmd_pdf.php">
<?php
echo PMA_generate_common_hidden_inputs($db);
echo '<div>';
echo '<fieldset><legend>' . __('Import/Export coordinates for PDF schema') . '</legend>';

$choices = array();

<<<<<<< HEAD
$table_info_result = PMA_query_as_controluser(
    'SELECT * FROM ' . $common_functions->backquote($GLOBALS['cfgRelation']['db'])
    . '.' . $common_functions->backquote($cfgRelation['pdf_pages'])
    . ' WHERE db_name = \'' . $common_functions->sqlAddSlashes($db) . '\''
=======
$table_info_result = PMA_queryAsControlUser(
    'SELECT * FROM ' . PMA_backquote($GLOBALS['cfgRelation']['db'])
    . '.' . PMA_backquote($cfgRelation['pdf_pages'])
    . ' WHERE db_name = \'' . PMA_sqlAddSlashes($db) . '\''
>>>>>>> f2057c47
);

if (PMA_DBI_num_rows($table_info_result) > 0) {
    echo '<p>' . __('Page') . ':';
    echo '<select name="pdf_page_number">';

    while ($page = PMA_DBI_fetch_assoc($table_info_result)) {
        echo '<option value="' . $page['page_nr'] . '">';
        echo htmlspecialchars($page['page_descr']);
        echo '</option>';
    }
    echo '</select>';
    echo '</p>';
    $choices['import'] = __('Import from selected page');
    $choices['export'] = __('Export to selected page');
}
$choices['create_export'] = __('Create a page and export to it');

if (1 == count($choices)) {
    echo $choices['create_export'];
    echo '<input type="hidden" name="mode" value="create_export" />';
} else {
    echo $common_functions->getRadioFields(
        'mode', $choices, $checked_choice = '', $line_break = true,
        $escape_label = false, $class = ''
    );
}
echo '<br />';
echo '<label for="newpage">' . __('New page name: ') . '</label>';
echo '<input id="newpage" type="text" name="newpage" />';

echo '<p>' . __('Export/Import to scale') . ':';
?>
      <select name="scale">
        <option value="1">1:1</option>
        <option value="2">1:2</option>
        <option value="3" selected>1:3 (<?php echo __('recommended'); ?>)</option>
        <option value="4">1:4</option>
        <option value="5">1:5</option>
        </select>
      </p>
      <input type="submit" value="<?php echo __('Go'); ?>">
    </fieldset>
    </div>
  </form>
</div>
<|MERGE_RESOLUTION|>--- conflicted
+++ resolved
@@ -100,17 +100,10 @@
 
 $choices = array();
 
-<<<<<<< HEAD
-$table_info_result = PMA_query_as_controluser(
+$table_info_result = PMA_queryAsControlUser(
     'SELECT * FROM ' . $common_functions->backquote($GLOBALS['cfgRelation']['db'])
     . '.' . $common_functions->backquote($cfgRelation['pdf_pages'])
     . ' WHERE db_name = \'' . $common_functions->sqlAddSlashes($db) . '\''
-=======
-$table_info_result = PMA_queryAsControlUser(
-    'SELECT * FROM ' . PMA_backquote($GLOBALS['cfgRelation']['db'])
-    . '.' . PMA_backquote($cfgRelation['pdf_pages'])
-    . ' WHERE db_name = \'' . PMA_sqlAddSlashes($db) . '\''
->>>>>>> f2057c47
 );
 
 if (PMA_DBI_num_rows($table_info_result) > 0) {
