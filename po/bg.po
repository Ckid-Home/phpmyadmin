--- conflicted
+++ resolved
@@ -3,13 +3,8 @@
 msgstr ""
 "Project-Id-Version: phpMyAdmin 4.0.0-dev\n"
 "Report-Msgid-Bugs-To: phpmyadmin-devel@lists.sourceforge.net\n"
-<<<<<<< HEAD
-"POT-Creation-Date: 2012-06-03 13:17+0200\n"
-"PO-Revision-Date: 2012-05-17 20:44+0200\n"
-=======
 "POT-Creation-Date: 2012-06-01 14:44+0200\n"
 "PO-Revision-Date: 2012-06-01 22:03+0200\n"
->>>>>>> fd36a52e
 "Last-Translator: Стоян Димитров <stoyanster@gmail.com>\n"
 "Language-Team: bulgarian <bg@li.org>\n"
 "MIME-Version: 1.0\n"
@@ -11923,13 +11918,6 @@
 #~ msgid "There are too many joins without indexes."
 #~ msgstr "Има твърде много JOIN без индекси."
 
-<<<<<<< HEAD
-#~ msgid "Rate of reading next table row"
-#~ msgstr "Стойност на четене на следващ ред от таблица"
-
-#~ msgid "Percentage of temp tables on disk"
-#~ msgstr "Процент временни таблици на диск"
-=======
 #: libraries/advisory_rules.txt:369
 msgid "Threads that are slow to launch"
 msgstr "Пускащи се бавно нишки"
@@ -11937,30 +11925,10 @@
 #: libraries/advisory_rules.txt:372
 msgid "There are too many threads that are slow to launch."
 msgstr "Има много пускащи се бавно нишки."
->>>>>>> fd36a52e
 
 #~ msgid "MyISAM key buffer size"
 #~ msgstr "Размер на буфера за ключове на MyISAM"
 
-<<<<<<< HEAD
-#~ msgid "key_buffer_size is 0"
-#~ msgstr "key_buffer_size e 0"
-
-#~ msgid "Max %% MyISAM key buffer ever used"
-#~ msgstr "Максимално използван %% от буфера за ключове на MyISAM"
-
-#~ msgid "MyISAM key buffer (index cache) %% used is low."
-#~ msgstr "MyISAM буфер на ключове (индекси) с нисък %% на използване."
-
-#~ msgid ""
-#~ "max %% MyISAM key buffer ever used: %s%%, this value should be above 95%%"
-#~ msgstr ""
-#~ "Максимално използван %% от буфера за ключове на MyISAM използван някога: %"
-#~ "s%%, стойността трябва да е над 95%%"
-
-#~ msgid "Percentage of MyISAM key buffer used"
-#~ msgstr "Процент използван буфер за ключове на MyISAM"
-=======
 #: libraries/advisory_rules.txt:374
 #, php-format
 msgid "%s thread(s) took longer than %s seconds to start, it should be 0"
@@ -11986,17 +11954,12 @@
 #, php-format
 msgid "slow_launch_time is set to %s"
 msgstr "slow_launch_time е настроено на %s"
->>>>>>> fd36a52e
 
 #~ msgid "%% MyISAM key buffer used: %s%%, this value should be above 95%%"
 #~ msgstr ""
 #~ "Използван %% от буфера за ключове на MyISAM: %s%%, стойността трябва да е "
 #~ "над 95%%"
 
-<<<<<<< HEAD
-#~ msgid "Percentage of index reads from memory"
-#~ msgstr "Процент прочетени от паметта индекси"
-=======
 #: libraries/advisory_rules.txt:388
 msgid ""
 "The maximum amount of used connections is getting close to the value of "
@@ -12004,22 +11967,16 @@
 msgstr ""
 "Максималният брой използвани връзки се доближава до стойността на "
 "max_connections."
->>>>>>> fd36a52e
 
 #~ msgid "Index reads from memory: %s%%, this value should be above 95%%"
 #~ msgstr "Прочетени от паметта индекси: %s%%, стойността трябва да е над 95%%"
 
-<<<<<<< HEAD
-#~ msgid "Rate of table open"
-#~ msgstr "Стойност отваряне на таблици"
-=======
 #: libraries/advisory_rules.txt:390
 #, php-format
 msgid ""
 "Max_used_connections is at %s%% of max_connections, it should be below 80%%"
 msgstr ""
 "Max_used_connections е на %s%% от max_connections, трябва да бъде под 80%%"
->>>>>>> fd36a52e
 
 #~ msgid "Percentage of used open files limit"
 #~ msgstr "Процент от лимита на отворени файлове"
@@ -12038,19 +11995,6 @@
 
 #~ msgid "Thread cache is not efficient."
 #~ msgstr "Буферът за нишки е неефективен."
-
-#~ msgid "Threads that are slow to launch"
-#~ msgstr "Бавни за пускане нишки"
-
-#~ msgid "There are too many threads that are slow to launch."
-#~ msgstr "Има много бавни за пускане нишки."
-
-#~ msgid ""
-#~ "Set slow_launch_time to 1s or 2s to correctly count threads that are slow "
-#~ "to launch"
-#~ msgstr ""
-#~ "Задайте на slow_launch_time 1s или 2s, за да бъдат отчетени правилно "
-#~ "бавните за пускане нишки"
 
 #~ msgid "Percentage of used connections"
 #~ msgstr "Процент използвни връзки"
