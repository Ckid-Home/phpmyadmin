--- conflicted
+++ resolved
@@ -3,15 +3,9 @@
 msgstr ""
 "Project-Id-Version: phpMyAdmin 3.5.0-dev\n"
 "Report-Msgid-Bugs-To: phpmyadmin-devel@lists.sourceforge.net\n"
-<<<<<<< HEAD
 "POT-Creation-Date: 2011-07-30 14:14-0400\n"
-"PO-Revision-Date: 2011-07-25 14:55+0200\n"
-"Last-Translator: Sven Strickroth <email@cs-ware.de>\n"
-=======
-"POT-Creation-Date: 2011-07-25 11:36+0200\n"
 "PO-Revision-Date: 2011-07-29 13:44+0200\n"
 "Last-Translator:  <mrbendig@mrbendig.com>\n"
->>>>>>> a4d61b31
 "Language-Team: german <de@li.org>\n"
 "MIME-Version: 1.0\n"
 "Content-Type: text/plain; charset=UTF-8\n"
@@ -1389,13 +1383,8 @@
 msgstr "Filte die Abfragen durch Wort / Regulären Ausdruck:"
 
 #: js/messages.php:155
-<<<<<<< HEAD
 msgid "Group queries, ignoring variable data in WHERE clauses"
-msgstr ""
-=======
-msgid "Group queries, ignoring variable data in WHERE statements"
 msgstr "Gruppiere die Abfragen und ignoriere Werte in WHERE-Abfragen"
->>>>>>> a4d61b31
 
 #: js/messages.php:156
 #| msgid "Number of inserted rows"
@@ -10184,12 +10173,7 @@
 "<p>Bitte wählen Sie das log aus, von dem Statistiken generiert werden "
 "sollen</p> Ergebnisse sind nach Abfrage-Text zusammengefasst."
 
-<<<<<<< HEAD
 #: server_status.php:1465
-#, fuzzy
-=======
-#: server_status.php:1476
->>>>>>> a4d61b31
 #| msgid "Query type"
 msgid "Query analyzer"
 msgstr "Query Analyzer"
