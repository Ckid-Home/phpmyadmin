# Automatically generated <>, 2010.
msgid ""
msgstr ""
"Project-Id-Version: phpMyAdmin 3.5.0-dev\n"
"Report-Msgid-Bugs-To: phpmyadmin-devel@lists.sourceforge.net\n"
<<<<<<< HEAD
"POT-Creation-Date: 2011-05-16 10:31-0400\n"
"PO-Revision-Date: 2011-02-10 16:24+0200\n"
"Last-Translator: Michal Čihař <michal@cihar.com>\n"
=======
"POT-Creation-Date: 2011-05-15 13:41-0400\n"
"PO-Revision-Date: 2011-05-16 16:28+0200\n"
"Last-Translator: Marc Delisle <marc@infomarc.info>\n"
>>>>>>> 41977600
"Language-Team: english-gb <en_GB@li.org>\n"
"Language: en_GB\n"
"MIME-Version: 1.0\n"
"Content-Type: text/plain; charset=UTF-8\n"
"Content-Transfer-Encoding: 8bit\n"
"Plural-Forms: nplurals=2; plural=(n != 1);\n"
"X-Generator: Pootle 2.0.5\n"

#: browse_foreigners.php:35 browse_foreigners.php:53
#: libraries/display_tbl.lib.php:341 server_privileges.php:1583
msgid "Show all"
msgstr "Show all"

#: browse_foreigners.php:70 libraries/common.lib.php:2332
#: libraries/display_tbl.lib.php:321 libraries/export/pdf.php:133
#: libraries/schema/Pdf_Relation_Schema.class.php:243
#: libraries/schema/Pdf_Relation_Schema.class.php:1098
#: libraries/schema/Pdf_Relation_Schema.class.php:1114
#: libraries/schema/User_Schema.class.php:360
msgid "Page number:"
msgstr "Page number:"

#: browse_foreigners.php:133
msgid ""
"The target browser window could not be updated. Maybe you have closed the "
"parent window, or your browser's security settings are configured to block "
"cross-window updates."
msgstr ""
"The target browser window could not be updated. Maybe you have closed the "
"parent window, or your browser's security settings are configured to block "
"cross-window updates."

#: browse_foreigners.php:151 libraries/common.lib.php:2828
#: libraries/common.lib.php:2835 libraries/common.lib.php:3014
#: libraries/common.lib.php:3015 libraries/db_links.inc.php:60
#: libraries/tbl_links.inc.php:61
msgid "Search"
msgstr "Search"

#: browse_foreigners.php:154 db_operations.php:369 db_operations.php:421
#: db_operations.php:531 db_operations.php:559 db_search.php:358
#: db_structure.php:535 enum_editor.php:63 js/messages.php:61
#: libraries/Config.class.php:1220 libraries/Theme_Manager.class.php:305
#: libraries/auth/cookie.auth.lib.php:277 libraries/common.lib.php:1335
#: libraries/common.lib.php:2308 libraries/core.lib.php:557
#: libraries/display_change_password.lib.php:72
#: libraries/display_create_table.lib.php:61
#: libraries/display_export.lib.php:352 libraries/display_import.lib.php:267
#: libraries/display_tbl.lib.php:514 libraries/display_tbl.lib.php:600
#: libraries/replication_gui.lib.php:75 libraries/replication_gui.lib.php:371
#: libraries/schema/User_Schema.class.php:124
#: libraries/schema/User_Schema.class.php:176
#: libraries/schema/User_Schema.class.php:410
#: libraries/schema/User_Schema.class.php:449
#: libraries/select_server.lib.php:100 libraries/sql_query_form.lib.php:385
#: libraries/sql_query_form.lib.php:455 libraries/sql_query_form.lib.php:520
#: libraries/tbl_properties.inc.php:782 libraries/tbl_properties.inc.php:797
#: main.php:109 navigation.php:214 pmd_pdf.php:124 prefs_manage.php:265
#: prefs_manage.php:316 server_binlog.php:128 server_privileges.php:646
#: server_privileges.php:1694 server_privileges.php:2051
#: server_privileges.php:2098 server_privileges.php:2138
#: server_replication.php:233 server_replication.php:316
#: server_replication.php:347 server_synchronize.php:1224 tbl_change.php:331
#: tbl_change.php:1102 tbl_change.php:1139 tbl_indexes.php:252
#: tbl_operations.php:280 tbl_operations.php:317 tbl_operations.php:519
#: tbl_operations.php:581 tbl_operations.php:763 tbl_select.php:290
#: tbl_structure.php:656 tbl_structure.php:692 tbl_tracking.php:425
#: tbl_tracking.php:563 view_create.php:181 view_operations.php:99
msgid "Go"
msgstr "Go"

#: browse_foreigners.php:169 browse_foreigners.php:173
#: libraries/Index.class.php:441 tbl_tracking.php:313
msgid "Keyname"
msgstr "Keyname"

#: browse_foreigners.php:170 browse_foreigners.php:172
#: server_collations.php:54 server_collations.php:66 server_engines.php:57
#: server_status.php:776
msgid "Description"
msgstr "Description"

#: browse_foreigners.php:248 browse_foreigners.php:257
#: browse_foreigners.php:269 browse_foreigners.php:277
msgid "Use this value"
msgstr "Use this value"

#: bs_disp_as_mime_type.php:29 bs_play_media.php:35
#: libraries/blobstreaming.lib.php:331
msgid "No blob streaming server configured!"
msgstr "No blob streaming server configured!"

#: bs_disp_as_mime_type.php:35
msgid "Failed to fetch headers"
msgstr "Failed to fetch headers"

#: bs_disp_as_mime_type.php:41
msgid "Failed to open remote URL"
msgstr "Failed to open remote URL"

#: changelog.php:32 license.php:28
#, php-format
msgid ""
"The %s file is not available on this system, please visit www.phpmyadmin.net "
"for more information."
msgstr ""
"The %s file is not available on this system, please visit www.phpmyadmin.net "
"for more information."

#: db_create.php:58
#, php-format
msgid "Database %1$s has been created."
msgstr "Database %1$s has been created."

#: db_datadict.php:48 db_operations.php:362
msgid "Database comment: "
msgstr "Database comment: "

#: db_datadict.php:158 libraries/schema/Pdf_Relation_Schema.class.php:1213
#: libraries/tbl_properties.inc.php:725 tbl_operations.php:362
#: tbl_printview.php:127
msgid "Table comments"
msgstr "Table comments"

#: db_datadict.php:167 db_qbe.php:196 libraries/Index.class.php:445
#: libraries/export/htmlword.php:247 libraries/export/latex.php:374
#: libraries/export/odt.php:301 libraries/export/texytext.php:226
#: libraries/schema/Pdf_Relation_Schema.class.php:1239
#: libraries/schema/Pdf_Relation_Schema.class.php:1260
#: libraries/tbl_properties.inc.php:98 libraries/tbl_properties.inc.php:273
#: tbl_change.php:309 tbl_indexes.php:187 tbl_printview.php:139
#: tbl_relation.php:399 tbl_select.php:112 tbl_structure.php:198
#: tbl_tracking.php:266 tbl_tracking.php:317
msgid "Column"
msgstr "Column"

#: db_datadict.php:168 db_printview.php:104 libraries/Index.class.php:442
#: libraries/db_events.inc.php:25 libraries/db_routines.inc.php:36
#: libraries/db_structure.lib.php:51 libraries/export/htmlword.php:248
#: libraries/export/latex.php:374 libraries/export/odt.php:304
#: libraries/export/texytext.php:227
#: libraries/schema/Pdf_Relation_Schema.class.php:1240
#: libraries/schema/Pdf_Relation_Schema.class.php:1261
#: libraries/tbl_properties.inc.php:99 server_privileges.php:2151
#: tbl_change.php:288 tbl_change.php:315 tbl_chart.php:132
#: tbl_printview.php:140 tbl_printview.php:310 tbl_select.php:113
#: tbl_structure.php:199 tbl_structure.php:754 tbl_tracking.php:267
#: tbl_tracking.php:314
msgid "Type"
msgstr "Type"

#: db_datadict.php:170 libraries/Index.class.php:448
#: libraries/export/htmlword.php:249 libraries/export/latex.php:374
#: libraries/export/odt.php:307 libraries/export/texytext.php:228
#: libraries/schema/Pdf_Relation_Schema.class.php:1242
#: libraries/schema/Pdf_Relation_Schema.class.php:1263
#: libraries/tbl_properties.inc.php:108 tbl_change.php:324
#: tbl_printview.php:142 tbl_structure.php:202 tbl_tracking.php:269
#: tbl_tracking.php:320
msgid "Null"
msgstr "Null"

#: db_datadict.php:171 db_structure.php:460 libraries/export/htmlword.php:250
#: libraries/export/latex.php:374 libraries/export/odt.php:310
#: libraries/export/texytext.php:229
#: libraries/schema/Pdf_Relation_Schema.class.php:1243
#: libraries/schema/Pdf_Relation_Schema.class.php:1264
#: libraries/tbl_properties.inc.php:105 tbl_printview.php:143
#: tbl_structure.php:203 tbl_tracking.php:270
msgid "Default"
msgstr "Default"

#: db_datadict.php:175 libraries/export/htmlword.php:252
#: libraries/export/latex.php:376 libraries/export/odt.php:314
#: libraries/export/texytext.php:231
#: libraries/schema/Pdf_Relation_Schema.class.php:1245
#: libraries/schema/Pdf_Relation_Schema.class.php:1266 tbl_printview.php:147
msgid "Links to"
msgstr "Links to"

#: db_datadict.php:177 db_printview.php:110
#: libraries/config/messages.inc.php:92 libraries/config/messages.inc.php:107
#: libraries/config/messages.inc.php:129 libraries/export/htmlword.php:255
#: libraries/export/latex.php:379 libraries/export/odt.php:319
#: libraries/export/texytext.php:234
#: libraries/schema/Pdf_Relation_Schema.class.php:1256
#: libraries/schema/Pdf_Relation_Schema.class.php:1267
#: libraries/tbl_properties.inc.php:128 tbl_printview.php:149
msgid "Comments"
msgstr "Comments"

#: db_datadict.php:260 js/messages.php:80 libraries/Index.class.php:358
#: libraries/Index.class.php:385 libraries/config.values.php:45
#: libraries/config.values.php:50 libraries/config/FormDisplay.tpl.php:204
#: libraries/export/htmlword.php:325 libraries/export/latex.php:444
#: libraries/export/odt.php:375 libraries/export/texytext.php:304
#: libraries/mult_submits.inc.php:282
#: libraries/schema/Pdf_Relation_Schema.class.php:1321
#: libraries/user_preferences.lib.php:311 prefs_manage.php:130
#: server_privileges.php:1381 server_privileges.php:1392
#: server_privileges.php:1638 server_privileges.php:1649
#: server_privileges.php:1969 server_privileges.php:1974
#: server_privileges.php:2268 sql.php:238 sql.php:299 tbl_printview.php:226
#: tbl_structure.php:374 tbl_tracking.php:330 tbl_tracking.php:335
msgid "No"
msgstr "No"

#: db_datadict.php:260 js/messages.php:79 libraries/Index.class.php:359
#: libraries/Index.class.php:384 libraries/config.values.php:45
#: libraries/config.values.php:50 libraries/config/FormDisplay.tpl.php:204
#: libraries/export/htmlword.php:325 libraries/export/latex.php:444
#: libraries/export/odt.php:375 libraries/export/texytext.php:304
#: libraries/mult_submits.inc.php:46 libraries/mult_submits.inc.php:78
#: libraries/mult_submits.inc.php:87 libraries/mult_submits.inc.php:92
#: libraries/mult_submits.inc.php:97 libraries/mult_submits.inc.php:257
#: libraries/mult_submits.inc.php:271 libraries/mult_submits.inc.php:281
#: libraries/mult_submits.inc.php:294
#: libraries/schema/Pdf_Relation_Schema.class.php:1321
#: libraries/user_preferences.lib.php:311 prefs_manage.php:129
#: server_databases.php:76 server_privileges.php:1378
#: server_privileges.php:1389 server_privileges.php:1635
#: server_privileges.php:1649 server_privileges.php:1969
#: server_privileges.php:1972 server_privileges.php:2268 sql.php:298
#: tbl_printview.php:226 tbl_structure.php:39 tbl_structure.php:374
#: tbl_tracking.php:328 tbl_tracking.php:333
msgid "Yes"
msgstr "Yes"

#: db_datadict.php:315 db_printview.php:264 tbl_printview.php:495
msgid "Print"
msgstr "Print"

#: db_export.php:30
msgid "View dump (schema) of database"
msgstr "View dump (schema) of database"

#: db_export.php:34 db_printview.php:94 db_qbe.php:101 db_tracking.php:48
#: export.php:371 navigation.php:303
msgid "No tables found in database."
msgstr "No tables found in database."

#: db_export.php:44 db_search.php:340 server_export.php:26
msgid "Select All"
msgstr "Select All"

#: db_export.php:46 db_search.php:343 server_export.php:28
msgid "Unselect All"
msgstr "Unselect All"

#: db_operations.php:41 tbl_create.php:48
msgid "The database name is empty!"
msgstr "The database name is empty!"

#: db_operations.php:272
#, php-format
msgid "Database %s has been renamed to %s"
msgstr "Database %s has been renamed to %s"

#: db_operations.php:276
#, php-format
msgid "Database %s has been copied to %s"
msgstr "Database %s has been copied to %s"

#: db_operations.php:404
msgid "Rename database to"
msgstr "Rename database to"

#: db_operations.php:409 server_processlist.php:69
msgid "Command"
msgstr "Command"

#: db_operations.php:440
msgid "Remove database"
msgstr "Remove database"

#: db_operations.php:452
#, php-format
msgid "Database %s has been dropped."
msgstr "Database %s has been dropped."

#: db_operations.php:457
msgid "Drop the database (DROP)"
msgstr "Drop the database (DROP)"

#: db_operations.php:487
msgid "Copy database to"
msgstr "Copy database to"

#: db_operations.php:494 tbl_operations.php:548 tbl_tracking.php:418
msgid "Structure only"
msgstr "Structure only"

#: db_operations.php:495 tbl_operations.php:549 tbl_tracking.php:420
msgid "Structure and data"
msgstr "Structure and data"

#: db_operations.php:496 tbl_operations.php:550 tbl_tracking.php:419
msgid "Data only"
msgstr "Data only"

#: db_operations.php:504
msgid "CREATE DATABASE before copying"
msgstr "CREATE DATABASE before copying"

#: db_operations.php:507 libraries/config/messages.inc.php:124
#: libraries/config/messages.inc.php:125 libraries/config/messages.inc.php:127
#: libraries/config/messages.inc.php:132 tbl_operations.php:556
#, php-format
msgid "Add %s"
msgstr "Add %s"

#: db_operations.php:511 libraries/config/messages.inc.php:117
#: tbl_operations.php:314 tbl_operations.php:558
msgid "Add AUTO_INCREMENT value"
msgstr "Add AUTO_INCREMENT value"

#: db_operations.php:515 tbl_operations.php:565
msgid "Add constraints"
msgstr "Add constraints"

#: db_operations.php:528
msgid "Switch to copied database"
msgstr "Switch to copied database"

#: db_operations.php:552 libraries/Index.class.php:447
#: libraries/build_html_for_db.lib.php:19 libraries/db_structure.lib.php:53
#: libraries/mysql_charsets.lib.php:116 libraries/tbl_properties.inc.php:106
#: libraries/tbl_properties.inc.php:731 server_collations.php:53
#: server_collations.php:65 tbl_operations.php:378 tbl_select.php:114
#: tbl_structure.php:200 tbl_structure.php:862 tbl_tracking.php:268
#: tbl_tracking.php:319
msgid "Collation"
msgstr "Collation"

#: db_operations.php:565
#, php-format
msgid ""
"The phpMyAdmin configuration storage has been deactivated. To find out why "
"click %shere%s."
msgstr ""
"The phpMyAdmin configuration storage has been deactivated. To find out why "
"click %shere%s."

#: db_operations.php:600
msgid "Edit or export relational schema"
msgstr "Edit or export relational schema"

#: db_printview.php:102 db_tracking.php:85 db_tracking.php:186
#: libraries/config/messages.inc.php:487 libraries/db_structure.lib.php:37
#: libraries/export/pdf.php:100 libraries/export/xml.php:331
#: libraries/header.inc.php:138 libraries/schema/User_Schema.class.php:237
#: server_privileges.php:1745 server_privileges.php:1801
#: server_privileges.php:2065 server_synchronize.php:422
#: server_synchronize.php:865 tbl_tracking.php:643 test/theme.php:74
msgid "Table"
msgstr "Table"

#: db_printview.php:103 libraries/build_html_for_db.lib.php:30
#: libraries/db_structure.lib.php:47 libraries/header_printview.inc.php:62
#: libraries/import.lib.php:147 navigation.php:620 navigation.php:642
#: tbl_printview.php:391 tbl_structure.php:389 tbl_structure.php:475
#: tbl_structure.php:872
msgid "Rows"
msgstr "Rows"

#: db_printview.php:107 libraries/db_structure.lib.php:58 tbl_indexes.php:188
msgid "Size"
msgstr "Size"

#: db_printview.php:160 db_structure.php:416 libraries/export/sql.php:636
#: libraries/export/sql.php:967
msgid "in use"
msgstr "in use"

#: db_printview.php:185 libraries/db_info.inc.php:86
#: libraries/export/sql.php:591
#: libraries/schema/Pdf_Relation_Schema.class.php:1218 tbl_printview.php:431
#: tbl_structure.php:904
msgid "Creation"
msgstr "Creation"

#: db_printview.php:194 libraries/db_info.inc.php:91
#: libraries/export/sql.php:596
#: libraries/schema/Pdf_Relation_Schema.class.php:1223 tbl_printview.php:441
#: tbl_structure.php:912
msgid "Last update"
msgstr "Last update"

#: db_printview.php:203 libraries/db_info.inc.php:96
#: libraries/export/sql.php:601
#: libraries/schema/Pdf_Relation_Schema.class.php:1228 tbl_printview.php:451
#: tbl_structure.php:920
msgid "Last check"
msgstr "Last check"

#: db_printview.php:220 db_structure.php:439
#, php-format
msgid "%s table"
msgid_plural "%s tables"
msgstr[0] "%s table"
msgstr[1] "%s tables"

#: db_qbe.php:41
msgid "You have to choose at least one column to display"
msgstr "You have to choose at least one column to display"

#: db_qbe.php:186
msgid "Switch to"
msgstr "Switch to"

#: db_qbe.php:186
msgid "visual builder"
msgstr "visual builder"

#: db_qbe.php:222 libraries/db_structure.lib.php:95
#: libraries/display_tbl.lib.php:852
msgid "Sort"
msgstr "Sort"

#: db_qbe.php:231 db_qbe.php:265 libraries/db_structure.lib.php:102
#: libraries/display_tbl.lib.php:505 libraries/display_tbl.lib.php:814
#: server_databases.php:148 server_databases.php:165 tbl_operations.php:275
#: tbl_select.php:277
msgid "Ascending"
msgstr "Ascending"

#: db_qbe.php:232 db_qbe.php:273 libraries/db_structure.lib.php:110
#: libraries/display_tbl.lib.php:510 libraries/display_tbl.lib.php:811
#: server_databases.php:148 server_databases.php:165 tbl_operations.php:276
#: tbl_select.php:278
msgid "Descending"
msgstr "Descending"

#: db_qbe.php:286 db_tracking.php:91 libraries/display_tbl.lib.php:390
#: tbl_change.php:278 tbl_tracking.php:648
msgid "Show"
msgstr "Show"

#: db_qbe.php:322
msgid "Criteria"
msgstr "Criteria"

#: db_qbe.php:375 db_qbe.php:457 db_qbe.php:549 db_qbe.php:580
msgid "Ins"
msgstr "Ins"

#: db_qbe.php:379 db_qbe.php:461 db_qbe.php:546 db_qbe.php:577
msgid "And"
msgstr "And"

#: db_qbe.php:388 db_qbe.php:469 db_qbe.php:551 db_qbe.php:582
msgid "Del"
msgstr "Del"

#: db_qbe.php:392 db_qbe.php:473 db_qbe.php:544 db_qbe.php:575
#: libraries/tbl_properties.inc.php:779 server_privileges.php:307
#: tbl_change.php:965 tbl_indexes.php:248 tbl_select.php:251
msgid "Or"
msgstr "Or"

#: db_qbe.php:529
msgid "Modify"
msgstr "Modify"

#: db_qbe.php:606
msgid "Add/Delete criteria rows"
msgstr "Add/Delete criteria rows"

#: db_qbe.php:618
msgid "Add/Delete columns"
msgstr "Add/Delete columns"

#: db_qbe.php:631 db_qbe.php:656
msgid "Update Query"
msgstr "Update Query"

#: db_qbe.php:639
msgid "Use Tables"
msgstr "Use Tables"

#: db_qbe.php:662
#, php-format
msgid "SQL query on database <b>%s</b>:"
msgstr "SQL query on database <b>%s</b>:"

#: db_qbe.php:956 libraries/common.lib.php:1188
msgid "Submit Query"
msgstr "Submit Query"

#: db_search.php:52 libraries/auth/config.auth.lib.php:83
#: libraries/auth/config.auth.lib.php:102
#: libraries/auth/cookie.auth.lib.php:645 libraries/auth/http.auth.lib.php:51
#: libraries/auth/signon.auth.lib.php:208
msgid "Access denied"
msgstr "Access denied"

#: db_search.php:64 db_search.php:307
msgid "at least one of the words"
msgstr "at least one of the words"

#: db_search.php:65 db_search.php:308
msgid "all words"
msgstr "all words"

#: db_search.php:66 db_search.php:309
msgid "the exact phrase"
msgstr "the exact phrase"

#: db_search.php:67 db_search.php:310
msgid "as regular expression"
msgstr "as regular expression"

#: db_search.php:229
#, php-format
msgid "Search results for \"<i>%s</i>\" %s:"
msgstr "Search results for \"<i>%s</i>\" %s:"

#: db_search.php:247
#, php-format
msgid "%s match inside table <i>%s</i>"
msgid_plural "%s matches inside table <i>%s</i>"
msgstr[0] "%s match inside table <i>%s</i>"
msgstr[1] "%s matches inside table <i>%s</i>"

#: db_search.php:254 libraries/common.lib.php:2830
#: libraries/common.lib.php:3012 libraries/common.lib.php:3013
#: libraries/tbl_links.inc.php:48 tbl_structure.php:560
msgid "Browse"
msgstr "Browse"

#: db_search.php:259
#, php-format
msgid "Delete the matches for the %s table?"
msgstr "Delete the matches for the %s table?"

#: db_search.php:259 libraries/display_tbl.lib.php:1223
#: libraries/display_tbl.lib.php:2153
#: libraries/schema/User_Schema.class.php:169
#: libraries/schema/User_Schema.class.php:238
#: libraries/schema/User_Schema.class.php:273
#: libraries/schema/User_Schema.class.php:303
#: libraries/sql_query_form.lib.php:448 pmd_general.php:423
#: setup/frames/index.inc.php:138 setup/frames/index.inc.php:229
#: tbl_tracking.php:435 tbl_tracking.php:456 tbl_tracking.php:513
msgid "Delete"
msgstr "Delete"

#: db_search.php:272
#, php-format
msgid "<b>Total:</b> <i>%s</i> match"
msgid_plural "<b>Total:</b> <i>%s</i> matches"
msgstr[0] "<b>Total:</b> <i>%s</i> match"
msgstr[1] "<b>Total:</b> <i>%s</i> matches"

#: db_search.php:295
msgid "Search in database"
msgstr "Search in database"

#: db_search.php:298
msgid "Word(s) or value(s) to search for (wildcard: \"%\"):"
msgstr "Word(s) or value(s) to search for (wildcard: \"%\"):"

#: db_search.php:303
msgid "Find:"
msgstr "Find:"

#: db_search.php:307 db_search.php:308
msgid "Words are separated by a space character (\" \")."
msgstr "Words are separated by a space character (\" \")."

#: db_search.php:321
msgid "Inside table(s):"
msgstr "Inside table(s):"

#: db_search.php:351
msgid "Inside column:"
msgstr "Inside column:"

#: db_structure.php:59
msgid "No tables found in database"
msgstr "No tables found in database."

#: db_structure.php:277 tbl_operations.php:688
#, php-format
msgid "Table %s has been emptied"
msgstr "Table %s has been emptied"

#: db_structure.php:286 tbl_operations.php:705
#, php-format
msgid "View %s has been dropped"
msgstr "View %s has been dropped"

#: db_structure.php:286 tbl_operations.php:705
#, php-format
msgid "Table %s has been dropped"
msgstr "Table %s has been dropped"

#: db_structure.php:293 tbl_create.php:295
msgid "Tracking is active."
msgstr "Tracking is active."

#: db_structure.php:295 tbl_create.php:297
msgid "Tracking is not active."
msgstr "Tracking is not active."

#: db_structure.php:379 libraries/display_tbl.lib.php:2037
#, php-format
msgid ""
"This view has at least this number of rows. Please refer to %sdocumentation%"
"s."
msgstr ""
"This view has at least this number of rows. Please refer to %sdocumentation%"
"s."

#: db_structure.php:393 db_structure.php:407 libraries/header.inc.php:138
#: libraries/tbl_info.inc.php:60 tbl_structure.php:206 test/theme.php:73
msgid "View"
msgstr "View"

#: db_structure.php:444 libraries/db_structure.lib.php:40
#: libraries/server_links.inc.php:90 server_replication.php:31
#: server_replication.php:162 server_status.php:383
msgid "Replication"
msgstr "Replication"

#: db_structure.php:448
msgid "Sum"
msgstr "Sum"

#: db_structure.php:455 libraries/StorageEngine.class.php:351
#, php-format
msgid "%s is the default storage engine on this MySQL server."
msgstr "%s is the default storage engine on this MySQL server."

#: db_structure.php:483 db_structure.php:500 db_structure.php:501
#: libraries/display_tbl.lib.php:2178 libraries/display_tbl.lib.php:2183
#: libraries/mult_submits.inc.php:15 server_databases.php:246
#: server_databases.php:251 server_privileges.php:1666 tbl_structure.php:548
#: tbl_structure.php:557
msgid "With selected:"
msgstr "With selected:"

#: db_structure.php:486 libraries/display_tbl.lib.php:2173
#: server_databases.php:248 server_privileges.php:583
#: server_privileges.php:1669 tbl_structure.php:551
msgid "Check All"
msgstr "Check All"

#: db_structure.php:490 libraries/display_tbl.lib.php:2174
#: libraries/replication_gui.lib.php:35 server_databases.php:250
#: server_privileges.php:586 server_privileges.php:1673 tbl_structure.php:555
msgid "Uncheck All"
msgstr "Uncheck All"

#: db_structure.php:495
msgid "Check tables having overhead"
msgstr "Check tables having overhead"

#: db_structure.php:503 libraries/config/messages.inc.php:161
#: libraries/db_links.inc.php:56 libraries/display_tbl.lib.php:2191
#: libraries/display_tbl.lib.php:2325 libraries/server_links.inc.php:69
#: libraries/tbl_links.inc.php:73 prefs_manage.php:288
#: server_privileges.php:1354 setup/frames/menu.inc.php:21
msgid "Export"
msgstr "Export"

#: db_structure.php:505 db_structure.php:567
#: libraries/display_tbl.lib.php:2280 tbl_structure.php:586
#: tbl_structure.php:588
msgid "Print view"
msgstr "Print view"

#: db_structure.php:509 libraries/common.lib.php:3021
#: libraries/common.lib.php:3022
msgid "Empty"
msgstr "Empty"

#: db_structure.php:511 db_tracking.php:104 libraries/Index.class.php:487
#: libraries/common.lib.php:3019 libraries/common.lib.php:3020
#: server_databases.php:252 tbl_structure.php:151 tbl_structure.php:152
#: tbl_structure.php:564
msgid "Drop"
msgstr "Drop"

#: db_structure.php:513 tbl_operations.php:604
msgid "Check table"
msgstr "Check table"

#: db_structure.php:515 tbl_operations.php:653 tbl_structure.php:804
#: tbl_structure.php:806
msgid "Optimize table"
msgstr "Optimise table"

#: db_structure.php:517 tbl_operations.php:640
msgid "Repair table"
msgstr "Repair table"

#: db_structure.php:519 tbl_operations.php:627
msgid "Analyze table"
msgstr "Analyse table"

#: db_structure.php:521
#| msgid "Go to table"
msgid "Add prefix to table"
msgstr "Add prefix to table"

#: db_structure.php:523 libraries/mult_submits.inc.php:246
#| msgid "Replace table data with file"
msgid "Replace table prefix"
msgstr "Replace table prefix"

#: db_structure.php:525 libraries/mult_submits.inc.php:246
#| msgid "Replace table data with file"
msgid "Copy table with prefix"
msgstr "Copy table with prefix"

#: db_structure.php:574 libraries/schema/User_Schema.class.php:387
msgid "Data Dictionary"
msgstr "Data Dictionary"

#: db_tracking.php:79
msgid "Tracked tables"
msgstr "Tracked tables"

#: db_tracking.php:84 libraries/config/messages.inc.php:481
#: libraries/export/htmlword.php:89 libraries/export/latex.php:162
#: libraries/export/odt.php:120 libraries/export/pdf.php:100
#: libraries/export/sql.php:453 libraries/export/texytext.php:77
#: libraries/export/xml.php:258 libraries/header.inc.php:125
#: libraries/header_printview.inc.php:57 server_databases.php:147
#: server_privileges.php:1740 server_privileges.php:1801
#: server_privileges.php:2059 server_processlist.php:68
#: server_synchronize.php:1194 server_synchronize.php:1198
#: tbl_tracking.php:642 test/theme.php:64
msgid "Database"
msgstr "Database"

#: db_tracking.php:86
msgid "Last version"
msgstr "Last version"

#: db_tracking.php:87 tbl_tracking.php:645
msgid "Created"
msgstr "Created"

#: db_tracking.php:88 tbl_tracking.php:646
msgid "Updated"
msgstr "Updated"

#: db_tracking.php:89 libraries/common.lib.php:1354
#: libraries/server_links.inc.php:50 server_processlist.php:71
#: tbl_tracking.php:647 test/theme.php:100
msgid "Status"
msgstr "Status"

#: db_tracking.php:90 libraries/Index.class.php:439
#: libraries/db_structure.lib.php:44 server_databases.php:181
#: server_privileges.php:1612 server_privileges.php:1805
#: server_privileges.php:2154 tbl_structure.php:208
msgid "Action"
msgstr "Action"

#: db_tracking.php:101 js/messages.php:36
msgid "Delete tracking data for this table"
msgstr "Delete tracking data for this table"

#: db_tracking.php:119 tbl_tracking.php:599 tbl_tracking.php:657
msgid "active"
msgstr "active"

#: db_tracking.php:121 tbl_tracking.php:601 tbl_tracking.php:659
msgid "not active"
msgstr "not active"

#: db_tracking.php:134
msgid "Versions"
msgstr "Versions"

#: db_tracking.php:135 tbl_tracking.php:409 tbl_tracking.php:676
msgid "Tracking report"
msgstr "Tracking report"

#: db_tracking.php:136 tbl_tracking.php:244 tbl_tracking.php:676
msgid "Structure snapshot"
msgstr "Structure snapshot"

#: db_tracking.php:181
msgid "Untracked tables"
msgstr "Untracked tables"

#: db_tracking.php:201 db_tracking.php:203 tbl_structure.php:622
#: tbl_structure.php:624
msgid "Track table"
msgstr "Track table"

#: db_tracking.php:229
msgid "Database Log"
msgstr "Database Log"

#: enum_editor.php:21 libraries/tbl_properties.inc.php:793
#, php-format
msgid "Values for the column \"%s\""
msgstr "Values for the column \"%s\""

#: enum_editor.php:22 libraries/tbl_properties.inc.php:794
msgid "Enter each value in a separate field."
msgstr "Enter each value in a separate field."

#: enum_editor.php:57
msgid "+ Restart insertion and add a new value"
msgstr "+ Restart insertion and add a new value"

#: enum_editor.php:67
msgid "Output"
msgstr "Output"

#: enum_editor.php:68
msgid "Copy and paste the joined values into the \"Length/Values\" field"
msgstr "Copy and paste the joined values into the \"Length/Values\" field"

#: export.php:73
msgid "Selected export type has to be saved in file!"
msgstr "Selected export type has to be saved in file!"

#: export.php:164 export.php:189 export.php:671
#, php-format
msgid "Insufficient space to save the file %s."
msgstr "Insufficient space to save the file %s."

#: export.php:307
#, php-format
msgid ""
"File %s already exists on server, change filename or check overwrite option."
msgstr ""
"File %s already exists on server, change filename or check overwrite option."

#: export.php:311 export.php:315
#, php-format
msgid "The web server does not have permission to save the file %s."
msgstr "The web server does not have permission to save the file %s."

#: export.php:673
#, php-format
msgid "Dump has been saved to file %s."
msgstr "Dump has been saved to file %s."

#: import.php:58
#, php-format
msgid ""
"You probably tried to upload too large file. Please refer to %sdocumentation%"
"s for ways to workaround this limit."
msgstr ""
"You probably tried to upload too large file. Please refer to %sdocumentation%"
"s for ways to workaround this limit."

#: import.php:278 import.php:331 libraries/File.class.php:501
#: libraries/File.class.php:611
msgid "File could not be read"
msgstr "File could not be read"

#: import.php:286 import.php:295 import.php:314 import.php:323
#: libraries/File.class.php:681 libraries/File.class.php:689
#: libraries/File.class.php:705 libraries/File.class.php:713
#, php-format
msgid ""
"You attempted to load file with unsupported compression (%s). Either support "
"for it is not implemented or disabled by your configuration."
msgstr ""
"You attempted to load file with unsupported compression (%s). Either support "
"for it is not implemented or disabled by your configuration."

#: import.php:336
msgid ""
"No data was received to import. Either no file name was submitted, or the "
"file size exceeded the maximum size permitted by your PHP configuration. See "
"[a@./Documentation.html#faq1_16@Documentation]FAQ 1.16[/a]."
msgstr ""
"No data was received to import. Either no file name was submitted, or the "
"file size exceeded the maximum size permitted by your PHP configuration. See "
"[a@./Documentation.html#faq1_16@Documentation]FAQ 1.16[/a]."

#: import.php:371 libraries/display_import.lib.php:23
msgid "Could not load import plugins, please check your installation!"
msgstr "Could not load import plug-ins, please check your installation!"

#: import.php:396
msgid "The bookmark has been deleted."
msgstr "The bookmark has been deleted."

#: import.php:400
msgid "Showing bookmark"
msgstr "Showing bookmark"

#: import.php:402 sql.php:884
#, php-format
msgid "Bookmark %s created"
msgstr "Bookmark %s created"

#: import.php:408 import.php:414
#, php-format
msgid "Import has been successfully finished, %d queries executed."
msgstr "Import has been successfully finished, %d queries executed."

#: import.php:423
msgid ""
"Script timeout passed, if you want to finish import, please resubmit same "
"file and import will resume."
msgstr ""
"Script timeout passed, if you want to finish import, please resubmit same "
"file and import will resume."

#: import.php:425
msgid ""
"However on last run no data has been parsed, this usually means phpMyAdmin "
"won't be able to finish this import unless you increase php time limits."
msgstr ""
"However on last run no data has been parsed, this usually means phpMyAdmin "
"won't be able to finish this import unless you increase php time limits."

#: import.php:453 libraries/Message.class.php:185
#: libraries/display_tbl.lib.php:2074 libraries/sql_query_form.lib.php:140
#: tbl_operations.php:228 tbl_relation.php:289 tbl_row_action.php:126
#: view_operations.php:60
msgid "Your SQL query has been executed successfully"
msgstr "Your SQL query has been executed successfully"

#: import_status.php:30 libraries/common.lib.php:682
#: libraries/schema/Export_Relation_Schema.class.php:215 user_password.php:123
msgid "Back"
msgstr "Back"

#: index.php:185
msgid "phpMyAdmin is more friendly with a <b>frames-capable</b> browser."
msgstr "phpMyAdmin is more friendly with a <b>frames-capable</b> browser."

#: js/messages.php:25 server_synchronize.php:344 server_synchronize.php:356
#: server_synchronize.php:372 server_synchronize.php:379
#: server_synchronize.php:738 server_synchronize.php:766
#: server_synchronize.php:794 server_synchronize.php:806
msgid "Click to select"
msgstr "Click to select"

#: js/messages.php:26
msgid "Click to unselect"
msgstr "Click to unselect"

#: js/messages.php:27 libraries/import.lib.php:103 sql.php:195
msgid "\"DROP DATABASE\" statements are disabled."
msgstr "\"DROP DATABASE\" statements are disabled."

#: js/messages.php:30 libraries/mult_submits.inc.php:277 sql.php:293
msgid "Do you really want to "
msgstr "Do you really want to "

#: js/messages.php:31 libraries/mult_submits.inc.php:277 sql.php:278
msgid "You are about to DESTROY a complete database!"
msgstr "You are about to DESTROY a complete database!"

#: js/messages.php:32
#| msgid "You are about to DESTROY a complete database!"
msgid "You are about to DESTROY a complete table!"
msgstr "You are about to DESTROY a complete table!"

#: js/messages.php:33
#| msgid "You are about to DESTROY a complete database!"
msgid "You are about to TRUNCATE a complete table!"
msgstr "You are about to TRUNCATE a complete table!"

#: js/messages.php:34
msgid "Dropping Event"
msgstr "Dropping Event"

#: js/messages.php:35
msgid "Dropping Procedure"
msgstr "Dropping Procedure"

#: js/messages.php:37
msgid "Deleting tracking data"
msgstr "Deleting tracking data"

#: js/messages.php:38
msgid "Dropping Primary Key/Index"
msgstr "Dropping Primary Key/Index"

#: js/messages.php:39
msgid "This operation could take a long time. Proceed anyway?"
msgstr "This operation could take a long time. Proceed anyway?"

#: js/messages.php:42
msgid "You are about to DISABLE a BLOB Repository!"
msgstr "You are about to DISABLE a BLOB Repository!"

#: js/messages.php:43
#, php-format
msgid "Are you sure you want to disable all BLOB references for database %s?"
msgstr "Are you sure you want to disable all BLOB references for database %s?"

#: js/messages.php:46
msgid "Missing value in the form!"
msgstr "Missing value in the form!"

#: js/messages.php:47
msgid "This is not a number!"
msgstr "This is not a number!"

#: js/messages.php:50
msgid "The host name is empty!"
msgstr "The host name is empty!"

#: js/messages.php:51
msgid "The user name is empty!"
msgstr "The user name is empty!"

#: js/messages.php:52 server_privileges.php:1221 user_password.php:64
msgid "The password is empty!"
msgstr "The password is empty!"

#: js/messages.php:53 server_privileges.php:1219 user_password.php:67
msgid "The passwords aren't the same!"
msgstr "The passwords aren't the same!"

#: js/messages.php:54
msgid "Add a New User"
msgstr "Add a New User"

#: js/messages.php:55
msgid "Create User"
msgstr "Create User"

#: js/messages.php:56
msgid "Reloading Privileges"
msgstr "Reloading Privileges"

#: js/messages.php:57
msgid "Removing Selected Users"
msgstr "Removing Selected Users"

#: js/messages.php:58 libraries/tbl_properties.inc.php:792
#: tbl_tracking.php:244 tbl_tracking.php:409
msgid "Close"
msgstr "Close"

#: js/messages.php:62 libraries/tbl_properties.inc.php:797 pmd_general.php:388
#: pmd_general.php:425 pmd_general.php:545 pmd_general.php:593
#: pmd_general.php:669 pmd_general.php:723 pmd_general.php:786
msgid "Cancel"
msgstr "Cancel"

#: js/messages.php:65
msgid "Loading"
msgstr "Loading"

#: js/messages.php:66
msgid "Processing Request"
msgstr "Processing Request"

#: js/messages.php:67 libraries/import/ods.php:80
msgid "Error in Processing Request"
msgstr "Error in Processing Request"

#: js/messages.php:68
msgid "Dropping Column"
msgstr "Dropping Column"

#: js/messages.php:69
msgid "Adding Primary Key"
msgstr "Adding Primary Key"

#: js/messages.php:70 libraries/relation.lib.php:87 pmd_general.php:386
#: pmd_general.php:543 pmd_general.php:591 pmd_general.php:667
#: pmd_general.php:721 pmd_general.php:784
msgid "OK"
msgstr "OK"

#: js/messages.php:73
msgid "Renaming Databases"
msgstr "Renaming Databases"

#: js/messages.php:74
msgid "Reload Database"
msgstr "Reload Database"

#: js/messages.php:75
msgid "Copying Database"
msgstr "Copying Database"

#: js/messages.php:76
msgid "Changing Charset"
msgstr "Changing Charset"

#: js/messages.php:77
msgid "Table must have at least one column"
msgstr "Table must have at least one column"

#: js/messages.php:78
msgid "Create Table"
msgstr "Create Table"

#: js/messages.php:83
msgid "Searching"
msgstr "Searching"

#: js/messages.php:84
#| msgid "Hide search criteria"
msgid "Hide search results"
msgstr "Hide search results"

#: js/messages.php:85
#| msgid "Show search criteria"
msgid "Show search results"
msgstr "Show search results"

#: js/messages.php:90
msgid ""
"Note: If the file contains multiple tables, they will be combined into one"
msgstr ""
"Note: If the file contains multiple tables, they will be combined into one"

#: js/messages.php:93
msgid "Hide query box"
msgstr "Hide query box"

#: js/messages.php:94
msgid "Show query box"
msgstr "Show query box"

#: js/messages.php:95
msgid "Inline Edit"
msgstr "Inline Edit"

#: js/messages.php:96 libraries/config/FormDisplay.tpl.php:332
#: libraries/schema/User_Schema.class.php:317
#: libraries/tbl_properties.inc.php:777 setup/frames/config.inc.php:39
#: setup/frames/index.inc.php:227 tbl_change.php:1054 tbl_indexes.php:246
#: tbl_relation.php:563
msgid "Save"
msgstr "Save"

#: js/messages.php:97 libraries/display_tbl.lib.php:593 pmd_general.php:158
#: tbl_change.php:315 tbl_change.php:321
msgid "Hide"
msgstr "Hide"

#: js/messages.php:100
msgid "Hide search criteria"
msgstr "Hide search criteria"

#: js/messages.php:101
msgid "Show search criteria"
msgstr "Show search criteria"

#: js/messages.php:104 tbl_change.php:303 tbl_indexes.php:198
#: tbl_indexes.php:223
msgid "Ignore"
msgstr "Ignore"

#: js/messages.php:107
msgid "Select referenced key"
msgstr "Select referenced key"

#: js/messages.php:108
msgid "Select Foreign Key"
msgstr "Select Foreign Key"

#: js/messages.php:109
msgid "Please select the primary key or a unique key"
msgstr "Please select the primary key or a unique key"

#: js/messages.php:110 pmd_general.php:87 tbl_relation.php:545
msgid "Choose column to display"
msgstr "Choose column to display"

#: js/messages.php:111
msgid ""
"You haven't saved the changes in the layout. They will be lost if you don't "
"save them.Do you want to continue?"
msgstr ""
"You haven't saved the changes in the layout. They will be lost if you don't "
"save them.Do you want to continue?"

#: js/messages.php:114
msgid "Add an option for column "
msgstr "Add an option for column "

#: js/messages.php:117
msgid "Generate password"
msgstr "Generate password"

#: js/messages.php:118 libraries/replication_gui.lib.php:365
msgid "Generate"
msgstr "Generate"

#: js/messages.php:119
msgid "Change Password"
msgstr "Change Password"

#: js/messages.php:122 tbl_structure.php:471
msgid "More"
msgstr "More"

#: js/messages.php:125 setup/lib/index.lib.php:158
#, php-format
msgid ""
"A newer version of phpMyAdmin is available and you should consider "
"upgrading. The newest version is %s, released on %s."
msgstr ""
"A newer version of phpMyAdmin is available and you should consider "
"upgrading. The newest version is %s, released on %s."

#. l10n: Latest available phpMyAdmin version
#: js/messages.php:127
msgid ", latest stable version:"
msgstr ", latest stable version:"

#: js/messages.php:128
#| msgid "Jump to database"
msgid "up to date"
msgstr "up to date"

#. l10n: Display text for calendar close link
#: js/messages.php:146
msgid "Done"
msgstr "Done"

#. l10n: Display text for previous month link in calendar
#: js/messages.php:148
msgid "Prev"
msgstr "Prev"

#. l10n: Display text for next month link in calendar
#: js/messages.php:150 libraries/common.lib.php:2371
#: libraries/common.lib.php:2374 libraries/display_tbl.lib.php:353
#: server_binlog.php:189 server_binlog.php:191 tbl_printview.php:421
#: tbl_structure.php:896
msgid "Next"
msgstr "Next"

#. l10n: Display text for current month link in calendar
#: js/messages.php:152
msgid "Today"
msgstr "Today"

#: js/messages.php:155
msgid "January"
msgstr "January"

#: js/messages.php:156
msgid "February"
msgstr "February"

#: js/messages.php:157
msgid "March"
msgstr "March"

#: js/messages.php:158
msgid "April"
msgstr "April"

#: js/messages.php:159
msgid "May"
msgstr "May"

#: js/messages.php:160
msgid "June"
msgstr "June"

#: js/messages.php:161
msgid "July"
msgstr "July"

#: js/messages.php:162
msgid "August"
msgstr "August"

#: js/messages.php:163
msgid "September"
msgstr "September"

#: js/messages.php:164
msgid "October"
msgstr "October"

#: js/messages.php:165
msgid "November"
msgstr "November"

#: js/messages.php:166
msgid "December"
msgstr "December"

#. l10n: Short month name
#: js/messages.php:170 libraries/common.lib.php:1569
msgid "Jan"
msgstr "Jan"

#. l10n: Short month name
#: js/messages.php:172 libraries/common.lib.php:1571
msgid "Feb"
msgstr "Feb"

#. l10n: Short month name
#: js/messages.php:174 libraries/common.lib.php:1573
msgid "Mar"
msgstr "Mar"

#. l10n: Short month name
#: js/messages.php:176 libraries/common.lib.php:1575
msgid "Apr"
msgstr "Apr"

#. l10n: Short month name
#: js/messages.php:178 libraries/common.lib.php:1577
msgctxt "Short month name"
msgid "May"
msgstr "May"

#. l10n: Short month name
#: js/messages.php:180 libraries/common.lib.php:1579
msgid "Jun"
msgstr "Jun"

#. l10n: Short month name
#: js/messages.php:182 libraries/common.lib.php:1581
msgid "Jul"
msgstr "Jul"

#. l10n: Short month name
#: js/messages.php:184 libraries/common.lib.php:1583
msgid "Aug"
msgstr "Aug"

#. l10n: Short month name
#: js/messages.php:186 libraries/common.lib.php:1585
msgid "Sep"
msgstr "Sep"

#. l10n: Short month name
#: js/messages.php:188 libraries/common.lib.php:1587
msgid "Oct"
msgstr "Oct"

#. l10n: Short month name
#: js/messages.php:190 libraries/common.lib.php:1589
msgid "Nov"
msgstr "Nov"

#. l10n: Short month name
#: js/messages.php:192 libraries/common.lib.php:1591
msgid "Dec"
msgstr "Dec"

#: js/messages.php:195
msgid "Sunday"
msgstr "Sunday"

#: js/messages.php:196
msgid "Monday"
msgstr "Monday"

#: js/messages.php:197
msgid "Tuesday"
msgstr "Tuesday"

#: js/messages.php:198
msgid "Wednesday"
msgstr "Wednesday"

#: js/messages.php:199
msgid "Thursday"
msgstr "Thursday"

#: js/messages.php:200
msgid "Friday"
msgstr "Friday"

#: js/messages.php:201
msgid "Saturday"
msgstr "Saturday"

#. l10n: Short week day name
#: js/messages.php:205 libraries/common.lib.php:1594
msgid "Sun"
msgstr "Sun"

#. l10n: Short week day name
#: js/messages.php:207 libraries/common.lib.php:1596
msgid "Mon"
msgstr "Mon"

#. l10n: Short week day name
#: js/messages.php:209 libraries/common.lib.php:1598
msgid "Tue"
msgstr "Tue"

#. l10n: Short week day name
#: js/messages.php:211 libraries/common.lib.php:1600
msgid "Wed"
msgstr "Wed"

#. l10n: Short week day name
#: js/messages.php:213 libraries/common.lib.php:1602
msgid "Thu"
msgstr "Thu"

#. l10n: Short week day name
#: js/messages.php:215 libraries/common.lib.php:1604
msgid "Fri"
msgstr "Fri"

#. l10n: Short week day name
#: js/messages.php:217 libraries/common.lib.php:1606
msgid "Sat"
msgstr "Sat"

#. l10n: Minimal week day name
#: js/messages.php:221
msgid "Su"
msgstr "Su"

#. l10n: Minimal week day name
#: js/messages.php:223
msgid "Mo"
msgstr "Mo"

#. l10n: Minimal week day name
#: js/messages.php:225
msgid "Tu"
msgstr "Tu"

#. l10n: Minimal week day name
#: js/messages.php:227
msgid "We"
msgstr "We"

#. l10n: Minimal week day name
#: js/messages.php:229
msgid "Th"
msgstr "Th"

#. l10n: Minimal week day name
#: js/messages.php:231
msgid "Fr"
msgstr "Fr"

#. l10n: Minimal week day name
#: js/messages.php:233
msgid "Sa"
msgstr "Sa"

#. l10n: Column header for week of the year in calendar
#: js/messages.php:235
msgid "Wk"
msgstr "Wk"

#: js/messages.php:237
msgid "Hour"
msgstr "Hour"

#: js/messages.php:238
msgid "Minute"
msgstr "Minute"

#: js/messages.php:239
msgid "Second"
msgstr "Second"

#: libraries/Config.class.php:1190 tbl_chart.php:159
msgid "Font size"
msgstr "Font size"

#: libraries/File.class.php:310
msgid "The uploaded file exceeds the upload_max_filesize directive in php.ini."
msgstr ""
"The uploaded file exceeds the upload_max_filesize directive in php.ini."

#: libraries/File.class.php:313
msgid ""
"The uploaded file exceeds the MAX_FILE_SIZE directive that was specified in "
"the HTML form."
msgstr ""
"The uploaded file exceeds the MAX_FILE_SIZE directive that was specified in "
"the HTML form."

#: libraries/File.class.php:316
msgid "The uploaded file was only partially uploaded."
msgstr "The uploaded file was only partially uploaded."

#: libraries/File.class.php:319
msgid "Missing a temporary folder."
msgstr "Missing a temporary folder."

#: libraries/File.class.php:322
msgid "Failed to write file to disk."
msgstr "Failed to write file to disk."

#: libraries/File.class.php:325
msgid "File upload stopped by extension."
msgstr "File upload stopped by extension."

#: libraries/File.class.php:328
msgid "Unknown error in file upload."
msgstr "Unknown error in file upload."

#: libraries/File.class.php:559
msgid ""
"Error moving the uploaded file, see [a@./Documentation."
"html#faq1_11@Documentation]FAQ 1.11[/a]"
msgstr ""
"Error moving the uploaded file, see [a@./Documentation."
"html#faq1_11@Documentation]FAQ 1.11[/a]"

#: libraries/Index.class.php:427 tbl_relation.php:526
msgid "No index defined!"
msgstr "No index defined!"

#: libraries/Index.class.php:432 libraries/build_html_for_db.lib.php:40
#: tbl_tracking.php:309
msgid "Indexes"
msgstr "Indexes"

#: libraries/Index.class.php:443 libraries/tbl_properties.inc.php:522
#: tbl_structure.php:155 tbl_structure.php:159 tbl_structure.php:567
#: tbl_tracking.php:315
msgid "Unique"
msgstr "Unique"

#: libraries/Index.class.php:444 tbl_tracking.php:316
msgid "Packed"
msgstr "Packed"

#: libraries/Index.class.php:446 tbl_tracking.php:318
msgid "Cardinality"
msgstr "Cardinality"

#: libraries/Index.class.php:449 tbl_tracking.php:272 tbl_tracking.php:321
msgid "Comment"
msgstr "Comment"

#: libraries/Index.class.php:465 libraries/common.lib.php:626
#: libraries/common.lib.php:1164 libraries/common.lib.php:3023
#: libraries/config/messages.inc.php:461 libraries/display_tbl.lib.php:1187
#: libraries/import.lib.php:1150 libraries/import.lib.php:1174
#: libraries/schema/User_Schema.class.php:168 setup/frames/index.inc.php:137
msgid "Edit"
msgstr "Edit"

#: libraries/Index.class.php:471
msgid "The primary key has been dropped"
msgstr "The primary key has been dropped"

#: libraries/Index.class.php:475
#, php-format
msgid "Index %s has been dropped"
msgstr "Index %s has been dropped"

#: libraries/Index.class.php:579
#, php-format
msgid ""
"The indexes %1$s and %2$s seem to be equal and one of them could possibly be "
"removed."
msgstr ""
"The indexes %1$s and %2$s seem to be equal and one of them could possibly be "
"removed."

#: libraries/List_Database.class.php:430 libraries/config/messages.inc.php:174
#: libraries/server_links.inc.php:42 server_databases.php:100
#: server_privileges.php:1740 test/theme.php:92
msgid "Databases"
msgstr "Databases"

#: libraries/Message.class.php:205 libraries/blobstreaming.lib.php:308
#: libraries/blobstreaming.lib.php:314 libraries/common.lib.php:593
#: libraries/core.lib.php:232 libraries/import.lib.php:136 tbl_change.php:961
#: tbl_operations.php:228 tbl_relation.php:287 view_operations.php:60
msgid "Error"
msgstr "Error"

#: libraries/Message.class.php:260
#, php-format
msgid "%1$d row affected."
msgid_plural "%1$d rows affected."
msgstr[0] "%1$d row affected."
msgstr[1] "%1$d rows affected."

#: libraries/Message.class.php:279
#, php-format
msgid "%1$d row deleted."
msgid_plural "%1$d rows deleted."
msgstr[0] "%1$d row deleted."
msgstr[1] "%1$d rows deleted."

#: libraries/Message.class.php:298
#, php-format
msgid "%1$d row inserted."
msgid_plural "%1$d rows inserted."
msgstr[0] "%1$d row inserted."
msgstr[1] "%1$d rows inserted."

#: libraries/StorageEngine.class.php:194
msgid ""
"There is no detailed status information available for this storage engine."
msgstr ""
"There is no detailed status information available for this storage engine."

#: libraries/StorageEngine.class.php:354
#, php-format
msgid "%s is available on this MySQL server."
msgstr "%s is available on this MySQL server."

#: libraries/StorageEngine.class.php:357
#, php-format
msgid "%s has been disabled for this MySQL server."
msgstr "%s has been disabled for this MySQL server."

#: libraries/StorageEngine.class.php:361
#, php-format
msgid "This MySQL server does not support the %s storage engine."
msgstr "This MySQL server does not support the %s storage engine."

#: libraries/Table.class.php:1017
msgid "Invalid database"
msgstr "Invalid database"

#: libraries/Table.class.php:1031 tbl_get_field.php:25
msgid "Invalid table name"
msgstr "Invalid table name"

#: libraries/Table.class.php:1046
#, php-format
msgid "Error renaming table %1$s to %2$s"
msgstr "Error renaming table %1$s to %2$s"

#: libraries/Table.class.php:1129
#, php-format
msgid "Table %s has been renamed to %s"
msgstr "Table %s has been renamed to %s"

#: libraries/Theme.class.php:160
#, php-format
msgid "No valid image path for theme %s found!"
msgstr "No valid image path for theme %s found!"

#: libraries/Theme.class.php:380
msgid "No preview available."
msgstr "No preview available."

#: libraries/Theme.class.php:383
msgid "take it"
msgstr "take it"

#: libraries/Theme_Manager.class.php:109
#, php-format
msgid "Default theme %s not found!"
msgstr "Default theme %s not found!"

#: libraries/Theme_Manager.class.php:147
#, php-format
msgid "Theme %s not found!"
msgstr "Theme %s not found!"

#: libraries/Theme_Manager.class.php:215
#, php-format
msgid "Theme path not found for theme %s!"
msgstr "Theme path not found for theme %s!"

#: libraries/Theme_Manager.class.php:291 test/theme.php:160 themes.php:20
#: themes.php:40
msgid "Theme / Style"
msgstr "Theme / Style"

#: libraries/auth/config.auth.lib.php:76
msgid "Cannot connect: invalid settings."
msgstr "Cannot connect: invalid settings."

#: libraries/auth/config.auth.lib.php:91
#: libraries/auth/cookie.auth.lib.php:204 libraries/auth/http.auth.lib.php:64
#: test/theme.php:151
#, php-format
msgid "Welcome to %s"
msgstr "Welcome to %s"

#: libraries/auth/config.auth.lib.php:106
#, php-format
msgid ""
"You probably did not create a configuration file. You might want to use the %"
"1$ssetup script%2$s to create one."
msgstr ""
"You probably did not create a configuration file. You might want to use the %"
"1$ssetup script%2$s to create one."

#: libraries/auth/config.auth.lib.php:115
msgid ""
"phpMyAdmin tried to connect to the MySQL server, and the server rejected the "
"connection. You should check the host, username and password in your "
"configuration and make sure that they correspond to the information given by "
"the administrator of the MySQL server."
msgstr ""
"phpMyAdmin tried to connect to the MySQL server, and the server rejected the "
"connection. You should check the host, username and password in your "
"configuration and make sure that they correspond to the information given by "
"the administrator of the MySQL server."

#: libraries/auth/cookie.auth.lib.php:229
msgid "Log in"
msgstr "Log in"

#: libraries/auth/cookie.auth.lib.php:231
#: libraries/auth/cookie.auth.lib.php:233
#: libraries/navigation_header.inc.php:95
#: libraries/navigation_header.inc.php:99
msgid "phpMyAdmin documentation"
msgstr "phpMyAdmin documentation"

#: libraries/auth/cookie.auth.lib.php:243
#: libraries/auth/cookie.auth.lib.php:244
msgid "You can enter hostname/IP address and port separated by space."
msgstr "You can enter hostname/IP address and port separated by space."

#: libraries/auth/cookie.auth.lib.php:243
msgid "Server:"
msgstr "Server:"

#: libraries/auth/cookie.auth.lib.php:248
msgid "Username:"
msgstr "Username:"

#: libraries/auth/cookie.auth.lib.php:252
msgid "Password:"
msgstr "Password:"

#: libraries/auth/cookie.auth.lib.php:259
msgid "Server Choice"
msgstr "Server Choice"

#: libraries/auth/cookie.auth.lib.php:305 libraries/header.inc.php:72
msgid "Cookies must be enabled past this point."
msgstr "Cookies must be enabled past this point."

#: libraries/auth/cookie.auth.lib.php:643
#: libraries/auth/signon.auth.lib.php:206
msgid ""
"Login without a password is forbidden by configuration (see AllowNoPassword)"
msgstr ""
"Login without a password is forbidden by configuration (see AllowNoPassword)"

#: libraries/auth/cookie.auth.lib.php:647
#: libraries/auth/signon.auth.lib.php:210
#, php-format
msgid "No activity within %s seconds; please log in again"
msgstr "No activity within %s seconds; please log in again"

#: libraries/auth/cookie.auth.lib.php:657
#: libraries/auth/cookie.auth.lib.php:659
#: libraries/auth/signon.auth.lib.php:216
msgid "Cannot log in to the MySQL server"
msgstr "Cannot log in to the MySQL server"

#: libraries/auth/http.auth.lib.php:69
msgid "Wrong username/password. Access denied."
msgstr "Wrong username/password. Access denied."

#: libraries/auth/swekey/swekey.auth.lib.php:118
#, php-format
msgid "File %s does not contain any key id"
msgstr "File %s does not contain any key id"

#: libraries/auth/swekey/swekey.auth.lib.php:157
#: libraries/auth/swekey/swekey.auth.lib.php:180
msgid "Hardware authentication failed"
msgstr "Hardware authentication failed"

#: libraries/auth/swekey/swekey.auth.lib.php:166
msgid "No valid authentication key plugged"
msgstr "No valid authentication key plugged"

#: libraries/auth/swekey/swekey.auth.lib.php:202
msgid "Authenticating..."
msgstr "Authenticating..."

#: libraries/blobstreaming.lib.php:241
msgid "PBMS error"
msgstr "PBMS error"

#: libraries/blobstreaming.lib.php:267
msgid "PBMS connection failed:"
msgstr "PBMS connection failed:"

#: libraries/blobstreaming.lib.php:312
msgid "PBMS get BLOB info failed:"
msgstr "PBMS get BLOB info failed:"

#: libraries/blobstreaming.lib.php:320
msgid "get BLOB Content-Type failed"
msgstr "get BLOB Content-Type failed"

#: libraries/blobstreaming.lib.php:347
msgid "View image"
msgstr "View image"

#: libraries/blobstreaming.lib.php:351
msgid "Play audio"
msgstr "Play audio"

#: libraries/blobstreaming.lib.php:356
msgid "View video"
msgstr "View video"

#: libraries/blobstreaming.lib.php:360
msgid "Download file"
msgstr "Download file"

#: libraries/blobstreaming.lib.php:421
#, php-format
msgid "Could not open file: %s"
msgstr "Could not open file: %s"

#: libraries/bookmark.lib.php:83
msgid "shared"
msgstr "shared"

#: libraries/build_html_for_db.lib.php:25
#: libraries/config/messages.inc.php:180 libraries/export/xml.php:36
#: server_status.php:385
msgid "Tables"
msgstr "Tables"

#: libraries/build_html_for_db.lib.php:35 libraries/config/setup.forms.php:300
#: libraries/config/setup.forms.php:336 libraries/config/setup.forms.php:367
#: libraries/config/setup.forms.php:372
#: libraries/config/user_preferences.forms.php:202
#: libraries/config/user_preferences.forms.php:238
#: libraries/config/user_preferences.forms.php:269
#: libraries/config/user_preferences.forms.php:274
#: libraries/export/latex.php:215 libraries/export/sql.php:945
#: server_privileges.php:513 server_replication.php:314 tbl_printview.php:314
#: tbl_structure.php:760
msgid "Data"
msgstr "Data"

#: libraries/build_html_for_db.lib.php:45 libraries/engines/innodb.lib.php:168
#: server_databases.php:205 server_status.php:540 server_status.php:601
#: server_status.php:624 tbl_printview.php:348 tbl_structure.php:791
msgid "Total"
msgstr "Total"

#: libraries/build_html_for_db.lib.php:50 libraries/db_structure.lib.php:60
#: tbl_printview.php:333 tbl_structure.php:777
msgid "Overhead"
msgstr "Overhead"

#: libraries/build_html_for_db.lib.php:93
msgid "Jump to database"
msgstr "Jump to database"

#: libraries/build_html_for_db.lib.php:130
msgid "Not replicated"
msgstr "Not replicated"

#: libraries/build_html_for_db.lib.php:136
msgid "Replicated"
msgstr "Replicated"

#: libraries/build_html_for_db.lib.php:150
#, php-format
msgid "Check privileges for database &quot;%s&quot;."
msgstr "Check privileges for database &quot;%s&quot;."

#: libraries/build_html_for_db.lib.php:153
msgid "Check Privileges"
msgstr "Check Privileges"

#: libraries/chart.lib.php:40
msgid "Query statistics"
msgstr "Query statistics"

#: libraries/chart.lib.php:63
msgid "Query execution time comparison (in microseconds)"
msgstr "Query execution time comparison (in microseconds)"

#: libraries/chart.lib.php:83
msgid "Query results"
msgstr "Query results"

#: libraries/chart.lib.php:109
msgid "No data found for the chart."
msgstr "No data found for the chart."

#: libraries/chart.lib.php:249
msgid "GD extension is needed for charts."
msgstr "GD extension is needed for charts."

#: libraries/chart.lib.php:252
msgid "JSON encoder is needed for chart tooltips."
msgstr "JSON encoder is needed for chart tooltips."

#: libraries/common.inc.php:576
msgid ""
"phpMyAdmin was unable to read your configuration file!<br />This might "
"happen if PHP finds a parse error in it or PHP cannot find the file.<br /"
">Please call the configuration file directly using the link below and read "
"the PHP error message(s) that you receive. In most cases a quote or a "
"semicolon is missing somewhere.<br />If you receive a blank page, everything "
"is fine."
msgstr ""
"phpMyAdmin was unable to read your configuration file!<br />This might "
"happen if PHP finds a parse error in it or PHP cannot find the file.<br /"
">Please call the configuration file directly using the link below and read "
"the PHP error message(s) that you receive. In most cases a quote or a "
"semicolon is missing somewhere.<br />If you receive a blank page, everything "
"is fine."

#: libraries/common.inc.php:587
#, php-format
msgid "Could not load default configuration from: %1$s"
msgstr "Could not load default configuration from: %1$s"

#: libraries/common.inc.php:592
msgid ""
"The <tt>$cfg['PmaAbsoluteUri']</tt> directive MUST be set in your "
"configuration file!"
msgstr ""
"The <tt>$cfg['PmaAbsoluteUri']</tt> directive MUST be set in your "
"configuration file!"

#: libraries/common.inc.php:622
#, php-format
msgid "Invalid server index: %s"
msgstr "Invalid server index: %s"

#: libraries/common.inc.php:629
#, php-format
msgid "Invalid hostname for server %1$s. Please review your configuration."
msgstr "Invalid hostname for server %1$s. Please review your configuration."

#: libraries/common.inc.php:638 libraries/config/messages.inc.php:485
#: libraries/header.inc.php:115 main.php:161 server_synchronize.php:1174
#: test/theme.php:56
msgid "Server"
msgstr "Server"

#: libraries/common.inc.php:821
msgid "Invalid authentication method set in configuration:"
msgstr "Invalid authentication method set in configuration:"

#: libraries/common.inc.php:924
#, php-format
msgid "You should upgrade to %s %s or later."
msgstr "You should upgrade to %s %s or later."

#: libraries/common.lib.php:142
#, php-format
msgid "Max: %s%s"
msgstr "Max: %s%s"

#. l10n: Language to use for MySQL 5.5 documentation, please use only languages which do exist in official documentation.
#: libraries/common.lib.php:404
msgctxt "MySQL 5.5 documentation language"
msgid "en"
msgstr "en"

#. l10n: Language to use for MySQL 5.1 documentation, please use only languages which do exist in official documentation.
#: libraries/common.lib.php:408
msgctxt "MySQL 5.1 documentation language"
msgid "en"
msgstr "en"

#. l10n: Language to use for MySQL 5.0 documentation, please use only languages which do exist in official documentation.
#: libraries/common.lib.php:412
msgctxt "MySQL 5.0 documentation language"
msgid "en"
msgstr "en"

#: libraries/common.lib.php:425 libraries/common.lib.php:427
#: libraries/common.lib.php:429 libraries/common.lib.php:445
#: libraries/common.lib.php:447 libraries/common.lib.php:464
#: libraries/common.lib.php:466 libraries/config/FormDisplay.tpl.php:168
#: libraries/display_export.lib.php:239 libraries/engines/pbms.lib.php:71
#: libraries/engines/pbxt.lib.php:106 libraries/relation.lib.php:85
#: libraries/sql_query_form.lib.php:429 libraries/sql_query_form.lib.php:432
#: main.php:209 server_variables.php:63
msgid "Documentation"
msgstr "Documentation"

#: libraries/common.lib.php:605 libraries/header_printview.inc.php:60
#: server_processlist.php:72 server_status.php:372
msgid "SQL query"
msgstr "SQL query"

#: libraries/common.lib.php:641
msgid "MySQL said: "
msgstr "MySQL said: "

#: libraries/common.lib.php:1098
msgid "Failed to connect to SQL validator!"
msgstr "Failed to connect to SQL validator!"

#: libraries/common.lib.php:1139 libraries/config/messages.inc.php:462
msgid "Explain SQL"
msgstr "Explain SQL"

#: libraries/common.lib.php:1143
msgid "Skip Explain SQL"
msgstr "Skip Explain SQL"

#: libraries/common.lib.php:1177
msgid "Without PHP Code"
msgstr "Without PHP Code"

#: libraries/common.lib.php:1180 libraries/config/messages.inc.php:464
msgid "Create PHP Code"
msgstr "Create PHP Code"

#: libraries/common.lib.php:1198 libraries/config/messages.inc.php:463
#: server_status.php:467
msgid "Refresh"
msgstr "Refresh"

#: libraries/common.lib.php:1207
msgid "Skip Validate SQL"
msgstr "Skip Validate SQL"

#: libraries/common.lib.php:1210 libraries/config/messages.inc.php:466
msgid "Validate SQL"
msgstr "Validate SQL"

#: libraries/common.lib.php:1265
msgid "Inline edit of this query"
msgstr "Inline edit of this query"

#: libraries/common.lib.php:1267
msgid "Inline"
msgstr "Inline"

#: libraries/common.lib.php:1334 libraries/common.lib.php:1350
msgid "Profiling"
msgstr "Profiling"

#: libraries/common.lib.php:1355 libraries/tbl_triggers.lib.php:27
#: server_processlist.php:70
msgid "Time"
msgstr "Time"

#. l10n: shortcuts for Byte, Kilo, Mega, Giga, Tera, Peta, Exa+
#: libraries/common.lib.php:1393
msgid "B"
msgstr "B"

#: libraries/common.lib.php:1393
msgid "KiB"
msgstr "KiB"

#: libraries/common.lib.php:1393
msgid "MiB"
msgstr "MiB"

#: libraries/common.lib.php:1393
msgid "GiB"
msgstr "GiB"

#: libraries/common.lib.php:1393
msgid "TiB"
msgstr "TiB"

#: libraries/common.lib.php:1393
msgid "PiB"
msgstr "PiB"

#: libraries/common.lib.php:1393
msgid "EiB"
msgstr "EiB"

#. l10n: Thousands separator
#: libraries/common.lib.php:1431
msgid ","
msgstr ","

#. l10n: Decimal separator
#: libraries/common.lib.php:1433
msgid "."
msgstr "."

#. l10n: See http://www.php.net/manual/en/function.strftime.php to define the format string
#: libraries/common.lib.php:1610
#: libraries/transformations/text_plain__dateformat.inc.php:33
msgid "%B %d, %Y at %I:%M %p"
msgstr "%B %d, %Y at %I:%M %p"

#: libraries/common.lib.php:1924
#, php-format
msgid "%s days, %s hours, %s minutes and %s seconds"
msgstr "%s days, %s hours, %s minutes and %s seconds"

#: libraries/common.lib.php:2341 libraries/common.lib.php:2344
#: libraries/display_tbl.lib.php:288 server_status.php:756
msgid "Begin"
msgstr "Begin"

#: libraries/common.lib.php:2342 libraries/common.lib.php:2345
#: libraries/display_tbl.lib.php:289 server_binlog.php:154
#: server_binlog.php:156
msgid "Previous"
msgstr "Previous"

#: libraries/common.lib.php:2372 libraries/common.lib.php:2375
#: libraries/display_tbl.lib.php:368
msgid "End"
msgstr "End"

#: libraries/common.lib.php:2447
#, php-format
msgid "Jump to database &quot;%s&quot;."
msgstr "Jump to database &quot;%s&quot;."

#: libraries/common.lib.php:2466
#, php-format
msgid "The %s functionality is affected by a known bug, see %s"
msgstr "The %s functionality is affected by a known bug, see %s"

#: libraries/common.lib.php:2826 libraries/common.lib.php:2833
#: libraries/common.lib.php:3018 libraries/config/setup.forms.php:291
#: libraries/config/setup.forms.php:328 libraries/config/setup.forms.php:362
#: libraries/config/user_preferences.forms.php:193
#: libraries/config/user_preferences.forms.php:230
#: libraries/config/user_preferences.forms.php:264
#: libraries/db_links.inc.php:48 libraries/export/latex.php:351
#: libraries/import.lib.php:1167 libraries/tbl_links.inc.php:54
#: libraries/tbl_properties.inc.php:634 pmd_general.php:151
#: server_privileges.php:513 server_replication.php:313 tbl_tracking.php:262
msgid "Structure"
msgstr "Structure"

#: libraries/common.lib.php:2827 libraries/common.lib.php:2834
#: libraries/config/messages.inc.php:211 libraries/db_links.inc.php:53
#: libraries/export/sql.php:24 libraries/import/sql.php:17
#: libraries/server_links.inc.php:46 libraries/tbl_links.inc.php:58
#: querywindow.php:88 test/theme.php:96
msgid "SQL"
msgstr "SQL"

#: libraries/common.lib.php:2829 libraries/common.lib.php:3016
#: libraries/common.lib.php:3017 libraries/sql_query_form.lib.php:319
#: libraries/sql_query_form.lib.php:322 libraries/tbl_links.inc.php:67
msgid "Insert"
msgstr "Insert"

#: libraries/common.lib.php:2836 libraries/db_links.inc.php:86
#: libraries/tbl_links.inc.php:86 libraries/tbl_links.inc.php:102
#: view_operations.php:87
msgid "Operations"
msgstr "Operations"

#: libraries/common.lib.php:2966
msgid "Browse your computer:"
msgstr "Browse your computer:"

#: libraries/common.lib.php:2979
#, php-format
msgid "Select from the web server upload directory <b>%s</b>:"
msgstr "Select from the web server upload directory <b>%s</b>:"

#: libraries/common.lib.php:2991 libraries/sql_query_form.lib.php:501
#: tbl_change.php:962
msgid "The directory you set for upload work cannot be reached"
msgstr "The directory you set for upload work cannot be reached"

#: libraries/common.lib.php:2999
msgid "There are no files to upload"
msgstr "There are no files to upload"

#: libraries/config.values.php:45 libraries/config.values.php:50
msgid "Both"
msgstr "Both"

#: libraries/config.values.php:74
msgid "Open"
msgstr "Open"

#: libraries/config.values.php:74
msgid "Closed"
msgstr "Closed"

#: libraries/config.values.php:95 libraries/export/htmlword.php:24
#: libraries/export/latex.php:41 libraries/export/odt.php:33
#: libraries/export/sql.php:79 libraries/export/texytext.php:23
#: libraries/import.lib.php:1172
msgid "structure"
msgstr "structure"

#: libraries/config.values.php:96 libraries/export/htmlword.php:24
#: libraries/export/latex.php:41 libraries/export/odt.php:33
#: libraries/export/sql.php:79 libraries/export/texytext.php:23
msgid "data"
msgstr "data"

#: libraries/config.values.php:97 libraries/export/htmlword.php:24
#: libraries/export/latex.php:41 libraries/export/odt.php:33
#: libraries/export/sql.php:79 libraries/export/texytext.php:23
msgid "structure and data"
msgstr "structure and data"

#: libraries/config.values.php:99
msgid "Quick - display only the minimal options to configure"
msgstr "Quick - display only the minimal options to configure"

#: libraries/config.values.php:100
msgid "Custom - display all possible options to configure"
msgstr "Custom - display all possible options to configure"

#: libraries/config.values.php:101
msgid "Custom - like above, but without the quick/custom choice"
msgstr "Custom - like above, but without the quick/custom choice"

#: libraries/config.values.php:119
msgid "complete inserts"
msgstr "complete inserts"

#: libraries/config.values.php:120
msgid "extended inserts"
msgstr "extended inserts"

#: libraries/config.values.php:121
msgid "both of the above"
msgstr "both of the above"

#: libraries/config.values.php:122
msgid "neither of the above"
msgstr "neither of the above"

#: libraries/config/FormDisplay.class.php:83
#: libraries/config/validate.lib.php:422
msgid "Not a positive number"
msgstr "Not a positive number"

#: libraries/config/FormDisplay.class.php:84
#: libraries/config/validate.lib.php:435
msgid "Not a non-negative number"
msgstr "Not a non-negative number"

#: libraries/config/FormDisplay.class.php:85
#: libraries/config/validate.lib.php:409
msgid "Not a valid port number"
msgstr "Not a valid port number"

#: libraries/config/FormDisplay.class.php:86
#: libraries/config/FormDisplay.class.php:574
#: libraries/config/validate.lib.php:360 libraries/config/validate.lib.php:450
msgid "Incorrect value"
msgstr "Incorrect value"

#: libraries/config/FormDisplay.class.php:87
#: libraries/config/validate.lib.php:464
#, php-format
msgid "Value must be equal or lower than %s"
msgstr "Value must be equal or lower than %s"

#: libraries/config/FormDisplay.class.php:538
#, php-format
msgid "Missing data for %s"
msgstr "Missing data for %s"

#: libraries/config/FormDisplay.class.php:736
#: libraries/config/FormDisplay.class.php:740
msgid "unavailable"
msgstr "unavailable"

#: libraries/config/FormDisplay.class.php:737
#: libraries/config/FormDisplay.class.php:741
#, php-format
msgid "\"%s\" requires %s extension"
msgstr "\"%s\" requires %s extension"

#: libraries/config/FormDisplay.class.php:755
#, php-format
msgid "import will not work, missing function (%s)"
msgstr "import will not work, missing function (%s)"

#: libraries/config/FormDisplay.class.php:759
#, php-format
msgid "export will not work, missing function (%s)"
msgstr "export will not work, missing function (%s)"

#: libraries/config/FormDisplay.class.php:766
msgid "SQL Validator is disabled"
msgstr "SQL Validator is disabled"

#: libraries/config/FormDisplay.class.php:773
msgid "SOAP extension not found"
msgstr "SOAP extension not found"

#: libraries/config/FormDisplay.class.php:781
#, php-format
msgid "maximum %s"
msgstr "maximum %s"

#: libraries/config/FormDisplay.tpl.php:173
msgid "This setting is disabled, it will not be applied to your configuration"
msgstr "This setting is disabled, it will not be applied to your configuration"

#: libraries/config/FormDisplay.tpl.php:173 libraries/relation.lib.php:89
#: libraries/relation.lib.php:96 pmd_relation_new.php:68
msgid "Disabled"
msgstr "Disabled"

#: libraries/config/FormDisplay.tpl.php:248
#, php-format
msgid "Set value: %s"
msgstr "Set value: %s"

#: libraries/config/FormDisplay.tpl.php:253
#: libraries/config/messages.inc.php:350
msgid "Restore default value"
msgstr "Restore default value"

#: libraries/config/FormDisplay.tpl.php:269
msgid "Allow users to customize this value"
msgstr "Allow users to customise this value"

#: libraries/config/FormDisplay.tpl.php:333
#: libraries/schema/User_Schema.class.php:470 prefs_manage.php:320
#: prefs_manage.php:325 tbl_change.php:1103
msgid "Reset"
msgstr "Reset"

#: libraries/config/messages.inc.php:17
msgid "Improves efficiency of screen refresh"
msgstr "Improves efficiency of screen refresh"

#: libraries/config/messages.inc.php:18
msgid "Enable Ajax"
msgstr "Enable Ajax"

#: libraries/config/messages.inc.php:19
msgid ""
"If enabled user can enter any MySQL server in login form for cookie auth"
msgstr ""
"If enabled user can enter any MySQL server in login form for cookie auth"

#: libraries/config/messages.inc.php:20
msgid "Allow login to any MySQL server"
msgstr "Allow login to any MySQL server"

#: libraries/config/messages.inc.php:21
msgid ""
"Enabling this allows a page located on a different domain to call phpMyAdmin "
"inside a frame, and is a potential [strong]security hole[/strong] allowing "
"cross-frame scripting attacks"
msgstr ""
"Enabling this allows a page located on a different domain to call phpMyAdmin "
"inside a frame, and is a potential [strong]security hole[/strong] allowing "
"cross-frame scripting attacks"

#: libraries/config/messages.inc.php:22
msgid "Allow third party framing"
msgstr "Allow third party framing"

#: libraries/config/messages.inc.php:23
msgid "Show &quot;Drop database&quot; link to normal users"
msgstr "Show &quot;Drop database&quot; link to normal users"

#: libraries/config/messages.inc.php:24
msgid ""
"Secret passphrase used for encrypting cookies in [kbd]cookie[/kbd] "
"authentication"
msgstr ""
"Secret passphrase used for encrypting cookies in [kbd]cookie[/kbd] "
"authentication"

#: libraries/config/messages.inc.php:25
msgid "Blowfish secret"
msgstr "Blowfish secret"

#: libraries/config/messages.inc.php:26
msgid "Highlight selected rows"
msgstr "Highlight selected rows"

#: libraries/config/messages.inc.php:27
msgid "Row marker"
msgstr "Row marker"

#: libraries/config/messages.inc.php:28
msgid "Highlight row pointed by the mouse cursor"
msgstr "Highlight row pointed by the mouse cursor"

#: libraries/config/messages.inc.php:29
msgid "Highlight pointer"
msgstr "Highlight pointer"

#: libraries/config/messages.inc.php:30
msgid ""
"Enable [a@http://en.wikipedia.org/wiki/Bzip2]bzip2[/a] compression for "
"import and export operations"
msgstr ""
"Enable [a@http://en.wikipedia.org/wiki/Bzip2]bzip2[/a] compression for "
"import and export operations"

#: libraries/config/messages.inc.php:31
msgid "Bzip2"
msgstr "Bzip2"

#: libraries/config/messages.inc.php:32
msgid ""
"Defines which type of editing controls should be used for CHAR and VARCHAR "
"columns; [kbd]input[/kbd] - allows limiting of input length, [kbd]textarea[/"
"kbd] - allows newlines in columns"
msgstr ""
"Defines which type of editing controls should be used for CHAR and VARCHAR "
"columns; [kbd]input[/kbd] - allows limiting of input length, [kbd]textarea[/"
"kbd] - allows newlines in columns"

#: libraries/config/messages.inc.php:33
msgid "CHAR columns editing"
msgstr "CHAR columns editing"

#: libraries/config/messages.inc.php:34
msgid "Number of columns for CHAR/VARCHAR textareas"
msgstr "Number of columns for CHAR/VARCHAR textareas"

#: libraries/config/messages.inc.php:35
msgid "CHAR textarea columns"
msgstr "CHAR textarea columns"

#: libraries/config/messages.inc.php:36
msgid "Number of rows for CHAR/VARCHAR textareas"
msgstr "Number of rows for CHAR/VARCHAR textareas"

#: libraries/config/messages.inc.php:37
msgid "CHAR textarea rows"
msgstr "CHAR textarea rows"

#: libraries/config/messages.inc.php:38
msgid "Check config file permissions"
msgstr "Check config file permissions"

#: libraries/config/messages.inc.php:39
msgid ""
"Compress gzip/bzip2 exports on the fly without the need for much memory; if "
"you encounter problems with created gzip/bzip2 files disable this feature"
msgstr ""
"Compress gzip/bzip2 exports on the fly without the need for much memory; if "
"you encounter problems with created gzip/bzip2 files disable this feature"

#: libraries/config/messages.inc.php:40
msgid "Compress on the fly"
msgstr "Compress on the fly"

#: libraries/config/messages.inc.php:41 setup/frames/config.inc.php:25
#: setup/frames/index.inc.php:165
msgid "Configuration file"
msgstr "Configuration file"

#: libraries/config/messages.inc.php:42
msgid ""
"Whether a warning (&quot;Are your really sure...&quot;) should be displayed "
"when you're about to lose data"
msgstr ""
"Whether a warning (&quot;Are your really sure...&quot;) should be displayed "
"when you're about to lose data"

#: libraries/config/messages.inc.php:43
msgid "Confirm DROP queries"
msgstr "Confirm DROP queries"

#: libraries/config/messages.inc.php:44
msgid "Debug SQL"
msgstr "Debug SQL"

#: libraries/config/messages.inc.php:45
msgid "Default display direction"
msgstr "Default display direction"

#: libraries/config/messages.inc.php:46
msgid ""
"[kbd]horizontal[/kbd], [kbd]vertical[/kbd] or a number that indicates "
"maximum number for which vertical model is used"
msgstr ""
"[kbd]horizontal[/kbd], [kbd]vertical[/kbd] or a number that indicates "
"maximum number for which vertical model is used"

#: libraries/config/messages.inc.php:47
msgid "Display direction for altering/creating columns"
msgstr "Display direction for altering/creating columns"

#: libraries/config/messages.inc.php:48
msgid "Tab that is displayed when entering a database"
msgstr "Tab that is displayed when entering a database"

#: libraries/config/messages.inc.php:49
msgid "Default database tab"
msgstr "Default database tab"

#: libraries/config/messages.inc.php:50
msgid "Tab that is displayed when entering a server"
msgstr "Tab that is displayed when entering a server"

#: libraries/config/messages.inc.php:51
msgid "Default server tab"
msgstr "Default server tab"

#: libraries/config/messages.inc.php:52
msgid "Tab that is displayed when entering a table"
msgstr "Tab that is displayed when entering a table"

#: libraries/config/messages.inc.php:53
msgid "Default table tab"
msgstr "Default table tab"

#: libraries/config/messages.inc.php:54
msgid "Show binary contents as HEX by default"
msgstr "Show binary contents as HEX by default"

#: libraries/config/messages.inc.php:55 libraries/display_tbl.lib.php:585
msgid "Show binary contents as HEX"
msgstr "Show binary contents as HEX"

#: libraries/config/messages.inc.php:56
msgid "Show database listing as a list instead of a drop down"
msgstr "Show database listing as a list instead of a drop down"

#: libraries/config/messages.inc.php:57
msgid "Display databases as a list"
msgstr "Display databases as a list"

#: libraries/config/messages.inc.php:58
msgid "Show server listing as a list instead of a drop down"
msgstr "Show server listing as a list instead of a drop down"

#: libraries/config/messages.inc.php:59
msgid "Display servers as a list"
msgstr "Display servers as a list"

#: libraries/config/messages.inc.php:60
msgid "Edit SQL queries in popup window"
msgstr "Edit SQL queries in popup window"

#: libraries/config/messages.inc.php:61
msgid "Edit in window"
msgstr "Edit in window"

#: libraries/config/messages.inc.php:62
msgid "Display errors"
msgstr "Display errors"

#: libraries/config/messages.inc.php:63
msgid "Gather errors"
msgstr "Gather errors"

#: libraries/config/messages.inc.php:64
msgid "Show icons for warning, error and information messages"
msgstr "Show icons for warning, error and information messages"

#: libraries/config/messages.inc.php:65
msgid "Iconic errors"
msgstr "Iconic errors"

#: libraries/config/messages.inc.php:66
msgid ""
"Set the number of seconds a script is allowed to run ([kbd]0[/kbd] for no "
"limit)"
msgstr ""
"Set the number of seconds a script is allowed to run ([kbd]0[/kbd] for no "
"limit)"

#: libraries/config/messages.inc.php:67
msgid "Maximum execution time"
msgstr "Maximum execution time"

#: libraries/config/messages.inc.php:68 prefs_manage.php:299
msgid "Save as file"
msgstr "Save as file"

#: libraries/config/messages.inc.php:69 libraries/config/messages.inc.php:236
msgid "Character set of the file"
msgstr "Character set of the file"

#: libraries/config/messages.inc.php:70 libraries/config/messages.inc.php:86
#: tbl_printview.php:373 tbl_structure.php:832
msgid "Format"
msgstr "Format"

#: libraries/config/messages.inc.php:71
msgid "Compression"
msgstr "Compression"

#: libraries/config/messages.inc.php:72 libraries/config/messages.inc.php:79
#: libraries/config/messages.inc.php:87 libraries/config/messages.inc.php:91
#: libraries/config/messages.inc.php:104 libraries/config/messages.inc.php:106
#: libraries/config/messages.inc.php:138 libraries/config/messages.inc.php:141
#: libraries/config/messages.inc.php:143 libraries/export/csv.php:27
#: libraries/export/excel.php:24 libraries/export/htmlword.php:29
#: libraries/export/latex.php:71 libraries/export/ods.php:24
#: libraries/export/odt.php:57 libraries/export/texytext.php:27
#: libraries/export/xls.php:24 libraries/export/xlsx.php:24
msgid "Put columns names in the first row"
msgstr "Put columns names in the first row"

#: libraries/config/messages.inc.php:73 libraries/config/messages.inc.php:238
#: libraries/config/messages.inc.php:245 libraries/import/csv.php:75
#: libraries/import/ldi.php:41
msgid "Columns enclosed by"
msgstr "Columns enclosed by"

#: libraries/config/messages.inc.php:74 libraries/config/messages.inc.php:239
#: libraries/config/messages.inc.php:246 libraries/import/csv.php:80
#: libraries/import/ldi.php:42
msgid "Columns escaped by"
msgstr "Columns escaped by"

#: libraries/config/messages.inc.php:75 libraries/config/messages.inc.php:81
#: libraries/config/messages.inc.php:88 libraries/config/messages.inc.php:97
#: libraries/config/messages.inc.php:105 libraries/config/messages.inc.php:109
#: libraries/config/messages.inc.php:139 libraries/config/messages.inc.php:142
#: libraries/config/messages.inc.php:144 libraries/export/texytext.php:26
msgid "Replace NULL by"
msgstr "Replace NULL by"

#: libraries/config/messages.inc.php:76 libraries/config/messages.inc.php:82
msgid "Remove CRLF characters within columns"
msgstr "Remove CRLF characters within columns"

#: libraries/config/messages.inc.php:77 libraries/config/messages.inc.php:242
#: libraries/config/messages.inc.php:250 libraries/import/csv.php:62
#: libraries/import/ldi.php:40
msgid "Columns terminated by"
msgstr "Columns terminated by"

#: libraries/config/messages.inc.php:78 libraries/config/messages.inc.php:237
#: libraries/import/csv.php:85 libraries/import/ldi.php:43
msgid "Lines terminated by"
msgstr "Lines terminated by"

#: libraries/config/messages.inc.php:80
msgid "Excel edition"
msgstr "Excel edition"

#: libraries/config/messages.inc.php:83
msgid "Database name template"
msgstr "Database name template"

#: libraries/config/messages.inc.php:84
msgid "Server name template"
msgstr "Server name template"

#: libraries/config/messages.inc.php:85
msgid "Table name template"
msgstr "Table name template"

#: libraries/config/messages.inc.php:89 libraries/config/messages.inc.php:102
#: libraries/config/messages.inc.php:111 libraries/config/messages.inc.php:134
#: libraries/config/messages.inc.php:140 libraries/export/htmlword.php:23
#: libraries/export/latex.php:39 libraries/export/odt.php:31
#: libraries/export/sql.php:77 libraries/export/texytext.php:22
msgid "Dump table"
msgstr "Dump table"

#: libraries/config/messages.inc.php:90 libraries/export/latex.php:31
msgid "Include table caption"
msgstr "Include table caption"

#: libraries/config/messages.inc.php:93 libraries/config/messages.inc.php:99
#: libraries/export/latex.php:49 libraries/export/latex.php:73
msgid "Table caption"
msgstr "Table caption"

#: libraries/config/messages.inc.php:94 libraries/config/messages.inc.php:100
msgid "Continued table caption"
msgstr "Continued table caption"

#: libraries/config/messages.inc.php:95 libraries/config/messages.inc.php:101
#: libraries/export/latex.php:53 libraries/export/latex.php:77
msgid "Label key"
msgstr "Label key"

#: libraries/config/messages.inc.php:96 libraries/config/messages.inc.php:108
#: libraries/config/messages.inc.php:131 libraries/export/odt.php:325
#: libraries/tbl_properties.inc.php:141
msgid "MIME type"
msgstr "MIME type"

#: libraries/config/messages.inc.php:98 libraries/config/messages.inc.php:110
#: libraries/config/messages.inc.php:133 tbl_relation.php:396
msgid "Relations"
msgstr "Relations"

#: libraries/config/messages.inc.php:103
msgid "Export method"
msgstr "Export method"

#: libraries/config/messages.inc.php:112 libraries/config/messages.inc.php:114
msgid "Save on server"
msgstr "Save on server"

#: libraries/config/messages.inc.php:113 libraries/config/messages.inc.php:115
#: libraries/display_export.lib.php:195 libraries/display_export.lib.php:221
msgid "Overwrite existing file(s)"
msgstr "Overwrite existing file(s)"

#: libraries/config/messages.inc.php:116
msgid "Remember file name template"
msgstr "Remember file name template"

#: libraries/config/messages.inc.php:118
msgid "Enclose table and column names with backquotes"
msgstr "Enclose table and column names with backquotes"

#: libraries/config/messages.inc.php:119 libraries/config/messages.inc.php:257
#: libraries/display_export.lib.php:351
msgid "SQL compatibility mode"
msgstr "SQL compatibility mode"

#: libraries/config/messages.inc.php:120
msgid "Syntax to use when inserting data"
msgstr "Syntax to use when inserting data"

#: libraries/config/messages.inc.php:121
msgid "Creation/Update/Check dates"
msgstr "Creation/Update/Check dates"

#: libraries/config/messages.inc.php:122
msgid "Use delayed inserts"
msgstr "Use delayed inserts"

#: libraries/config/messages.inc.php:123 libraries/export/sql.php:53
msgid "Disable foreign key checks"
msgstr "Disable foreign key checks"

#: libraries/config/messages.inc.php:126
msgid "Use hexadecimal for BLOB"
msgstr "Use hexadecimal for BLOB"

#: libraries/config/messages.inc.php:128
msgid "Use ignore inserts"
msgstr "Use ignore inserts"

#: libraries/config/messages.inc.php:130 libraries/export/sql.php:163
msgid "Maximal length of created query"
msgstr "Maximal length of created query"

#: libraries/config/messages.inc.php:135
msgid "Export type"
msgstr "Export type"

#: libraries/config/messages.inc.php:136 libraries/export/sql.php:50
msgid "Enclose export in a transaction"
msgstr "Enclose export in a transaction"

#: libraries/config/messages.inc.php:137
msgid "Export time in UTC"
msgstr "Export time in UTC"

#: libraries/config/messages.inc.php:145
msgid "Force secured connection while using phpMyAdmin"
msgstr "Force secured connection while using phpMyAdmin"

#: libraries/config/messages.inc.php:146
msgid "Force SSL connection"
msgstr "Force SSL connection"

#: libraries/config/messages.inc.php:147
msgid ""
"Sort order for items in a foreign-key dropdown box; [kbd]content[/kbd] is "
"the referenced data, [kbd]id[/kbd] is the key value"
msgstr ""
"Sort order for items in a foreign-key dropdown box; [kbd]content[/kbd] is "
"the referenced data, [kbd]id[/kbd] is the key value"

#: libraries/config/messages.inc.php:148
msgid "Foreign key dropdown order"
msgstr "Foreign key dropdown order"

#: libraries/config/messages.inc.php:149
msgid "A dropdown will be used if fewer items are present"
msgstr "A dropdown will be used if fewer items are present"

#: libraries/config/messages.inc.php:150
msgid "Foreign key limit"
msgstr "Foreign key limit"

#: libraries/config/messages.inc.php:151
msgid "Browse mode"
msgstr "Browse mode"

#: libraries/config/messages.inc.php:152
msgid "Customize browse mode"
msgstr "Customise browse mode"

#: libraries/config/messages.inc.php:154 libraries/config/messages.inc.php:156
#: libraries/config/messages.inc.php:173 libraries/config/messages.inc.php:184
#: libraries/config/messages.inc.php:186 libraries/config/messages.inc.php:214
#: libraries/config/messages.inc.php:226
msgid "Customize default options"
msgstr "Customise default options"

#: libraries/config/messages.inc.php:155 libraries/config/setup.forms.php:232
#: libraries/config/setup.forms.php:311
#: libraries/config/user_preferences.forms.php:136
#: libraries/config/user_preferences.forms.php:213 libraries/export/csv.php:16
#: libraries/import/csv.php:21
msgid "CSV"
msgstr "CSV"

#: libraries/config/messages.inc.php:157
msgid "Developer"
msgstr "Developer"

#: libraries/config/messages.inc.php:158
msgid "Settings for phpMyAdmin developers"
msgstr "Settings for phpMyAdmin developers"

#: libraries/config/messages.inc.php:159
msgid "Edit mode"
msgstr "Edit mode"

#: libraries/config/messages.inc.php:160
msgid "Customize edit mode"
msgstr "Customise edit mode"

#: libraries/config/messages.inc.php:162
msgid "Export defaults"
msgstr "Export defaults"

#: libraries/config/messages.inc.php:163
msgid "Customize default export options"
msgstr "Customise default export options"

#: libraries/config/messages.inc.php:164 libraries/config/messages.inc.php:206
#: setup/frames/menu.inc.php:16
msgid "Features"
msgstr "Features"

#: libraries/config/messages.inc.php:165
msgid "General"
msgstr "General"

#: libraries/config/messages.inc.php:166
msgid "Set some commonly used options"
msgstr "Set some commonly used options"

#: libraries/config/messages.inc.php:167 libraries/db_links.inc.php:83
#: libraries/server_links.inc.php:73 libraries/tbl_links.inc.php:82
#: prefs_manage.php:231 setup/frames/menu.inc.php:20
msgid "Import"
msgstr "Import"

#: libraries/config/messages.inc.php:168
msgid "Import defaults"
msgstr "Import defaults"

#: libraries/config/messages.inc.php:169
msgid "Customize default common import options"
msgstr "Customise default common import options"

#: libraries/config/messages.inc.php:170
msgid "Import / export"
msgstr "Import / export"

#: libraries/config/messages.inc.php:171
msgid "Set import and export directories and compression options"
msgstr "Set import and export directories and compression options"

#: libraries/config/messages.inc.php:172 libraries/export/latex.php:26
msgid "LaTeX"
msgstr "LaTeX"

#: libraries/config/messages.inc.php:175
msgid "Databases display options"
msgstr "Databases display options"

#: libraries/config/messages.inc.php:176 setup/frames/menu.inc.php:18
msgid "Navigation frame"
msgstr "Navigation frame"

#: libraries/config/messages.inc.php:177
msgid "Customize appearance of the navigation frame"
msgstr "Customise appearance of the navigation frame"

#: libraries/config/messages.inc.php:178 libraries/select_server.lib.php:42
#: setup/frames/index.inc.php:110
msgid "Servers"
msgstr "Servers"

#: libraries/config/messages.inc.php:179
msgid "Servers display options"
msgstr "Servers display options"

#: libraries/config/messages.inc.php:181
msgid "Tables display options"
msgstr "Tables display options"

#: libraries/config/messages.inc.php:182 setup/frames/menu.inc.php:19
msgid "Main frame"
msgstr "Main frame"

#: libraries/config/messages.inc.php:183
msgid "Microsoft Office"
msgstr "Microsoft Office"

#: libraries/config/messages.inc.php:185
msgid "Open Document"
msgstr "Open Document"

#: libraries/config/messages.inc.php:187
msgid "Other core settings"
msgstr "Other core settings"

#: libraries/config/messages.inc.php:188
msgid "Settings that didn't fit enywhere else"
msgstr "Settings that didn't fit enywhere else"

#: libraries/config/messages.inc.php:189
msgid "Page titles"
msgstr "Page titles"

#: libraries/config/messages.inc.php:190
msgid ""
"Specify browser's title bar text. Refer to [a@Documentation."
"html#cfg_TitleTable]documentation[/a] for magic strings that can be used to "
"get special values."
msgstr ""
"Specify browser's title bar text. Refer to [a@Documentation."
"html#cfg_TitleTable]documentation[/a] for magic strings that can be used to "
"get special values."

#: libraries/config/messages.inc.php:191
#: libraries/navigation_header.inc.php:83
#: libraries/navigation_header.inc.php:86
#: libraries/navigation_header.inc.php:89
msgid "Query window"
msgstr "Query window"

#: libraries/config/messages.inc.php:192
msgid "Customize query window options"
msgstr "Customise query window options"

#: libraries/config/messages.inc.php:193
msgid "Security"
msgstr "Security"

#: libraries/config/messages.inc.php:194
msgid ""
"Please note that phpMyAdmin is just a user interface and its features do not "
"limit MySQL"
msgstr ""
"Please note that phpMyAdmin is just a user interface and its features do not "
"limit MySQL"

#: libraries/config/messages.inc.php:195
msgid "Basic settings"
msgstr "Basic settings"

#: libraries/config/messages.inc.php:196
msgid "Authentication"
msgstr "Authentication"

#: libraries/config/messages.inc.php:197
msgid "Authentication settings"
msgstr "Authentication settings"

#: libraries/config/messages.inc.php:198
msgid "Server configuration"
msgstr "Server configuration"

#: libraries/config/messages.inc.php:199
msgid ""
"Advanced server configuration, do not change these options unless you know "
"what they are for"
msgstr ""
"Advanced server configuration, do not change these options unless you know "
"what they are for"

#: libraries/config/messages.inc.php:200
msgid "Enter server connection parameters"
msgstr "Enter server connection parameters"

#: libraries/config/messages.inc.php:201
msgid "Configuration storage"
msgstr "Configuration storage"

#: libraries/config/messages.inc.php:202
msgid ""
"Configure phpMyAdmin configuration storage to gain access to additional "
"features, see [a@Documentation.html#linked-tables]phpMyAdmin configuration "
"storage[/a] in documentation"
msgstr ""
"Configure phpMyAdmin configuration storage to gain access to additional "
"features, see [a@Documentation.html#linked-tables]phpMyAdmin configuration "
"storage[/a] in documentation"

#: libraries/config/messages.inc.php:203
msgid "Changes tracking"
msgstr "Changes tracking"

#: libraries/config/messages.inc.php:204
msgid ""
"Tracking of changes made in database. Requires the phpMyAdmin configuration "
"storage."
msgstr ""
"Tracking of changes made in database. Requires the phpMyAdmin configuration "
"storage."

#: libraries/config/messages.inc.php:205
msgid "Customize export options"
msgstr "Customise export options"

#: libraries/config/messages.inc.php:207
msgid "Customize import defaults"
msgstr "Customise import defaults"

#: libraries/config/messages.inc.php:208
msgid "Customize navigation frame"
msgstr "Customise navigation frame"

#: libraries/config/messages.inc.php:209
msgid "Customize main frame"
msgstr "Customise main frame"

#: libraries/config/messages.inc.php:210 libraries/config/messages.inc.php:215
#: setup/frames/menu.inc.php:17
msgid "SQL queries"
msgstr "SQL queries"

#: libraries/config/messages.inc.php:212
msgid "SQL Query box"
msgstr "SQL Query box"

#: libraries/config/messages.inc.php:213
msgid "Customize links shown in SQL Query boxes"
msgstr "Customise links shown in SQL Query boxes"

#: libraries/config/messages.inc.php:216
msgid "SQL queries settings"
msgstr "SQL queries settings"

#: libraries/config/messages.inc.php:217
msgid "SQL Validator"
msgstr "SQL Validator"

#: libraries/config/messages.inc.php:218
msgid ""
"If you wish to use the SQL Validator service, you should be aware that "
"[strong]all SQL statements are stored anonymously for statistical purposes[/"
"strong].[br][em][a@http://sqlvalidator.mimer.com/]Mimer SQL Validator[/a], "
"Copyright 2002 Upright Database Technology. All rights reserved.[/em]"
msgstr ""
"If you wish to use the SQL Validator service, you should be aware that "
"[strong]all SQL statements are stored anonymously for statistical purposes[/"
"strong].[br][em][a@http://sqlvalidator.mimer.com/]Mimer SQL Validator[/a], "
"Copyright 2002 Upright Database Technology. All rights reserved.[/em]"

#: libraries/config/messages.inc.php:219
msgid "Startup"
msgstr "Startup"

#: libraries/config/messages.inc.php:220
msgid "Customize startup page"
msgstr "Customise startup page"

#: libraries/config/messages.inc.php:221
msgid "Tabs"
msgstr "Tabs"

#: libraries/config/messages.inc.php:222
msgid "Choose how you want tabs to work"
msgstr "Choose how you want tabs to work"

#: libraries/config/messages.inc.php:223
msgid "Text fields"
msgstr "Text fields"

#: libraries/config/messages.inc.php:224
msgid "Customize text input fields"
msgstr "Customise text input fields"

#: libraries/config/messages.inc.php:225 libraries/export/texytext.php:17
msgid "Texy! text"
msgstr "Texy! text"

#: libraries/config/messages.inc.php:227
msgid "Warnings"
msgstr "Warnings"

#: libraries/config/messages.inc.php:228
msgid "Disable some of the warnings shown by phpMyAdmin"
msgstr "Disable some of the warnings shown by phpMyAdmin"

#: libraries/config/messages.inc.php:229
msgid ""
"Enable [a@http://en.wikipedia.org/wiki/Gzip]gzip[/a] compression for import "
"and export operations"
msgstr ""
"Enable [a@http://en.wikipedia.org/wiki/Gzip]gzip[/a] compression for import "
"and export operations"

#: libraries/config/messages.inc.php:230
msgid "GZip"
msgstr "GZip"

#: libraries/config/messages.inc.php:231
msgid "Extra parameters for iconv"
msgstr "Extra parameters for iconv"

#: libraries/config/messages.inc.php:232
msgid ""
"If enabled, phpMyAdmin continues computing multiple-statement queries even "
"if one of the queries failed"
msgstr ""
"If enabled, phpMyAdmin continues computing multiple-statement queries even "
"if one of the queries failed"

#: libraries/config/messages.inc.php:233
msgid "Ignore multiple statement errors"
msgstr "Ignore multiple statement errors"

#: libraries/config/messages.inc.php:234
msgid ""
"Allow interrupt of import in case script detects it is close to time limit. "
"This might be good way to import large files, however it can break "
"transactions."
msgstr ""
"Allow interrupt of import in case script detects it is close to time limit. "
"This might be good way to import large files, however it can break "
"transactions."

#: libraries/config/messages.inc.php:235
msgid "Partial import: allow interrupt"
msgstr "Partial import: allow interrupt"

#: libraries/config/messages.inc.php:240 libraries/config/messages.inc.php:247
#: libraries/import/csv.php:26 libraries/import/ldi.php:39
msgid "Do not abort on INSERT error"
msgstr "Do not abort on INSERT error"

#: libraries/config/messages.inc.php:241 libraries/config/messages.inc.php:249
#: libraries/import/csv.php:25 libraries/import/ldi.php:38
msgid "Replace table data with file"
msgstr "Replace table data with file"

#: libraries/config/messages.inc.php:243
msgid ""
"Default format; be aware that this list depends on location (database, "
"table) and only SQL is always available"
msgstr ""
"Default format; be aware that this list depends on location (database, "
"table) and only SQL is always available"

#: libraries/config/messages.inc.php:244
msgid "Format of imported file"
msgstr "Format of imported file"

#: libraries/config/messages.inc.php:248 libraries/import/ldi.php:45
msgid "Use LOCAL keyword"
msgstr "Use LOCAL keyword"

#: libraries/config/messages.inc.php:251 libraries/config/messages.inc.php:259
#: libraries/config/messages.inc.php:260
msgid "Column names in first row"
msgstr "Column names in first row"

#: libraries/config/messages.inc.php:252 libraries/import/ods.php:27
msgid "Do not import empty rows"
msgstr "Do not import empty rows"

#: libraries/config/messages.inc.php:253
msgid "Import currencies ($5.00 to 5.00)"
msgstr "Import currencies (£5.00 to 5.00)"

#: libraries/config/messages.inc.php:254
msgid "Import percentages as proper decimals (12.00% to .12)"
msgstr "Import percentages as proper decimals (12.00% to .12)"

#: libraries/config/messages.inc.php:255
msgid "Number of queries to skip from start"
msgstr "Number of queries to skip from start"

#: libraries/config/messages.inc.php:256
msgid "Partial import: skip queries"
msgstr "Partial import: skip queries"

#: libraries/config/messages.inc.php:258
msgid "Do not use AUTO_INCREMENT for zero values"
msgstr "Do not use AUTO_INCREMENT for zero values"

#: libraries/config/messages.inc.php:261
msgid "Initial state for sliders"
msgstr "Initial state for sliders"

#: libraries/config/messages.inc.php:262
msgid "How many rows can be inserted at one time"
msgstr "How many rows can be inserted at one time"

#: libraries/config/messages.inc.php:263
msgid "Number of inserted rows"
msgstr "Number of inserted rows"

#: libraries/config/messages.inc.php:264
msgid "Target for quick access icon"
msgstr "Target for quick access icon"

#: libraries/config/messages.inc.php:265
msgid "Show logo in left frame"
msgstr "Show logo in left frame"

#: libraries/config/messages.inc.php:266
msgid "Display logo"
msgstr "Display logo"

#: libraries/config/messages.inc.php:267
msgid "Display server choice at the top of the left frame"
msgstr "Display server choice at the top of the left frame"

#: libraries/config/messages.inc.php:268
msgid "Display servers selection"
msgstr "Display servers selection"

#: libraries/config/messages.inc.php:269
msgid "Minimum number of tables to display the table filter box"
msgstr "Minimum number of tables to display the table filter box"

#: libraries/config/messages.inc.php:270
msgid "String that separates databases into different tree levels"
msgstr "String that separates databases into different tree levels"

#: libraries/config/messages.inc.php:271
msgid "Database tree separator"
msgstr "Database tree separator"

#: libraries/config/messages.inc.php:272
msgid ""
"Only light version; display databases in a tree (determined by the separator "
"defined below)"
msgstr ""
"Only light version; display databases in a tree (determined by the separator "
"defined below)"

#: libraries/config/messages.inc.php:273
msgid "Display databases in a tree"
msgstr "Display databases in a tree"

#: libraries/config/messages.inc.php:274
msgid "Disable this if you want to see all databases at once"
msgstr "Disable this if you want to see all databases at once"

#: libraries/config/messages.inc.php:275
msgid "Use light version"
msgstr "Use light version"

#: libraries/config/messages.inc.php:276
msgid "Maximum table tree depth"
msgstr "Maximum table tree depth"

#: libraries/config/messages.inc.php:277
msgid "String that separates tables into different tree levels"
msgstr "String that separates tables into different tree levels"

#: libraries/config/messages.inc.php:278
msgid "Table tree separator"
msgstr "Table tree separator"

#: libraries/config/messages.inc.php:279
msgid "URL where logo in the navigation frame will point to"
msgstr "URL where logo in the navigation frame will point to"

#: libraries/config/messages.inc.php:280
msgid "Logo link URL"
msgstr "Logo link URL"

#: libraries/config/messages.inc.php:281
msgid ""
"Open the linked page in the main window ([kbd]main[/kbd]) or in a new one "
"([kbd]new[/kbd])"
msgstr ""
"Open the linked page in the main window ([kbd]main[/kbd]) or in a new one "
"([kbd]new[/kbd])"

#: libraries/config/messages.inc.php:282
msgid "Logo link target"
msgstr "Logo link target"

#: libraries/config/messages.inc.php:283
msgid "Highlight server under the mouse cursor"
msgstr "Highlight server under the mouse cursor"

#: libraries/config/messages.inc.php:284
msgid "Enable highlighting"
msgstr "Enable highlighting"

#: libraries/config/messages.inc.php:285
msgid "Use less graphically intense tabs"
msgstr "Use less graphically intense tabs"

#: libraries/config/messages.inc.php:286
msgid "Light tabs"
msgstr "Light tabs"

#: libraries/config/messages.inc.php:287
msgid ""
"Maximum number of characters shown in any non-numeric column on browse view"
msgstr ""
"Maximum number of characters shown in any non-numeric column on browse view"

#: libraries/config/messages.inc.php:288
msgid "Limit column characters"
msgstr "Limit column characters"

#: libraries/config/messages.inc.php:289
msgid ""
"If TRUE, logout deletes cookies for all servers; when set to FALSE, logout "
"only occurs for the current server. Setting this to FALSE makes it easy to "
"forget to log out from other servers when connected to multiple servers."
msgstr ""
"If TRUE, logout deletes cookies for all servers; when set to FALSE, logout "
"only occurs for the current server. Setting this to FALSE makes it easy to "
"forget to log out from other servers when connected to multiple servers."

#: libraries/config/messages.inc.php:290
msgid "Delete all cookies on logout"
msgstr "Delete all cookies on logout"

#: libraries/config/messages.inc.php:291
msgid ""
"Define whether the previous login should be recalled or not in cookie "
"authentication mode"
msgstr ""
"Define whether the previous login should be recalled or not in cookie "
"authentication mode"

#: libraries/config/messages.inc.php:292
msgid "Recall user name"
msgstr "Recall user name"

#: libraries/config/messages.inc.php:293
msgid ""
"Defines how long (in seconds) a login cookie should be stored in browser. "
"The default of 0 means that it will be kept for the existing session only, "
"and will be deleted as soon as you close the browser window. This is "
"recommended for non-trusted environments."
msgstr ""
"Defines how long (in seconds) a login cookie should be stored in browser. "
"The default of 0 means that it will be kept for the existing session only, "
"and will be deleted as soon as you close the browser window. This is "
"recommended for non-trusted environments."

#: libraries/config/messages.inc.php:294
msgid "Login cookie store"
msgstr "Login cookie store"

#: libraries/config/messages.inc.php:295
msgid "Define how long (in seconds) a login cookie is valid"
msgstr "Define how long (in seconds) a login cookie is valid"

#: libraries/config/messages.inc.php:296
msgid "Login cookie validity"
msgstr "Login cookie validity"

#: libraries/config/messages.inc.php:297
msgid "Double size of textarea for LONGTEXT columns"
msgstr "Double size of textarea for LONGTEXT columns"

#: libraries/config/messages.inc.php:298
msgid "Bigger textarea for LONGTEXT"
msgstr "Bigger textarea for LONGTEXT"

#: libraries/config/messages.inc.php:299
msgid "Use icons on main page"
msgstr "Use icons on main page"

#: libraries/config/messages.inc.php:300
msgid "Maximum number of characters used when a SQL query is displayed"
msgstr "Maximum number of characters used when a SQL query is displayed"

#: libraries/config/messages.inc.php:301
msgid "Maximum displayed SQL length"
msgstr "Maximum displayed SQL length"

#: libraries/config/messages.inc.php:302 libraries/config/messages.inc.php:307
#: libraries/config/messages.inc.php:335
msgid "Users cannot set a higher value"
msgstr "Users cannot set a higher value"

#: libraries/config/messages.inc.php:303
msgid "Maximum number of databases displayed in left frame and database list"
msgstr "Maximum number of databases displayed in left frame and database list"

#: libraries/config/messages.inc.php:304
msgid "Maximum databases"
msgstr "Maximum databases"

#: libraries/config/messages.inc.php:305
msgid ""
"Number of rows displayed when browsing a result set. If the result set "
"contains more rows, &quot;Previous&quot; and &quot;Next&quot; links will be "
"shown."
msgstr ""
"Number of rows displayed when browsing a result set. If the result set "
"contains more rows, &quot;Previous&quot; and &quot;Next&quot; links will be "
"shown."

#: libraries/config/messages.inc.php:306
msgid "Maximum number of rows to display"
msgstr "Maximum number of rows to display"

#: libraries/config/messages.inc.php:308
msgid "Maximum number of tables displayed in table list"
msgstr "Maximum number of tables displayed in table list"

#: libraries/config/messages.inc.php:309
msgid "Maximum tables"
msgstr "Maximum tables"

#: libraries/config/messages.inc.php:310
msgid ""
"Disable the default warning that is displayed if mcrypt is missing for "
"cookie authentication"
msgstr ""
"Disable the default warning that is displayed if mcrypt is missing for "
"cookie authentication"

#: libraries/config/messages.inc.php:311
msgid "mcrypt warning"
msgstr "mcrypt warning"

#: libraries/config/messages.inc.php:312
msgid ""
"The number of bytes a script is allowed to allocate, eg. [kbd]32M[/kbd] "
"([kbd]0[/kbd] for no limit)"
msgstr ""
"The number of bytes a script is allowed to allocate, eg. [kbd]32M[/kbd] "
"([kbd]0[/kbd] for no limit)"

#: libraries/config/messages.inc.php:313
msgid "Memory limit"
msgstr "Memory limit"

#: libraries/config/messages.inc.php:314
msgid "These are Edit, Inline edit, Copy and Delete links"
msgstr "These are Edit, Inline edit, Copy and Delete links"

#: libraries/config/messages.inc.php:315
msgid "Show table row links on left side"
msgstr "Show table row links on left side"

#: libraries/config/messages.inc.php:316
msgid "Show table row links on right side"
msgstr "Show table row links on right side"

#: libraries/config/messages.inc.php:317
msgid "Use natural order for sorting table and database names"
msgstr "Use natural order for sorting table and database names"

#: libraries/config/messages.inc.php:318
msgid "Natural order"
msgstr "Natural order"

#: libraries/config/messages.inc.php:319 libraries/config/messages.inc.php:329
msgid "Use only icons, only text or both"
msgstr "Use only icons, only text or both"

#: libraries/config/messages.inc.php:320
msgid "Iconic navigation bar"
msgstr "Iconic navigation bar"

#: libraries/config/messages.inc.php:321
msgid "use GZip output buffering for increased speed in HTTP transfers"
msgstr "use GZip output buffering for increased speed in HTTP transfers"

#: libraries/config/messages.inc.php:322
msgid "GZip output buffering"
msgstr "GZip output buffering"

#: libraries/config/messages.inc.php:323
msgid ""
"[kbd]SMART[/kbd] - i.e. descending order for columns of type TIME, DATE, "
"DATETIME and TIMESTAMP, ascending order otherwise"
msgstr ""
"[kbd]SMART[/kbd] - i.e. descending order for columns of type TIME, DATE, "
"DATETIME and TIMESTAMP, ascending order otherwise"

#: libraries/config/messages.inc.php:324
msgid "Default sorting order"
msgstr "Default sorting order"

#: libraries/config/messages.inc.php:325
msgid "Use persistent connections to MySQL databases"
msgstr "Use persistent connections to MySQL databases"

#: libraries/config/messages.inc.php:326
msgid "Persistent connections"
msgstr "Persistent connections"

#: libraries/config/messages.inc.php:327
msgid ""
"Disable the default warning that is displayed on the database details "
"Structure page if any of the required tables for the phpMyAdmin "
"configuration storage could not be found"
msgstr ""
"Disable the default warning that is displayed on the database details "
"Structure page if any of the required tables for the phpMyAdmin "
"configuration storage could not be found"

#: libraries/config/messages.inc.php:328
msgid "Missing phpMyAdmin configuration storage tables"
msgstr "Missing phpMyAdmin configuration storage tables"

#: libraries/config/messages.inc.php:330
msgid "Iconic table operations"
msgstr "Iconic table operations"

#: libraries/config/messages.inc.php:331
msgid "Disallow BLOB and BINARY columns from editing"
msgstr "Disallow BLOB and BINARY columns from editing"

#: libraries/config/messages.inc.php:332
msgid "Protect binary columns"
msgstr "Protect binary columns"

#: libraries/config/messages.inc.php:333
msgid ""
"Enable if you want DB-based query history (requires phpMyAdmin configuration "
"storage). If disabled, this utilizes JS-routines to display query history "
"(lost by window close)."
msgstr ""
"Enable if you want DB-based query history (requires phpMyAdmin configuration "
"storage). If disabled, this utilises JS-routines to display query history "
"(lost by window close)."

#: libraries/config/messages.inc.php:334
msgid "Permanent query history"
msgstr "Permanent query history"

#: libraries/config/messages.inc.php:336
msgid "How many queries are kept in history"
msgstr "How many queries are kept in history"

#: libraries/config/messages.inc.php:337
msgid "Query history length"
msgstr "Query history length"

#: libraries/config/messages.inc.php:338
msgid "Tab displayed when opening a new query window"
msgstr "Tab displayed when opening a new query window"

#: libraries/config/messages.inc.php:339
msgid "Default query window tab"
msgstr "Default query window tab"

#: libraries/config/messages.inc.php:340
msgid "Query window height (in pixels)"
msgstr "Query window height (in pixels)"

#: libraries/config/messages.inc.php:341
msgid "Query window height"
msgstr "Query window height"

#: libraries/config/messages.inc.php:342
msgid "Query window width (in pixels)"
msgstr "Query window width (in pixels)"

#: libraries/config/messages.inc.php:343
msgid "Query window width"
msgstr "Query window width"

#: libraries/config/messages.inc.php:344
msgid "Select which functions will be used for character set conversion"
msgstr "Select which functions will be used for character set conversion"

#: libraries/config/messages.inc.php:345
msgid "Recoding engine"
msgstr "Recoding engine"

#: libraries/config/messages.inc.php:346
msgid "Repeat the headers every X cells, [kbd]0[/kbd] deactivates this feature"
msgstr ""
"Repeat the headers every X cells, [kbd]0[/kbd] deactivates this feature"

#: libraries/config/messages.inc.php:347
msgid "Repeat headers"
msgstr "Repeat headers"

#: libraries/config/messages.inc.php:348
msgid "Show help button instead of Documentation text"
msgstr "Show help button instead of Documentation text"

#: libraries/config/messages.inc.php:349
msgid "Show help button"
msgstr "Show help button"

#: libraries/config/messages.inc.php:351
msgid "Directory where exports can be saved on server"
msgstr "Directory where exports can be saved on server"

#: libraries/config/messages.inc.php:352
msgid "Save directory"
msgstr "Save directory"

#: libraries/config/messages.inc.php:353
msgid "Leave blank if not used"
msgstr "Leave blank if not used"

#: libraries/config/messages.inc.php:354
msgid "Host authorization order"
msgstr "Host authorisation order"

#: libraries/config/messages.inc.php:355
msgid "Leave blank for defaults"
msgstr "Leave blank for defaults"

#: libraries/config/messages.inc.php:356
msgid "Host authorization rules"
msgstr "Host authorisation rules"

#: libraries/config/messages.inc.php:357
msgid "Allow logins without a password"
msgstr "Allow logins without a password"

#: libraries/config/messages.inc.php:358
msgid "Allow root login"
msgstr "Allow root login"

#: libraries/config/messages.inc.php:359
msgid "HTTP Basic Auth Realm name to display when doing HTTP Auth"
msgstr "HTTP Basic Auth Realm name to display when doing HTTP Auth"

#: libraries/config/messages.inc.php:360
msgid "HTTP Realm"
msgstr "HTTP Realm"

#: libraries/config/messages.inc.php:361
msgid ""
"The path for the config file for [a@http://swekey.com]SweKey hardware "
"authentication[/a] (not located in your document root; suggested: /etc/"
"swekey.conf)"
msgstr ""
"The path for the config file for [a@http://swekey.com]SweKey hardware "
"authentication[/a] (not located in your document root; suggested: /etc/"
"swekey.conf)"

#: libraries/config/messages.inc.php:362
msgid "SweKey config file"
msgstr "SweKey config file"

#: libraries/config/messages.inc.php:363
msgid "Authentication method to use"
msgstr "Authentication method to use"

#: libraries/config/messages.inc.php:364 setup/frames/index.inc.php:126
msgid "Authentication type"
msgstr "Authentication type"

#: libraries/config/messages.inc.php:365
msgid ""
"Leave blank for no [a@http://wiki.phpmyadmin.net/pma/bookmark]bookmark[/a] "
"support, suggested: [kbd]pma_bookmark[/kbd]"
msgstr ""
"Leave blank for no [a@http://wiki.phpmyadmin.net/pma/bookmark]bookmark[/a] "
"support, suggested: [kbd]pma_bookmark[/kbd]"

#: libraries/config/messages.inc.php:366
msgid "Bookmark table"
msgstr "Bookmark table"

#: libraries/config/messages.inc.php:367
msgid ""
"Leave blank for no column comments/mime types, suggested: [kbd]"
"pma_column_info[/kbd]"
msgstr ""
"Leave blank for no column comments/mime types, suggested: [kbd]"
"pma_column_info[/kbd]"

#: libraries/config/messages.inc.php:368
msgid "Column information table"
msgstr "Column information table"

#: libraries/config/messages.inc.php:369
msgid "Compress connection to MySQL server"
msgstr "Compress connection to MySQL server"

#: libraries/config/messages.inc.php:370
msgid "Compress connection"
msgstr "Compress connection"

#: libraries/config/messages.inc.php:371
msgid "How to connect to server, keep [kbd]tcp[/kbd] if unsure"
msgstr "How to connect to server, keep [kbd]tcp[/kbd] if unsure"

#: libraries/config/messages.inc.php:372
msgid "Connection type"
msgstr "Connection type"

#: libraries/config/messages.inc.php:373
msgid "Control user password"
msgstr "Control user password"

#: libraries/config/messages.inc.php:374
msgid ""
"A special MySQL user configured with limited permissions, more information "
"available on [a@http://wiki.phpmyadmin.net/pma/controluser]wiki[/a]"
msgstr ""
"A special MySQL user configured with limited permissions, more information "
"available on [a@http://wiki.phpmyadmin.net/pma/controluser]wiki[/a]"

#: libraries/config/messages.inc.php:375
msgid "Control user"
msgstr "Control user"

#: libraries/config/messages.inc.php:376
msgid "Count tables when showing database list"
msgstr "Count tables when showing database list"

#: libraries/config/messages.inc.php:377
msgid "Count tables"
msgstr "Count tables"

#: libraries/config/messages.inc.php:378
msgid ""
"Leave blank for no Designer support, suggested: [kbd]pma_designer_coords[/"
"kbd]"
msgstr ""
"Leave blank for no Designer support, suggested: [kbd]pma_designer_coords[/"
"kbd]"

#: libraries/config/messages.inc.php:379
msgid "Designer table"
msgstr "Designer table"

#: libraries/config/messages.inc.php:380
msgid ""
"More information on [a@http://sf.net/support/tracker.php?aid=1849494]PMA bug "
"tracker[/a] and [a@http://bugs.mysql.com/19588]MySQL Bugs[/a]"
msgstr ""
"More information on [a@http://sf.net/support/tracker.php?aid=1849494]PMA bug "
"tracker[/a] and [a@http://bugs.mysql.com/19588]MySQL Bugs[/a]"

#: libraries/config/messages.inc.php:381
msgid "Disable use of INFORMATION_SCHEMA"
msgstr "Disable use of INFORMATION_SCHEMA"

#: libraries/config/messages.inc.php:382
msgid "What PHP extension to use; you should use mysqli if supported"
msgstr "What PHP extension to use; you should use mysqli if supported"

#: libraries/config/messages.inc.php:383
msgid "PHP extension to use"
msgstr "PHP extension to use"

#: libraries/config/messages.inc.php:384
msgid "Hide databases matching regular expression (PCRE)"
msgstr "Hide databases matching regular expression (PCRE)"

#: libraries/config/messages.inc.php:385
msgid "Hide databases"
msgstr "Hide databases"

#: libraries/config/messages.inc.php:386
msgid ""
"Leave blank for no SQL query history support, suggested: [kbd]pma_history[/"
"kbd]"
msgstr ""
"Leave blank for no SQL query history support, suggested: [kbd]pma_history[/"
"kbd]"

#: libraries/config/messages.inc.php:387
msgid "SQL query history table"
msgstr "SQL query history table"

#: libraries/config/messages.inc.php:388
msgid "Hostname where MySQL server is running"
msgstr "Hostname where MySQL server is running"

#: libraries/config/messages.inc.php:389
msgid "Server hostname"
msgstr "Server hostname"

#: libraries/config/messages.inc.php:390
msgid "Logout URL"
msgstr "Logout URL"

#: libraries/config/messages.inc.php:391
msgid "Try to connect without password"
msgstr "Try to connect without password"

#: libraries/config/messages.inc.php:392
msgid "Connect without password"
msgstr "Connect without password"

#: libraries/config/messages.inc.php:393
msgid ""
"You can use MySQL wildcard characters (% and _), escape them if you want to "
"use their literal instances, i.e. use [kbd]'my\\_db'[/kbd] and not "
"[kbd]'my_db'[/kbd]. Using this option you can sort database list, just enter "
"their names in order and use [kbd]*[/kbd] at the end to show the rest in "
"alphabetical order."
msgstr ""
"You can use MySQL wildcard characters (% and _), escape them if you want to "
"use their literal instances, i.e. use [kbd]'my\\_db'[/kbd] and not "
"[kbd]'my_db'[/kbd]. Using this option you can sort database list, just enter "
"their names in order and use [kbd]*[/kbd] at the end to show the rest in "
"alphabetical order."

#: libraries/config/messages.inc.php:394
msgid "Show only listed databases"
msgstr "Show only listed databases"

#: libraries/config/messages.inc.php:395 libraries/config/messages.inc.php:432
msgid "Leave empty if not using config auth"
msgstr "Leave empty if not using config auth"

#: libraries/config/messages.inc.php:396
msgid "Password for config auth"
msgstr "Password for config auth"

#: libraries/config/messages.inc.php:397
msgid ""
"Leave blank for no PDF schema support, suggested: [kbd]pma_pdf_pages[/kbd]"
msgstr ""
"Leave blank for no PDF schema support, suggested: [kbd]pma_pdf_pages[/kbd]"

#: libraries/config/messages.inc.php:398
msgid "PDF schema: pages table"
msgstr "PDF schema: pages table"

#: libraries/config/messages.inc.php:399
msgid ""
"Database used for relations, bookmarks, and PDF features. See [a@http://wiki."
"phpmyadmin.net/pma/pmadb]pmadb[/a] for complete information. Leave blank for "
"no support. Suggested: [kbd]phpmyadmin[/kbd]"
msgstr ""
"Database used for relations, bookmarks, and PDF features. See [a@http://wiki."
"phpmyadmin.net/pma/pmadb]pmadb[/a] for complete information. Leave blank for "
"no support. Suggested: [kbd]phpmyadmin[/kbd]"

#: libraries/config/messages.inc.php:400
msgid "Database name"
msgstr "Database name"

#: libraries/config/messages.inc.php:401
msgid "Port on which MySQL server is listening, leave empty for default"
msgstr "Port on which MySQL server is listening, leave empty for default"

#: libraries/config/messages.inc.php:402
msgid "Server port"
msgstr "Server port"

#: libraries/config/messages.inc.php:403
msgid ""
"Leave blank for no [a@http://wiki.phpmyadmin.net/pma/relation]relation-links"
"[/a] support, suggested: [kbd]pma_relation[/kbd]"
msgstr ""
"Leave blank for no [a@http://wiki.phpmyadmin.net/pma/relation]relation-links"
"[/a] support, suggested: [kbd]pma_relation[/kbd]"

#: libraries/config/messages.inc.php:404
msgid "Relation table"
msgstr "Relation table"

#: libraries/config/messages.inc.php:405
msgid "SQL command to fetch available databases"
msgstr "SQL command to fetch available databases"

#: libraries/config/messages.inc.php:406
msgid "SHOW DATABASES command"
msgstr "SHOW DATABASES command"

#: libraries/config/messages.inc.php:407
msgid ""
"See [a@http://wiki.phpmyadmin.net/pma/auth_types#signon]authentication types"
"[/a] for an example"
msgstr ""
"See [a@http://wiki.phpmyadmin.net/pma/auth_types#signon]authentication types"
"[/a] for an example"

#: libraries/config/messages.inc.php:408
msgid "Signon session name"
msgstr "Signon session name"

#: libraries/config/messages.inc.php:409
msgid "Signon URL"
msgstr "Signon URL"

#: libraries/config/messages.inc.php:410
msgid "Socket on which MySQL server is listening, leave empty for default"
msgstr "Socket on which MySQL server is listening, leave empty for default"

#: libraries/config/messages.inc.php:411
msgid "Server socket"
msgstr "Server socket"

#: libraries/config/messages.inc.php:412
msgid "Enable SSL for connection to MySQL server"
msgstr "Enable SSL for connection to MySQL server"

#: libraries/config/messages.inc.php:413
msgid "Use SSL"
msgstr "Use SSL"

#: libraries/config/messages.inc.php:414
msgid ""
"Leave blank for no PDF schema support, suggested: [kbd]pma_table_coords[/kbd]"
msgstr ""
"Leave blank for no PDF schema support, suggested: [kbd]pma_table_coords[/kbd]"

#: libraries/config/messages.inc.php:415
msgid "PDF schema: table coordinates"
msgstr "PDF schema: table coordinates"

#: libraries/config/messages.inc.php:416
msgid ""
"Table to describe the display columns, leave blank for no support; "
"suggested: [kbd]pma_table_info[/kbd]"
msgstr ""
"Table to describe the display columns, leave blank for no support; "
"suggested: [kbd]pma_table_info[/kbd]"

#: libraries/config/messages.inc.php:417
msgid "Display columns table"
msgstr "Display columns table"

#: libraries/config/messages.inc.php:418
msgid ""
"Whether a DROP DATABASE IF EXISTS statement will be added as first line to "
"the log when creating a database."
msgstr ""
"Whether a DROP DATABASE IF EXISTS statement will be added as first line to "
"the log when creating a database."

#: libraries/config/messages.inc.php:419
msgid "Add DROP DATABASE"
msgstr "Add DROP DATABASE"

#: libraries/config/messages.inc.php:420
msgid ""
"Whether a DROP TABLE IF EXISTS statement will be added as first line to the "
"log when creating a table."
msgstr ""
"Whether a DROP TABLE IF EXISTS statement will be added as first line to the "
"log when creating a table."

#: libraries/config/messages.inc.php:421
msgid "Add DROP TABLE"
msgstr "Add DROP TABLE"

#: libraries/config/messages.inc.php:422
msgid ""
"Whether a DROP VIEW IF EXISTS statement will be added as first line to the "
"log when creating a view."
msgstr ""
"Whether a DROP VIEW IF EXISTS statement will be added as first line to the "
"log when creating a view."

#: libraries/config/messages.inc.php:423
msgid "Add DROP VIEW"
msgstr "Add DROP VIEW"

#: libraries/config/messages.inc.php:424
msgid "Defines the list of statements the auto-creation uses for new versions."
msgstr ""
"Defines the list of statements the auto-creation uses for new versions."

#: libraries/config/messages.inc.php:425
msgid "Statements to track"
msgstr "Statements to track"

#: libraries/config/messages.inc.php:426
msgid ""
"Leave blank for no SQL query tracking support, suggested: [kbd]pma_tracking[/"
"kbd]"
msgstr ""
"Leave blank for no SQL query tracking support, suggested: [kbd]pma_tracking[/"
"kbd]"

#: libraries/config/messages.inc.php:427
msgid "SQL query tracking table"
msgstr "SQL query tracking table"

#: libraries/config/messages.inc.php:428
msgid ""
"Whether the tracking mechanism creates versions for tables and views "
"automatically."
msgstr ""
"Whether the tracking mechanism creates versions for tables and views "
"automatically."

#: libraries/config/messages.inc.php:429
msgid "Automatically create versions"
msgstr "Automatically create versions"

#: libraries/config/messages.inc.php:430
msgid ""
"Leave blank for no user preferences storage in database, suggested: [kbd]"
"pma_config[/kbd]"
msgstr ""
"Leave blank for no user preferences storage in database, suggested: [kbd]"
"pma_config[/kbd]"

#: libraries/config/messages.inc.php:431
msgid "User preferences storage table"
msgstr "User preferences storage table"

#: libraries/config/messages.inc.php:433
msgid "User for config auth"
msgstr "User for config auth"

#: libraries/config/messages.inc.php:434
msgid ""
"Disable if you know that your pma_* tables are up to date. This prevents "
"compatibility checks and thereby increases performance"
msgstr ""
"Disable if you know that your pma_* tables are up to date. This prevents "
"compatibility checks and thereby increases performance"

#: libraries/config/messages.inc.php:435
msgid "Verbose check"
msgstr "Verbose check"

#: libraries/config/messages.inc.php:436
msgid ""
"A user-friendly description of this server. Leave blank to display the "
"hostname instead."
msgstr ""
"A user-friendly description of this server. Leave blank to display the "
"hostname instead."

#: libraries/config/messages.inc.php:437
msgid "Verbose name of this server"
msgstr "Verbose name of this server"

#: libraries/config/messages.inc.php:438
msgid "Whether a user should be displayed a &quot;show all (rows)&quot; button"
msgstr ""
"Whether a user should be displayed a &quot;show all (rows)&quot; button"

#: libraries/config/messages.inc.php:439
msgid "Allow to display all the rows"
msgstr "Allow to display all the rows"

#: libraries/config/messages.inc.php:440
msgid ""
"Please note that enabling this has no effect with [kbd]config[/kbd] "
"authentication mode because the password is hard coded in the configuration "
"file; this does not limit the ability to execute the same command directly"
msgstr ""
"Please note that enabling this has no effect with [kbd]config[/kbd] "
"authentication mode because the password is hard coded in the configuration "
"file; this does not limit the ability to execute the same command directly"

#: libraries/config/messages.inc.php:441
msgid "Show password change form"
msgstr "Show password change form"

#: libraries/config/messages.inc.php:442
msgid "Show create database form"
msgstr "Show create database form"

#: libraries/config/messages.inc.php:443
msgid ""
"Defines whether or not type fields should be initially displayed in edit/"
"insert mode"
msgstr ""
"Defines whether or not type fields should be initially displayed in edit/"
"insert mode"

#: libraries/config/messages.inc.php:444
msgid "Show field types"
msgstr "Show field types"

#: libraries/config/messages.inc.php:445
msgid "Display the function fields in edit/insert mode"
msgstr "Display the function fields in edit/insert mode"

#: libraries/config/messages.inc.php:446
msgid "Show function fields"
msgstr "Show function fields"

#: libraries/config/messages.inc.php:447
msgid ""
"Shows link to [a@http://php.net/manual/function.phpinfo.php]phpinfo()[/a] "
"output"
msgstr ""
"Shows link to [a@http://php.net/manual/function.phpinfo.php]phpinfo()[/a] "
"output"

#: libraries/config/messages.inc.php:448
msgid "Show phpinfo() link"
msgstr "Show phpinfo() link"

#: libraries/config/messages.inc.php:449
msgid "Show detailed MySQL server information"
msgstr "Show detailed MySQL server information"

#: libraries/config/messages.inc.php:450
msgid "Defines whether SQL queries generated by phpMyAdmin should be displayed"
msgstr ""
"Defines whether SQL queries generated by phpMyAdmin should be displayed"

#: libraries/config/messages.inc.php:451
msgid "Show SQL queries"
msgstr "Show SQL queries"

#: libraries/config/messages.inc.php:452
msgid "Allow to display database and table statistics (eg. space usage)"
msgstr "Allow to display database and table statistics (eg. space usage)"

#: libraries/config/messages.inc.php:453
msgid "Show statistics"
msgstr "Show statistics"

#: libraries/config/messages.inc.php:454
msgid ""
"If tooltips are enabled and a database comment is set, this will flip the "
"comment and the real name"
msgstr ""
"If tooltips are enabled and a database comment is set, this will flip the "
"comment and the real name"

#: libraries/config/messages.inc.php:455
msgid "Display database comment instead of its name"
msgstr "Display database comment instead of its name"

#: libraries/config/messages.inc.php:456
msgid ""
"When setting this to [kbd]nested[/kbd], the alias of the table name is only "
"used to split/nest the tables according to the $cfg"
"['LeftFrameTableSeparator'] directive, so only the folder is called like the "
"alias, the table name itself stays unchanged"
msgstr ""
"When setting this to [kbd]nested[/kbd], the alias of the table name is only "
"used to split/nest the tables according to the $cfg"
"['LeftFrameTableSeparator'] directive, so only the folder is called like the "
"alias, the table name itself stays unchanged"

#: libraries/config/messages.inc.php:457
msgid "Display table comment instead of its name"
msgstr "Display table comment instead of its name"

#: libraries/config/messages.inc.php:458
msgid "Display table comments in tooltips"
msgstr "Display table comments in tooltips"

#: libraries/config/messages.inc.php:459
msgid ""
"Mark used tables and make it possible to show databases with locked tables"
msgstr ""
"Mark used tables and make it possible to show databases with locked tables"

#: libraries/config/messages.inc.php:460
msgid "Skip locked tables"
msgstr "Skip locked tables"

#: libraries/config/messages.inc.php:465
msgid "Requires SQL Validator to be enabled"
msgstr "Requires SQL Validator to be enabled"

#: libraries/config/messages.inc.php:467
#: libraries/display_change_password.lib.php:40
#: libraries/replication_gui.lib.php:61 libraries/replication_gui.lib.php:62
#: libraries/replication_gui.lib.php:337 libraries/replication_gui.lib.php:341
#: libraries/replication_gui.lib.php:351 server_privileges.php:778
#: server_privileges.php:782 server_privileges.php:793
#: server_privileges.php:1608 server_synchronize.php:1190
msgid "Password"
msgstr "Password"

#: libraries/config/messages.inc.php:468
msgid ""
"[strong]Warning:[/strong] requires PHP SOAP extension or PEAR SOAP to be "
"installed"
msgstr ""
"[strong]Warning:[/strong] requires PHP SOAP extension or PEAR SOAP to be "
"installed"

#: libraries/config/messages.inc.php:469
msgid "Enable SQL Validator"
msgstr "Enable SQL Validator"

#: libraries/config/messages.inc.php:470
msgid ""
"If you have a custom username, specify it here (defaults to [kbd]anonymous[/"
"kbd])"
msgstr ""
"If you have a custom username, specify it here (defaults to [kbd]anonymous[/"
"kbd])"

#: libraries/config/messages.inc.php:471 tbl_tracking.php:454
#: tbl_tracking.php:511
msgid "Username"
msgstr "Username"

#: libraries/config/messages.inc.php:472
msgid ""
"Suggest a database name on the &quot;Create Database&quot; form (if "
"possible) or keep the text field empty"
msgstr ""
"Suggest a database name on the &quot;Create Database&quot; form (if "
"possible) or keep the text field empty"

#: libraries/config/messages.inc.php:473
msgid "Suggest new database name"
msgstr "Suggest new database name"

#: libraries/config/messages.inc.php:474
msgid "A warning is displayed on the main page if Suhosin is detected"
msgstr "A warning is displayed on the main page if Suhosin is detected"

#: libraries/config/messages.inc.php:475
msgid "Suhosin warning"
msgstr "Suhosin warning"

#: libraries/config/messages.inc.php:476
msgid ""
"Textarea size (columns) in edit mode, this value will be emphasized for SQL "
"query textareas (*2) and for query window (*1.25)"
msgstr ""
"Textarea size (columns) in edit mode, this value will be emphasized for SQL "
"query textareas (*2) and for query window (*1.25)"

#: libraries/config/messages.inc.php:477
msgid "Textarea columns"
msgstr "Textarea columns"

#: libraries/config/messages.inc.php:478
msgid ""
"Textarea size (rows) in edit mode, this value will be emphasized for SQL "
"query textareas (*2) and for query window (*1.25)"
msgstr ""
"Textarea size (rows) in edit mode, this value will be emphasised for SQL "
"query textareas (*2) and for query window (*1.25)"

#: libraries/config/messages.inc.php:479
msgid "Textarea rows"
msgstr "Textarea rows"

#: libraries/config/messages.inc.php:480
msgid "Title of browser window when a database is selected"
msgstr "Title of browser window when a database is selected"

#: libraries/config/messages.inc.php:482
msgid "Title of browser window when nothing is selected"
msgstr "Title of browser window when nothing is selected"

#: libraries/config/messages.inc.php:483
msgid "Default title"
msgstr "Default title"

#: libraries/config/messages.inc.php:484
msgid "Title of browser window when a server is selected"
msgstr "Title of browser window when a server is selected"

#: libraries/config/messages.inc.php:486
msgid "Title of browser window when a table is selected"
msgstr "Title of browser window when a table is selected"

#: libraries/config/messages.inc.php:488
msgid ""
"Input proxies as [kbd]IP: trusted HTTP header[/kbd]. The following example "
"specifies that phpMyAdmin should trust a HTTP_X_FORWARDED_FOR (X-Forwarded-"
"For) header coming from the proxy 1.2.3.4:[br][kbd]1.2.3.4: "
"HTTP_X_FORWARDED_FOR[/kbd]"
msgstr ""
"Input proxies as [kbd]IP: trusted HTTP header[/kbd]. The following example "
"specifies that phpMyAdmin should trust a HTTP_X_FORWARDED_FOR (X-Forwarded-"
"For) header coming from the proxy 1.2.3.4:[br][kbd]1.2.3.4: "
"HTTP_X_FORWARDED_FOR[/kbd]"

#: libraries/config/messages.inc.php:489
msgid "List of trusted proxies for IP allow/deny"
msgstr "List of trusted proxies for IP allow/deny"

#: libraries/config/messages.inc.php:490
msgid "Directory on server where you can upload files for import"
msgstr "Directory on server where you can upload files for import"

#: libraries/config/messages.inc.php:491
msgid "Upload directory"
msgstr "Upload directory"

#: libraries/config/messages.inc.php:492
msgid "Allow for searching inside the entire database"
msgstr "Allow for searching inside the entire database"

#: libraries/config/messages.inc.php:493
msgid "Use database search"
msgstr "Use database search"

#: libraries/config/messages.inc.php:494
msgid ""
"When disabled, users cannot set any of the options below, regardless of the "
"checkbox on the right"
msgstr ""
"When disabled, users cannot set any of the options below, regardless of the "
"check-box on the right"

#: libraries/config/messages.inc.php:495
msgid "Enable the Developer tab in settings"
msgstr "Enable the Developer tab in settings"

#: libraries/config/messages.inc.php:496
msgid ""
"Show affected rows of each statement on multiple-statement queries. See "
"libraries/import.lib.php for defaults on how many queries a statement may "
"contain."
msgstr ""
"Show affected rows of each statement on multiple-statement queries. See "
"libraries/import.lib.php for defaults on how many queries a statement may "
"contain."

#: libraries/config/messages.inc.php:497
msgid "Verbose multiple statements"
msgstr "Verbose multiple statements"

#: libraries/config/messages.inc.php:498 setup/frames/index.inc.php:241
msgid "Check for latest version"
msgstr "Check for latest version"

#: libraries/config/messages.inc.php:499
msgid "Enables check for latest version on main phpMyAdmin page"
msgstr "Enables check for latest version on main phpMyAdmin page"

#: libraries/config/messages.inc.php:500 setup/lib/index.lib.php:118
#: setup/lib/index.lib.php:125 setup/lib/index.lib.php:142
#: setup/lib/index.lib.php:149 setup/lib/index.lib.php:157
#: setup/lib/index.lib.php:161 setup/lib/index.lib.php:164
#: setup/lib/index.lib.php:200
msgid "Version check"
msgstr "Version check"

#: libraries/config/messages.inc.php:501
msgid ""
"Enable [a@http://en.wikipedia.org/wiki/ZIP_(file_format)]ZIP[/a] compression "
"for import and export operations"
msgstr ""
"Enable [a@http://en.wikipedia.org/wiki/ZIP_(file_format)]ZIP[/a] compression "
"for import and export operations"

#: libraries/config/messages.inc.php:502
msgid "ZIP"
msgstr "ZIP"

#: libraries/config/setup.forms.php:41
msgid "Config authentication"
msgstr "Config authentication"

#: libraries/config/setup.forms.php:45
msgid "Cookie authentication"
msgstr "Cookie authentication"

#: libraries/config/setup.forms.php:48
msgid "HTTP authentication"
msgstr "HTTP authentication"

#: libraries/config/setup.forms.php:51
msgid "Signon authentication"
msgstr "Signon authentication"

#: libraries/config/setup.forms.php:240
#: libraries/config/user_preferences.forms.php:144 libraries/import/ldi.php:34
msgid "CSV using LOAD DATA"
msgstr "CSV using LOAD DATA"

#: libraries/config/setup.forms.php:249 libraries/config/setup.forms.php:343
#: libraries/config/user_preferences.forms.php:152
#: libraries/config/user_preferences.forms.php:245 libraries/export/xls.php:17
#: libraries/import/xls.php:20
msgid "Excel 97-2003 XLS Workbook"
msgstr "Excel 97-2003 XLS Workbook"

#: libraries/config/setup.forms.php:252 libraries/config/setup.forms.php:347
#: libraries/config/user_preferences.forms.php:155
#: libraries/config/user_preferences.forms.php:249
#: libraries/export/xlsx.php:17 libraries/import/xlsx.php:20
msgid "Excel 2007 XLSX Workbook"
msgstr "Excel 2007 XLSX Workbook"

#: libraries/config/setup.forms.php:255 libraries/config/setup.forms.php:356
#: libraries/config/user_preferences.forms.php:158
#: libraries/config/user_preferences.forms.php:258 libraries/export/ods.php:17
#: libraries/import/ods.php:22
msgid "Open Document Spreadsheet"
msgstr "Open Document Spreadsheet"

#: libraries/config/setup.forms.php:262
#: libraries/config/user_preferences.forms.php:165
msgid "Quick"
msgstr "Quick"

#: libraries/config/setup.forms.php:266
#: libraries/config/user_preferences.forms.php:169
msgid "Custom"
msgstr "Custom"

#: libraries/config/setup.forms.php:287
#: libraries/config/user_preferences.forms.php:189
msgid "Database export options"
msgstr "Database export options"

#: libraries/config/setup.forms.php:320
#: libraries/config/user_preferences.forms.php:222
#: libraries/export/excel.php:17
msgid "CSV for MS Excel"
msgstr "CSV for MS Excel"

#: libraries/config/setup.forms.php:351
#: libraries/config/user_preferences.forms.php:253
#: libraries/export/htmlword.php:17
msgid "Microsoft Word 2000"
msgstr "Microsoft Word 2000"

#: libraries/config/setup.forms.php:360
#: libraries/config/user_preferences.forms.php:262 libraries/export/odt.php:21
msgid "Open Document Text"
msgstr "Open Document Text"

#: libraries/config/validate.lib.php:202 libraries/config/validate.lib.php:209
msgid "Could not connect to MySQL server"
msgstr "Could not connect to MySQL server"

#: libraries/config/validate.lib.php:234
msgid "Empty username while using config authentication method"
msgstr "Empty username while using config authentication method"

#: libraries/config/validate.lib.php:238
msgid "Empty signon session name while using signon authentication method"
msgstr "Empty signon session name while using signon authentication method"

#: libraries/config/validate.lib.php:242
msgid "Empty signon URL while using signon authentication method"
msgstr "Empty signon URL while using signon authentication method"

#: libraries/config/validate.lib.php:276
msgid "Empty phpMyAdmin control user while using pmadb"
msgstr "Empty phpMyAdmin control user while using pmadb"

#: libraries/config/validate.lib.php:280
msgid "Empty phpMyAdmin control user password while using pmadb"
msgstr "Empty phpMyAdmin control user password while using pmadb"

#: libraries/config/validate.lib.php:367
#, php-format
msgid "Incorrect IP address: %s"
msgstr "Incorrect IP address: %s"

#. l10n: Language to use for PHP documentation, please use only languages which do exist in official documentation.
#: libraries/core.lib.php:264
msgctxt "PHP documentation language"
msgid "en"
msgstr "en"

#: libraries/core.lib.php:278
#, php-format
msgid "The %s extension is missing. Please check your PHP configuration."
msgstr "The %s extension is missing. Please check your PHP configuration."

#: libraries/db_events.inc.php:14 libraries/db_events.inc.php:16
#: libraries/export/sql.php:493
msgid "Events"
msgstr "Events"

#: libraries/db_events.inc.php:24 libraries/db_routines.inc.php:35
#: libraries/display_create_table.lib.php:51 libraries/tbl_triggers.lib.php:26
#: setup/frames/index.inc.php:125
msgid "Name"
msgstr "Name"

#: libraries/db_links.inc.php:42 libraries/db_links.inc.php:43
#: libraries/db_links.inc.php:44
msgid "Database seems to be empty!"
msgstr "Database seems to be empty!"

#: libraries/db_links.inc.php:66 libraries/relation.lib.php:143
#: libraries/tbl_links.inc.php:90
msgid "Tracking"
msgstr "Tracking"

#: libraries/db_links.inc.php:71
msgid "Query"
msgstr "Query"

#: libraries/db_links.inc.php:76 libraries/relation.lib.php:139
msgid "Designer"
msgstr "Designer"

#: libraries/db_links.inc.php:93 libraries/server_links.inc.php:64
#: server_privileges.php:119 server_privileges.php:1802
#: server_privileges.php:2152 test/theme.php:116
msgid "Privileges"
msgstr "Privileges"

#: libraries/db_routines.inc.php:24 libraries/db_routines.inc.php:26
msgid "Routines"
msgstr "Routines"

#: libraries/db_routines.inc.php:37
msgid "Return type"
msgstr "Return type"

#: libraries/db_structure.lib.php:48 libraries/display_tbl.lib.php:1923
msgid ""
"May be approximate. See [a@./Documentation.html#faq3_11@Documentation]FAQ "
"3.11[/a]"
msgstr ""
"May be approximate. See [a@./Documentation.html#faq3_11@Documentation]FAQ "
"3.11[/a]"

#: libraries/dbi/mysql.dbi.lib.php:111 libraries/dbi/mysqli.dbi.lib.php:122
msgid "Connection for controluser as defined in your configuration failed."
msgstr "Connection for controluser as defined in your configuration failed."

#: libraries/dbi/mysql.dbi.lib.php:361 libraries/dbi/mysql.dbi.lib.php:363
#: libraries/dbi/mysqli.dbi.lib.php:417
msgid "The server is not responding"
msgstr "The server is not responding"

#: libraries/dbi/mysql.dbi.lib.php:361 libraries/dbi/mysqli.dbi.lib.php:417
msgid "(or the local MySQL server's socket is not correctly configured)"
msgstr "(or the local MySQL server's socket is not correctly configured)"

#: libraries/dbi/mysql.dbi.lib.php:370 tbl_structure.php:703
msgid "Details..."
msgstr "Details..."

#: libraries/display_change_password.lib.php:29 main.php:94
#: user_password.php:119 user_password.php:137
msgid "Change password"
msgstr "Change password"

#: libraries/display_change_password.lib.php:34
#: libraries/replication_gui.lib.php:347 server_privileges.php:789
msgid "No Password"
msgstr "No Password"

#: libraries/display_change_password.lib.php:45
#: libraries/replication_gui.lib.php:355 libraries/replication_gui.lib.php:358
#: server_privileges.php:797 server_privileges.php:800
msgid "Re-type"
msgstr "Re-type"

#: libraries/display_change_password.lib.php:51
msgid "Password Hashing"
msgstr "Password Hashing"

#: libraries/display_change_password.lib.php:65
msgid "MySQL 4.0 compatible"
msgstr "MySQL 4.0 compatible"

#: libraries/display_create_database.lib.php:21
#: libraries/display_create_database.lib.php:39
msgid "Create new database"
msgstr "Create new database"

#: libraries/display_create_database.lib.php:33
msgid "Create"
msgstr "Create"

#: libraries/display_create_database.lib.php:43 server_privileges.php:121
#: server_privileges.php:1493 server_replication.php:33
msgid "No Privileges"
msgstr "No Privileges"

#: libraries/display_create_table.lib.php:46
#, php-format
msgid "Create table on database %s"
msgstr "Create table on database %s"

#: libraries/display_create_table.lib.php:55
msgid "Number of columns"
msgstr "Number of columns"

#: libraries/display_export.lib.php:35
msgid "Could not load export plugins, please check your installation!"
msgstr "Could not load export plug-ins, please check your installation!"

#: libraries/display_export.lib.php:87
msgid "Exporting databases from the current server"
msgstr "Exporting databases from the current server"

#: libraries/display_export.lib.php:89
#, php-format
msgid "Exporting tables from \"%s\" database"
msgstr "Exporting tables from \"%s\" database"

#: libraries/display_export.lib.php:91
#, php-format
msgid "Exporting rows from \"%s\" table"
msgstr "Exporting rows from \"%s\" table"

#: libraries/display_export.lib.php:97
msgid "Export Method:"
msgstr "Export Method:"

#: libraries/display_export.lib.php:113
msgid "Quick - display only the minimal options"
msgstr "Quick - display only the minimal options"

#: libraries/display_export.lib.php:129
msgid "Custom - display all possible options"
msgstr "Custom - display all possible options"

#: libraries/display_export.lib.php:137
msgid "Database(s):"
msgstr "Database(s):"

#: libraries/display_export.lib.php:139
msgid "Table(s):"
msgstr "Table(s):"

#: libraries/display_export.lib.php:149
msgid "Rows:"
msgstr "Rows:"

#: libraries/display_export.lib.php:157
msgid "Dump some row(s)"
msgstr "Dump some row(s)"

#: libraries/display_export.lib.php:159
msgid "Number of rows:"
msgstr "Number of rows:"

#: libraries/display_export.lib.php:162
msgid "Row to begin at:"
msgstr "Row to begin at:"

#: libraries/display_export.lib.php:173
msgid "Dump all rows"
msgstr "Dump all rows"

#: libraries/display_export.lib.php:181 libraries/display_export.lib.php:202
msgid "Output:"
msgstr "Output:"

#: libraries/display_export.lib.php:188 libraries/display_export.lib.php:214
#, php-format
msgid "Save on server in the directory <b>%s</b>"
msgstr "Save on server in the directory <b>%s</b>"

#: libraries/display_export.lib.php:206
msgid "Save output to a file"
msgstr "Save output to a file"

#: libraries/display_export.lib.php:227
msgid "File name template:"
msgstr "File name template:"

#: libraries/display_export.lib.php:229
msgid "@SERVER@ will become the server name"
msgstr "@SERVER@ will become the server name"

#: libraries/display_export.lib.php:231
msgid ", @DATABASE@ will become the database name"
msgstr ", @DATABASE@ will become the database name"

#: libraries/display_export.lib.php:233
msgid ", @TABLE@ will become the table name"
msgstr ", @TABLE@ will become the table name"

#: libraries/display_export.lib.php:237
#, php-format
msgid ""
"This value is interpreted using %1$sstrftime%2$s, so you can use time "
"formatting strings. Additionally the following transformations will happen: %"
"3$s. Other text will be kept as is. See the %4$sFAQ%5$s for details."
msgstr ""
"This value is interpreted using %1$sstrftime%2$s, so you can use time "
"formatting strings. Additionally the following transformations will happen: %"
"3$s. Other text will be kept as is. See the %4$sFAQ%5$s for details."

#: libraries/display_export.lib.php:275
msgid "use this for future exports"
msgstr "use this for future exports"

#: libraries/display_export.lib.php:281 libraries/display_import.lib.php:188
#: libraries/display_import.lib.php:201 libraries/sql_query_form.lib.php:517
msgid "Character set of the file:"
msgstr "Character set of the file:"

#: libraries/display_export.lib.php:309
msgid "Compression:"
msgstr "Compression:"

#: libraries/display_export.lib.php:311 libraries/display_tbl.lib.php:512
#: libraries/export/sql.php:945 libraries/tbl_properties.inc.php:578
#: pmd_general.php:510 server_privileges.php:1955 server_processlist.php:96
msgid "None"
msgstr "None"

#: libraries/display_export.lib.php:313
msgid "zipped"
msgstr "zipped"

#: libraries/display_export.lib.php:315
msgid "gzipped"
msgstr "gzipped"

#: libraries/display_export.lib.php:317
msgid "bzipped"
msgstr "bzipped"

#: libraries/display_export.lib.php:326
msgid "View output as text"
msgstr "View output as text"

#: libraries/display_export.lib.php:331 libraries/display_import.lib.php:244
#: libraries/export/codegen.php:37
msgid "Format:"
msgstr "Format:"

#: libraries/display_export.lib.php:336
msgid "Format-specific options:"
msgstr "Format-specific options:"

#: libraries/display_export.lib.php:337
msgid ""
"Scroll down to fill in the options for the selected format and ignore the "
"options for other formats."
msgstr ""
"Scroll down to fill in the options for the selected format and ignore the "
"options for other formats."

#: libraries/display_export.lib.php:345 libraries/display_import.lib.php:260
msgid "Encoding Conversion:"
msgstr "Encoding Conversion:"

#: libraries/display_import.lib.php:66
msgid ""
"The file being uploaded is probably larger than the maximum allowed size or "
"this is a known bug in webkit based (Safari, Google Chrome, Arora etc.) "
"browsers."
msgstr ""
"The file being uploaded is probably larger than the maximum allowed size or "
"this is a known bug in webkit based (Safari, Google Chrome, Arora etc.) "
"browsers."

#: libraries/display_import.lib.php:76
msgid "The file is being processed, please be patient."
msgstr "The file is being processed, please be patient."

#: libraries/display_import.lib.php:98
msgid ""
"Please be patient, the file is being uploaded. Details about the upload are "
"not available."
msgstr ""
"Please be patient, the file is being uploaded. Details about the upload are "
"not available."

#: libraries/display_import.lib.php:129
msgid "Importing into the current server"
msgstr "Importing into the current server"

#: libraries/display_import.lib.php:131
#, php-format
msgid "Importing into the database \"%s\""
msgstr "Importing into the database \"%s\""

#: libraries/display_import.lib.php:133
#, php-format
msgid "Importing into the table \"%s\""
msgstr "Importing into the table \"%s\""

#: libraries/display_import.lib.php:139
msgid "File to Import:"
msgstr "File to Import:"

#: libraries/display_import.lib.php:156
#, php-format
msgid "File may be compressed (%s) or uncompressed."
msgstr "File may be compressed (%s) or uncompressed."

#: libraries/display_import.lib.php:158
msgid ""
"A compressed file's name must end in <b>.[format].[compression]</b>. "
"Example: <b>.sql.zip</b>"
msgstr ""
"A compressed file's name must end in <b>.[format].[compression]</b>. "
"Example: <b>.sql.zip</b>"

#: libraries/display_import.lib.php:178
msgid "File uploads are not allowed on this server."
msgstr "File uploads are not allowed on this server."

#: libraries/display_import.lib.php:208
msgid "Partial Import:"
msgstr "Partial Import:"

#: libraries/display_import.lib.php:214
#, php-format
msgid ""
"Previous import timed out, after resubmitting will continue from position %d."
msgstr ""
"Previous import timed out, after resubmitting will continue from position %d."

#: libraries/display_import.lib.php:221
msgid ""
"Allow the interruption of an import in case the script detects it is close "
"to the PHP timeout limit. <i>(This might be good way to import large files, "
"however it can break transactions.)</i>"
msgstr ""
"Allow the interruption of an import in case the script detects it is close "
"to the PHP timeout limit. <i>(This might be good way to import large files, "
"however it can break transactions.)</i>"

#: libraries/display_import.lib.php:228
msgid "Number of rows to skip, starting from the first row:"
msgstr "Number of rows to skip, starting from the first row:"

#: libraries/display_import.lib.php:250
msgid "Format-Specific Options:"
msgstr "Format-Specific Options:"

#: libraries/display_select_lang.lib.php:44
#: libraries/display_select_lang.lib.php:45 setup/frames/index.inc.php:71
msgid "Language"
msgstr "Language"

#: libraries/display_tbl.lib.php:386
#, php-format
msgid "%d is not valid row number."
msgstr "%d is not valid row number."

#: libraries/display_tbl.lib.php:392
msgid "row(s) starting from row #"
msgstr "row(s) starting from row #"

#: libraries/display_tbl.lib.php:397
msgid "horizontal"
msgstr "horizontal"

#: libraries/display_tbl.lib.php:398
msgid "horizontal (rotated headers)"
msgstr "horizontal (rotated headers)"

#: libraries/display_tbl.lib.php:399
msgid "vertical"
msgstr "vertical"

#: libraries/display_tbl.lib.php:405
#, php-format
msgid "in %s mode and repeat headers after %s cells"
msgstr "in %s mode and repeat headers after %s cells"

#: libraries/display_tbl.lib.php:494
msgid "Sort by key"
msgstr "Sort by key"

#: libraries/display_tbl.lib.php:541 libraries/export/codegen.php:40
#: libraries/export/csv.php:31 libraries/export/excel.php:36
#: libraries/export/htmlword.php:32 libraries/export/json.php:26
#: libraries/export/latex.php:34 libraries/export/mediawiki.php:23
#: libraries/export/ods.php:28 libraries/export/odt.php:26
#: libraries/export/pdf.php:28 libraries/export/php_array.php:27
#: libraries/export/sql.php:55 libraries/export/texytext.php:30
#: libraries/export/xls.php:28 libraries/export/xlsx.php:28
#: libraries/export/xml.php:25 libraries/export/yaml.php:29
#: libraries/import.lib.php:1145 libraries/import.lib.php:1167
#: libraries/import/csv.php:32 libraries/import/docsql.php:34
#: libraries/import/ldi.php:48 libraries/import/ods.php:32
#: libraries/import/sql.php:19 libraries/import/xls.php:27
#: libraries/import/xlsx.php:27 libraries/import/xml.php:25 tbl_select.php:230
#: tbl_structure.php:848
msgid "Options"
msgstr "Options"

#: libraries/display_tbl.lib.php:546 libraries/display_tbl.lib.php:556
msgid "Partial texts"
msgstr "Partial texts"

#: libraries/display_tbl.lib.php:547 libraries/display_tbl.lib.php:560
msgid "Full texts"
msgstr "Full texts"

#: libraries/display_tbl.lib.php:573
msgid "Relational key"
msgstr "Relational key"

#: libraries/display_tbl.lib.php:574
msgid "Relational display column"
msgstr "Relational display column"

#: libraries/display_tbl.lib.php:581
msgid "Show binary contents"
msgstr "Show binary contents"

#: libraries/display_tbl.lib.php:583
msgid "Show BLOB contents"
msgstr "Show BLOB contents"

#: libraries/display_tbl.lib.php:593 libraries/relation.lib.php:123
#: libraries/tbl_properties.inc.php:142 transformation_overview.php:46
msgid "Browser transformation"
msgstr "Browser transformation"

#: libraries/display_tbl.lib.php:1188
msgid "Copy"
msgstr "Copy"

#: libraries/display_tbl.lib.php:1203 libraries/display_tbl.lib.php:1215
msgid "The row has been deleted"
msgstr "The row has been deleted"

#: libraries/display_tbl.lib.php:1242 libraries/display_tbl.lib.php:2153
#: server_processlist.php:92
msgid "Kill"
msgstr "Kill"

#: libraries/display_tbl.lib.php:2027
msgid "in query"
msgstr "in query"

#: libraries/display_tbl.lib.php:2045
msgid "Showing rows"
msgstr "Showing rows"

#: libraries/display_tbl.lib.php:2055
msgid "total"
msgstr "total"

#: libraries/display_tbl.lib.php:2063 sql.php:628
#, php-format
msgid "Query took %01.4f sec"
msgstr "Query took %01.4f sec"

#: libraries/display_tbl.lib.php:2186 querywindow.php:114 querywindow.php:118
#: querywindow.php:121 tbl_structure.php:150 tbl_structure.php:563
msgid "Change"
msgstr "Change"

#: libraries/display_tbl.lib.php:2259
msgid "Query results operations"
msgstr "Query results operations"

#: libraries/display_tbl.lib.php:2287
msgid "Print view (with full texts)"
msgstr "Print view (with full texts)"

#: libraries/display_tbl.lib.php:2331 tbl_chart.php:81
msgid "Display chart"
msgstr "Display chart"

#: libraries/display_tbl.lib.php:2350
msgid "Create view"
msgstr "Create view"

#: libraries/display_tbl.lib.php:2465
msgid "Link not found"
msgstr "Link not found"

#: libraries/engines/bdb.lib.php:20 main.php:208
msgid "Version information"
msgstr "Version information"

#: libraries/engines/innodb.lib.php:22
msgid "Data home directory"
msgstr "Data home directory"

#: libraries/engines/innodb.lib.php:23
msgid "The common part of the directory path for all InnoDB data files."
msgstr "The common part of the directory path for all InnoDB data files."

#: libraries/engines/innodb.lib.php:26
msgid "Data files"
msgstr "Data files"

#: libraries/engines/innodb.lib.php:29
msgid "Autoextend increment"
msgstr "Autoextend increment"

#: libraries/engines/innodb.lib.php:30
msgid ""
" The increment size for extending the size of an autoextending tablespace "
"when it becomes full."
msgstr ""
" The increment size for extending the size of an autoextending tablespace "
"when it becomes full."

#: libraries/engines/innodb.lib.php:34
msgid "Buffer pool size"
msgstr "Buffer pool size"

#: libraries/engines/innodb.lib.php:35
msgid ""
"The size of the memory buffer InnoDB uses to cache data and indexes of its "
"tables."
msgstr ""
"The size of the memory buffer InnoDB uses to cache data and indexes of its "
"tables."

#: libraries/engines/innodb.lib.php:134
msgid "Buffer Pool"
msgstr "Buffer Pool"

#: libraries/engines/innodb.lib.php:135 server_status.php:432
msgid "InnoDB Status"
msgstr "InnoDB Status"

#: libraries/engines/innodb.lib.php:163
msgid "Buffer Pool Usage"
msgstr "Buffer Pool Usage"

#: libraries/engines/innodb.lib.php:171
msgid "pages"
msgstr "pages"

#: libraries/engines/innodb.lib.php:180
msgid "Free pages"
msgstr "Free pages"

#: libraries/engines/innodb.lib.php:186
msgid "Dirty pages"
msgstr "Dirty pages"

#: libraries/engines/innodb.lib.php:192
msgid "Pages containing data"
msgstr "Pages containing data"

#: libraries/engines/innodb.lib.php:198
msgid "Pages to be flushed"
msgstr "Pages to be flushed"

#: libraries/engines/innodb.lib.php:204
msgid "Busy pages"
msgstr "Busy pages"

#: libraries/engines/innodb.lib.php:213
msgid "Latched pages"
msgstr "Latched pages"

#: libraries/engines/innodb.lib.php:224
msgid "Buffer Pool Activity"
msgstr "Buffer Pool Activity"

#: libraries/engines/innodb.lib.php:228
msgid "Read requests"
msgstr "Read requests"

#: libraries/engines/innodb.lib.php:234
msgid "Write requests"
msgstr "Write requests"

#: libraries/engines/innodb.lib.php:240
msgid "Read misses"
msgstr "Read misses"

#: libraries/engines/innodb.lib.php:246
msgid "Write waits"
msgstr "Write waits"

#: libraries/engines/innodb.lib.php:252
msgid "Read misses in %"
msgstr "Read misses in %"

#: libraries/engines/innodb.lib.php:260
msgid "Write waits in %"
msgstr "Write waits in %"

#: libraries/engines/myisam.lib.php:22
msgid "Data pointer size"
msgstr "Data pointer size"

#: libraries/engines/myisam.lib.php:23
msgid ""
"The default pointer size in bytes, to be used by CREATE TABLE for MyISAM "
"tables when no MAX_ROWS option is specified."
msgstr ""
"The default pointer size in bytes, to be used by CREATE TABLE for MyISAM "
"tables when no MAX_ROWS option is specified."

#: libraries/engines/myisam.lib.php:27
msgid "Automatic recovery mode"
msgstr "Automatic recovery mode"

#: libraries/engines/myisam.lib.php:28
msgid ""
"The mode for automatic recovery of crashed MyISAM tables, as set via the --"
"myisam-recover server startup option."
msgstr ""
"The mode for automatic recovery of crashed MyISAM tables, as set via the --"
"myisam-recover server startup option."

#: libraries/engines/myisam.lib.php:31
msgid "Maximum size for temporary sort files"
msgstr "Maximum size for temporary sort files"

#: libraries/engines/myisam.lib.php:32
msgid ""
"The maximum size of the temporary file MySQL is allowed to use while re-"
"creating a MyISAM index (during REPAIR TABLE, ALTER TABLE, or LOAD DATA "
"INFILE)."
msgstr ""
"The maximum size of the temporary file MySQL is allowed to use while re-"
"creating a MyISAM index (during REPAIR TABLE, ALTER TABLE, or LOAD DATA "
"INFILE)."

#: libraries/engines/myisam.lib.php:36
msgid "Maximum size for temporary files on index creation"
msgstr "Maximum size for temporary files on index creation"

#: libraries/engines/myisam.lib.php:37
msgid ""
"If the temporary file used for fast MyISAM index creation would be larger "
"than using the key cache by the amount specified here, prefer the key cache "
"method."
msgstr ""
"If the temporary file used for fast MyISAM index creation would be larger "
"than using the key cache by the amount specified here, prefer the key cache "
"method."

#: libraries/engines/myisam.lib.php:41
msgid "Repair threads"
msgstr "Repair threads"

#: libraries/engines/myisam.lib.php:42
msgid ""
"If this value is greater than 1, MyISAM table indexes are created in "
"parallel (each index in its own thread) during the repair by sorting process."
msgstr ""
"If this value is greater than 1, MyISAM table indexes are created in "
"parallel (each index in its own thread) during the repair by sorting process."

#: libraries/engines/myisam.lib.php:46
msgid "Sort buffer size"
msgstr "Sort buffer size"

#: libraries/engines/myisam.lib.php:47
msgid ""
"The buffer that is allocated when sorting MyISAM indexes during a REPAIR "
"TABLE or when creating indexes with CREATE INDEX or ALTER TABLE."
msgstr ""
"The buffer that is allocated when sorting MyISAM indexes during a REPAIR "
"TABLE or when creating indexes with CREATE INDEX or ALTER TABLE."

#: libraries/engines/pbms.lib.php:30
msgid "Garbage Threshold"
msgstr "Garbage Threshold"

#: libraries/engines/pbms.lib.php:31
msgid "The percentage of garbage in a repository file before it is compacted."
msgstr "The percentage of garbage in a repository file before it is compacted."

#: libraries/engines/pbms.lib.php:35 libraries/replication_gui.lib.php:69
#: server_synchronize.php:1178
msgid "Port"
msgstr "Port"

#: libraries/engines/pbms.lib.php:36
msgid ""
"The port for the PBMS stream-based communications. Setting this value to 0 "
"will disable HTTP communication with the daemon."
msgstr ""
"The port for the PBMS stream-based communications. Setting this value to 0 "
"will disable HTTP communication with the daemon."

#: libraries/engines/pbms.lib.php:40
msgid "Repository Threshold"
msgstr "Repository Threshold"

#: libraries/engines/pbms.lib.php:41
msgid ""
"The maximum size of a BLOB repository file. You may use Kb, MB or GB to "
"indicate the unit of the value. A value in bytes is assumed when no unit is "
"specified."
msgstr ""
"The maximum size of a BLOB repository file. You may use Kb, MB or GB to "
"indicate the unit of the value. A value in bytes is assumed when no unit is "
"specified."

#: libraries/engines/pbms.lib.php:45
msgid "Temp Blob Timeout"
msgstr "Temp Blob Timeout"

#: libraries/engines/pbms.lib.php:46
msgid ""
"The timeout, in seconds, for temporary BLOBs. Uploaded BLOB data is removed "
"after this time, unless they are referenced by a record in the database."
msgstr ""
"The timeout, in seconds, for temporary BLOBs. Uploaded BLOB data is removed "
"after this time, unless they are referenced by a record in the database."

#: libraries/engines/pbms.lib.php:50
msgid "Temp Log Threshold"
msgstr "Temp Log Threshold"

#: libraries/engines/pbms.lib.php:51
msgid ""
"The maximum size of a temporary BLOB log file. You may use Kb, MB or GB to "
"indicate the unit of the value. A value in bytes is assumed when no unit is "
"specified."
msgstr ""
"The maximum size of a temporary BLOB log file. You may use Kb, MB or GB to "
"indicate the unit of the value. A value in bytes is assumed when no unit is "
"specified."

#: libraries/engines/pbms.lib.php:55
msgid "Max Keep Alive"
msgstr "Max Keep Alive"

#: libraries/engines/pbms.lib.php:56
msgid ""
"The timeout for inactive connection with the keep-alive flag set. After this "
"time the connection will be closed. The time-out is in milliseconds (1/1000)."
msgstr ""
"The timeout for inactive connection with the keep-alive flag set. After this "
"time the connection will be closed. The time-out is in milliseconds (1/1000)."

#: libraries/engines/pbms.lib.php:60
msgid "Metadata Headers"
msgstr "Metadata Headers"

#: libraries/engines/pbms.lib.php:61
msgid ""
"A \":\" delimited list of metadata headers to be used to initialize the "
"pbms_metadata_header table when a database is created."
msgstr ""
"A \":\" delimited list of metadata headers to be used to initialise the "
"pbms_metadata_header table when a database is created."

#: libraries/engines/pbms.lib.php:94
#, php-format
msgid ""
"Documentation and further information about PBMS can be found on %sThe "
"PrimeBase Media Streaming home page%s."
msgstr ""
"Documentation and further information about PBMS can be found on %sThe "
"PrimeBase Media Streaming home page%s."

#: libraries/engines/pbms.lib.php:96 libraries/engines/pbxt.lib.php:127
msgid "Related Links"
msgstr "Related Links"

#: libraries/engines/pbms.lib.php:98
msgid "The PrimeBase Media Streaming Blog by Barry Leslie"
msgstr "The PrimeBase Media Streaming Blog by Barry Leslie"

#: libraries/engines/pbms.lib.php:99
msgid "PrimeBase XT Home Page"
msgstr "PrimeBase XT Home Page"

#: libraries/engines/pbxt.lib.php:22
msgid "Index cache size"
msgstr "Index cache size"

#: libraries/engines/pbxt.lib.php:23
msgid ""
"This is the amount of memory allocated to the index cache. Default value is "
"32MB. The memory allocated here is used only for caching index pages."
msgstr ""
"This is the amount of memory allocated to the index cache. Default value is "
"32MB. The memory allocated here is used only for caching index pages."

#: libraries/engines/pbxt.lib.php:27
msgid "Record cache size"
msgstr "Record cache size"

#: libraries/engines/pbxt.lib.php:28
msgid ""
"This is the amount of memory allocated to the record cache used to cache "
"table data. The default value is 32MB. This memory is used to cache changes "
"to the handle data (.xtd) and row pointer (.xtr) files."
msgstr ""
"This is the amount of memory allocated to the record cache used to cache "
"table data. The default value is 32MB. This memory is used to cache changes "
"to the handle data (.xtd) and row pointer (.xtr) files."

#: libraries/engines/pbxt.lib.php:32
msgid "Log cache size"
msgstr "Log cache size"

#: libraries/engines/pbxt.lib.php:33
msgid ""
"The amount of memory allocated to the transaction log cache used to cache on "
"transaction log data. The default is 16MB."
msgstr ""
"The amount of memory allocated to the transaction log cache used to cache on "
"transaction log data. The default is 16MB."

#: libraries/engines/pbxt.lib.php:37
msgid "Log file threshold"
msgstr "Log file threshold"

#: libraries/engines/pbxt.lib.php:38
msgid ""
"The size of a transaction log before rollover, and a new log is created. The "
"default value is 16MB."
msgstr ""
"The size of a transaction log before rollover, and a new log is created. The "
"default value is 16MB."

#: libraries/engines/pbxt.lib.php:42
msgid "Transaction buffer size"
msgstr "Transaction buffer size"

#: libraries/engines/pbxt.lib.php:43
msgid ""
"The size of the global transaction log buffer (the engine allocates 2 "
"buffers of this size). The default is 1MB."
msgstr ""
"The size of the global transaction log buffer (the engine allocates 2 "
"buffers of this size). The default is 1MB."

#: libraries/engines/pbxt.lib.php:47
msgid "Checkpoint frequency"
msgstr "Checkpoint frequency"

#: libraries/engines/pbxt.lib.php:48
msgid ""
"The amount of data written to the transaction log before a checkpoint is "
"performed. The default value is 24MB."
msgstr ""
"The amount of data written to the transaction log before a checkpoint is "
"performed. The default value is 24MB."

#: libraries/engines/pbxt.lib.php:52
msgid "Data log threshold"
msgstr "Data log threshold"

#: libraries/engines/pbxt.lib.php:53
msgid ""
"The maximum size of a data log file. The default value is 64MB. PBXT can "
"create a maximum of 32000 data logs, which are used by all tables. So the "
"value of this variable can be increased to increase the total amount of data "
"that can be stored in the database."
msgstr ""
"The maximum size of a data log file. The default value is 64MB. PBXT can "
"create a maximum of 32000 data logs, which are used by all tables. So the "
"value of this variable can be increased to increase the total amount of data "
"that can be stored in the database."

#: libraries/engines/pbxt.lib.php:57
msgid "Garbage threshold"
msgstr "Garbage threshold"

#: libraries/engines/pbxt.lib.php:58
msgid ""
"The percentage of garbage in a data log file before it is compacted. This is "
"a value between 1 and 99. The default is 50."
msgstr ""
"The percentage of garbage in a data log file before it is compacted. This is "
"a value between 1 and 99. The default is 50."

#: libraries/engines/pbxt.lib.php:62
msgid "Log buffer size"
msgstr "Log buffer size"

#: libraries/engines/pbxt.lib.php:63
msgid ""
"The size of the buffer used when writing a data log. The default is 256MB. "
"The engine allocates one buffer per thread, but only if the thread is "
"required to write a data log."
msgstr ""
"The size of the buffer used when writing a data log. The default is 256MB. "
"The engine allocates one buffer per thread, but only if the thread is "
"required to write a data log."

#: libraries/engines/pbxt.lib.php:67
msgid "Data file grow size"
msgstr "Data file grow size"

#: libraries/engines/pbxt.lib.php:68
msgid "The grow size of the handle data (.xtd) files."
msgstr "The grow size of the handle data (.xtd) files."

#: libraries/engines/pbxt.lib.php:72
msgid "Row file grow size"
msgstr "Row file grow size"

#: libraries/engines/pbxt.lib.php:73
msgid "The grow size of the row pointer (.xtr) files."
msgstr "The grow size of the row pointer (.xtr) files."

#: libraries/engines/pbxt.lib.php:77
msgid "Log file count"
msgstr "Log file count"

#: libraries/engines/pbxt.lib.php:78
msgid ""
"This is the number of transaction log files (pbxt/system/xlog*.xt) the "
"system will maintain. If the number of logs exceeds this value then old logs "
"will be deleted, otherwise they are renamed and given the next highest "
"number."
msgstr ""
"This is the number of transaction log files (pbxt/system/xlog*.xt) the "
"system will maintain. If the number of logs exceeds this value then old logs "
"will be deleted, otherwise they are renamed and given the next highest "
"number."

#: libraries/engines/pbxt.lib.php:125
#, php-format
msgid ""
"Documentation and further information about PBXT can be found on the %"
"sPrimeBase XT Home Page%s."
msgstr ""
"Documentation and further information about PBXT can be found on the %"
"sPrimeBase XT Home Page%s."

#: libraries/engines/pbxt.lib.php:129
msgid "The PrimeBase XT Blog by Paul McCullagh"
msgstr "The PrimeBase XT Blog by Paul McCullagh"

#: libraries/engines/pbxt.lib.php:130
msgid "The PrimeBase Media Streaming (PBMS) home page"
msgstr "The PrimeBase Media Streaming (PBMS) home page"

#: libraries/export/csv.php:21 libraries/import/csv.php:27
msgid "Columns separated with:"
msgstr "Columns separated with:"

#: libraries/export/csv.php:22 libraries/import/csv.php:28
msgid "Columns enclosed with:"
msgstr "Columns enclosed with:"

#: libraries/export/csv.php:23 libraries/import/csv.php:29
msgid "Columns escaped with:"
msgstr "Columns escaped with:"

#: libraries/export/csv.php:24 libraries/import/csv.php:30
msgid "Lines terminated with:"
msgstr "Lines terminated with:"

#: libraries/export/csv.php:25 libraries/export/excel.php:22
#: libraries/export/htmlword.php:28 libraries/export/latex.php:79
#: libraries/export/ods.php:23 libraries/export/odt.php:59
#: libraries/export/xls.php:23 libraries/export/xlsx.php:23
msgid "Replace NULL with:"
msgstr "Replace NULL with:"

#: libraries/export/csv.php:26 libraries/export/excel.php:23
msgid "Remove carriage return/line feed characters within columns"
msgstr "Remove carriage return/line feed characters within columns"

#: libraries/export/excel.php:32
msgid "Excel edition:"
msgstr "Excel edition:"

#: libraries/export/htmlword.php:27 libraries/export/latex.php:69
#: libraries/export/odt.php:55 libraries/export/sql.php:132
#: libraries/export/texytext.php:25 libraries/export/xml.php:45
msgid "Data dump options"
msgstr "Data dump options"

#: libraries/export/htmlword.php:135 libraries/export/odt.php:175
#: libraries/export/sql.php:1043 libraries/export/texytext.php:123
msgid "Dumping data for table"
msgstr "Dumping data for table"

#: libraries/export/htmlword.php:188 libraries/export/odt.php:245
#: libraries/export/sql.php:862 libraries/export/texytext.php:170
msgid "Table structure for table"
msgstr "Table structure for table"

#: libraries/export/latex.php:13
msgid "Content of table @TABLE@"
msgstr "Content of table @TABLE@"

#: libraries/export/latex.php:14
msgid "(continued)"
msgstr "(continued)"

#: libraries/export/latex.php:15
msgid "Structure of table @TABLE@"
msgstr "Structure of table @TABLE@"

#: libraries/export/latex.php:47 libraries/export/odt.php:39
#: libraries/export/sql.php:87
msgid "Object creation options"
msgstr "Object creation options"

#: libraries/export/latex.php:51 libraries/export/latex.php:75
msgid "Table caption (continued)"
msgstr "Table caption (continued)"

#: libraries/export/latex.php:56 libraries/export/odt.php:42
#: libraries/export/sql.php:40
msgid "Display foreign key relationships"
msgstr "Display foreign key relationships"

#: libraries/export/latex.php:59 libraries/export/odt.php:45
msgid "Display comments"
msgstr "Display comments"

#: libraries/export/latex.php:62 libraries/export/odt.php:48
#: libraries/export/sql.php:44
msgid "Display MIME types"
msgstr "Display MIME types"

#: libraries/export/latex.php:139 libraries/export/sql.php:341
#: libraries/export/xml.php:105 libraries/header_printview.inc.php:56
#: libraries/replication_gui.lib.php:65 libraries/replication_gui.lib.php:176
#: libraries/replication_gui.lib.php:271 libraries/replication_gui.lib.php:274
#: libraries/replication_gui.lib.php:331 server_privileges.php:713
#: server_privileges.php:716 server_privileges.php:772
#: server_privileges.php:1607 server_privileges.php:2150
#: server_processlist.php:67
msgid "Host"
msgstr "Host"

#: libraries/export/latex.php:144 libraries/export/sql.php:342
#: libraries/export/xml.php:110 libraries/header_printview.inc.php:58
msgid "Generation Time"
msgstr "Generation Time"

#: libraries/export/latex.php:145 libraries/export/sql.php:344
#: libraries/export/xml.php:111 main.php:162
msgid "Server version"
msgstr "Server version"

#: libraries/export/latex.php:146 libraries/export/sql.php:345
#: libraries/export/xml.php:112
msgid "PHP Version"
msgstr "PHP Version"

#: libraries/export/mediawiki.php:15
msgid "MediaWiki Table"
msgstr "MediaWiki Table"

#: libraries/export/pdf.php:17
msgid "PDF"
msgstr "PDF"

#: libraries/export/pdf.php:23
msgid "(Generates a report containing the data of a single table)"
msgstr "(Generates a report containing the data of a single table)"

#: libraries/export/pdf.php:24
msgid "Report title:"
msgstr "Report title:"

#: libraries/export/php_array.php:16
msgid "PHP array"
msgstr "PHP array"

#: libraries/export/sql.php:33
msgid ""
"Display comments <i>(includes info such as export timestamp, PHP version, "
"and server version)</i>"
msgstr ""
"Display comments <i>(includes info such as export timestamp, PHP version, "
"and server version)</i>"

#: libraries/export/sql.php:35
msgid "Additional custom header comment (\\n splits lines):"
msgstr ""
"Additional custom header comment (\n"
" splits lines):"

#: libraries/export/sql.php:37
msgid ""
"Include a timestamp of when databases were created, last updated, and last "
"checked"
msgstr ""
"Include a timestamp of when databases were created, last updated, and last "
"checked"

#: libraries/export/sql.php:65
msgid ""
"Database system or older MySQL server to maximize output compatibility with:"
msgstr ""
"Database system or older MySQL server to maximise output compatibility with:"

#: libraries/export/sql.php:72 libraries/export/sql.php:105
#: libraries/export/sql.php:107
#, php-format
msgid "Add %s statement"
msgstr "Add %s statement"

#: libraries/export/sql.php:91
msgid "Add statements:"
msgstr "Add statements:"

#: libraries/export/sql.php:111
msgid "<code>CREATE TABLE</code> options:"
msgstr "<code>CREATE TABLE</code> options:"

#: libraries/export/sql.php:123
msgid ""
"Enclose table and field names with backquotes <i>(Protects field and table "
"names formed with special characters or keywords)</i>"
msgstr ""
"Enclose table and field names with backquotes <i>(Protects field and table "
"names formed with special characters or keywords)</i>"

#: libraries/export/sql.php:136
msgid "Instead of <code>INSERT</code> statements, use:"
msgstr "Instead of <code>INSERT</code> statements, use:"

#: libraries/export/sql.php:138
msgid "<code>INSERT DELAYED</code> statements"
msgstr "<code>INSERT DELAYED</code> statements"

#: libraries/export/sql.php:140
msgid "<code>INSERT IGNORE</code> statements"
msgstr "<code>INSERT IGNORE</code> statements"

#: libraries/export/sql.php:147
msgid "Function to use when dumping data:"
msgstr "Function to use when dumping data:"

#: libraries/export/sql.php:151
msgid "Syntax to use when inserting data:"
msgstr "Syntax to use when inserting data:"

#: libraries/export/sql.php:154
msgid ""
"include column names in every <code>INSERT</code> statement <br /> &nbsp; "
"&nbsp; &nbsp; Example: <code>INSERT INTO tbl_name (col_A,col_B,col_C) VALUES "
"(1,2,3)</code>"
msgstr ""
"include column names in every <code>INSERT</code> statement <br /> &nbsp; "
"&nbsp; &nbsp; Example: <code>INSERT INTO tbl_name (col_A,col_B,col_C) VALUES "
"(1,2,3)</code>"

#: libraries/export/sql.php:155
msgid ""
"insert multiple rows in every <code>INSERT</code> statement<br /> &nbsp; "
"&nbsp; &nbsp; Example: <code>INSERT INTO tbl_name VALUES (1,2,3), (4,5,6), "
"(7,8,9)</code>"
msgstr ""
"insert multiple rows in every <code>INSERT</code> statement<br /> &nbsp; "
"&nbsp; &nbsp; Example: <code>INSERT INTO tbl_name VALUES (1,2,3), (4,5,6), "
"(7,8,9)</code>"

#: libraries/export/sql.php:156
msgid ""
"both of the above<br /> &nbsp; &nbsp; &nbsp; Example: <code>INSERT INTO "
"tbl_name (col_A,col_B) VALUES (1,2,3), (4,5,6), (7,8,9)</code>"
msgstr ""
"both of the above<br /> &nbsp; &nbsp; &nbsp; Example: <code>INSERT INTO "
"tbl_name (col_A,col_B) VALUES (1,2,3), (4,5,6), (7,8,9)</code>"

#: libraries/export/sql.php:157
msgid ""
"neither of the above<br /> &nbsp; &nbsp; &nbsp; Example: <code>INSERT INTO "
"tbl_name VALUES (1,2,3)</code>"
msgstr ""
"neither of the above<br /> &nbsp; &nbsp; &nbsp; Example: <code>INSERT INTO "
"tbl_name VALUES (1,2,3)</code>"

#: libraries/export/sql.php:167
msgid ""
"Dump binary columns in hexadecimal notation <i>(for example, \"abc\" becomes "
"0x616263)</i>"
msgstr ""
"Dump binary columns in hexadecimal notation <i>(for example, \"abc\" becomes "
"0x616263)</i>"

#: libraries/export/sql.php:171
msgid ""
"Dump TIMESTAMP columns in UTC <i>(enables TIMESTAMP columns to be dumped and "
"reloaded between servers in different time zones)</i>"
msgstr ""
"Dump TIMESTAMP columns in UTC <i>(enables TIMESTAMP columns to be dumped and "
"reloaded between servers in different time zones)</i>"

#: libraries/export/sql.php:209 libraries/export/xml.php:34
msgid "Procedures"
msgstr "Procedures"

#: libraries/export/sql.php:223 libraries/export/xml.php:32
msgid "Functions"
msgstr "Functions"

#: libraries/export/sql.php:695
msgid "Constraints for dumped tables"
msgstr "Constraints for dumped tables"

#: libraries/export/sql.php:704
msgid "Constraints for table"
msgstr "Constraints for table"

#: libraries/export/sql.php:804
msgid "MIME TYPES FOR TABLE"
msgstr "MIME TYPES FOR TABLE"

#: libraries/export/sql.php:816
msgid "RELATIONS FOR TABLE"
msgstr "RELATIONS FOR TABLE"

#: libraries/export/sql.php:873 libraries/export/xml.php:38
#: libraries/tbl_triggers.lib.php:18
msgid "Triggers"
msgstr "Triggers"

#: libraries/export/sql.php:885
msgid "Structure for view"
msgstr "Structure for view"

#: libraries/export/sql.php:894
msgid "Stand-in structure for view"
msgstr "Stand-in structure for view"

#: libraries/export/xml.php:17 libraries/import/xml.php:21
msgid "XML"
msgstr "XML"

#: libraries/export/xml.php:30
msgid "Object creation options (all are recommended)"
msgstr "Object creation options (all are recommended)"

#: libraries/export/xml.php:40
msgid "Views"
msgstr "Views"

#: libraries/export/xml.php:47
msgid "Export contents"
msgstr "Export contents"

#: libraries/footer.inc.php:188 libraries/footer.inc.php:191
#: libraries/footer.inc.php:194
msgid "Open new phpMyAdmin window"
msgstr "Open new phpMyAdmin window"

#: libraries/header_printview.inc.php:49 libraries/header_printview.inc.php:54
msgid "SQL result"
msgstr "SQL result"

#: libraries/header_printview.inc.php:59
msgid "Generated by"
msgstr "Generated by"

#: libraries/import.lib.php:153 sql.php:624 tbl_change.php:179
#: tbl_get_field.php:34
msgid "MySQL returned an empty result set (i.e. zero rows)."
msgstr "MySQL returned an empty result set (i.e. zero rows)."

#: libraries/import.lib.php:1141
msgid ""
"The following structures have either been created or altered. Here you can:"
msgstr ""
"The following structures have either been created or altered. Here you can:"

#: libraries/import.lib.php:1142
msgid "View a structure`s contents by clicking on its name"
msgstr "View a structure`s contents by clicking on its name"

#: libraries/import.lib.php:1143
msgid ""
"Change any of its settings by clicking the corresponding \"Options\" link"
msgstr ""
"Change any of its settings by clicking the corresponding \"Options\" link"

#: libraries/import.lib.php:1144
msgid "Edit its structure by following the \"Structure\" link"
msgstr "Edit its structure by following the \"Structure\" link"

#: libraries/import.lib.php:1147
msgid "Go to database"
msgstr "Go to database"

#: libraries/import.lib.php:1150 libraries/import.lib.php:1174
msgid "settings"
msgstr "settings"

#: libraries/import.lib.php:1169
msgid "Go to table"
msgstr "Go to table"

#: libraries/import.lib.php:1178
msgid "Go to view"
msgstr "Go to view"

#: libraries/import/csv.php:37 libraries/import/ods.php:26
#: libraries/import/xls.php:24 libraries/import/xlsx.php:24
msgid ""
"The first line of the file contains the table column names <i>(if this is "
"unchecked, the first line will become part of the data)</i>"
msgstr ""
"The first line of the file contains the table column names <i>(if this is "
"unchecked, the first line will become part of the data)</i>"

#: libraries/import/csv.php:39
msgid ""
"If the data in each row of the file is not in the same order as in the "
"database, list the corresponding column names here. Column names must be "
"separated by commas and not enclosed in quotations."
msgstr ""
"If the data in each row of the file is not in the same order as in the "
"database, list the corresponding column names here. Column names must be "
"separated by commas and not enclosed in quotations."

#: libraries/import/csv.php:41
msgid "Column names: "
msgstr "Column names: "

#: libraries/import/csv.php:61 libraries/import/csv.php:74
#: libraries/import/csv.php:79 libraries/import/csv.php:84
#, php-format
msgid "Invalid parameter for CSV import: %s"
msgstr "Invalid parameter for CSV import: %s"

#: libraries/import/csv.php:131
#, php-format
msgid ""
"Invalid column (%s) specified! Ensure that columns names are spelled "
"correctly, separated by commas, and not enclosed in quotes."
msgstr ""
"Invalid column (%s) specified! Ensure that columns names are spelled "
"correctly, separated by commas, and not enclosed in quotes."

#: libraries/import/csv.php:189 libraries/import/csv.php:436
#, php-format
msgid "Invalid format of CSV input on line %d."
msgstr "Invalid format of CSV input on line %d."

#: libraries/import/csv.php:324
#, php-format
msgid "Invalid column count in CSV input on line %d."
msgstr "Invalid column count in CSV input on line %d."

#: libraries/import/docsql.php:27
msgid "DocSQL"
msgstr "DocSQL"

#: libraries/import/docsql.php:31 libraries/tbl_properties.inc.php:617
#: server_synchronize.php:427 server_synchronize.php:870
msgid "Table name"
msgstr "Table name"

#: libraries/import/ldi.php:44 libraries/schema/User_Schema.class.php:316
#: view_create.php:147
msgid "Column names"
msgstr "Column names"

#: libraries/import/ldi.php:56
msgid "This plugin does not support compressed imports!"
msgstr "This plug-in does not support compressed imports!"

#: libraries/import/ods.php:28
msgid "Import percentages as proper decimals <i>(ex. 12.00% to .12)</i>"
msgstr "Import percentages as proper decimals <i>(ex. 12.00% to .12)</i>"

#: libraries/import/ods.php:29
msgid "Import currencies <i>(ex. $5.00 to 5.00)</i>"
msgstr "Import currencies <i>(ex. $5.00 to 5.00)</i>"

#: libraries/import/sql.php:32
msgid "SQL compatibility mode:"
msgstr "SQL compatibility mode:"

#: libraries/import/sql.php:42
msgid "Do not use <code>AUTO_INCREMENT</code> for zero values"
msgstr "Do not use <code>AUTO_INCREMENT</code> for zero values"

#: libraries/import/xml.php:74 libraries/import/xml.php:130
msgid ""
"The XML file specified was either malformed or incomplete. Please correct "
"the issue and try again."
msgstr ""
"The XML file specified was either malformed or incomplete. Please correct "
"the issue and try again."

#: libraries/kanji-encoding.lib.php:142
msgctxt "None encoding conversion"
msgid "None"
msgstr "None"

#. l10n: This is currently used only in Japanese locales
#: libraries/kanji-encoding.lib.php:148
msgid "Convert to Kana"
msgstr "Convert to Kana"

#: libraries/mult_submits.inc.php:249
#| msgid "Fr"
msgid "From"
msgstr "From"

#: libraries/mult_submits.inc.php:252
msgid "To"
msgstr "To"

#: libraries/mult_submits.inc.php:257 libraries/mult_submits.inc.php:271
#: libraries/sql_query_form.lib.php:440
msgid "Submit"
msgstr "Submit"

#: libraries/mult_submits.inc.php:263
msgid "Add table prefix"
msgstr "Add table prefix"

#: libraries/mult_submits.inc.php:266
#| msgid "Add index"
msgid "Add prefix"
msgstr "Add prefix"

#: libraries/mult_submits.inc.php:477 tbl_replace.php:331
msgid "No change"
msgstr "No change"

#: libraries/mysql_charsets.lib.php:116
msgid "Charset"
msgstr "Charset"

#: libraries/mysql_charsets.lib.php:212 libraries/mysql_charsets.lib.php:413
#: tbl_change.php:552
msgid "Binary"
msgstr "Binary"

#: libraries/mysql_charsets.lib.php:224
msgid "Bulgarian"
msgstr "Bulgarian"

#: libraries/mysql_charsets.lib.php:228 libraries/mysql_charsets.lib.php:353
msgid "Simplified Chinese"
msgstr "Simplified Chinese"

#: libraries/mysql_charsets.lib.php:230 libraries/mysql_charsets.lib.php:373
msgid "Traditional Chinese"
msgstr "Traditional Chinese"

#: libraries/mysql_charsets.lib.php:234 libraries/mysql_charsets.lib.php:420
msgid "case-insensitive"
msgstr "case-insensitive"

#: libraries/mysql_charsets.lib.php:237 libraries/mysql_charsets.lib.php:422
msgid "case-sensitive"
msgstr "case-sensitive"

#: libraries/mysql_charsets.lib.php:240
msgid "Croatian"
msgstr "Croatian"

#: libraries/mysql_charsets.lib.php:243
msgid "Czech"
msgstr "Czech"

#: libraries/mysql_charsets.lib.php:246
msgid "Danish"
msgstr "Danish"

#: libraries/mysql_charsets.lib.php:249
msgid "English"
msgstr "English"

#: libraries/mysql_charsets.lib.php:252
msgid "Esperanto"
msgstr "Esperanto"

#: libraries/mysql_charsets.lib.php:255
msgid "Estonian"
msgstr "Estonian"

#: libraries/mysql_charsets.lib.php:258 libraries/mysql_charsets.lib.php:261
msgid "German"
msgstr "German"

#: libraries/mysql_charsets.lib.php:258
msgid "dictionary"
msgstr "dictionary"

#: libraries/mysql_charsets.lib.php:261
msgid "phone book"
msgstr "phone book"

#: libraries/mysql_charsets.lib.php:264
msgid "Hungarian"
msgstr "Hungarian"

#: libraries/mysql_charsets.lib.php:267
msgid "Icelandic"
msgstr "Icelandic"

#: libraries/mysql_charsets.lib.php:270 libraries/mysql_charsets.lib.php:360
msgid "Japanese"
msgstr "Japanese"

#: libraries/mysql_charsets.lib.php:273
msgid "Latvian"
msgstr "Latvian"

#: libraries/mysql_charsets.lib.php:276
msgid "Lithuanian"
msgstr "Lithuanian"

#: libraries/mysql_charsets.lib.php:279 libraries/mysql_charsets.lib.php:382
msgid "Korean"
msgstr "Korean"

#: libraries/mysql_charsets.lib.php:282
msgid "Persian"
msgstr "Persian"

#: libraries/mysql_charsets.lib.php:285
msgid "Polish"
msgstr "Polish"

#: libraries/mysql_charsets.lib.php:288 libraries/mysql_charsets.lib.php:336
msgid "West European"
msgstr "West European"

#: libraries/mysql_charsets.lib.php:291
msgid "Romanian"
msgstr "Romanian"

#: libraries/mysql_charsets.lib.php:294
msgid "Slovak"
msgstr "Slovak"

#: libraries/mysql_charsets.lib.php:297
msgid "Slovenian"
msgstr "Slovenian"

#: libraries/mysql_charsets.lib.php:300
msgid "Spanish"
msgstr "Spanish"

#: libraries/mysql_charsets.lib.php:303
msgid "Traditional Spanish"
msgstr "Traditional Spanish"

#: libraries/mysql_charsets.lib.php:306 libraries/mysql_charsets.lib.php:403
msgid "Swedish"
msgstr "Swedish"

#: libraries/mysql_charsets.lib.php:309 libraries/mysql_charsets.lib.php:406
msgid "Thai"
msgstr "Thai"

#: libraries/mysql_charsets.lib.php:312 libraries/mysql_charsets.lib.php:400
msgid "Turkish"
msgstr "Turkish"

#: libraries/mysql_charsets.lib.php:315 libraries/mysql_charsets.lib.php:397
msgid "Ukrainian"
msgstr "Ukrainian"

#: libraries/mysql_charsets.lib.php:318 libraries/mysql_charsets.lib.php:327
msgid "Unicode"
msgstr "Unicode"

#: libraries/mysql_charsets.lib.php:318 libraries/mysql_charsets.lib.php:327
#: libraries/mysql_charsets.lib.php:336 libraries/mysql_charsets.lib.php:343
#: libraries/mysql_charsets.lib.php:365 libraries/mysql_charsets.lib.php:376
msgid "multilingual"
msgstr "multilingual"

#: libraries/mysql_charsets.lib.php:343
msgid "Central European"
msgstr "Central European"

#: libraries/mysql_charsets.lib.php:348
msgid "Russian"
msgstr "Russian"

#: libraries/mysql_charsets.lib.php:365
msgid "Baltic"
msgstr "Baltic"

#: libraries/mysql_charsets.lib.php:370
msgid "Armenian"
msgstr "Armenian"

#: libraries/mysql_charsets.lib.php:376
msgid "Cyrillic"
msgstr "Cyrillic"

#: libraries/mysql_charsets.lib.php:379
msgid "Arabic"
msgstr "Arabic"

#: libraries/mysql_charsets.lib.php:385
msgid "Hebrew"
msgstr "Hebrew"

#: libraries/mysql_charsets.lib.php:388
msgid "Georgian"
msgstr "Georgian"

#: libraries/mysql_charsets.lib.php:391
msgid "Greek"
msgstr "Greek"

#: libraries/mysql_charsets.lib.php:394
msgid "Czech-Slovak"
msgstr "Czech-Slovak"

#: libraries/mysql_charsets.lib.php:409 libraries/mysql_charsets.lib.php:416
msgid "unknown"
msgstr "unknown"

#: libraries/navigation_header.inc.php:57
#: libraries/navigation_header.inc.php:60
#: libraries/navigation_header.inc.php:61
msgid "Home"
msgstr "Home"

#: libraries/navigation_header.inc.php:70
#: libraries/navigation_header.inc.php:73
#: libraries/navigation_header.inc.php:74
msgid "Log out"
msgstr "Log out"

#: libraries/navigation_header.inc.php:111
#: libraries/navigation_header.inc.php:112
#: libraries/navigation_header.inc.php:114
msgid "Reload navigation frame"
msgstr "Reload navigation frame"

#: libraries/plugin_interface.lib.php:336
msgid "This format has no options"
msgstr "This format has no options"

#: libraries/relation.lib.php:83
msgid "not OK"
msgstr "not OK"

#: libraries/relation.lib.php:88
msgid "Enabled"
msgstr "Enabled"

#: libraries/relation.lib.php:95 libraries/relation.lib.php:107
#: pmd_relation_new.php:68
msgid "General relation features"
msgstr "General relation features"

#: libraries/relation.lib.php:111
msgid "Display Features"
msgstr "Display Features"

#: libraries/relation.lib.php:117
msgid "Creation of PDFs"
msgstr "Creation of PDFs"

#: libraries/relation.lib.php:121
msgid "Displaying Column Comments"
msgstr "Displaying Column Comments"

#: libraries/relation.lib.php:126
msgid ""
"Please see the documentation on how to update your column_comments table"
msgstr ""
"Please see the documentation on how to update your column_comments table"

#: libraries/relation.lib.php:131 libraries/sql_query_form.lib.php:411
msgid "Bookmarked SQL query"
msgstr "Bookmarked SQL query"

#: libraries/relation.lib.php:135 querywindow.php:98 querywindow.php:205
msgid "SQL history"
msgstr "SQL history"

#: libraries/relation.lib.php:147
msgid "User preferences"
msgstr "User preferences"

#: libraries/relation.lib.php:151
msgid "Quick steps to setup advanced features:"
msgstr "Quick steps to setup advanced features:"

#: libraries/relation.lib.php:153
msgid ""
"Create the needed tables with the <code>script/create_tables.sql</code>."
msgstr ""
"Create the needed tables with the <code>script/create_tables.sql</code>."

#: libraries/relation.lib.php:154
msgid "Create a pma user and give access to these tables."
msgstr "Create a pma user and give access to these tables."

#: libraries/relation.lib.php:155
msgid ""
"Enable advanced features in configuration file (<code>config.inc.php</"
"code>), for example by starting from <code>config.sample.inc.php</code>."
msgstr ""
"Enable advanced features in configuration file (<code>config.inc.php</"
"code>), for example by starting from <code>config.sample.inc.php</code>."

#: libraries/relation.lib.php:156
msgid "Re-login to phpMyAdmin to load the updated configuration file."
msgstr "Re-login to phpMyAdmin to load the updated configuration file."

#: libraries/relation.lib.php:1175
msgid "no description"
msgstr "no description"

#: libraries/replication_gui.lib.php:53
msgid "Slave configuration"
msgstr "Slave configuration"

#: libraries/replication_gui.lib.php:53 server_replication.php:353
msgid "Change or reconfigure master server"
msgstr "Change or reconfigure master server"

#: libraries/replication_gui.lib.php:54
msgid ""
"Make sure, you have unique server-id in your configuration file (my.cnf). If "
"not, please add the following line into [mysqld] section:"
msgstr ""
"Make sure, you have unique server-id in your configuration file (my.cnf). If "
"not, please add the following line into [mysqld] section:"

#: libraries/replication_gui.lib.php:57 libraries/replication_gui.lib.php:58
#: libraries/replication_gui.lib.php:251 libraries/replication_gui.lib.php:254
#: libraries/replication_gui.lib.php:261 server_privileges.php:693
#: server_privileges.php:696 server_privileges.php:703
#: server_synchronize.php:1186
msgid "User name"
msgstr "User name"

#: libraries/replication_gui.lib.php:105
msgid "Master status"
msgstr "Master status"

#: libraries/replication_gui.lib.php:107
msgid "Slave status"
msgstr "Slave status"

#: libraries/replication_gui.lib.php:116 libraries/sql_query_form.lib.php:423
#: server_status.php:774 server_variables.php:57
msgid "Variable"
msgstr "Variable"

#: libraries/replication_gui.lib.php:117 pmd_general.php:476
#: pmd_general.php:535 pmd_general.php:658 pmd_general.php:775
#: server_status.php:775 tbl_change.php:325 tbl_printview.php:367
#: tbl_select.php:116 tbl_structure.php:824
msgid "Value"
msgstr "Value"

#: libraries/replication_gui.lib.php:175 server_binlog.php:202
msgid "Server ID"
msgstr "Server ID"

#: libraries/replication_gui.lib.php:194
msgid ""
"Only slaves started with the --report-host=host_name option are visible in "
"this list."
msgstr ""
"Only slaves started with the --report-host=host_name option are visible in "
"this list."

#: libraries/replication_gui.lib.php:242 server_replication.php:192
msgid "Add slave replication user"
msgstr "Add slave replication user"

#: libraries/replication_gui.lib.php:256 server_privileges.php:698
msgid "Any user"
msgstr "Any user"

#: libraries/replication_gui.lib.php:257 libraries/replication_gui.lib.php:325
#: libraries/replication_gui.lib.php:348 server_privileges.php:699
#: server_privileges.php:766 server_privileges.php:790
#: server_privileges.php:2008 server_privileges.php:2038
msgid "Use text field"
msgstr "Use text field"

#: libraries/replication_gui.lib.php:304 server_privileges.php:746
msgid "Any host"
msgstr "Any host"

#: libraries/replication_gui.lib.php:308 server_privileges.php:750
msgid "Local"
msgstr "Local"

#: libraries/replication_gui.lib.php:314 server_privileges.php:755
msgid "This Host"
msgstr "This Host"

#: libraries/replication_gui.lib.php:320 server_privileges.php:761
msgid "Use Host Table"
msgstr "Use Host Table"

#: libraries/replication_gui.lib.php:333 server_privileges.php:774
msgid ""
"When Host table is used, this field is ignored and values stored in Host "
"table are used instead."
msgstr ""
"When Host table is used, this field is ignored and values stored in Host "
"table are used instead."

#: libraries/replication_gui.lib.php:362
msgid "Generate Password"
msgstr "Generate Password"

#: libraries/schema/Dia_Relation_Schema.class.php:227
#: libraries/schema/Eps_Relation_Schema.class.php:400
#: libraries/schema/Pdf_Relation_Schema.class.php:489
#: libraries/schema/Svg_Relation_Schema.class.php:369
#: libraries/schema/Visio_Relation_Schema.class.php:213
#, php-format
msgid "The %s table doesn't exist!"
msgstr "The %s table doesn't exist!"

#: libraries/schema/Dia_Relation_Schema.class.php:253
#: libraries/schema/Eps_Relation_Schema.class.php:441
#: libraries/schema/Pdf_Relation_Schema.class.php:523
#: libraries/schema/Svg_Relation_Schema.class.php:411
#: libraries/schema/Visio_Relation_Schema.class.php:255
#, php-format
msgid "Please configure the coordinates for table %s"
msgstr "Please configure the coordinates for table %s"

#: libraries/schema/Eps_Relation_Schema.class.php:751
#: libraries/schema/Pdf_Relation_Schema.class.php:851
#: libraries/schema/Svg_Relation_Schema.class.php:737
#: libraries/schema/Visio_Relation_Schema.class.php:502
#, php-format
msgid "Schema of the %s database - Page %s"
msgstr "Schema of the %s database - Page %s"

#: libraries/schema/Export_Relation_Schema.class.php:174
msgid "This page does not contain any tables!"
msgstr "This page does not contain any tables!"

#: libraries/schema/Export_Relation_Schema.class.php:207
msgid "SCHEMA ERROR: "
msgstr "SCHEMA ERROR: "

#: libraries/schema/Pdf_Relation_Schema.class.php:877
#: libraries/schema/Pdf_Relation_Schema.class.php:1116
msgid "Relational schema"
msgstr "Relational schema"

#: libraries/schema/Pdf_Relation_Schema.class.php:1091
msgid "Table of contents"
msgstr "Table of contents"

#: libraries/schema/Pdf_Relation_Schema.class.php:1241
#: libraries/schema/Pdf_Relation_Schema.class.php:1262
#: libraries/tbl_properties.inc.php:107 tbl_printview.php:141
#: tbl_structure.php:201
msgid "Attributes"
msgstr "Attributes"

#: libraries/schema/Pdf_Relation_Schema.class.php:1244
#: libraries/schema/Pdf_Relation_Schema.class.php:1265 tbl_printview.php:144
#: tbl_structure.php:204 tbl_tracking.php:271
msgid "Extra"
msgstr "Extra"

#: libraries/schema/User_Schema.class.php:93
msgid "Create a page"
msgstr "Create a page"

#: libraries/schema/User_Schema.class.php:99
msgid "Page name"
msgstr "Page name"

#: libraries/schema/User_Schema.class.php:103
msgid "Automatic layout based on"
msgstr "Automatic layout based on"

#: libraries/schema/User_Schema.class.php:106
msgid "Internal relations"
msgstr "Internal relations"

#: libraries/schema/User_Schema.class.php:116
msgid "FOREIGN KEY"
msgstr "FOREIGN KEY"

#: libraries/schema/User_Schema.class.php:148
msgid "Please choose a page to edit"
msgstr "Please choose a page to edit"

#: libraries/schema/User_Schema.class.php:153
msgid "Select page"
msgstr "Select page"

#: libraries/schema/User_Schema.class.php:211
msgid "Select Tables"
msgstr "Select Tables"

#: libraries/schema/User_Schema.class.php:346
msgid "Display relational schema"
msgstr "Display relational schema"

#: libraries/schema/User_Schema.class.php:356
msgid "Select Export Relational Type"
msgstr "Select Export Relational Type"

#: libraries/schema/User_Schema.class.php:377
msgid "Show grid"
msgstr "Show grid"

#: libraries/schema/User_Schema.class.php:379
msgid "Show color"
msgstr "Show colour"

#: libraries/schema/User_Schema.class.php:381
msgid "Show dimension of tables"
msgstr "Show dimension of tables"

#: libraries/schema/User_Schema.class.php:384
msgid "Display all tables with the same width"
msgstr "Display all tables with the same width"

#: libraries/schema/User_Schema.class.php:389
msgid "Only show keys"
msgstr "Only show keys"

#: libraries/schema/User_Schema.class.php:391
msgid "Landscape"
msgstr "Landscape"

#: libraries/schema/User_Schema.class.php:392
msgid "Portrait"
msgstr "Portrait"

#: libraries/schema/User_Schema.class.php:394
msgid "Orientation"
msgstr "Orientation"

#: libraries/schema/User_Schema.class.php:407
msgid "Paper size"
msgstr "Paper size"

#: libraries/schema/User_Schema.class.php:444
msgid ""
"The current page has references to tables that no longer exist. Would you "
"like to delete those references?"
msgstr ""
"The current page has references to tables that no longer exist. Would you "
"like to delete those references?"

#: libraries/schema/User_Schema.class.php:469
msgid "Toggle scratchboard"
msgstr "Toggle scratchboard"

#. l10n: Text direction, use either ltr or rtl
#: libraries/select_lang.lib.php:485
msgid "ltr"
msgstr "ltr"

#: libraries/select_lang.lib.php:490 libraries/select_lang.lib.php:496
#: libraries/select_lang.lib.php:502
#, php-format
msgid "Unknown language: %1$s."
msgstr "Unknown language: %1$s."

#: libraries/select_server.lib.php:38 libraries/select_server.lib.php:44
msgid "Current Server"
msgstr "Current server"

#: libraries/server_links.inc.php:55 server_binlog.php:96
#: server_status.php:378 test/theme.php:120
msgid "Binary log"
msgstr "Binary log"

#: libraries/server_links.inc.php:59 server_processlist.php:21
msgid "Processes"
msgstr "Processes"

#: libraries/server_links.inc.php:77 server_engines.php:125
#: server_engines.php:129 server_status.php:430 test/theme.php:104
msgid "Variables"
msgstr "Variables"

#: libraries/server_links.inc.php:81 test/theme.php:108
msgid "Charsets"
msgstr "Charsets"

#: libraries/server_links.inc.php:85 test/theme.php:112
msgid "Engines"
msgstr "Engines"

#: libraries/server_links.inc.php:95 server_synchronize.php:1091
#: server_synchronize.php:1099
msgid "Synchronize"
msgstr "Synchronise"

#: libraries/server_links.inc.php:99
msgid "Settings"
msgstr "Settings"

#: libraries/server_synchronize.lib.php:1337 server_synchronize.php:1115
msgid "Source database"
msgstr "Source database"

#: libraries/server_synchronize.lib.php:1339
#: libraries/server_synchronize.lib.php:1362
msgid "Current server"
msgstr "Current server"

#: libraries/server_synchronize.lib.php:1341
#: libraries/server_synchronize.lib.php:1364
msgid "Remote server"
msgstr "Remote server"

#: libraries/server_synchronize.lib.php:1344
msgid "Difference"
msgstr "Difference"

#: libraries/server_synchronize.lib.php:1360 server_synchronize.php:1117
msgid "Target database"
msgstr "Target database"

#: libraries/sql_query_form.lib.php:224
#, php-format
msgid "Run SQL query/queries on server %s"
msgstr "Run SQL query/queries on server %s"

#: libraries/sql_query_form.lib.php:241 libraries/sql_query_form.lib.php:265
#, php-format
msgid "Run SQL query/queries on database %s"
msgstr "Run SQL query/queries on database %s"

#: libraries/sql_query_form.lib.php:297 navigation.php:276
#: setup/frames/index.inc.php:231
msgid "Clear"
msgstr "Clear"

#: libraries/sql_query_form.lib.php:302
msgid "Columns"
msgstr "Columns"

#: libraries/sql_query_form.lib.php:337 sql.php:923 sql.php:924 sql.php:941
msgid "Bookmark this SQL query"
msgstr "Bookmark this SQL query"

#: libraries/sql_query_form.lib.php:344 sql.php:935
msgid "Let every user access this bookmark"
msgstr "Let every user access this bookmark"

#: libraries/sql_query_form.lib.php:350
msgid "Replace existing bookmark of same name"
msgstr "Replace existing bookmark of same name"

#: libraries/sql_query_form.lib.php:366
msgid "Do not overwrite this query from outside the window"
msgstr "Do not overwrite this query from outside the window"

#: libraries/sql_query_form.lib.php:373
msgid "Delimiter"
msgstr "Delimiter"

#: libraries/sql_query_form.lib.php:381
msgid " Show this query here again "
msgstr " Show this query here again "

#: libraries/sql_query_form.lib.php:444
msgid "View only"
msgstr "View only"

#: libraries/sql_query_form.lib.php:492 prefs_manage.php:241
msgid "Location of the text file"
msgstr "Location of the text file"

#: libraries/sql_query_form.lib.php:504 tbl_change.php:965
msgid "web server upload directory"
msgstr "web server upload directory"

#: libraries/sqlparser.lib.php:134
msgid ""
"There seems to be an error in your SQL query. The MySQL server error output "
"below, if there is any, may also help you in diagnosing the problem"
msgstr ""
"There seems to be an error in your SQL query. The MySQL server error output "
"below, if there is any, may also help you in diagnosing the problem"

#: libraries/sqlparser.lib.php:169
msgid ""
"There is a chance that you may have found a bug in the SQL parser. Please "
"examine your query closely, and check that the quotes are correct and not "
"mis-matched. Other possible failure causes may be that you are uploading a "
"file with binary outside of a quoted text area. You can also try your query "
"on the MySQL command line interface. The MySQL server error output below, if "
"there is any, may also help you in diagnosing the problem. If you still have "
"problems or if the parser fails where the command line interface succeeds, "
"please reduce your SQL query input to the single query that causes problems, "
"and submit a bug report with the data chunk in the CUT section below:"
msgstr ""
"There is a chance that you may have found a bug in the SQL parser. Please "
"examine your query closely, and check that the quotes are correct and not "
"mis-matched. Other possible failure causes may be that you are uploading a "
"file with binary outside of a quoted text area. You can also try your query "
"on the MySQL command line interface. The MySQL server error output below, if "
"there is any, may also help you in diagnosing the problem. If you still have "
"problems or if the parser fails where the command line interface succeeds, "
"please reduce your SQL query input to the single query that causes problems, "
"and submit a bug report with the data chunk in the CUT section below:"

#: libraries/sqlparser.lib.php:171
msgid "BEGIN CUT"
msgstr "BEGIN CUT"

#: libraries/sqlparser.lib.php:173
msgid "END CUT"
msgstr "END CUT"

#: libraries/sqlparser.lib.php:175
msgid "BEGIN RAW"
msgstr "BEGIN RAW"

#: libraries/sqlparser.lib.php:179
msgid "END RAW"
msgstr "END RAW"

#: libraries/sqlparser.lib.php:364
msgid "Automatically appended backtick to the end of query!"
msgstr "Automatically appended backtick to the end of query!"

#: libraries/sqlparser.lib.php:367
msgid "Unclosed quote"
msgstr "Unclosed quote"

#: libraries/sqlparser.lib.php:519
msgid "Invalid Identifer"
msgstr "Invalid Identifer"

#: libraries/sqlparser.lib.php:636
msgid "Unknown Punctuation String"
msgstr "Unknown Punctuation String"

#: libraries/sqlvalidator.lib.php:67
#, php-format
msgid ""
"The SQL validator could not be initialized. Please check if you have "
"installed the necessary PHP extensions as described in the %sdocumentation%s."
msgstr ""
"The SQL validator could not be initialised. Please check if you have "
"installed the necessary PHP extensions as described in the %sdocumentation%s."

#: libraries/tbl_links.inc.php:106 libraries/tbl_links.inc.php:107
msgid "Table seems to be empty!"
msgstr "Table seems to be empty!"

#: libraries/tbl_links.inc.php:115
#, php-format
msgid "Tracking of %s.%s is activated."
msgstr "Tracking of %s.%s is activated."

#: libraries/tbl_properties.inc.php:104
msgid "Length/Values"
msgstr "Length/Values"

#: libraries/tbl_properties.inc.php:104
msgid ""
"If column type is \"enum\" or \"set\", please enter the values using this "
"format: 'a','b','c'...<br />If you ever need to put a backslash (\"\\\") or "
"a single quote (\"'\") amongst those values, precede it with a backslash "
"(for example '\\\\xyz' or 'a\\'b')."
msgstr ""
"If column type is \"enum\" or \"set\", please enter the values using this "
"format: 'a','b','c'...<br />If you ever need to put a backslash (\"\\\") or "
"a single quote (\"'\") amongst those values, precede it with a backslash "
"(for example '\\\\xyz' or 'a\\'b')."

#: libraries/tbl_properties.inc.php:105
msgid ""
"For default values, please enter just a single value, without backslash "
"escaping or quotes, using this format: a"
msgstr ""
"For default values, please enter just a single value, without backslash "
"escaping or quotes, using this format: a"

#: libraries/tbl_properties.inc.php:115 libraries/tbl_properties.inc.php:528
#: tbl_printview.php:323 tbl_structure.php:154 tbl_structure.php:158
#: tbl_structure.php:568 tbl_structure.php:768
msgid "Index"
msgstr "Index"

#: libraries/tbl_properties.inc.php:135
#, php-format
msgid ""
"For a list of available transformation options and their MIME type "
"transformations, click on %stransformation descriptions%s"
msgstr ""
"For a list of available transformation options and their MIME type "
"transformations, click on %stransformation descriptions%s"

#: libraries/tbl_properties.inc.php:143
msgid "Transformation options"
msgstr "Transformation options"

#: libraries/tbl_properties.inc.php:144
msgid ""
"Please enter the values for transformation options using this format: 'a', "
"100, b,'c'...<br />If you ever need to put a backslash (\"\\\") or a single "
"quote (\"'\") amongst those values, precede it with a backslash (for example "
"'\\\\xyz' or 'a\\'b')."
msgstr ""
"Please enter the values for transformation options using this format: 'a', "
"100, b,'c'...<br />If you ever need to put a backslash (\"\\\") or a single "
"quote (\"'\") amongst those values, precede it with a backslash (for example "
"'\\\\xyz' or 'a\\'b')."

#: libraries/tbl_properties.inc.php:371
msgid "ENUM or SET data too long?"
msgstr "ENUM or SET data too long?"

#: libraries/tbl_properties.inc.php:373
msgid "Get more editing space"
msgstr "Get more editing space"

#: libraries/tbl_properties.inc.php:396
msgctxt "for default"
msgid "None"
msgstr "None"

#: libraries/tbl_properties.inc.php:397
msgid "As defined:"
msgstr "As defined:"

#: libraries/tbl_properties.inc.php:516 tbl_structure.php:153
#: tbl_structure.php:157 tbl_structure.php:566
msgid "Primary"
msgstr "Primary"

#: libraries/tbl_properties.inc.php:534 tbl_structure.php:156
#: tbl_structure.php:160 tbl_structure.php:572
msgid "Fulltext"
msgstr "Fulltext"

#: libraries/tbl_properties.inc.php:583 transformation_overview.php:57
#, php-format
msgid ""
"No description is available for this transformation.<br />Please ask the "
"author what %s does."
msgstr ""
"No description is available for this transformation.<br />Please ask the "
"author what %s does."

#: libraries/tbl_properties.inc.php:727 server_engines.php:56
#: tbl_operations.php:370
msgid "Storage Engine"
msgstr "Storage Engine"

#: libraries/tbl_properties.inc.php:756
msgid "PARTITION definition"
msgstr "PARTITION definition"

#: libraries/tbl_properties.inc.php:780 tbl_structure.php:636
#, php-format
msgid "Add %s column(s)"
msgstr "Add %s column(s)"

#: libraries/tbl_properties.inc.php:784 tbl_structure.php:630
msgid "You have to add at least one column."
msgstr "You have to add at least one column."

#: libraries/tbl_properties.inc.php:796
msgid "+ Add a new value"
msgstr "+ Add a new value"

#: libraries/tbl_triggers.lib.php:28
msgid "Event"
msgstr "Event"

#: libraries/transformations/application_octetstream__download.inc.php:9
msgid ""
"Displays a link to download the binary data of the column. You can use the "
"first option to specify the filename, or use the second option as the name "
"of a column which contains the filename. If you use the second option, you "
"need to set the first option to the empty string."
msgstr ""
"Displays a link to download the binary data of the column. You can use the "
"first option to specify the filename, or use the second option as the name "
"of a column which contains the filename. If you use the second option, you "
"need to set the first option to the empty string."

#: libraries/transformations/application_octetstream__hex.inc.php:9
msgid ""
"Displays hexadecimal representation of data. Optional first parameter "
"specifies how often space will be added (defaults to 2 nibbles)."
msgstr ""
"Displays hexadecimal representation of data. Optional first parameter "
"specifies how often space will be added (defaults to 2 nibbles)."

#: libraries/transformations/image_jpeg__inline.inc.php:9
#: libraries/transformations/image_png__inline.inc.php:9
msgid ""
"Displays a clickable thumbnail. The options are the maximum width and height "
"in pixels. The original aspect ratio is preserved."
msgstr ""
"Displays a clickable thumbnail. The options are the maximum width and height "
"in pixels. The original aspect ratio is preserved."

#: libraries/transformations/image_jpeg__link.inc.php:9
msgid "Displays a link to download this image."
msgstr "Displays a link to download this image."

#: libraries/transformations/text_plain__dateformat.inc.php:9
msgid ""
"Displays a TIME, TIMESTAMP, DATETIME or numeric unix timestamp column as "
"formatted date. The first option is the offset (in hours) which will be "
"added to the timestamp (Default: 0). Use second option to specify a "
"different date/time format string. Third option determines whether you want "
"to see local date or UTC one (use \"local\" or \"utc\" strings) for that. "
"According to that, date format has different value - for \"local\" see the "
"documentation for PHP's strftime() function and for \"utc\" it is done using "
"gmdate() function."
msgstr ""
"Displays a TIME, TIMESTAMP, DATETIME or numeric unix timestamp column as "
"formatted date. The first option is the offset (in hours) which will be "
"added to the timestamp (Default: 0). Use second option to specify a "
"different date/time format string. Third option determines whether you want "
"to see local date or UTC one (use \"local\" or \"utc\" strings) for that. "
"According to that, date format has different value - for \"local\" see the "
"documentation for PHP's strftime() function and for \"utc\" it is done using "
"gmdate() function."

#: libraries/transformations/text_plain__external.inc.php:9
msgid ""
"LINUX ONLY: Launches an external application and feeds it the column data "
"via standard input. Returns the standard output of the application. The "
"default is Tidy, to pretty-print HTML code. For security reasons, you have "
"to manually edit the file libraries/transformations/text_plain__external.inc."
"php and list the tools you want to make available. The first option is then "
"the number of the program you want to use and the second option is the "
"parameters for the program. The third option, if set to 1, will convert the "
"output using htmlspecialchars() (Default 1). The fourth option, if set to 1, "
"will prevent wrapping and ensure that the output appears all on one line "
"(Default 1)."
msgstr ""
"LINUX ONLY: Launches an external application and feeds it the column data "
"via standard input. Returns the standard output of the application. The "
"default is Tidy, to pretty-print HTML code. For security reasons, you have "
"to manually edit the file libraries/transformations/text_plain__external.inc."
"php and list the tools you want to make available. The first option is then "
"the number of the program you want to use and the second option is the "
"parameters for the program. The third option, if set to 1, will convert the "
"output using htmlspecialchars() (Default 1). The fourth option, if set to 1, "
"will prevent wrapping and ensure that the output appears all on one line "
"(Default 1)."

#: libraries/transformations/text_plain__formatted.inc.php:9
msgid ""
"Displays the contents of the column as-is, without running it through "
"htmlspecialchars(). That is, the column is assumed to contain valid HTML."
msgstr ""
"Displays the contents of the column as-is, without running it through "
"htmlspecialchars(). That is, the column is assumed to contain valid HTML."

#: libraries/transformations/text_plain__imagelink.inc.php:9
msgid ""
"Displays an image and a link; the column contains the filename. The first "
"option is a URL prefix like \"http://www.example.com/\". The second and "
"third options are the width and the height in pixels."
msgstr ""
"Displays an image and a link; the column contains the filename. The first "
"option is a URL prefix like \"http://www.example.com/\". The second and "
"third options are the width and the height in pixels."

#: libraries/transformations/text_plain__link.inc.php:9
msgid ""
"Displays a link; the column contains the filename. The first option is a URL "
"prefix like \"http://www.example.com/\". The second option is a title for "
"the link."
msgstr ""
"Displays a link; the column contains the filename. The first option is a URL "
"prefix like \"http://www.example.com/\". The second option is a title for "
"the link."

#: libraries/transformations/text_plain__longToIpv4.inc.php:9
msgid ""
"Converts an (IPv4) Internet network address into a string in Internet "
"standard dotted format."
msgstr ""
"Converts an (IPv4) Internet network address into a string in Internet "
"standard dotted format."

#: libraries/transformations/text_plain__sql.inc.php:9
msgid "Formats text as SQL query with syntax highlighting."
msgstr "Formats text as SQL query with syntax highlighting."

#: libraries/transformations/text_plain__substr.inc.php:9
msgid ""
"Displays a part of a string. The first option is the number of characters to "
"skip from the beginning of the string (Default 0). The second option is the "
"number of characters to return (Default: until end of string). The third "
"option is the string to append and/or prepend when truncation occurs "
"(Default: \"...\")."
msgstr ""
"Displays a part of a string. The first option is the number of characters to "
"skip from the beginning of the string (Default 0). The second option is the "
"number of characters to return (Default: until end of string). The third "
"option is the string to append and/or prepend when truncation occurs "
"(Default: \"...\")."

#: libraries/user_preferences.inc.php:32
msgid "Manage your settings"
msgstr "Manage your settings"

#: libraries/user_preferences.inc.php:47 prefs_manage.php:291
msgid "Configuration has been saved"
msgstr "Configuration has been saved"

#: libraries/user_preferences.inc.php:68
#, php-format
msgid ""
"Your preferences will be saved for current session only. Storing them "
"permanently requires %sphpMyAdmin configuration storage%s."
msgstr ""
"Your preferences will be saved for current session only. Storing them "
"permanently requires %sphpMyAdmin configuration storage%s."

#: libraries/user_preferences.lib.php:142
msgid "Could not save configuration"
msgstr "Could not save configuration"

#: libraries/user_preferences.lib.php:309
msgid ""
"Your browser has phpMyAdmin configuration for this domain. Would you like to "
"import it for current session?"
msgstr ""
"Your browser has phpMyAdmin configuration for this domain. Would you like to "
"import it for current session?"

#: libraries/zip_extension.lib.php:25
msgid "No files found inside ZIP archive!"
msgstr "No files found inside ZIP archive!"

#: libraries/zip_extension.lib.php:48 libraries/zip_extension.lib.php:50
#: libraries/zip_extension.lib.php:65
msgid "Error in ZIP archive:"
msgstr "Error in ZIP archive:"

#: main.php:65
msgid "General Settings"
msgstr "General Settings"

#: main.php:103
msgid "MySQL connection collation"
msgstr "MySQL connection collation"

#: main.php:119
msgid "Appearance Settings"
msgstr "Appearance Settings"

#: main.php:146 prefs_manage.php:274
msgid "More settings"
msgstr "More settings"

#: main.php:163
msgid "Protocol version"
msgstr "Protocol version"

#: main.php:165 server_privileges.php:1452 server_privileges.php:1606
#: server_privileges.php:1730 server_privileges.php:2149
#: server_processlist.php:66
msgid "User"
msgstr "User"

#: main.php:169
msgid "MySQL charset"
msgstr "MySQL charset"

#: main.php:181
msgid "Web server"
msgstr "Web server"

#: main.php:187
msgid "MySQL client version"
msgstr "MySQL client version"

#: main.php:189
msgid "PHP extension"
msgstr "PHP extension"

#: main.php:195
msgid "Show PHP information"
msgstr "Show PHP information"

#: main.php:210
msgid "Wiki"
msgstr "Wiki"

#: main.php:213
msgid "Official Homepage"
msgstr "Official Homepage"

#: main.php:214
msgid "Contribute"
msgstr "Contribute"

#: main.php:215
msgid "Get support"
msgstr "Get support"

#: main.php:216
msgid "List of changes"
msgstr "List of changes"

#: main.php:240
msgid ""
"Your configuration file contains settings (root with no password) that "
"correspond to the default MySQL privileged account. Your MySQL server is "
"running with this default, is open to intrusion, and you really should fix "
"this security hole by setting a password for user 'root'."
msgstr ""
"Your configuration file contains settings (root with no password) that "
"correspond to the default MySQL privileged account. Your MySQL server is "
"running with this default, is open to intrusion, and you really should fix "
"this security hole by setting a password for user 'root'."

#: main.php:248
msgid ""
"You have enabled mbstring.func_overload in your PHP configuration. This "
"option is incompatible with phpMyAdmin and might cause some data to be "
"corrupted!"
msgstr ""
"You have enabled mbstring.func_overload in your PHP configuration. This "
"option is incompatible with phpMyAdmin and might cause some data to be "
"corrupted!"

#: main.php:256
msgid ""
"The mbstring PHP extension was not found and you seem to be using a "
"multibyte charset. Without the mbstring extension phpMyAdmin is unable to "
"split strings correctly and it may result in unexpected results."
msgstr ""
"The mbstring PHP extension was not found and you seem to be using a "
"multibyte charset. Without the mbstring extension phpMyAdmin is unable to "
"split strings correctly and it may result in unexpected results."

#: main.php:264
msgid ""
"Your PHP parameter [a@http://php.net/manual/en/session.configuration.php#ini."
"session.gc-maxlifetime@]session.gc_maxlifetime[/a] is lower that cookie "
"validity configured in phpMyAdmin, because of this, your login will expire "
"sooner than configured in phpMyAdmin."
msgstr ""
"Your PHP parameter [a@http://php.net/manual/en/session.configuration.php#ini."
"session.gc-maxlifetime@]session.gc_maxlifetime[/a] is lower that cookie "
"validity configured in phpMyAdmin, because of this, your login will expire "
"sooner than configured in phpMyAdmin."

#: main.php:271
msgid ""
"Login cookie store is lower than cookie validity configured in phpMyAdmin, "
"because of this, your login will expire sooner than configured in phpMyAdmin."
msgstr ""
"Login cookie store is lower than cookie validity configured in phpMyAdmin, "
"because of this, your login will expire sooner than configured in phpMyAdmin."

#: main.php:279
msgid "The configuration file now needs a secret passphrase (blowfish_secret)."
msgstr ""
"The configuration file now needs a secret passphrase (blowfish_secret)."

#: main.php:287
msgid ""
"Directory [code]config[/code], which is used by the setup script, still "
"exists in your phpMyAdmin directory. You should remove it once phpMyAdmin "
"has been configured."
msgstr ""
"Directory [code]config[/code], which is used by the setup script, still "
"exists in your phpMyAdmin directory. You should remove it once phpMyAdmin "
"has been configured."

#: main.php:296
#, php-format
msgid ""
"The phpMyAdmin configuration storage is not completely configured, some "
"extended features have been deactivated. To find out why click %shere%s."
msgstr ""
"The phpMyAdmin configuration storage is not completely configured, some "
"extended features have been deactivated. To find out why click %shere%s."

#: main.php:311
msgid ""
"Javascript support is missing or disabled in your browser, some phpMyAdmin "
"functionality will be missing. For example navigation frame will not refresh "
"automatically."
msgstr ""
"Javascript support is missing or disabled in your browser, some phpMyAdmin "
"functionality will be missing. For example navigation frame will not refresh "
"automatically."

#: main.php:326
#, php-format
msgid ""
"Your PHP MySQL library version %s differs from your MySQL server version %s. "
"This may cause unpredictable behavior."
msgstr ""
"Your PHP MySQL library version %s differs from your MySQL server version %s. "
"This may cause unpredictable behaviour."

#: main.php:338
#, php-format
msgid ""
"Server running with Suhosin. Please refer to %sdocumentation%s for possible "
"issues."
msgstr ""
"Server running with Suhosin. Please refer to %sdocumentation%s for possible "
"issues."

#: navigation.php:187 server_databases.php:267 server_synchronize.php:1206
msgid "No databases"
msgstr "No databases"

#: navigation.php:277
msgid "Filter"
msgstr "Filter"

#: navigation.php:277
msgid "filter tables by name"
msgstr "filter tables by name"

#: navigation.php:308 navigation.php:309
msgctxt "short form"
msgid "Create table"
msgstr "Create table"

#: navigation.php:314 navigation.php:486
msgid "Please select a database"
msgstr "Please select a database"

#: pmd_general.php:74
msgid "Show/Hide left menu"
msgstr "Show/Hide left menu"

#: pmd_general.php:78
msgid "Save position"
msgstr "Save position"

#: pmd_general.php:81 server_synchronize.php:428 server_synchronize.php:871
msgid "Create table"
msgstr "Create table"

#: pmd_general.php:84 pmd_general.php:352
msgid "Create relation"
msgstr "Create relation"

#: pmd_general.php:90
msgid "Reload"
msgstr "Reload"

#: pmd_general.php:93
msgid "Help"
msgstr "Help"

#: pmd_general.php:97
msgid "Angular links"
msgstr "Angular links"

#: pmd_general.php:97
msgid "Direct links"
msgstr "Direct links"

#: pmd_general.php:101
msgid "Snap to grid"
msgstr "Snap to grid"

#: pmd_general.php:105
msgid "Small/Big All"
msgstr "Small/Big All"

#: pmd_general.php:109
msgid "Toggle small/big"
msgstr "Toggle small/big"

#: pmd_general.php:114 pmd_pdf.php:80
msgid "Import/Export coordinates for PDF schema"
msgstr "Import/Export coordinates for PDF schema"

#: pmd_general.php:120
msgid "Build Query"
msgstr "Build Query"

#: pmd_general.php:125
msgid "Move Menu"
msgstr "Move Menu"

#: pmd_general.php:137
msgid "Hide/Show all"
msgstr "Hide/Show all"

#: pmd_general.php:141
msgid "Hide/Show Tables with no relation"
msgstr "Hide/Show Tables with no relation"

#: pmd_general.php:181
msgid "Number of tables"
msgstr "Number of tables"

#: pmd_general.php:418
msgid "Delete relation"
msgstr "Delete relation"

#: pmd_general.php:460 pmd_general.php:519
msgid "Relation operator"
msgstr "Relation operator"

#: pmd_general.php:470 pmd_general.php:529 pmd_general.php:652
#: pmd_general.php:769
msgid "Except"
msgstr "Except"

#: pmd_general.php:476 pmd_general.php:535 pmd_general.php:658
#: pmd_general.php:775
msgid "subquery"
msgstr "subquery"

#: pmd_general.php:480 pmd_general.php:576
msgid "Rename to"
msgstr "Rename to"

#: pmd_general.php:482 pmd_general.php:581
msgid "New name"
msgstr "New name"

#: pmd_general.php:485 pmd_general.php:700
msgid "Aggregate"
msgstr "Aggregate"

#: pmd_general.php:487 pmd_general.php:507 pmd_general.php:629
#: pmd_general.php:642 pmd_general.php:705 pmd_general.php:759
#: tbl_select.php:115
msgid "Operator"
msgstr "Operator"

#: pmd_general.php:810
msgid "Active options"
msgstr "Active options"

#: pmd_help.php:26
msgid "To select relation, click :"
msgstr "To select relation, click :"

#: pmd_help.php:28
msgid ""
"The display column is shown in pink. To set/unset a column as the display "
"column, click the \"Choose column to display\" icon, then click on the "
"appropriate column name."
msgstr ""
"The display column is shown in pink. To set/unset a column as the display "
"column, click the \"Choose column to display\" icon, then click on the "
"appropriate column name."

#: pmd_pdf.php:34
msgid "Page has been created"
msgstr "Page has been created"

#: pmd_pdf.php:37
msgid "Page creation failed"
msgstr "Page creation failed"

#: pmd_pdf.php:89
msgid "Page"
msgstr "Page"

#: pmd_pdf.php:99
msgid "Import from selected page"
msgstr "Import from selected page"

#: pmd_pdf.php:100
msgid "Export to selected page"
msgstr "Export to selected page"

#: pmd_pdf.php:102
msgid "Create a page and export to it"
msgstr "Create a page and export to it"

#: pmd_pdf.php:111
msgid "New page name: "
msgstr "New page name: "

#: pmd_pdf.php:114
msgid "Export/Import to scale"
msgstr "Export/Import to scale"

#: pmd_pdf.php:119
msgid "recommended"
msgstr "recommended"

#: pmd_relation_new.php:29
msgid "Error: relation already exists."
msgstr "Error: relation already exists."

#: pmd_relation_new.php:61 pmd_relation_new.php:86
msgid "Error: Relation not added."
msgstr "Error: Relation not added."

#: pmd_relation_new.php:62
msgid "FOREIGN KEY relation added"
msgstr "FOREIGN KEY relation added"

#: pmd_relation_new.php:84
msgid "Internal relation added"
msgstr "Internal relation added"

#: pmd_relation_upd.php:55
msgid "Relation deleted"
msgstr "Relation deleted"

#: pmd_save_pos.php:44
msgid "Error saving coordinates for Designer."
msgstr "Error saving coordinates for Designer."

#: pmd_save_pos.php:52
msgid "Modifications have been saved"
msgstr "Modifications have been saved"

#: prefs_forms.php:78
msgid "Cannot save settings, submitted form contains errors"
msgstr "Cannot save settings, submitted form contains errors"

#: prefs_manage.php:80
msgid "Could not import configuration"
msgstr "Could not import configuration"

#: prefs_manage.php:112
msgid "Configuration contains incorrect data for some fields."
msgstr "Configuration contains incorrect data for some fields."

#: prefs_manage.php:128
msgid "Do you want to import remaining settings?"
msgstr "Do you want to import remaining settings?"

#: prefs_manage.php:225 prefs_manage.php:251
msgid "Saved on: @DATE@"
msgstr "Saved on: @DATE@"

#: prefs_manage.php:239
msgid "Import from file"
msgstr "Import from file"

#: prefs_manage.php:245
msgid "Import from browser's storage"
msgstr "Import from browser's storage"

#: prefs_manage.php:248
msgid "Settings will be imported from your browser's local storage."
msgstr "Settings will be imported from your browser's local storage."

#: prefs_manage.php:254
msgid "You have no saved settings!"
msgstr "You have no saved settings!"

#: prefs_manage.php:258 prefs_manage.php:312
msgid "This feature is not supported by your web browser"
msgstr "This feature is not supported by your web browser"

#: prefs_manage.php:263
msgid "Merge with current configuration"
msgstr "Merge with current configuration"

#: prefs_manage.php:277
#, php-format
msgid ""
"You can set more settings by modifying config.inc.php, eg. by using %sSetup "
"script%s."
msgstr ""
"You can set more settings by modifying config.inc.php, eg. by using %sSetup "
"script%s."

#: prefs_manage.php:302
msgid "Save to browser's storage"
msgstr "Save to browser's storage"

#: prefs_manage.php:306
msgid "Settings will be saved in your browser's local storage."
msgstr "Settings will be saved in your browser's local storage."

#: prefs_manage.php:308
msgid "Existing settings will be overwritten!"
msgstr "Existing settings will be overwritten!"

#: prefs_manage.php:323
msgid "You can reset all your settings and restore them to default values."
msgstr "You can reset all your settings and restore them to default values."

#: querywindow.php:93
msgid "Import files"
msgstr "Import files"

#: querywindow.php:104
msgid "All"
msgstr "All"

#: schema_edit.php:45 schema_edit.php:51 schema_edit.php:57 schema_edit.php:62
#, php-format
msgid "<b>%s</b> table not found or not set in %s"
msgstr "<b>%s</b> table not found or not set in %s"

#: schema_export.php:45
msgid "File doesn't exist"
msgstr "File doesn't exist"

#: server_binlog.php:106
msgid "Select binary log to view"
msgstr "Select binary log to view"

#: server_binlog.php:122 server_status.php:387
msgid "Files"
msgstr "Files"

#: server_binlog.php:169 server_binlog.php:171 server_processlist.php:58
#: server_processlist.php:60
msgid "Truncate Shown Queries"
msgstr "Truncate Shown Queries"

#: server_binlog.php:177 server_binlog.php:179 server_processlist.php:58
#: server_processlist.php:60
msgid "Show Full Queries"
msgstr "Show Full Queries"

#: server_binlog.php:199
msgid "Log name"
msgstr "Log name"

#: server_binlog.php:200
msgid "Position"
msgstr "Position"

#: server_binlog.php:201
msgid "Event type"
msgstr "Event type"

#: server_binlog.php:203
msgid "Original position"
msgstr "Original position"

#: server_binlog.php:204
msgid "Information"
msgstr "Information"

#: server_collations.php:39
msgid "Character Sets and Collations"
msgstr "Character Sets and Collations"

#: server_databases.php:64
msgid "No databases selected."
msgstr "No databases selected."

#: server_databases.php:75
#, php-format
msgid "%s databases have been dropped successfully."
msgstr "%s databases have been dropped successfully."

#: server_databases.php:100
msgid "Databases statistics"
msgstr "Databases statistics"

#: server_databases.php:173 server_replication.php:179
#: server_replication.php:207
msgid "Master replication"
msgstr "Master replication"

#: server_databases.php:175 server_replication.php:246
msgid "Slave replication"
msgstr "Slave replication"

#: server_databases.php:258 server_databases.php:259
msgid "Enable Statistics"
msgstr "Enable Statistics"

#: server_databases.php:261
msgid ""
"Note: Enabling the database statistics here might cause heavy traffic "
"between the web server and the MySQL server."
msgstr ""
"Note: Enabling the database statistics here might cause heavy traffic "
"between the web server and the MySQL server."

#: server_engines.php:47
msgid "Storage Engines"
msgstr "Storage Engines"

#: server_export.php:20
msgid "View dump (schema) of databases"
msgstr "View dump (schema) of databases"

#: server_privileges.php:32 server_privileges.php:276
msgid "Includes all privileges except GRANT."
msgstr "Includes all privileges except GRANT."

#: server_privileges.php:33 server_privileges.php:202
#: server_privileges.php:529
msgid "Allows altering the structure of existing tables."
msgstr "Allows altering the structure of existing tables."

#: server_privileges.php:34 server_privileges.php:218
#: server_privileges.php:535
msgid "Allows altering and dropping stored routines."
msgstr "Allows altering and dropping stored routines."

#: server_privileges.php:35 server_privileges.php:194
#: server_privileges.php:528
msgid "Allows creating new databases and tables."
msgstr "Allows creating new databases and tables."

#: server_privileges.php:36 server_privileges.php:217
#: server_privileges.php:534
msgid "Allows creating stored routines."
msgstr "Allows creating stored routines."

#: server_privileges.php:37 server_privileges.php:528
msgid "Allows creating new tables."
msgstr "Allows creating new tables."

#: server_privileges.php:38 server_privileges.php:205
#: server_privileges.php:532
msgid "Allows creating temporary tables."
msgstr "Allows creating temporary tables."

#: server_privileges.php:39 server_privileges.php:219
#: server_privileges.php:568
msgid "Allows creating, dropping and renaming user accounts."
msgstr "Allows creating, dropping and renaming user accounts."

#: server_privileges.php:40 server_privileges.php:209
#: server_privileges.php:213 server_privileges.php:540
#: server_privileges.php:544
msgid "Allows creating new views."
msgstr "Allows creating new views."

#: server_privileges.php:41 server_privileges.php:193
#: server_privileges.php:520
msgid "Allows deleting data."
msgstr "Allows deleting data."

#: server_privileges.php:42 server_privileges.php:195
#: server_privileges.php:531
msgid "Allows dropping databases and tables."
msgstr "Allows dropping databases and tables."

#: server_privileges.php:43 server_privileges.php:531
msgid "Allows dropping tables."
msgstr "Allows dropping tables."

#: server_privileges.php:44 server_privileges.php:210
#: server_privileges.php:548
msgid "Allows to set up events for the event scheduler"
msgstr "Allows to set up events for the event scheduler"

#: server_privileges.php:45 server_privileges.php:220
#: server_privileges.php:536
msgid "Allows executing stored routines."
msgstr "Allows executing stored routines."

#: server_privileges.php:46 server_privileges.php:199
#: server_privileges.php:523
msgid "Allows importing data from and exporting data into files."
msgstr "Allows importing data from and exporting data into files."

#: server_privileges.php:47 server_privileges.php:554
msgid ""
"Allows adding users and privileges without reloading the privilege tables."
msgstr ""
"Allows adding users and privileges without reloading the privilege tables."

#: server_privileges.php:48 server_privileges.php:201
#: server_privileges.php:530
msgid "Allows creating and dropping indexes."
msgstr "Allows creating and dropping indexes."

#: server_privileges.php:49 server_privileges.php:191
#: server_privileges.php:454 server_privileges.php:518
msgid "Allows inserting and replacing data."
msgstr "Allows inserting and replacing data."

#: server_privileges.php:50 server_privileges.php:206
#: server_privileges.php:563
msgid "Allows locking tables for the current thread."
msgstr "Allows locking tables for the current thread."

#: server_privileges.php:51 server_privileges.php:628
#: server_privileges.php:630
msgid "Limits the number of new connections the user may open per hour."
msgstr "Limits the number of new connections the user may open per hour."

#: server_privileges.php:52 server_privileges.php:616
#: server_privileges.php:618
msgid "Limits the number of queries the user may send to the server per hour."
msgstr "Limits the number of queries the user may send to the server per hour."

#: server_privileges.php:53 server_privileges.php:622
#: server_privileges.php:624
msgid ""
"Limits the number of commands that change any table or database the user may "
"execute per hour."
msgstr ""
"Limits the number of commands that change any table or database the user may "
"execute per hour."

#: server_privileges.php:54 server_privileges.php:634
#: server_privileges.php:636
msgid "Limits the number of simultaneous connections the user may have."
msgstr "Limits the number of simultaneous connections the user may have."

#: server_privileges.php:55 server_privileges.php:198
#: server_privileges.php:558
msgid "Allows viewing processes of all users"
msgstr "Allows viewing processes of all users"

#: server_privileges.php:56 server_privileges.php:200
#: server_privileges.php:460 server_privileges.php:564
msgid "Has no effect in this MySQL version."
msgstr "Has no effect in this MySQL version."

#: server_privileges.php:57 server_privileges.php:196
#: server_privileges.php:559
msgid "Allows reloading server settings and flushing the server's caches."
msgstr "Allows reloading server settings and flushing the server's caches."

#: server_privileges.php:58 server_privileges.php:208
#: server_privileges.php:566
msgid "Allows the user to ask where the slaves / masters are."
msgstr "Allows the user to ask where the slaves / masters are."

#: server_privileges.php:59 server_privileges.php:207
#: server_privileges.php:567
msgid "Needed for the replication slaves."
msgstr "Needed for the replication slaves."

#: server_privileges.php:60 server_privileges.php:190
#: server_privileges.php:451 server_privileges.php:517
msgid "Allows reading data."
msgstr "Allows reading data."

#: server_privileges.php:61 server_privileges.php:203
#: server_privileges.php:561
msgid "Gives access to the complete list of databases."
msgstr "Gives access to the complete list of databases."

#: server_privileges.php:62 server_privileges.php:214
#: server_privileges.php:216 server_privileges.php:533
msgid "Allows performing SHOW CREATE VIEW queries."
msgstr "Allows performing SHOW CREATE VIEW queries."

#: server_privileges.php:63 server_privileges.php:197
#: server_privileges.php:560
msgid "Allows shutting down the server."
msgstr "Allows shutting down the server."

#: server_privileges.php:64 server_privileges.php:204
#: server_privileges.php:557
msgid ""
"Allows connecting, even if maximum number of connections is reached; "
"required for most administrative operations like setting global variables or "
"killing threads of other users."
msgstr ""
"Allows connecting, even if maximum number of connections is reached; "
"required for most administrative operations like setting global variables or "
"killing threads of other users."

#: server_privileges.php:65 server_privileges.php:211
#: server_privileges.php:549
msgid "Allows creating and dropping triggers"
msgstr "Allows creating and dropping triggers"

#: server_privileges.php:66 server_privileges.php:192
#: server_privileges.php:457 server_privileges.php:519
msgid "Allows changing data."
msgstr "Allows changing data."

#: server_privileges.php:67 server_privileges.php:270
msgid "No privileges."
msgstr "No privileges."

#: server_privileges.php:312 server_privileges.php:313
msgctxt "None privileges"
msgid "None"
msgstr "None"

#: server_privileges.php:443 server_privileges.php:580
#: server_privileges.php:1798 server_privileges.php:1804
msgid "Table-specific privileges"
msgstr "Table-specific privileges"

#: server_privileges.php:444 server_privileges.php:588
#: server_privileges.php:1610
msgid " Note: MySQL privilege names are expressed in English "
msgstr " Note: MySQL privilege names are expressed in English "

#: server_privileges.php:513
msgid "Administration"
msgstr "Administration"

#: server_privileges.php:577 server_privileges.php:1609
msgid "Global privileges"
msgstr "Global privileges"

#: server_privileges.php:579 server_privileges.php:1798
msgid "Database-specific privileges"
msgstr "Database-specific privileges"

#: server_privileges.php:612
msgid "Resource limits"
msgstr "Resource limits"

#: server_privileges.php:613
msgid "Note: Setting these options to 0 (zero) removes the limit."
msgstr "Note: Setting these options to 0 (zero) removes the limit."

#: server_privileges.php:690
msgid "Login Information"
msgstr "Login Information"

#: server_privileges.php:784
msgid "Do not change the password"
msgstr "Do not change the password"

#: server_privileges.php:817 server_privileges.php:2286
msgid "No user found."
msgstr "No user found."

#: server_privileges.php:861
#, php-format
msgid "The user %s already exists!"
msgstr "The user %s already exists!"

#: server_privileges.php:945
msgid "You have added a new user."
msgstr "You have added a new user."

#: server_privileges.php:1176
#, php-format
msgid "You have updated the privileges for %s."
msgstr "You have updated the privileges for %s."

#: server_privileges.php:1200
#, php-format
msgid "You have revoked the privileges for %s"
msgstr "You have revoked the privileges for %s"

#: server_privileges.php:1236
#, php-format
msgid "The password for %s was changed successfully."
msgstr "The password for %s was changed successfully."

#: server_privileges.php:1256
#, php-format
msgid "Deleting %s"
msgstr "Deleting %s"

#: server_privileges.php:1270
msgid "No users selected for deleting!"
msgstr "No users selected for deleting!"

#: server_privileges.php:1273
msgid "Reloading the privileges"
msgstr "Reloading the privileges"

#: server_privileges.php:1291
msgid "The selected users have been deleted successfully."
msgstr "The selected users have been deleted successfully."

#: server_privileges.php:1326
msgid "The privileges were reloaded successfully."
msgstr "The privileges were reloaded successfully."

#: server_privileges.php:1337 server_privileges.php:1729
msgid "Edit Privileges"
msgstr "Edit Privileges"

#: server_privileges.php:1346
msgid "Revoke"
msgstr "Revoke"

#: server_privileges.php:1373 server_privileges.php:1630
#: server_privileges.php:2243
msgid "Any"
msgstr "Any"

#: server_privileges.php:1470
msgid "User overview"
msgstr "User overview"

#: server_privileges.php:1611 server_privileges.php:1803
#: server_privileges.php:2153
msgid "Grant"
msgstr "Grant"

#: server_privileges.php:1679 server_privileges.php:1703
#: server_privileges.php:2108 server_privileges.php:2297
msgid "Add a new User"
msgstr "Add a new User"

#: server_privileges.php:1684
msgid "Remove selected users"
msgstr "Remove selected users"

#: server_privileges.php:1687
msgid "Revoke all active privileges from the users and delete them afterwards."
msgstr ""
"Revoke all active privileges from the users and delete them afterwards."

#: server_privileges.php:1688 server_privileges.php:1689
#: server_privileges.php:1690
msgid "Drop the databases that have the same names as the users."
msgstr "Drop the databases that have the same names as the users."

#: server_privileges.php:1711
#, php-format
msgid ""
"Note: phpMyAdmin gets the users' privileges directly from MySQL's privilege "
"tables. The content of these tables may differ from the privileges the "
"server uses, if they have been changed manually. In this case, you should %"
"sreload the privileges%s before you continue."
msgstr ""
"Note: phpMyAdmin gets the users' privileges directly from MySQL's privilege "
"tables. The content of these tables may differ from the privileges the "
"server uses, if they have been changed manually. In this case, you should %"
"sreload the privileges%s before you continue."

#: server_privileges.php:1764
msgid "The selected user was not found in the privilege table."
msgstr "The selected user was not found in the privilege table."

#: server_privileges.php:1804
msgid "Column-specific privileges"
msgstr "Column-specific privileges"

#: server_privileges.php:2005
msgid "Add privileges on the following database"
msgstr "Add privileges on the following database"

#: server_privileges.php:2023
msgid "Wildcards % and _ should be escaped with a \\ to use them literally"
msgstr "Wildcards % and _ should be escaped with a \\ to use them literally"

#: server_privileges.php:2026
msgid "Add privileges on the following table"
msgstr "Add privileges on the following table"

#: server_privileges.php:2083
msgid "Change Login Information / Copy User"
msgstr "Change Login Information / Copy User"

#: server_privileges.php:2086
msgid "Create a new user with the same privileges and ..."
msgstr "Create a new user with the same privileges and ..."

#: server_privileges.php:2088
msgid "... keep the old one."
msgstr "... keep the old one."

#: server_privileges.php:2089
msgid " ... delete the old one from the user tables."
msgstr " ... delete the old one from the user tables."

#: server_privileges.php:2090
msgid ""
" ... revoke all active privileges from the old one and delete it afterwards."
msgstr ""
" ... revoke all active privileges from the old one and delete it afterwards."

#: server_privileges.php:2091
msgid ""
" ... delete the old one from the user tables and reload the privileges "
"afterwards."
msgstr ""
" ... delete the old one from the user tables and reload the privileges "
"afterwards."

#: server_privileges.php:2114
msgid "Database for user"
msgstr "Database for user"

#: server_privileges.php:2118
msgctxt "Create none database for user"
msgid "None"
msgstr "None"

#: server_privileges.php:2119
msgid "Create database with same name and grant all privileges"
msgstr "Create database with same name and grant all privileges"

#: server_privileges.php:2120
msgid "Grant all privileges on wildcard name (username\\_%)"
msgstr "Grant all privileges on wildcard name (username\\_%)"

#: server_privileges.php:2123
#, php-format
msgid "Grant all privileges on database &quot;%s&quot;"
msgstr "Grant all privileges on database &quot;%s&quot;"

#: server_privileges.php:2146
#, php-format
msgid "Users having access to &quot;%s&quot;"
msgstr "Users having access to &quot;%s&quot;"

#: server_privileges.php:2254
msgid "global"
msgstr "global"

#: server_privileges.php:2256
msgid "database-specific"
msgstr "database-specific"

#: server_privileges.php:2258
msgid "wildcard"
msgstr "wildcard"

#: server_processlist.php:29
#, php-format
msgid "Thread %s was successfully killed."
msgstr "Thread %s was successfully killed."

#: server_processlist.php:31
#, php-format
msgid ""
"phpMyAdmin was unable to kill thread %s. It probably has already been closed."
msgstr ""
"phpMyAdmin was unable to kill thread %s. It probably has already been closed."

#: server_processlist.php:65
msgid "ID"
msgstr "ID"

#: server_replication.php:49
msgid "Unknown error"
msgstr "Unknown error"

#: server_replication.php:56
#, php-format
msgid "Unable to connect to master %s."
msgstr "Unable to connect to master %s."

#: server_replication.php:63
msgid ""
"Unable to read master log position. Possible privilege problem on master."
msgstr ""
"Unable to read master log position. Possible privilege problem on master."

#: server_replication.php:69
msgid "Unable to change master"
msgstr "Unable to change master"

#: server_replication.php:72
#, fuzzy, php-format
#| msgid "Master server changed succesfully to %s"
msgid "Master server changed successfully to %s"
msgstr "Master server changed succesfully to %s"

#: server_replication.php:180
msgid "This server is configured as master in a replication process."
msgstr "This server is configured as master in a replication process."

#: server_replication.php:182 server_status.php:407
msgid "Show master status"
msgstr "Show master status"

#: server_replication.php:185
msgid "Show connected slaves"
msgstr "Show connected slaves"

#: server_replication.php:208
#, php-format
msgid ""
"This server is not configured as master in a replication process. Would you "
"like to <a href=\"%s\">configure</a> it?"
msgstr ""
"This server is not configured as master in a replication process. Would you "
"like to <a href=\"%s\">configure</a> it?"

#: server_replication.php:215
msgid "Master configuration"
msgstr "Master configuration"

#: server_replication.php:216
msgid ""
"This server is not configured as master server in a replication process. You "
"can choose from either replicating all databases and ignoring certain "
"(useful if you want to replicate majority of databases) or you can choose to "
"ignore all databases by default and allow only certain databases to be "
"replicated. Please select the mode:"
msgstr ""
"This server is not configured as master server in a replication process. You "
"can choose from either replicating all databases and ignoring certain "
"(useful if you want to replicate majority of databases) or you can choose to "
"ignore all databases by default and allow only certain databases to be "
"replicated. Please select the mode:"

#: server_replication.php:219
msgid "Replicate all databases; Ignore:"
msgstr "Replicate all databases; Ignore:"

#: server_replication.php:220
msgid "Ignore all databases; Replicate:"
msgstr "Ignore all databases; Replicate:"

#: server_replication.php:223
msgid "Please select databases:"
msgstr "Please select databases:"

#: server_replication.php:226
msgid ""
"Now, add the following lines at the end of [mysqld] section in your my.cnf "
"and please restart the MySQL server afterwards."
msgstr ""
"Now, add the following lines at the end of [mysqld] section in your my.cnf "
"and please restart the MySQL server afterwards."

#: server_replication.php:228
msgid ""
"Once you restarted MySQL server, please click on Go button. Afterwards, you "
"should see a message informing you, that this server <b>is</b> configured as "
"master"
msgstr ""
"Once you restarted MySQL server, please click on Go button. Afterwards, you "
"should see a message informing you, that this server <b>is</b> configured as "
"master"

#: server_replication.php:291
msgid "Slave SQL Thread not running!"
msgstr "Slave SQL Thread not running!"

#: server_replication.php:294
msgid "Slave IO Thread not running!"
msgstr "Slave IO Thread not running!"

#: server_replication.php:303
msgid ""
"Server is configured as slave in a replication process. Would you like to:"
msgstr ""
"Server is configured as slave in a replication process. Would you like to:"

#: server_replication.php:306
msgid "See slave status table"
msgstr "See slave status table"

#: server_replication.php:309
msgid "Synchronize databases with master"
msgstr "Synchronise databases with master"

#: server_replication.php:320
msgid "Control slave:"
msgstr "Control slave:"

#: server_replication.php:323
msgid "Full start"
msgstr "Full start"

#: server_replication.php:323
msgid "Full stop"
msgstr "Full stop"

#: server_replication.php:324
msgid "Reset slave"
msgstr "Reset slave"

#: server_replication.php:326
msgid "Start SQL Thread only"
msgstr "Start SQL Thread only"

#: server_replication.php:328
msgid "Stop SQL Thread only"
msgstr "Stop SQL Thread only"

#: server_replication.php:331
msgid "Start IO Thread only"
msgstr "Start IO Thread only"

#: server_replication.php:333
msgid "Stop IO Thread only"
msgstr "Stop IO Thread only"

#: server_replication.php:338
msgid "Error management:"
msgstr "Error management:"

#: server_replication.php:340
msgid "Skipping errors might lead into unsynchronized master and slave!"
msgstr "Skipping errors might lead into unsynchronised master and slave!"

#: server_replication.php:342
msgid "Skip current error"
msgstr "Skip current error"

#: server_replication.php:343
msgid "Skip next"
msgstr "Skip next"

#: server_replication.php:346
msgid "errors."
msgstr "errors."

#: server_replication.php:361
#, php-format
msgid ""
"This server is not configured as slave in a replication process. Would you "
"like to <a href=\"%s\">configure</a> it?"
msgstr ""
"This server is not configured as slave in a replication process. Would you "
"like to <a href=\"%s\">configure</a> it?"

#: server_status.php:46
msgid ""
"The number of transactions that used the temporary binary log cache but that "
"exceeded the value of binlog_cache_size and used a temporary file to store "
"statements from the transaction."
msgstr ""
"The number of transactions that used the temporary binary log cache but that "
"exceeded the value of binlog_cache_size and used a temporary file to store "
"statements from the transaction."

#: server_status.php:47
msgid "The number of transactions that used the temporary binary log cache."
msgstr "The number of transactions that used the temporary binary log cache."

#: server_status.php:48
msgid ""
"The number of temporary tables on disk created automatically by the server "
"while executing statements. If Created_tmp_disk_tables is big, you may want "
"to increase the tmp_table_size  value to cause temporary tables to be memory-"
"based instead of disk-based."
msgstr ""
"The number of temporary tables on disk created automatically by the server "
"while executing statements. If Created_tmp_disk_tables is big, you may want "
"to increase the tmp_table_size  value to cause temporary tables to be memory-"
"based instead of disk-based."

#: server_status.php:49
msgid "How many temporary files mysqld has created."
msgstr "How many temporary files mysqld has created."

#: server_status.php:50
msgid ""
"The number of in-memory temporary tables created automatically by the server "
"while executing statements."
msgstr ""
"The number of in-memory temporary tables created automatically by the server "
"while executing statements."

#: server_status.php:51
msgid ""
"The number of rows written with INSERT DELAYED for which some error occurred "
"(probably duplicate key)."
msgstr ""
"The number of rows written with INSERT DELAYED for which some error occurred "
"(probably duplicate key)."

#: server_status.php:52
msgid ""
"The number of INSERT DELAYED handler threads in use. Every different table "
"on which one uses INSERT DELAYED gets its own thread."
msgstr ""
"The number of INSERT DELAYED handler threads in use. Every different table "
"on which one uses INSERT DELAYED gets its own thread."

#: server_status.php:53
msgid "The number of INSERT DELAYED rows written."
msgstr "The number of INSERT DELAYED rows written."

#: server_status.php:54
msgid "The number of executed FLUSH statements."
msgstr "The number of executed FLUSH statements."

#: server_status.php:55
msgid "The number of internal COMMIT statements."
msgstr "The number of internal COMMIT statements."

#: server_status.php:56
msgid "The number of times a row was deleted from a table."
msgstr "The number of times a row was deleted from a table."

#: server_status.php:57
msgid ""
"The MySQL server can ask the NDB Cluster storage engine if it knows about a "
"table with a given name. This is called discovery. Handler_discover "
"indicates the number of time tables have been discovered."
msgstr ""
"The MySQL server can ask the NDB Cluster storage engine if it knows about a "
"table with a given name. This is called discovery. Handler_discover "
"indicates the number of time tables have been discovered."

#: server_status.php:58
msgid ""
"The number of times the first entry was read from an index. If this is high, "
"it suggests that the server is doing a lot of full index scans; for example, "
"SELECT col1 FROM foo, assuming that col1 is indexed."
msgstr ""
"The number of times the first entry was read from an index. If this is high, "
"it suggests that the server is doing a lot of full index scans; for example, "
"SELECT col1 FROM foo, assuming that col1 is indexed."

#: server_status.php:59
msgid ""
"The number of requests to read a row based on a key. If this is high, it is "
"a good indication that your queries and tables are properly indexed."
msgstr ""
"The number of requests to read a row based on a key. If this is high, it is "
"a good indication that your queries and tables are properly indexed."

#: server_status.php:60
msgid ""
"The number of requests to read the next row in key order. This is "
"incremented if you are querying an index column with a range constraint or "
"if you are doing an index scan."
msgstr ""
"The number of requests to read the next row in key order. This is "
"incremented if you are querying an index column with a range constraint or "
"if you are doing an index scan."

#: server_status.php:61
msgid ""
"The number of requests to read the previous row in key order. This read "
"method is mainly used to optimize ORDER BY ... DESC."
msgstr ""
"The number of requests to read the previous row in key order. This read "
"method is mainly used to optimise ORDER BY ... DESC."

#: server_status.php:62
msgid ""
"The number of requests to read a row based on a fixed position. This is high "
"if you are doing a lot of queries that require sorting of the result. You "
"probably have a lot of queries that require MySQL to scan whole tables or "
"you have joins that don't use keys properly."
msgstr ""
"The number of requests to read a row based on a fixed position. This is high "
"if you are doing a lot of queries that require sorting of the result. You "
"probably have a lot of queries that require MySQL to scan whole tables or "
"you have joins that don't use keys properly."

#: server_status.php:63
msgid ""
"The number of requests to read the next row in the data file. This is high "
"if you are doing a lot of table scans. Generally this suggests that your "
"tables are not properly indexed or that your queries are not written to take "
"advantage of the indexes you have."
msgstr ""
"The number of requests to read the next row in the data file. This is high "
"if you are doing a lot of table scans. Generally this suggests that your "
"tables are not properly indexed or that your queries are not written to take "
"advantage of the indexes you have."

#: server_status.php:64
msgid "The number of internal ROLLBACK statements."
msgstr "The number of internal ROLLBACK statements."

#: server_status.php:65
msgid "The number of requests to update a row in a table."
msgstr "The number of requests to update a row in a table."

#: server_status.php:66
msgid "The number of requests to insert a row in a table."
msgstr "The number of requests to insert a row in a table."

#: server_status.php:67
msgid "The number of pages containing data (dirty or clean)."
msgstr "The number of pages containing data (dirty or clean)."

#: server_status.php:68
msgid "The number of pages currently dirty."
msgstr "The number of pages currently dirty."

#: server_status.php:69
msgid "The number of buffer pool pages that have been requested to be flushed."
msgstr ""
"The number of buffer pool pages that have been requested to be flushed."

#: server_status.php:70
msgid "The number of free pages."
msgstr "The number of free pages."

#: server_status.php:71
msgid ""
"The number of latched pages in InnoDB buffer pool. These are pages currently "
"being read or written or that can't be flushed or removed for some other "
"reason."
msgstr ""
"The number of latched pages in InnoDB buffer pool. These are pages currently "
"being read or written or that can't be flushed or removed for some other "
"reason."

#: server_status.php:72
msgid ""
"The number of pages busy because they have been allocated for administrative "
"overhead such as row locks or the adaptive hash index. This value can also "
"be calculated as Innodb_buffer_pool_pages_total - "
"Innodb_buffer_pool_pages_free - Innodb_buffer_pool_pages_data."
msgstr ""
"The number of pages busy because they have been allocated for administrative "
"overhead such as row locks or the adaptive hash index. This value can also "
"be calculated as Innodb_buffer_pool_pages_total - "
"Innodb_buffer_pool_pages_free - Innodb_buffer_pool_pages_data."

#: server_status.php:73
msgid "Total size of buffer pool, in pages."
msgstr "Total size of buffer pool, in pages."

#: server_status.php:74
msgid ""
"The number of \"random\" read-aheads InnoDB initiated. This happens when a "
"query is to scan a large portion of a table but in random order."
msgstr ""
"The number of \"random\" read-aheads InnoDB initiated. This happens when a "
"query is to scan a large portion of a table but in random order."

#: server_status.php:75
msgid ""
"The number of sequential read-aheads InnoDB initiated. This happens when "
"InnoDB does a sequential full table scan."
msgstr ""
"The number of sequential read-aheads InnoDB initiated. This happens when "
"InnoDB does a sequential full table scan."

#: server_status.php:76
msgid "The number of logical read requests InnoDB has done."
msgstr "The number of logical read requests InnoDB has done."

#: server_status.php:77
msgid ""
"The number of logical reads that InnoDB could not satisfy from buffer pool "
"and had to do a single-page read."
msgstr ""
"The number of logical reads that InnoDB could not satisfy from buffer pool "
"and had to do a single-page read."

#: server_status.php:78
msgid ""
"Normally, writes to the InnoDB buffer pool happen in the background. "
"However, if it's necessary to read or create a page and no clean pages are "
"available, it's necessary to wait for pages to be flushed first. This "
"counter counts instances of these waits. If the buffer pool size was set "
"properly, this value should be small."
msgstr ""
"Normally, writes to the InnoDB buffer pool happen in the background. "
"However, if it's necessary to read or create a page and no clean pages are "
"available, it's necessary to wait for pages to be flushed first. This "
"counter counts instances of these waits. If the buffer pool size was set "
"properly, this value should be small."

#: server_status.php:79
msgid "The number writes done to the InnoDB buffer pool."
msgstr "The number writes done to the InnoDB buffer pool."

#: server_status.php:80
msgid "The number of fsync() operations so far."
msgstr "The number of fsync() operations so far."

#: server_status.php:81
msgid "The current number of pending fsync() operations."
msgstr "The current number of pending fsync() operations."

#: server_status.php:82
msgid "The current number of pending reads."
msgstr "The current number of pending reads."

#: server_status.php:83
msgid "The current number of pending writes."
msgstr "The current number of pending writes."

#: server_status.php:84
msgid "The amount of data read so far, in bytes."
msgstr "The amount of data read so far, in bytes."

#: server_status.php:85
msgid "The total number of data reads."
msgstr "The total number of data reads."

#: server_status.php:86
msgid "The total number of data writes."
msgstr "The total number of data writes."

#: server_status.php:87
msgid "The amount of data written so far, in bytes."
msgstr "The amount of data written so far, in bytes."

#: server_status.php:88
msgid "The number of pages that have been written for doublewrite operations."
msgstr "The number of pages that have been written for doublewrite operations."

#: server_status.php:89
msgid "The number of doublewrite operations that have been performed."
msgstr "The number of doublewrite operations that have been performed."

#: server_status.php:90
msgid ""
"The number of waits we had because log buffer was too small and we had to "
"wait for it to be flushed before continuing."
msgstr ""
"The number of waits we had because log buffer was too small and we had to "
"wait for it to be flushed before continuing."

#: server_status.php:91
msgid "The number of log write requests."
msgstr "The number of log write requests."

#: server_status.php:92
msgid "The number of physical writes to the log file."
msgstr "The number of physical writes to the log file."

#: server_status.php:93
msgid "The number of fsync() writes done to the log file."
msgstr "The number of fsync() writes done to the log file."

#: server_status.php:94
msgid "The number of pending log file fsyncs."
msgstr "The number of pending log file fsyncs."

#: server_status.php:95
msgid "Pending log file writes."
msgstr "Pending log file writes."

#: server_status.php:96
msgid "The number of bytes written to the log file."
msgstr "The number of bytes written to the log file."

#: server_status.php:97
msgid "The number of pages created."
msgstr "The number of pages created."

#: server_status.php:98
msgid ""
"The compiled-in InnoDB page size (default 16KB). Many values are counted in "
"pages; the page size allows them to be easily converted to bytes."
msgstr ""
"The compiled-in InnoDB page size (default 16KB). Many values are counted in "
"pages; the page size allows them to be easily converted to bytes."

#: server_status.php:99
msgid "The number of pages read."
msgstr "The number of pages read."

#: server_status.php:100
msgid "The number of pages written."
msgstr "The number of pages written."

#: server_status.php:101
msgid "The number of row locks currently being waited for."
msgstr "The number of row locks currently being waited for."

#: server_status.php:102
msgid "The average time to acquire a row lock, in milliseconds."
msgstr "The average time to acquire a row lock, in milliseconds."

#: server_status.php:103
msgid "The total time spent in acquiring row locks, in milliseconds."
msgstr "The total time spent in acquiring row locks, in milliseconds."

#: server_status.php:104
msgid "The maximum time to acquire a row lock, in milliseconds."
msgstr "The maximum time to acquire a row lock, in milliseconds."

#: server_status.php:105
msgid "The number of times a row lock had to be waited for."
msgstr "The number of times a row lock had to be waited for."

#: server_status.php:106
msgid "The number of rows deleted from InnoDB tables."
msgstr "The number of rows deleted from InnoDB tables."

#: server_status.php:107
msgid "The number of rows inserted in InnoDB tables."
msgstr "The number of rows inserted in InnoDB tables."

#: server_status.php:108
msgid "The number of rows read from InnoDB tables."
msgstr "The number of rows read from InnoDB tables."

#: server_status.php:109
msgid "The number of rows updated in InnoDB tables."
msgstr "The number of rows updated in InnoDB tables."

#: server_status.php:110
msgid ""
"The number of key blocks in the key cache that have changed but haven't yet "
"been flushed to disk. It used to be known as Not_flushed_key_blocks."
msgstr ""
"The number of key blocks in the key cache that have changed but haven't yet "
"been flushed to disk. It used to be known as Not_flushed_key_blocks."

#: server_status.php:111
msgid ""
"The number of unused blocks in the key cache. You can use this value to "
"determine how much of the key cache is in use."
msgstr ""
"The number of unused blocks in the key cache. You can use this value to "
"determine how much of the key cache is in use."

#: server_status.php:112
msgid ""
"The number of used blocks in the key cache. This value is a high-water mark "
"that indicates the maximum number of blocks that have ever been in use at "
"one time."
msgstr ""
"The number of used blocks in the key cache. This value is a high-water mark "
"that indicates the maximum number of blocks that have ever been in use at "
"one time."

#: server_status.php:113
msgid "The number of requests to read a key block from the cache."
msgstr "The number of requests to read a key block from the cache."

#: server_status.php:114
msgid ""
"The number of physical reads of a key block from disk. If Key_reads is big, "
"then your key_buffer_size value is probably too small. The cache miss rate "
"can be calculated as Key_reads/Key_read_requests."
msgstr ""
"The number of physical reads of a key block from disk. If Key_reads is big, "
"then your key_buffer_size value is probably too small. The cache miss rate "
"can be calculated as Key_reads/Key_read_requests."

#: server_status.php:115
msgid "The number of requests to write a key block to the cache."
msgstr "The number of requests to write a key block to the cache."

#: server_status.php:116
msgid "The number of physical writes of a key block to disk."
msgstr "The number of physical writes of a key block to disk."

#: server_status.php:117
msgid ""
"The total cost of the last compiled query as computed by the query "
"optimizer. Useful for comparing the cost of different query plans for the "
"same query. The default value of 0 means that no query has been compiled yet."
msgstr ""
"The total cost of the last compiled query as computed by the query "
"optimiser. Useful for comparing the cost of different query plans for the "
"same query. The default value of 0 means that no query has been compiled yet."

#: server_status.php:118
msgid "The number of rows waiting to be written in INSERT DELAYED queues."
msgstr "The number of rows waiting to be written in INSERT DELAYED queues."

#: server_status.php:119
msgid ""
"The number of tables that have been opened. If opened tables is big, your "
"table cache value is probably too small."
msgstr ""
"The number of tables that have been opened. If opened tables is big, your "
"table cache value is probably too small."

#: server_status.php:120
msgid "The number of files that are open."
msgstr "The number of files that are open."

#: server_status.php:121
msgid "The number of streams that are open (used mainly for logging)."
msgstr "The number of streams that are open (used mainly for logging)."

#: server_status.php:122
msgid "The number of tables that are open."
msgstr "The number of tables that are open."

#: server_status.php:123
msgid "The number of free memory blocks in query cache."
msgstr "The number of free memory blocks in query cache."

#: server_status.php:124
msgid "The amount of free memory for query cache."
msgstr "The amount of free memory for query cache."

#: server_status.php:125
msgid "The number of cache hits."
msgstr "The number of cache hits."

#: server_status.php:126
msgid "The number of queries added to the cache."
msgstr "The number of queries added to the cache."

#: server_status.php:127
msgid ""
"The number of queries that have been removed from the cache to free up "
"memory for caching new queries. This information can help you tune the query "
"cache size. The query cache uses a least recently used (LRU) strategy to "
"decide which queries to remove from the cache."
msgstr ""
"The number of queries that have been removed from the cache to free up "
"memory for caching new queries. This information can help you tune the query "
"cache size. The query cache uses a least recently used (LRU) strategy to "
"decide which queries to remove from the cache."

#: server_status.php:128
msgid ""
"The number of non-cached queries (not cachable, or not cached due to the "
"query_cache_type setting)."
msgstr ""
"The number of non-cached queries (not cachable, or not cached due to the "
"query_cache_type setting)."

#: server_status.php:129
msgid "The number of queries registered in the cache."
msgstr "The number of queries registered in the cache."

#: server_status.php:130
msgid "The total number of blocks in the query cache."
msgstr "The total number of blocks in the query cache."

#: server_status.php:131
msgctxt "$strShowStatusReset"
msgid "Reset"
msgstr "Reset"

#: server_status.php:132
msgid "The status of failsafe replication (not yet implemented)."
msgstr "The status of failsafe replication (not yet implemented)."

#: server_status.php:133
msgid ""
"The number of joins that do not use indexes. If this value is not 0, you "
"should carefully check the indexes of your tables."
msgstr ""
"The number of joins that do not use indexes. If this value is not 0, you "
"should carefully check the indexes of your tables."

#: server_status.php:134
msgid "The number of joins that used a range search on a reference table."
msgstr "The number of joins that used a range search on a reference table."

#: server_status.php:135
msgid ""
"The number of joins without keys that check for key usage after each row. "
"(If this is not 0, you should carefully check the indexes of your tables.)"
msgstr ""
"The number of joins without keys that check for key usage after each row. "
"(If this is not 0, you should carefully check the indexes of your tables.)"

#: server_status.php:136
msgid ""
"The number of joins that used ranges on the first table. (It's normally not "
"critical even if this is big.)"
msgstr ""
"The number of joins that used ranges on the first table. (It's normally not "
"critical even if this is big.)"

#: server_status.php:137
msgid "The number of joins that did a full scan of the first table."
msgstr "The number of joins that did a full scan of the first table."

#: server_status.php:138
msgid "The number of temporary tables currently open by the slave SQL thread."
msgstr "The number of temporary tables currently open by the slave SQL thread."

#: server_status.php:139
msgid ""
"Total (since startup) number of times the replication slave SQL thread has "
"retried transactions."
msgstr ""
"Total (since startup) number of times the replication slave SQL thread has "
"retried transactions."

#: server_status.php:140
msgid "This is ON if this server is a slave that is connected to a master."
msgstr "This is ON if this server is a slave that is connected to a master."

#: server_status.php:141
msgid ""
"The number of threads that have taken more than slow_launch_time seconds to "
"create."
msgstr ""
"The number of threads that have taken more than slow_launch_time seconds to "
"create."

#: server_status.php:142
msgid ""
"The number of queries that have taken more than long_query_time seconds."
msgstr ""
"The number of queries that have taken more than long_query_time seconds."

#: server_status.php:143
msgid ""
"The number of merge passes the sort algorithm has had to do. If this value "
"is large, you should consider increasing the value of the sort_buffer_size "
"system variable."
msgstr ""
"The number of merge passes the sort algorithm has had to do. If this value "
"is large, you should consider increasing the value of the sort_buffer_size "
"system variable."

#: server_status.php:144
msgid "The number of sorts that were done with ranges."
msgstr "The number of sorts that were done with ranges."

#: server_status.php:145
msgid "The number of sorted rows."
msgstr "The number of sorted rows."

#: server_status.php:146
msgid "The number of sorts that were done by scanning the table."
msgstr "The number of sorts that were done by scanning the table."

#: server_status.php:147
msgid "The number of times that a table lock was acquired immediately."
msgstr "The number of times that a table lock was acquired immediately."

#: server_status.php:148
msgid ""
"The number of times that a table lock could not be acquired immediately and "
"a wait was needed. If this is high, and you have performance problems, you "
"should first optimize your queries, and then either split your table or "
"tables or use replication."
msgstr ""
"The number of times that a table lock could not be acquired immediately and "
"a wait was needed. If this is high, and you have performance problems, you "
"should first optimise your queries, and then either split your table or "
"tables or use replication."

#: server_status.php:149
msgid ""
"The number of threads in the thread cache. The cache hit rate can be "
"calculated as Threads_created/Connections. If this value is red you should "
"raise your thread_cache_size."
msgstr ""
"The number of threads in the thread cache. The cache hit rate can be "
"calculated as Threads_created/Connections. If this value is red you should "
"raise your thread_cache_size."

#: server_status.php:150
msgid "The number of currently open connections."
msgstr "The number of currently open connections."

#: server_status.php:151
msgid ""
"The number of threads created to handle connections. If Threads_created is "
"big, you may want to increase the thread_cache_size value. (Normally this "
"doesn't give a notable performance improvement if you have a good thread "
"implementation.)"
msgstr ""
"The number of threads created to handle connections. If Threads_created is "
"big, you may want to increase the thread_cache_size value. (Normally this "
"doesn't give a notable performance improvement if you have a good thread "
"implementation.)"

#: server_status.php:152
msgid "The number of threads that are not sleeping."
msgstr "The number of threads that are not sleeping."

#: server_status.php:163
msgid "Runtime Information"
msgstr "Runtime Information"

#: server_status.php:375
msgid "Handler"
msgstr "Handler"

#: server_status.php:376
msgid "Query cache"
msgstr "Query cache"

#: server_status.php:377
msgid "Threads"
msgstr "Threads"

#: server_status.php:379
msgid "Temporary data"
msgstr "Temporary data"

#: server_status.php:380
msgid "Delayed inserts"
msgstr "Delayed inserts"

#: server_status.php:381
msgid "Key cache"
msgstr "Key cache"

#: server_status.php:382
msgid "Joins"
msgstr "Joins"

#: server_status.php:384
msgid "Sorting"
msgstr "Sorting"

#: server_status.php:386
msgid "Transaction coordinator"
msgstr "Transaction coordinator"

#: server_status.php:397
msgid "Flush (close) all tables"
msgstr "Flush (close) all tables"

#: server_status.php:399
msgid "Show open tables"
msgstr "Show open tables"

#: server_status.php:404
msgid "Show slave hosts"
msgstr "Show slave hosts"

#: server_status.php:410
msgid "Show slave status"
msgstr "Show slave status"

#: server_status.php:415
msgid "Flush query cache"
msgstr "Flush query cache"

#: server_status.php:420
msgid "Show processes"
msgstr "Show processes"

#: server_status.php:470
msgctxt "for Show status"
msgid "Reset"
msgstr "Reset"

#: server_status.php:476
#, php-format
msgid "This MySQL server has been running for %s. It started up on %s."
msgstr "This MySQL server has been running for %s. It started up on %s."

#: server_status.php:486
msgid ""
"This MySQL server works as <b>master</b> and <b>slave</b> in <b>replication</"
"b> process."
msgstr ""
"This MySQL server works as <b>master</b> and <b>slave</b> in <b>replication</"
"b> process."

#: server_status.php:488
msgid "This MySQL server works as <b>master</b> in <b>replication</b> process."
msgstr ""
"This MySQL server works as <b>master</b> in <b>replication</b> process."

#: server_status.php:490
msgid "This MySQL server works as <b>slave</b> in <b>replication</b> process."
msgstr "This MySQL server works as <b>slave</b> in <b>replication</b> process."

#: server_status.php:492
msgid ""
"For further information about replication status on the server, please visit "
"the <a href=#replication>replication section</a>."
msgstr ""
"For further information about replication status on the server, please visit "
"the <a href=#replication>replication section</a>."

#: server_status.php:509
msgid ""
"<b>Server traffic</b>: These tables show the network traffic statistics of "
"this MySQL server since its startup."
msgstr ""
"<b>Server traffic</b>: These tables show the network traffic statistics of "
"this MySQL server since its startup."

#: server_status.php:514
msgid "Traffic"
msgstr "Traffic"

#: server_status.php:514
msgid ""
"On a busy server, the byte counters may overrun, so those statistics as "
"reported by the MySQL server may be incorrect."
msgstr ""
"On a busy server, the byte counters may overrun, so those statistics as "
"reported by the MySQL server may be incorrect."

#: server_status.php:515 server_status.php:560 server_status.php:625
#: server_status.php:686
msgid "per hour"
msgstr "per hour"

#: server_status.php:520
msgid "Received"
msgstr "Received"

#: server_status.php:530
msgid "Sent"
msgstr "Sent"

#: server_status.php:559
msgid "Connections"
msgstr "Connections"

#: server_status.php:566
msgid "max. concurrent connections"
msgstr "max. concurrent connections"

#: server_status.php:573
msgid "Failed attempts"
msgstr "Failed attempts"

#: server_status.php:587
msgid "Aborted"
msgstr "Aborted"

#: server_status.php:616
#, php-format
msgid ""
"<b>Query statistics</b>: Since its startup, %s queries have been sent to the "
"server."
msgstr ""
"<b>Query statistics</b>: Since its startup, %s queries have been sent to the "
"server."

#: server_status.php:626
msgid "per minute"
msgstr "per minute"

#: server_status.php:627
msgid "per second"
msgstr "per second"

#: server_status.php:685
msgid "Query type"
msgstr "Query type"

#: server_status.php:725 server_status.php:726
msgid "Show query chart"
msgstr "Show query chart"

#: server_status.php:727
msgid "Note: Generating the query chart can take a long time."
msgstr "Note: Generating the query chart can take a long time."

#: server_status.php:872
msgid "Replication status"
msgstr "Replication status"

#: server_synchronize.php:92
msgid "Could not connect to the source"
msgstr "Could not connect to the source"

#: server_synchronize.php:95
msgid "Could not connect to the target"
msgstr "Could not connect to the target"

#: server_synchronize.php:120 server_synchronize.php:123 tbl_create.php:76
#: tbl_get_field.php:19
#, php-format
msgid "'%s' database does not exist."
msgstr "'%s' database does not exist."

#: server_synchronize.php:263
msgid "Structure Synchronization"
msgstr "Structure Synchronisation"

#: server_synchronize.php:270
msgid "Data Synchronization"
msgstr "Data Synchronisation"

#: server_synchronize.php:399 server_synchronize.php:838
msgid "not present"
msgstr "not present"

#: server_synchronize.php:423 server_synchronize.php:866
msgid "Structure Difference"
msgstr "Structure Difference"

#: server_synchronize.php:424 server_synchronize.php:867
msgid "Data Difference"
msgstr "Data Difference"

#: server_synchronize.php:429 server_synchronize.php:872
msgid "Add column(s)"
msgstr "Add column(s)"

#: server_synchronize.php:430 server_synchronize.php:873
msgid "Remove column(s)"
msgstr "Remove column(s)"

#: server_synchronize.php:431 server_synchronize.php:874
msgid "Alter column(s)"
msgstr "Alter column(s)"

#: server_synchronize.php:432 server_synchronize.php:875
msgid "Remove index(s)"
msgstr "Remove index(s)"

#: server_synchronize.php:433 server_synchronize.php:876
msgid "Apply index(s)"
msgstr "Apply index(s)"

#: server_synchronize.php:434 server_synchronize.php:877
msgid "Update row(s)"
msgstr "Update row(s)"

#: server_synchronize.php:435 server_synchronize.php:878
msgid "Insert row(s)"
msgstr "Insert row(s)"

#: server_synchronize.php:445 server_synchronize.php:889
msgid "Would you like to delete all the previous rows from target tables?"
msgstr "Would you like to delete all the previous rows from target tables?"

#: server_synchronize.php:448 server_synchronize.php:893
msgid "Apply Selected Changes"
msgstr "Apply Selected Changes"

#: server_synchronize.php:450 server_synchronize.php:895
msgid "Synchronize Databases"
msgstr "Synchronise Databases"

#: server_synchronize.php:463
msgid "Selected target tables have been synchronized with source tables."
msgstr "Selected target tables have been synchronised with source tables."

#: server_synchronize.php:941
msgid "Target database has been synchronized with source database"
msgstr "Target database has been synchronised with source database"

#: server_synchronize.php:1002
msgid "The following queries have been executed:"
msgstr "The following queries have been executed:"

#: server_synchronize.php:1130
msgid "Enter manually"
msgstr "Enter manually"

#: server_synchronize.php:1138
msgid "Current connection"
msgstr "Current connection"

#: server_synchronize.php:1167
#, php-format
msgid "Configuration: %s"
msgstr "Configuration: %s"

#: server_synchronize.php:1182
msgid "Socket"
msgstr "Socket"

#: server_synchronize.php:1228
msgid ""
"Target database will be completely synchronized with source database. Source "
"database will remain unchanged."
msgstr ""
"Target database will be completely synchronised with source database. Source "
"database will remain unchanged."

#: server_variables.php:39
msgid "Server variables and settings"
msgstr "Server variables and settings"

#: server_variables.php:60
msgid "Session value"
msgstr "Session value"

#: server_variables.php:60 server_variables.php:99
msgid "Global value"
msgstr "Global value"

#: setup/frames/config.inc.php:38 setup/frames/index.inc.php:225
msgid "Download"
msgstr "Download"

#: setup/frames/index.inc.php:49
msgid "Cannot load or save configuration"
msgstr "Cannot load or save configuration"

#: setup/frames/index.inc.php:50
msgid ""
"Please create web server writable folder [em]config[/em] in phpMyAdmin top "
"level directory as described in [a@Documentation.html#setup_script]"
"documentation[/a]. Otherwise you will be only able to download or display it."
msgstr ""
"Please create web server writable folder [em]config[/em] in phpMyAdmin top "
"level directory as described in [a@Documentation.html#setup_script]"
"documentation[/a]. Otherwise you will be only able to download or display it."

#: setup/frames/index.inc.php:57
msgid ""
"You are not using a secure connection; all data (including potentially "
"sensitive information, like passwords) is transferred unencrypted!"
msgstr ""
"You are not using a secure connection; all data (including potentially "
"sensitive information, like passwords) is transferred unencrypted!"

#: setup/frames/index.inc.php:60
#, php-format
msgid ""
"If your server is also configured to accept HTTPS requests follow [a@%s]this "
"link[/a] to use a secure connection."
msgstr ""
"If your server is also configured to accept HTTPS requests follow [a@%s]this "
"link[/a] to use a secure connection."

#: setup/frames/index.inc.php:64
msgid "Insecure connection"
msgstr "Insecure connection"

#: setup/frames/index.inc.php:92
#| msgid "Configuration storage"
msgid "Configuration saved."
msgstr "Configuration saved."

#: setup/frames/index.inc.php:93
msgid ""
"Configuration saved to file config/config.inc.php in phpMyAdmin top level "
"directory, copy it to top level one and delete directory config to use it."
msgstr ""
"Configuration saved to file config/config.inc.php in phpMyAdmin top level "
"directory, copy it to top level one and delete directory config to use it."

#: setup/frames/index.inc.php:100 setup/frames/menu.inc.php:15
msgid "Overview"
msgstr "Overview"

#: setup/frames/index.inc.php:108
msgid "Show hidden messages (#MSG_COUNT)"
msgstr "Show hidden messages (#MSG_COUNT)"

#: setup/frames/index.inc.php:148
msgid "There are no configured servers"
msgstr "There are no configured servers"

#: setup/frames/index.inc.php:156
msgid "New server"
msgstr "New server"

#: setup/frames/index.inc.php:185
msgid "Default language"
msgstr "Default language"

#: setup/frames/index.inc.php:195
msgid "let the user choose"
msgstr "let the user choose"

#: setup/frames/index.inc.php:206
msgid "- none -"
msgstr "- none -"

#: setup/frames/index.inc.php:209
msgid "Default server"
msgstr "Default server"

#: setup/frames/index.inc.php:219
msgid "End of line"
msgstr "End of line"

#: setup/frames/index.inc.php:224
msgid "Display"
msgstr "Display"

#: setup/frames/index.inc.php:228
msgid "Load"
msgstr "Load"

#: setup/frames/index.inc.php:239
msgid "phpMyAdmin homepage"
msgstr "phpMyAdmin homepage"

#: setup/frames/index.inc.php:240
msgid "Donate"
msgstr "Donate"

#: setup/frames/servers.inc.php:28
msgid "Edit server"
msgstr "Edit server"

#: setup/frames/servers.inc.php:37
msgid "Add a new server"
msgstr "Add a new server"

#: setup/lib/form_processing.lib.php:42
msgid "Warning"
msgstr "Warning"

#: setup/lib/form_processing.lib.php:43
msgid "Submitted form contains errors"
msgstr "Submitted form contains errors"

#: setup/lib/form_processing.lib.php:44
msgid "Try to revert erroneous fields to their default values"
msgstr "Try to revert erroneous fields to their default values"

#: setup/lib/form_processing.lib.php:47
msgid "Ignore errors"
msgstr "Ignore errors"

#: setup/lib/form_processing.lib.php:49
msgid "Show form"
msgstr "Show form"

#: setup/lib/index.lib.php:119
msgid ""
"Neither URL wrapper nor CURL is available. Version check is not possible."
msgstr ""
"Neither URL wrapper nor CURL is available. Version check is not possible."

#: setup/lib/index.lib.php:126
msgid ""
"Reading of version failed. Maybe you're offline or the upgrade server does "
"not respond."
msgstr ""
"Reading of version failed. Maybe you're offline or the upgrade server does "
"not respond."

#: setup/lib/index.lib.php:143
msgid "Got invalid version string from server"
msgstr "Got invalid version string from server"

#: setup/lib/index.lib.php:150
msgid "Unparsable version string"
msgstr "Unparsable version string"

#: setup/lib/index.lib.php:162
#, php-format
msgid ""
"You are using Git version, run [kbd]git pull[/kbd] :-)[br]The latest stable "
"version is %s, released on %s."
msgstr ""
"You are using Git version, run [kbd]git pull[/kbd] :-)[br]The latest stable "
"version is %s, released on %s."

#: setup/lib/index.lib.php:165
msgid "No newer stable version is available"
msgstr "No newer stable version is available"

#: setup/lib/index.lib.php:250
#, php-format
msgid ""
"This %soption%s should be disabled as it allows attackers to bruteforce "
"login to any MySQL server. If you feel this is necessary, use %strusted "
"proxies list%s. However, IP-based protection may not be reliable if your IP "
"belongs to an ISP where thousands of users, including you, are connected to."
msgstr ""
"This %soption%s should be disabled as it allows attackers to bruteforce "
"login to any MySQL server. If you feel this is necessary, use %strusted "
"proxies list%s. However, IP-based protection may not be reliable if your IP "
"belongs to an ISP where thousands of users, including you, are connected to."

#: setup/lib/index.lib.php:252
msgid ""
"You didn't have blowfish secret set and have enabled cookie authentication, "
"so a key was automatically generated for you. It is used to encrypt cookies; "
"you don't need to remember it."
msgstr ""
"You didn't have blowfish secret set and have enabled cookie authentication, "
"so a key was automatically generated for you. It is used to encrypt cookies; "
"you don't need to remember it."

#: setup/lib/index.lib.php:253
#, php-format
msgid ""
"%sBzip2 compression and decompression%s requires functions (%s) which are "
"unavailable on this system."
msgstr ""
"%sBzip2 compression and decompression%s requires functions (%s) which are "
"unavailable on this system."

#: setup/lib/index.lib.php:255
msgid ""
"This value should be double checked to ensure that this directory is neither "
"world accessible nor readable or writable by other users on your server."
msgstr ""
"This value should be double checked to ensure that this directory is neither "
"world accessible nor readable or writable by other users on your server."

#: setup/lib/index.lib.php:256
#, php-format
msgid "This %soption%s should be enabled if your web server supports it."
msgstr "This %soption%s should be enabled if your web server supports it."

#: setup/lib/index.lib.php:258
#, php-format
msgid ""
"%sGZip compression and decompression%s requires functions (%s) which are "
"unavailable on this system."
msgstr ""
"%sGZip compression and decompression%s requires functions (%s) which are "
"unavailable on this system."

#: setup/lib/index.lib.php:260
#, php-format
msgid ""
"%sLogin cookie validity%s greater than 1440 seconds may cause random session "
"invalidation if %ssession.gc_maxlifetime%s is lower than its value "
"(currently %d)."
msgstr ""
"%sLogin cookie validity%s greater than 1440 seconds may cause random session "
"invalidation if %ssession.gc_maxlifetime%s is lower than its value "
"(currently %d)."

#: setup/lib/index.lib.php:262
#, php-format
msgid ""
"%sLogin cookie validity%s should be set to 1800 seconds (30 minutes) at "
"most. Values larger than 1800 may pose a security risk such as impersonation."
msgstr ""
"%sLogin cookie validity%s should be set to 1800 seconds (30 minutes) at "
"most. Values larger than 1800 may pose a security risk such as impersonation."

#: setup/lib/index.lib.php:264
#, php-format
msgid ""
"If using cookie authentication and %sLogin cookie store%s is not 0, %sLogin "
"cookie validity%s must be set to a value less or equal to it."
msgstr ""
"If using cookie authentication and %sLogin cookie store%s is not 0, %sLogin "
"cookie validity%s must be set to a value less or equal to it."

#: setup/lib/index.lib.php:266
#, php-format
msgid ""
"If you feel this is necessary, use additional protection settings - %shost "
"authentication%s settings and %strusted proxies list%s. However, IP-based "
"protection may not be reliable if your IP belongs to an ISP where thousands "
"of users, including you, are connected to."
msgstr ""
"If you feel this is necessary, use additional protection settings - %shost "
"authentication%s settings and %strusted proxies list%s. However, IP-based "
"protection may not be reliable if your IP belongs to an ISP where thousands "
"of users, including you, are connected to."

#: setup/lib/index.lib.php:268
#, php-format
msgid ""
"You set the [kbd]config[/kbd] authentication type and included username and "
"password for auto-login, which is not a desirable option for live hosts. "
"Anyone who knows or guesses your phpMyAdmin URL can directly access your "
"phpMyAdmin panel. Set %sauthentication type%s to [kbd]cookie[/kbd] or [kbd]"
"http[/kbd]."
msgstr ""
"You set the [kbd]config[/kbd] authentication type and included username and "
"password for auto-login, which is not a desirable option for live hosts. "
"Anyone who knows or guesses your phpMyAdmin URL can directly access your "
"phpMyAdmin panel. Set %sauthentication type%s to [kbd]cookie[/kbd] or [kbd]"
"http[/kbd]."

#: setup/lib/index.lib.php:270
#, php-format
msgid ""
"%sZip compression%s requires functions (%s) which are unavailable on this "
"system."
msgstr ""
"%sZip compression%s requires functions (%s) which are unavailable on this "
"system."

#: setup/lib/index.lib.php:272
#, php-format
msgid ""
"%sZip decompression%s requires functions (%s) which are unavailable on this "
"system."
msgstr ""
"%sZip decompression%s requires functions (%s) which are unavailable on this "
"system."

#: setup/lib/index.lib.php:296
msgid "You should use SSL connections if your web server supports it."
msgstr "You should use SSL connections if your web server supports it."

#: setup/lib/index.lib.php:306
msgid "You should use mysqli for performance reasons."
msgstr "You should use mysqli for performance reasons."

#: setup/lib/index.lib.php:331
msgid "You allow for connecting to the server without a password."
msgstr "You allow for connecting to the server without a password."

#: setup/lib/index.lib.php:351
msgid "Key is too short, it should have at least 8 characters."
msgstr "Key is too short, it should have at least 8 characters."

#: setup/lib/index.lib.php:358
msgid "Key should contain letters, numbers [em]and[/em] special characters."
msgstr "Key should contain letters, numbers [em]and[/em] special characters."

#: sql.php:87 tbl_change.php:253 tbl_select.php:26 tbl_select.php:27
#: tbl_select.php:30 tbl_select.php:33
msgid "Browse foreign values"
msgstr "Browse foreign values"

#: sql.php:163
#, php-format
msgid "Using bookmark \"%s\" as default browse query."
msgstr "Using bookmark \"%s\" as default browse query."

#: sql.php:600 tbl_replace.php:387
#, php-format
msgid "Inserted row id: %1$d"
msgstr "Inserted row id: %1$d"

#: sql.php:617
msgid "Showing as PHP code"
msgstr "Showing as PHP code"

#: sql.php:620 tbl_replace.php:361
msgid "Showing SQL query"
msgstr "Showing SQL query"

#: sql.php:622
msgid "Validated SQL"
msgstr "Validated SQL"

#: sql.php:897
#, php-format
msgid "Problems with indexes of table `%s`"
msgstr "Problems with indexes of table `%s`"

#: sql.php:929
msgid "Label"
msgstr "Label"

#: tbl_addfield.php:185 tbl_alter.php:99 tbl_indexes.php:97
#, php-format
msgid "Table %1$s has been altered successfully"
msgstr "Table %1$s has been altered successfully"

#: tbl_change.php:283 tbl_change.php:321
msgid "Function"
msgstr "Function"

#: tbl_change.php:758
msgid " Because of its length,<br /> this column might not be editable "
msgstr " Because of its length,<br /> this column might not be editable "

#: tbl_change.php:875
msgid "Remove BLOB Repository Reference"
msgstr "Remove BLOB Repository Reference"

#: tbl_change.php:881
msgid "Binary - do not edit"
msgstr "Binary - do not edit"

#: tbl_change.php:929
msgid "Upload to BLOB repository"
msgstr "Upload to BLOB repository"

#: tbl_change.php:1058
msgid "Insert as new row"
msgstr "Insert as new row"

#: tbl_change.php:1059
msgid "Insert as new row and ignore errors"
msgstr "Insert as new row and ignore errors"

#: tbl_change.php:1060
msgid "Show insert query"
msgstr "Show insert query"

#: tbl_change.php:1071
msgid "and then"
msgstr "and then"

#: tbl_change.php:1075
msgid "Go back to previous page"
msgstr "Go back to previous page"

#: tbl_change.php:1076
msgid "Insert another new row"
msgstr "Insert another new row"

#: tbl_change.php:1080
msgid "Go back to this page"
msgstr "Go back to this page"

#: tbl_change.php:1088
msgid "Edit next row"
msgstr "Edit next row"

#: tbl_change.php:1099
msgid ""
"Use TAB key to move from value to value, or CTRL+arrows to move anywhere"
msgstr ""
"Use TAB key to move from value to value, or CTRL+arrows to move anywhere"

#: tbl_change.php:1137
#, php-format
msgid "Continue insertion with %s rows"
msgstr "Continue insertion with %s rows"

#: tbl_chart.php:56
msgid "Chart generated successfully."
msgstr "Chart generated successfully."

#: tbl_chart.php:59
msgid ""
"The result of this query can't be used for a chart. See [a@./Documentation."
"html#faq6_29@Documentation]FAQ 6.29[/a]"
msgstr ""
"The result of this query can't be used for a chart. See [a@./Documentation."
"html#faq6_29@Documentation]FAQ 6.29[/a]"

#: tbl_chart.php:90
msgid "Width"
msgstr "Width"

#: tbl_chart.php:94
msgid "Height"
msgstr "Height"

#: tbl_chart.php:98
msgid "Title"
msgstr "Title"

#: tbl_chart.php:103
msgid "X Axis label"
msgstr "X Axis label"

#: tbl_chart.php:107
msgid "Y Axis label"
msgstr "Y Axis label"

#: tbl_chart.php:112
msgid "Area margins"
msgstr "Area margins"

#: tbl_chart.php:122
msgid "Legend margins"
msgstr "Legend margins"

#: tbl_chart.php:134
msgid "Bar"
msgstr "Bar"

#: tbl_chart.php:135
msgid "Line"
msgstr "Line"

#: tbl_chart.php:136
msgid "Radar"
msgstr "Radar"

#: tbl_chart.php:138
msgid "Pie"
msgstr "Pie"

#: tbl_chart.php:144
msgid "Bar type"
msgstr "Bar type"

#: tbl_chart.php:146
msgid "Stacked"
msgstr "Stacked"

#: tbl_chart.php:147
msgid "Multi"
msgstr "Multi"

#: tbl_chart.php:152
msgid "Continuous image"
msgstr "Continuous image"

#: tbl_chart.php:155
msgid ""
"For compatibility reasons the chart image is segmented by default, select "
"this to draw the whole chart in one image."
msgstr ""
"For compatibility reasons the chart image is segmented by default, select "
"this to draw the whole chart in one image."

#: tbl_chart.php:166
msgid ""
"When drawing a radar chart all values are normalized to a range [0..10]."
msgstr ""
"When drawing a radar chart all values are normalised to a range [0..10]."

#: tbl_chart.php:173
msgid ""
"Note that not every result table can be put to the chart. See <a href=\"./"
"Documentation.html#faq6_29\" target=\"Documentation\">FAQ 6.29</a>"
msgstr ""
"Note that not every result table can be put to the chart. See <a href=\"./"
"Documentation.html#faq6_29\" target=\"Documentation\">FAQ 6.29</a>"

#: tbl_chart.php:181
msgid "Redraw"
msgstr "Redraw"

#: tbl_create.php:56
#, php-format
msgid "Table %s already exists!"
msgstr "Table %s already exists!"

#: tbl_create.php:242
#, php-format
msgid "Table %1$s has been created."
msgstr "Table %1$s has been created."

#: tbl_export.php:24
msgid "View dump (schema) of table"
msgstr "View dump (schema) of table"

#: tbl_indexes.php:66
msgid "The name of the primary key must be \"PRIMARY\"!"
msgstr "The name of the primary key must be \"PRIMARY\"!"

#: tbl_indexes.php:74
msgid "Can't rename index to PRIMARY!"
msgstr "Can't rename index to PRIMARY!"

#: tbl_indexes.php:90
msgid "No index parts defined!"
msgstr "No index parts defined!"

#: tbl_indexes.php:158
msgid "Create a new index"
msgstr "Create a new index"

#: tbl_indexes.php:160
msgid "Modify an index"
msgstr "Modify an index"

#: tbl_indexes.php:166
msgid "Index name:"
msgstr "Index name:"

#: tbl_indexes.php:172
msgid "Index type:"
msgstr "Index type:"

#: tbl_indexes.php:182
msgid ""
"(\"PRIMARY\" <b>must</b> be the name of and <b>only of</b> a primary key!)"
msgstr ""
"(\"PRIMARY\" <b>must</b> be the name of and <b>only of</b> a primary key!)"

#: tbl_indexes.php:249
#, php-format
msgid "Add to index &nbsp;%s&nbsp;column(s)"
msgstr "Add to index &nbsp;%s&nbsp;column(s)"

#: tbl_indexes.php:254 tbl_structure.php:684 tbl_structure.php:695
msgid "Column count has to be larger than zero."
msgstr "Column count has to be larger than zero."

#: tbl_move_copy.php:44
msgid "Can't move table to same one!"
msgstr "Can't move table to same one!"

#: tbl_move_copy.php:46
msgid "Can't copy table to same one!"
msgstr "Can't copy table to same one!"

#: tbl_move_copy.php:54
#, php-format
msgid "Table %s has been moved to %s."
msgstr "Table %s has been moved to %s."

#: tbl_move_copy.php:56
#, php-format
msgid "Table %s has been copied to %s."
msgstr "Table %s has been copied to %s."

#: tbl_move_copy.php:74
msgid "The table name is empty!"
msgstr "The table name is empty!"

#: tbl_operations.php:264
msgid "Alter table order by"
msgstr "Alter table order by"

#: tbl_operations.php:273
msgid "(singly)"
msgstr "(singly)"

#: tbl_operations.php:293
msgid "Move table to (database<b>.</b>table):"
msgstr "Move table to (database<b>.</b>table):"

#: tbl_operations.php:351
msgid "Table options"
msgstr "Table options"

#: tbl_operations.php:355
msgid "Rename table to"
msgstr "Rename table to"

#: tbl_operations.php:531
msgid "Copy table to (database<b>.</b>table):"
msgstr "Copy table to (database<b>.</b>table):"

#: tbl_operations.php:578
msgid "Switch to copied table"
msgstr "Switch to copied table"

#: tbl_operations.php:590
msgid "Table maintenance"
msgstr "Table maintenance"

#: tbl_operations.php:614
msgid "Defragment table"
msgstr "Defragment table"

#: tbl_operations.php:662
#, php-format
msgid "Table %s has been flushed"
msgstr "Table %s has been flushed"

#: tbl_operations.php:668
msgid "Flush the table (FLUSH)"
msgstr "Flush the table (FLUSH)"

#: tbl_operations.php:677
msgid "Delete data or table"
msgstr "Delete data or table"

#: tbl_operations.php:692
msgid "Empty the table (TRUNCATE)"
msgstr "Empty the table (TRUNCATE)"

#: tbl_operations.php:712
msgid "Delete the table (DROP)"
msgstr "Delete the table (DROP)"

#: tbl_operations.php:733
msgid "Partition maintenance"
msgstr "Partition maintenance"

#: tbl_operations.php:741
#, php-format
msgid "Partition %s"
msgstr "Partition %s"

#: tbl_operations.php:744
msgid "Analyze"
msgstr "Analyse"

#: tbl_operations.php:745
msgid "Check"
msgstr "Check"

#: tbl_operations.php:746
msgid "Optimize"
msgstr "Optimise"

#: tbl_operations.php:747
msgid "Rebuild"
msgstr "Rebuild"

#: tbl_operations.php:748
msgid "Repair"
msgstr "Repair"

#: tbl_operations.php:760
msgid "Remove partitioning"
msgstr "Remove partitioning"

#: tbl_operations.php:786
msgid "Check referential integrity:"
msgstr "Check referential integrity:"

#: tbl_printview.php:72
msgid "Show tables"
msgstr "Show tables"

#: tbl_printview.php:307 tbl_structure.php:751
msgid "Space usage"
msgstr "Space usage"

#: tbl_printview.php:311 tbl_structure.php:755
msgid "Usage"
msgstr "Usage"

#: tbl_printview.php:338 tbl_structure.php:782
msgid "Effective"
msgstr "Effective"

#: tbl_printview.php:363 tbl_structure.php:820
msgid "Row Statistics"
msgstr "Row Statistics"

#: tbl_printview.php:366 tbl_structure.php:823
msgid "Statements"
msgstr "Statements"

#: tbl_printview.php:377 tbl_structure.php:835
msgid "static"
msgstr "static"

#: tbl_printview.php:379 tbl_structure.php:837
msgid "dynamic"
msgstr "dynamic"

#: tbl_printview.php:401 tbl_structure.php:880
msgid "Row length"
msgstr "Row length"

#: tbl_printview.php:411 tbl_structure.php:888
msgid " Row size "
msgstr " Row size "

#: tbl_relation.php:276
#, php-format
msgid "Error creating foreign key on %1$s (check data types)"
msgstr "Error creating foreign key on %1$s (check data types)"

#: tbl_relation.php:402
msgid "Internal relation"
msgstr "Internal relation"

#: tbl_relation.php:404
msgid ""
"An internal relation is not necessary when a corresponding FOREIGN KEY "
"relation exists."
msgstr ""
"An internal relation is not necessary when a corresponding FOREIGN KEY "
"relation exists."

#: tbl_relation.php:410
msgid "Foreign key constraint"
msgstr "Foreign key constraint"

#: tbl_row_action.php:28
msgid "No rows selected"
msgstr "No rows selected"

#: tbl_select.php:109
msgid "Do a \"query by example\" (wildcard: \"%\")"
msgstr "Do a \"query by example\" (wildcard: \"%\")"

#: tbl_select.php:233
msgid "Select columns (at least one):"
msgstr "Select columns (at least one):"

#: tbl_select.php:251
msgid "Add search conditions (body of the \"where\" clause):"
msgstr "Add search conditions (body of the \"where\" clause):"

#: tbl_select.php:258
msgid "Number of rows per page"
msgstr "Number of rows per page"

#: tbl_select.php:264
msgid "Display order:"
msgstr "Display order:"

#: tbl_structure.php:161 tbl_structure.php:165
msgid "Browse distinct values"
msgstr "Browse distinct values"

#: tbl_structure.php:166 tbl_structure.php:167
msgid "Add primary key"
msgstr "Add primary key"

#: tbl_structure.php:168 tbl_structure.php:169
msgid "Add index"
msgstr "Add index"

#: tbl_structure.php:170 tbl_structure.php:171
msgid "Add unique index"
msgstr "Add unique index"

#: tbl_structure.php:172 tbl_structure.php:173
msgid "Add FULLTEXT index"
msgstr "Add FULLTEXT index"

#: tbl_structure.php:385
msgctxt "None for default"
msgid "None"
msgstr "None"

#: tbl_structure.php:398
#, php-format
msgid "Column %s has been dropped"
msgstr "Column %s has been dropped"

#: tbl_structure.php:409 tbl_structure.php:483
#, php-format
msgid "A primary key has been added on %s"
msgstr "A primary key has been added on %s"

#: tbl_structure.php:424 tbl_structure.php:439 tbl_structure.php:454
#: tbl_structure.php:496 tbl_structure.php:509 tbl_structure.php:522
#, php-format
msgid "An index has been added on %s"
msgstr "An index has been added on %s"

#: tbl_structure.php:471
msgid "Show more actions"
msgstr "Show more actions"

#: tbl_structure.php:600 tbl_structure.php:602
msgid "Relation view"
msgstr "Relation view"

#: tbl_structure.php:609 tbl_structure.php:611
msgid "Propose table structure"
msgstr "Propose table structure"

#: tbl_structure.php:634
msgid "Add column"
msgstr "Add column"

#: tbl_structure.php:648
msgid "At End of Table"
msgstr "At End of Table"

#: tbl_structure.php:649
msgid "At Beginning of Table"
msgstr "At Beginning of Table"

#: tbl_structure.php:650
#, php-format
msgid "After %s"
msgstr "After %s"

#: tbl_structure.php:689
#, php-format
msgid "Create an index on &nbsp;%s&nbsp;columns"
msgstr "Create an index on &nbsp;%s&nbsp;columns"

#: tbl_structure.php:851
msgid "partitioned"
msgstr "partitioned"

#: tbl_tracking.php:109
#, php-format
msgid "Tracking report for table `%s`"
msgstr "Tracking report for table `%s`"

#: tbl_tracking.php:182
#, php-format
msgid "Version %s is created, tracking for %s.%s is activated."
msgstr "Version %s is created, tracking for %s.%s is activated."

#: tbl_tracking.php:190
#, php-format
msgid "Tracking for %s.%s , version %s is deactivated."
msgstr "Tracking for %s.%s , version %s is deactivated."

#: tbl_tracking.php:198
#, php-format
msgid "Tracking for %s.%s , version %s is activated."
msgstr "Tracking for %s.%s , version %s is activated."

#: tbl_tracking.php:208
msgid "SQL statements executed."
msgstr "SQL statements executed."

#: tbl_tracking.php:214
msgid ""
"You can execute the dump by creating and using a temporary database. Please "
"ensure that you have the privileges to do so."
msgstr ""
"You can execute the dump by creating and using a temporary database. Please "
"ensure that you have the privileges to do so."

#: tbl_tracking.php:215
msgid "Comment out these two lines if you do not need them."
msgstr "Comment out these two lines if you do not need them."

#: tbl_tracking.php:224
msgid "SQL statements exported. Please copy the dump or execute it."
msgstr "SQL statements exported. Please copy the dump or execute it."

#: tbl_tracking.php:255
#, php-format
msgid "Version %s snapshot (SQL code)"
msgstr "Version %s snapshot (SQL code)"

#: tbl_tracking.php:382
#| msgid "Track these data definition statements:"
<<<<<<< HEAD
msgid "Tracking data definition successfully deleted"
msgstr "Track these data definition statements:"
=======
msgid "Tracking data definition succesfully deleted"
msgstr "Tracking data definition succesfully deleted"
>>>>>>> 41977600

#: tbl_tracking.php:384 tbl_tracking.php:401
#| msgid "Gather errors"
msgid "Query error"
msgstr "Query error"

#: tbl_tracking.php:399
#| msgid "Track these data manipulation statements:"
<<<<<<< HEAD
msgid "Tracking data manipulation successfully deleted"
msgstr "Track these data manipulation statements:"
=======
msgid "Tracking data manipulation succesfully deleted"
msgstr "Tracking data manipulation succesfully deleted"
>>>>>>> 41977600

#: tbl_tracking.php:411
msgid "Tracking statements"
msgstr "Tracking statements"

#: tbl_tracking.php:427 tbl_tracking.php:555
#, php-format
msgid "Show %s with dates from %s to %s by user %s %s"
msgstr "Show %s with dates from %s to %s by user %s %s"

#: tbl_tracking.php:432
#| msgid "Delete tracking data for this table"
msgid "Delete tracking data row from report"
msgstr "Delete tracking data row from report"

#: tbl_tracking.php:443
#| msgid "No databases"
msgid "No data"
msgstr "No data"

#: tbl_tracking.php:453 tbl_tracking.php:510
msgid "Date"
msgstr "Date"

#: tbl_tracking.php:455
msgid "Data definition statement"
msgstr "Data definition statement"

#: tbl_tracking.php:512
msgid "Data manipulation statement"
msgstr "Data manipulation statement"

#: tbl_tracking.php:558
msgid "SQL dump (file download)"
msgstr "SQL dump (file download)"

#: tbl_tracking.php:559
msgid "SQL dump"
msgstr "SQL dump"

#: tbl_tracking.php:560
msgid "This option will replace your table and contained data."
msgstr "This option will replace your table and contained data."

#: tbl_tracking.php:560
msgid "SQL execution"
msgstr "SQL execution"

#: tbl_tracking.php:572
#, php-format
msgid "Export as %s"
msgstr "Export as %s"

#: tbl_tracking.php:612
msgid "Show versions"
msgstr "Show versions"

#: tbl_tracking.php:644
msgid "Version"
msgstr "Version"

#: tbl_tracking.php:692
#, php-format
msgid "Deactivate tracking for %s.%s"
msgstr "Deactivate tracking for %s.%s"

#: tbl_tracking.php:694
msgid "Deactivate now"
msgstr "Deactivate now"

#: tbl_tracking.php:705
#, php-format
msgid "Activate tracking for %s.%s"
msgstr "Activate tracking for %s.%s"

#: tbl_tracking.php:707
msgid "Activate now"
msgstr "Activate now"

#: tbl_tracking.php:720
#, php-format
msgid "Create version %s of %s.%s"
msgstr "Create version %s of %s.%s"

#: tbl_tracking.php:724
msgid "Track these data definition statements:"
msgstr "Track these data definition statements:"

#: tbl_tracking.php:732
msgid "Track these data manipulation statements:"
msgstr "Track these data manipulation statements:"

#: tbl_tracking.php:740
msgid "Create version"
msgstr "Create version"

#: themes.php:31
#, php-format
msgid ""
"No themes support; please check your configuration and/or your themes in "
"directory %s."
msgstr ""
"No themes support; please check your configuration and/or your themes in "
"directory %s."

#: themes.php:41
msgid "Get more themes!"
msgstr "Get more themes!"

#: transformation_overview.php:24
msgid "Available MIME types"
msgstr "Available MIME types"

#: transformation_overview.php:37
msgid ""
"MIME types printed in italics do not have a separate transformation function"
msgstr ""
"MIME types printed in italics do not have a separate transformation function"

#: transformation_overview.php:42
msgid "Available transformations"
msgstr "Available transformations"

#: transformation_overview.php:47
msgctxt "for MIME transformation"
msgid "Description"
msgstr "Description"

#: user_password.php:48
msgid "You don't have sufficient privileges to be here right now!"
msgstr "You don't have sufficient privileges to be here right now!"

#: user_password.php:110
msgid "The profile has been updated."
msgstr "The profile has been updated."

#: view_create.php:141
msgid "VIEW name"
msgstr "VIEW name"

#: view_operations.php:91
msgid "Rename view to"
msgstr "Rename view to"

#~ msgid "Background color"
#~ msgstr "Background colour"

#~ msgid "Choose..."
#~ msgstr "Choose..."

#~ msgid "Delete the matches for the "
#~ msgstr "Delete the matches for the %s table?"

#~ msgid "Show left delete link"
#~ msgstr "Show left delete link"

#~ msgid "Show right delete link"
#~ msgstr "Show right delete link"

#~ msgid "Mailing lists"
#~ msgstr "Mailing lists"<|MERGE_RESOLUTION|>--- conflicted
+++ resolved
@@ -3,15 +3,9 @@
 msgstr ""
 "Project-Id-Version: phpMyAdmin 3.5.0-dev\n"
 "Report-Msgid-Bugs-To: phpmyadmin-devel@lists.sourceforge.net\n"
-<<<<<<< HEAD
 "POT-Creation-Date: 2011-05-16 10:31-0400\n"
-"PO-Revision-Date: 2011-02-10 16:24+0200\n"
-"Last-Translator: Michal Čihař <michal@cihar.com>\n"
-=======
-"POT-Creation-Date: 2011-05-15 13:41-0400\n"
 "PO-Revision-Date: 2011-05-16 16:28+0200\n"
 "Last-Translator: Marc Delisle <marc@infomarc.info>\n"
->>>>>>> 41977600
 "Language-Team: english-gb <en_GB@li.org>\n"
 "Language: en_GB\n"
 "MIME-Version: 1.0\n"
@@ -9912,14 +9906,8 @@
 msgstr "Version %s snapshot (SQL code)"
 
 #: tbl_tracking.php:382
-#| msgid "Track these data definition statements:"
-<<<<<<< HEAD
 msgid "Tracking data definition successfully deleted"
-msgstr "Track these data definition statements:"
-=======
-msgid "Tracking data definition succesfully deleted"
-msgstr "Tracking data definition succesfully deleted"
->>>>>>> 41977600
+msgstr "Tracking data definition successfully deleted"
 
 #: tbl_tracking.php:384 tbl_tracking.php:401
 #| msgid "Gather errors"
@@ -9927,14 +9915,8 @@
 msgstr "Query error"
 
 #: tbl_tracking.php:399
-#| msgid "Track these data manipulation statements:"
-<<<<<<< HEAD
 msgid "Tracking data manipulation successfully deleted"
-msgstr "Track these data manipulation statements:"
-=======
-msgid "Tracking data manipulation succesfully deleted"
-msgstr "Tracking data manipulation succesfully deleted"
->>>>>>> 41977600
+msgstr "Tracking data manipulation successfully deleted"
 
 #: tbl_tracking.php:411
 msgid "Tracking statements"
