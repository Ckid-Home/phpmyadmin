# Automatically generated <>, 2010.
msgid ""
msgstr ""
"Project-Id-Version: phpMyAdmin 3.5.0-dev\n"
"Report-Msgid-Bugs-To: phpmyadmin-devel@lists.sourceforge.net\n"
<<<<<<< HEAD
"POT-Creation-Date: 2011-06-24 12:07+0200\n"
"PO-Revision-Date: 2011-06-17 17:10+0200\n"
=======
"POT-Creation-Date: 2011-06-22 10:16+0200\n"
"PO-Revision-Date: 2011-06-23 15:36+0200\n"
>>>>>>> 1c0ae704
"Last-Translator: Marc Delisle <marc@infomarc.info>\n"
"Language-Team: french <fr@li.org>\n"
"Language: fr\n"
"MIME-Version: 1.0\n"
"Content-Type: text/plain; charset=UTF-8\n"
"Content-Transfer-Encoding: 8bit\n"
"Plural-Forms: nplurals=2; plural=(n > 1);\n"
"X-Generator: Pootle 2.0.5\n"

#: browse_foreigners.php:35 browse_foreigners.php:53
#: libraries/display_tbl.lib.php:360 server_privileges.php:1583
msgid "Show all"
msgstr "Tout afficher"

#: browse_foreigners.php:70 libraries/common.lib.php:2269
#: libraries/display_tbl.lib.php:340 libraries/export/pdf.php:135
#: libraries/schema/Pdf_Relation_Schema.class.php:240
#: libraries/schema/Pdf_Relation_Schema.class.php:1095
#: libraries/schema/Pdf_Relation_Schema.class.php:1111
#: libraries/schema/User_Schema.class.php:356
msgid "Page number:"
msgstr "Page n° : "

#: browse_foreigners.php:133
msgid ""
"The target browser window could not be updated. Maybe you have closed the "
"parent window, or your browser's security settings are configured to block "
"cross-window updates."
msgstr ""
"La fenêtre demandée depuis votre navigateur ne peut être rafraîchie. Il est "
"possible que vous ayez fermé la fenêtre source , ou encore que votre "
"navigateur bloque les mises à jour entre fenêtres pour des raisons de "
"sécurité."

#: browse_foreigners.php:151 libraries/common.lib.php:2762
#: libraries/common.lib.php:2769 libraries/common.lib.php:2951
#: libraries/common.lib.php:2952 libraries/db_links.inc.php:60
#: libraries/tbl_links.inc.php:68
msgid "Search"
msgstr "Rechercher"

#: browse_foreigners.php:154 db_operations.php:369 db_operations.php:421
#: db_operations.php:531 db_operations.php:559 db_search.php:360
#: db_structure.php:528 enum_editor.php:63 js/messages.php:90
#: libraries/Config.class.php:1220 libraries/Theme_Manager.class.php:305
#: libraries/auth/cookie.auth.lib.php:273 libraries/common.lib.php:1315
#: libraries/common.lib.php:2245 libraries/core.lib.php:557
#: libraries/db_routines.lib.php:789 libraries/db_routines.lib.php:921
#: libraries/display_change_password.lib.php:72
#: libraries/display_create_table.lib.php:61
#: libraries/display_export.lib.php:354 libraries/display_import.lib.php:267
#: libraries/display_tbl.lib.php:558 libraries/display_tbl.lib.php:653
#: libraries/replication_gui.lib.php:75 libraries/replication_gui.lib.php:371
#: libraries/schema/User_Schema.class.php:120
#: libraries/schema/User_Schema.class.php:172
#: libraries/schema/User_Schema.class.php:406
#: libraries/schema/User_Schema.class.php:445
#: libraries/select_server.lib.php:100 libraries/sql_query_form.lib.php:384
#: libraries/sql_query_form.lib.php:454 libraries/sql_query_form.lib.php:518
#: libraries/tbl_properties.inc.php:607 libraries/tbl_properties.inc.php:777
#: main.php:109 navigation.php:202 navigation.php:240 pmd_pdf.php:124
#: prefs_manage.php:265 prefs_manage.php:316 server_binlog.php:128
#: server_privileges.php:646 server_privileges.php:1694
#: server_privileges.php:2051 server_privileges.php:2098
#: server_privileges.php:2138 server_replication.php:233
#: server_replication.php:316 server_replication.php:347
#: server_synchronize.php:1220 tbl_change.php:332 tbl_change.php:1024
#: tbl_change.php:1061 tbl_indexes.php:260 tbl_operations.php:280
#: tbl_operations.php:317 tbl_operations.php:519 tbl_operations.php:581
#: tbl_operations.php:763 tbl_select.php:291 tbl_structure.php:698
#: tbl_structure.php:734 tbl_tracking.php:425 tbl_tracking.php:563
#: view_create.php:181 view_operations.php:99
msgid "Go"
msgstr "Exécuter"

#: browse_foreigners.php:169 browse_foreigners.php:173
#: libraries/Index.class.php:444 tbl_tracking.php:313
msgid "Keyname"
msgstr "Nom de l'index"

#: browse_foreigners.php:170 browse_foreigners.php:172
#: server_collations.php:54 server_collations.php:66 server_engines.php:57
#: server_status.php:1030
msgid "Description"
msgstr "Description"

#: browse_foreigners.php:248 browse_foreigners.php:257
#: browse_foreigners.php:269 browse_foreigners.php:277
msgid "Use this value"
msgstr "Utiliser cette valeur"

#: bs_disp_as_mime_type.php:29 bs_play_media.php:35
#: libraries/blobstreaming.lib.php:331
msgid "No blob streaming server configured!"
msgstr "Aucun serveur blob streaming configuré!"

#: bs_disp_as_mime_type.php:35
msgid "Failed to fetch headers"
msgstr "Erreur d'accès aux en-têtes"

#: bs_disp_as_mime_type.php:41
msgid "Failed to open remote URL"
msgstr "Échec d'ouverture du URL distant"

#: changelog.php:32 license.php:28
#, php-format
msgid ""
"The %s file is not available on this system, please visit www.phpmyadmin.net "
"for more information."
msgstr ""
"Le fichier %s n'est pas disponible sur ce serveur, veuillez visiter www."
"phpmyadmin.net pour plus d'informations."

#: db_create.php:58
#, php-format
msgid "Database %1$s has been created."
msgstr "La base de données %1$s a été créée."

#: db_datadict.php:48 db_operations.php:362
msgid "Database comment: "
msgstr "Commentaire sur la base de données: "

#: db_datadict.php:157 libraries/schema/Pdf_Relation_Schema.class.php:1210
#: libraries/tbl_properties.inc.php:714 tbl_operations.php:362
#: tbl_printview.php:127
msgid "Table comments"
msgstr "Commentaires sur la table"

#: db_datadict.php:166 db_qbe.php:196 libraries/Index.class.php:448
#: libraries/export/htmlword.php:248 libraries/export/latex.php:375
#: libraries/export/odt.php:302 libraries/export/texytext.php:227
#: libraries/schema/Pdf_Relation_Schema.class.php:1236
#: libraries/schema/Pdf_Relation_Schema.class.php:1257
#: libraries/tbl_properties.inc.php:274 tbl_change.php:310 tbl_chart.php:86
#: tbl_indexes.php:188 tbl_printview.php:139 tbl_relation.php:399
#: tbl_select.php:113 tbl_tracking.php:266 tbl_tracking.php:317
msgid "Column"
msgstr "Colonne"

#: db_datadict.php:167 db_printview.php:104 libraries/Index.class.php:445
#: libraries/db_events.inc.php:69 libraries/db_routines.lib.php:666
#: libraries/db_routines.lib.php:691 libraries/db_routines.lib.php:847
#: libraries/db_routines.lib.php:1216 libraries/db_structure.lib.php:51
#: libraries/export/htmlword.php:249 libraries/export/latex.php:375
#: libraries/export/odt.php:305 libraries/export/texytext.php:228
#: libraries/schema/Pdf_Relation_Schema.class.php:1237
#: libraries/schema/Pdf_Relation_Schema.class.php:1258
#: libraries/tbl_properties.inc.php:100 server_privileges.php:2151
#: tbl_change.php:289 tbl_change.php:316 tbl_printview.php:140
#: tbl_printview.php:310 tbl_select.php:114 tbl_structure.php:205
#: tbl_structure.php:795 tbl_tracking.php:267 tbl_tracking.php:314
msgid "Type"
msgstr "Type"

#: db_datadict.php:169 libraries/Index.class.php:451
#: libraries/export/htmlword.php:250 libraries/export/latex.php:375
#: libraries/export/odt.php:308 libraries/export/texytext.php:229
#: libraries/schema/Pdf_Relation_Schema.class.php:1239
#: libraries/schema/Pdf_Relation_Schema.class.php:1260
#: libraries/tbl_properties.inc.php:109 tbl_change.php:325
#: tbl_printview.php:142 tbl_structure.php:208 tbl_tracking.php:269
#: tbl_tracking.php:320
msgid "Null"
msgstr "Null"

#: db_datadict.php:170 db_structure.php:453 libraries/export/htmlword.php:251
#: libraries/export/latex.php:375 libraries/export/odt.php:311
#: libraries/export/texytext.php:230
#: libraries/schema/Pdf_Relation_Schema.class.php:1240
#: libraries/schema/Pdf_Relation_Schema.class.php:1261
#: libraries/tbl_properties.inc.php:106 tbl_printview.php:143
#: tbl_structure.php:209 tbl_tracking.php:270
msgid "Default"
msgstr "Défaut"

#: db_datadict.php:174 libraries/export/htmlword.php:253
#: libraries/export/latex.php:377 libraries/export/odt.php:315
#: libraries/export/texytext.php:232
#: libraries/schema/Pdf_Relation_Schema.class.php:1242
#: libraries/schema/Pdf_Relation_Schema.class.php:1263 tbl_printview.php:147
msgid "Links to"
msgstr "Relié à"

#: db_datadict.php:176 db_printview.php:110
#: libraries/config/messages.inc.php:94 libraries/config/messages.inc.php:109
#: libraries/config/messages.inc.php:131 libraries/export/htmlword.php:256
#: libraries/export/latex.php:380 libraries/export/odt.php:320
#: libraries/export/texytext.php:235
#: libraries/schema/Pdf_Relation_Schema.class.php:1253
#: libraries/schema/Pdf_Relation_Schema.class.php:1264
#: libraries/tbl_properties.inc.php:129 tbl_printview.php:149
msgid "Comments"
msgstr "Commentaires"

#: db_datadict.php:259 js/messages.php:109 libraries/Index.class.php:361
#: libraries/Index.class.php:388 libraries/Index.class.php:688
#: libraries/config.values.php:45 libraries/config.values.php:51
#: libraries/config/FormDisplay.tpl.php:204 libraries/export/htmlword.php:326
#: libraries/export/latex.php:445 libraries/export/odt.php:376
#: libraries/export/texytext.php:305 libraries/mult_submits.inc.php:287
#: libraries/schema/Pdf_Relation_Schema.class.php:1318
#: libraries/user_preferences.lib.php:311 prefs_manage.php:130
#: server_privileges.php:1381 server_privileges.php:1392
#: server_privileges.php:1638 server_privileges.php:1649
#: server_privileges.php:1969 server_privileges.php:1974
#: server_privileges.php:2268 sql.php:257 sql.php:318 tbl_printview.php:226
#: tbl_structure.php:380 tbl_tracking.php:330 tbl_tracking.php:335
msgid "No"
msgstr "Non"

#: db_datadict.php:259 js/messages.php:108 libraries/Index.class.php:362
#: libraries/Index.class.php:387 libraries/Index.class.php:688
#: libraries/config.values.php:45 libraries/config.values.php:51
#: libraries/config/FormDisplay.tpl.php:204 libraries/export/htmlword.php:326
#: libraries/export/latex.php:445 libraries/export/odt.php:376
#: libraries/export/texytext.php:305 libraries/mult_submits.inc.php:46
#: libraries/mult_submits.inc.php:78 libraries/mult_submits.inc.php:87
#: libraries/mult_submits.inc.php:92 libraries/mult_submits.inc.php:97
#: libraries/mult_submits.inc.php:102 libraries/mult_submits.inc.php:262
#: libraries/mult_submits.inc.php:276 libraries/mult_submits.inc.php:286
#: libraries/mult_submits.inc.php:299
#: libraries/schema/Pdf_Relation_Schema.class.php:1318
#: libraries/user_preferences.lib.php:311 prefs_manage.php:129
#: server_databases.php:76 server_privileges.php:1378
#: server_privileges.php:1389 server_privileges.php:1635
#: server_privileges.php:1649 server_privileges.php:1969
#: server_privileges.php:1972 server_privileges.php:2268 sql.php:317
#: tbl_printview.php:226 tbl_structure.php:41 tbl_structure.php:380
#: tbl_tracking.php:328 tbl_tracking.php:333
msgid "Yes"
msgstr "Oui"

#: db_datadict.php:314 db_printview.php:264 tbl_printview.php:495
msgid "Print"
msgstr "Imprimer"

#: db_export.php:30
msgid "View dump (schema) of database"
msgstr "Voir une exportation (schéma) de la base de données"

#: db_export.php:34 db_printview.php:94 db_qbe.php:101 db_tracking.php:48
#: export.php:371 navigation.php:329
msgid "No tables found in database."
msgstr "Aucune table n'a été trouvée dans cette base."

#: db_export.php:44 db_search.php:342 server_export.php:26
msgid "Select All"
msgstr "Tout sélectionner"

#: db_export.php:46 db_search.php:345 server_export.php:28
msgid "Unselect All"
msgstr "Tout désélectionner"

#: db_operations.php:41 tbl_create.php:48
msgid "The database name is empty!"
msgstr "Le nom de la base de données est vide !"

#: db_operations.php:272
#, php-format
msgid "Database %s has been renamed to %s"
msgstr "La base de données %s a été renommée en %s"

#: db_operations.php:276
#, php-format
msgid "Database %s has been copied to %s"
msgstr "La base de données %s a été copiée sur %s"

#: db_operations.php:404
msgid "Rename database to"
msgstr "Changer le nom de la base de données pour"

#: db_operations.php:409 server_status.php:799
msgid "Command"
msgstr "Commande"

#: db_operations.php:440
msgid "Remove database"
msgstr "Supprimer la base de données"

#: db_operations.php:452
#, php-format
msgid "Database %s has been dropped."
msgstr "La base de données %s a été effacée."

#: db_operations.php:457
msgid "Drop the database (DROP)"
msgstr "Supprimer la base de données (DROP)"

#: db_operations.php:487
msgid "Copy database to"
msgstr "Copier la base de données vers"

#: db_operations.php:494 tbl_operations.php:548 tbl_tracking.php:418
msgid "Structure only"
msgstr "Structure seule"

#: db_operations.php:495 tbl_operations.php:549 tbl_tracking.php:420
msgid "Structure and data"
msgstr "Structure et données"

#: db_operations.php:496 tbl_operations.php:550 tbl_tracking.php:419
msgid "Data only"
msgstr "Données seulement"

#: db_operations.php:504
msgid "CREATE DATABASE before copying"
msgstr "Faire CREATE DATABASE avant la copie"

#: db_operations.php:507 libraries/config/messages.inc.php:126
#: libraries/config/messages.inc.php:127 libraries/config/messages.inc.php:129
#: libraries/config/messages.inc.php:135 tbl_operations.php:556
#, php-format
msgid "Add %s"
msgstr "Ajouter %s"

#: db_operations.php:511 libraries/config/messages.inc.php:119
#: tbl_operations.php:314 tbl_operations.php:558
msgid "Add AUTO_INCREMENT value"
msgstr "Inclure la valeur courante de l'AUTO_INCREMENT"

#: db_operations.php:515 tbl_operations.php:565
msgid "Add constraints"
msgstr "Inclure les contraintes de clés étrangères"

#: db_operations.php:528
msgid "Switch to copied database"
msgstr "Aller à la base de données copiée"

#: db_operations.php:552 libraries/Index.class.php:450
#: libraries/build_html_for_db.lib.php:19 libraries/db_structure.lib.php:53
#: libraries/mysql_charsets.lib.php:110 libraries/tbl_properties.inc.php:107
#: libraries/tbl_properties.inc.php:720 server_collations.php:53
#: server_collations.php:65 tbl_operations.php:378 tbl_select.php:115
#: tbl_structure.php:206 tbl_structure.php:903 tbl_tracking.php:268
#: tbl_tracking.php:319
msgid "Collation"
msgstr "Interclassement"

#: db_operations.php:565
#, php-format
msgid ""
"The phpMyAdmin configuration storage has been deactivated. To find out why "
"click %shere%s."
msgstr ""
"Le stockage de configurations phpMyAdmin a été désactivé. Pour une analyse "
"du problème, cliquez %sici%s."

#: db_operations.php:600
msgid "Edit or export relational schema"
msgstr "Éditer ou exporter un schéma relationnel"

#: db_printview.php:102 db_tracking.php:85 db_tracking.php:186
#: libraries/config/messages.inc.php:497 libraries/db_structure.lib.php:37
#: libraries/display_triggers.inc.php:74 libraries/export/pdf.php:102
#: libraries/export/xml.php:331 libraries/header.inc.php:152
#: libraries/schema/User_Schema.class.php:233 server_privileges.php:1745
#: server_privileges.php:1801 server_privileges.php:2065
#: server_synchronize.php:418 server_synchronize.php:861 tbl_tracking.php:643
msgid "Table"
msgstr "Table"

#: db_printview.php:103 libraries/build_html_for_db.lib.php:30
#: libraries/db_structure.lib.php:47 libraries/header_printview.inc.php:62
#: libraries/import.lib.php:147 navigation.php:648 navigation.php:670
#: tbl_printview.php:391 tbl_structure.php:395 tbl_structure.php:501
#: tbl_structure.php:913
msgid "Rows"
msgstr "Lignes"

#: db_printview.php:107 libraries/db_structure.lib.php:58 tbl_indexes.php:189
msgid "Size"
msgstr "Taille"

#: db_printview.php:160 db_structure.php:409 libraries/export/sql.php:750
#: libraries/export/sql.php:1077
msgid "in use"
msgstr "utilisé"

#: db_printview.php:185 libraries/db_info.inc.php:86
#: libraries/export/sql.php:705
#: libraries/schema/Pdf_Relation_Schema.class.php:1215 tbl_printview.php:431
#: tbl_structure.php:945
msgid "Creation"
msgstr "Création"

#: db_printview.php:194 libraries/db_info.inc.php:91
#: libraries/export/sql.php:710
#: libraries/schema/Pdf_Relation_Schema.class.php:1220 tbl_printview.php:441
#: tbl_structure.php:953
msgid "Last update"
msgstr "Dernière modification"

#: db_printview.php:203 libraries/db_info.inc.php:96
#: libraries/export/sql.php:715
#: libraries/schema/Pdf_Relation_Schema.class.php:1225 tbl_printview.php:451
#: tbl_structure.php:961
msgid "Last check"
msgstr "Dernière vérification"

#: db_printview.php:220 db_structure.php:432
#, php-format
msgid "%s table"
msgid_plural "%s tables"
msgstr[0] "%s table"
msgstr[1] "%s tables"

#: db_qbe.php:41
msgid "You have to choose at least one column to display"
msgstr "Vous devez choisir au moins une colonne à afficher"

#: db_qbe.php:186
msgid "Switch to"
msgstr "Passer en"

#: db_qbe.php:186
msgid "visual builder"
msgstr "mode visuel"

#: db_qbe.php:222 libraries/db_structure.lib.php:95
#: libraries/display_tbl.lib.php:927
msgid "Sort"
msgstr "Tri"

#: db_qbe.php:231 db_qbe.php:265 libraries/db_structure.lib.php:102
#: libraries/display_tbl.lib.php:549 libraries/display_tbl.lib.php:888
#: server_databases.php:158 server_databases.php:175 tbl_operations.php:275
#: tbl_select.php:278
msgid "Ascending"
msgstr "Croissant"

#: db_qbe.php:232 db_qbe.php:273 libraries/db_structure.lib.php:110
#: libraries/display_tbl.lib.php:554 libraries/display_tbl.lib.php:885
#: server_databases.php:158 server_databases.php:175 tbl_operations.php:276
#: tbl_select.php:279
msgid "Descending"
msgstr "Décroissant"

#: db_qbe.php:286 db_tracking.php:91 libraries/display_tbl.lib.php:429
#: tbl_change.php:279 tbl_tracking.php:648
msgid "Show"
msgstr "Afficher"

#: db_qbe.php:322
msgid "Criteria"
msgstr "Critère"

#: db_qbe.php:375 db_qbe.php:457 db_qbe.php:549 db_qbe.php:580
msgid "Ins"
msgstr "Ajouter"

#: db_qbe.php:379 db_qbe.php:461 db_qbe.php:546 db_qbe.php:577
msgid "And"
msgstr "Et"

#: db_qbe.php:388 db_qbe.php:469 db_qbe.php:551 db_qbe.php:582
msgid "Del"
msgstr "Effacer"

#: db_qbe.php:392 db_qbe.php:473 db_qbe.php:544 db_qbe.php:575
#: server_privileges.php:307 tbl_change.php:887 tbl_indexes.php:256
#: tbl_select.php:252
msgid "Or"
msgstr "Ou"

#: db_qbe.php:529
msgid "Modify"
msgstr "Modifier"

#: db_qbe.php:606
msgid "Add/Delete criteria rows"
msgstr "Ajouter/effacer des lignes"

#: db_qbe.php:618
msgid "Add/Delete columns"
msgstr "Ajouter/effacer des colonnes"

#: db_qbe.php:631 db_qbe.php:656
msgid "Update Query"
msgstr "Mise-à-jour de la requête"

#: db_qbe.php:639
msgid "Use Tables"
msgstr "Utiliser les tables"

#: db_qbe.php:662
#, php-format
msgid "SQL query on database <b>%s</b>:"
msgstr "Requête SQL sur la base <b>%s</b>: "

#: db_qbe.php:955 libraries/common.lib.php:1168
msgid "Submit Query"
msgstr "Exécuter la requête"

#: db_routines.php:152 import.php:453 libraries/Message.class.php:185
#: libraries/display_tbl.lib.php:2272 libraries/sql_query_form.lib.php:139
#: tbl_operations.php:228 tbl_relation.php:289 tbl_row_action.php:126
#: view_operations.php:60
msgid "Your SQL query has been executed successfully"
msgstr "Votre requête SQL a été exécutée avec succès"

#: db_routines.php:155
#, php-format
msgid "%d row affected by the last statement inside the procedure"
msgid_plural "%d rows affected by the last statement inside the procedure"
msgstr[0] "%d ligne a été affectée par le dernier énoncé de la procédure"
msgstr[1] "%d lignes ont été affectées par le dernier énoncé de la procédure"

#: db_routines.php:165
#, php-format
#| msgid "Allows executing stored routines."
msgid "Execution results of routine %s"
msgstr "Résultats de l'exécution de la procédure %s"

#: db_routines.php:185 libraries/import.lib.php:153 sql.php:678
#: tbl_change.php:180 tbl_get_field.php:34
msgid "MySQL returned an empty result set (i.e. zero rows)."
msgstr "MySQL a retourné un résultat vide (aucune ligne)."

<<<<<<< HEAD
#: db_routines.php:190 db_routines.php:295 db_routines.php:300
#: db_routines.php:324
#, fuzzy, php-format
#| msgid "The following queries have been executed:"
msgid "The following query has failed: \"%s\""
msgstr "Ces requêtes ont été exécutées :"
=======
#: db_routines.php:190 db_routines.php:290 db_routines.php:295
#: db_routines.php:319
#, php-format
msgid "Query \"%s\" failed"
msgstr "La requête «%s» a échoué"
>>>>>>> 1c0ae704

#: db_routines.php:191 db_routines.php:296 db_routines.php:301
#: db_routines.php:311 db_routines.php:325 libraries/common.lib.php:609
msgid "MySQL said: "
msgstr "MySQL a répondu: "

<<<<<<< HEAD
#: db_routines.php:208 db_routines.php:240 db_routines.php:268
#: db_routines.php:407
#, fuzzy
=======
#: db_routines.php:208 db_routines.php:263 db_routines.php:402
>>>>>>> 1c0ae704
#| msgid "Error in Processing Request"
msgid "Error in processing request"
msgstr "Erreur dans le traitement de la requête"

<<<<<<< HEAD
#: db_routines.php:209 db_routines.php:241 db_routines.php:269
#: db_routines.php:408
#, fuzzy, php-format
#| msgid "No tables found in database"
msgid "No routine with name %1$s found in database %2$s"
msgstr "Aucune table n'a été trouvée dans cette base."
=======
#: db_routines.php:209 db_routines.php:264 db_routines.php:403
#, php-format
#| msgid "No tables found in database"
msgid "No routine with name %s found in database %s"
msgstr ""
"Aucune procédure portant le nom %s n'a été trouvée dans la base de données %"
"s"
>>>>>>> 1c0ae704

#: db_routines.php:230 db_routines.php:234
msgid "Execute routine"
msgstr "Exécuter la procédure"

<<<<<<< HEAD
#: db_routines.php:259 db_routines.php:263
#, fuzzy, php-format
=======
#: db_routines.php:254 db_routines.php:258
#, php-format
>>>>>>> 1c0ae704
#| msgid "Export defaults"
msgid "Export of routine %s"
msgstr "Exporter la procédure %s"

<<<<<<< HEAD
#: db_routines.php:288 libraries/db_routines.lib.php:960
#, fuzzy, php-format
=======
#: db_routines.php:283 libraries/db_routines.lib.php:960
#, php-format
>>>>>>> 1c0ae704
#| msgid "Invalid server index: %s"
msgid "Invalid routine type: \"%s\""
msgstr "Type de procédure invalide : «%s»"

#: db_routines.php:309
msgid "Sorry, we failed to restore the dropped routine."
msgstr "Désolé, il a été impossible de restaurer la procédure."

#: db_routines.php:310
msgid "The backed up query was:"
msgstr "La requête conservée est :"

<<<<<<< HEAD
#: db_routines.php:314
#, fuzzy, php-format
=======
#: db_routines.php:309
#, php-format
>>>>>>> 1c0ae704
#| msgid "Column %s has been dropped"
msgid "Routine %1$s has been modified."
msgstr "La procédure %1$s a été modifiée."

<<<<<<< HEAD
#: db_routines.php:327
#, fuzzy, php-format
=======
#: db_routines.php:322
#, php-format
>>>>>>> 1c0ae704
#| msgid "Table %1$s has been created."
msgid "Routine %1$s has been created."
msgstr "La procédure %1$s a été créée."

#: db_routines.php:335
msgid "<b>One or more errors have occured while processing your request:</b>"
msgstr ""
"<b>Au moins une erreur s'est produite lors du traitement de la requête :</b>"

<<<<<<< HEAD
#: db_routines.php:379
#, fuzzy
=======
#: db_routines.php:374
>>>>>>> 1c0ae704
#| msgid "Create relation"
msgid "Create routine"
msgstr "Créer une procédure"

<<<<<<< HEAD
#: db_routines.php:383
#, fuzzy
=======
#: db_routines.php:378
>>>>>>> 1c0ae704
#| msgid "Edit mode"
msgid "Edit routine"
msgstr "Modifier une procédure"

#: db_routines.php:434
msgid ""
"You are using PHP's deprecated 'mysql' extension, which is not capable of "
"handling multi queries. <b>The execution of some stored routines may fail!</"
"b> Please use the improved 'mysqli' extension to avoid any problems."
msgstr ""
"Vous utilisez l'extension PHP «mysql» qui est désuète et ne peut traiter les "
"requêtes multiples. <b>L'exécution de certaines procédures stockées peut "
"échouer!</b>Veuillez utiliser l'extension «mysqli» pour éviter ces "
"problèmes."

#: db_search.php:54 libraries/auth/config.auth.lib.php:83
#: libraries/auth/config.auth.lib.php:102
#: libraries/auth/cookie.auth.lib.php:641 libraries/auth/http.auth.lib.php:51
#: libraries/auth/signon.auth.lib.php:236
msgid "Access denied"
msgstr "Accès refusé"

#: db_search.php:66 db_search.php:309
msgid "at least one of the words"
msgstr "au moins un mot"

#: db_search.php:67 db_search.php:310
msgid "all words"
msgstr "tous les mots"

#: db_search.php:68 db_search.php:311
msgid "the exact phrase"
msgstr "phrase exacte"

#: db_search.php:69 db_search.php:312
msgid "as regular expression"
msgstr "expression réguliére"

#: db_search.php:231
#, php-format
msgid "Search results for \"<i>%s</i>\" %s:"
msgstr "Résultats de la recherche de «<i>%s</i>» %s :"

#: db_search.php:249
#, php-format
msgid "%s match inside table <i>%s</i>"
msgid_plural "%s matches inside table <i>%s</i>"
msgstr[0] "%s occurence dans la table <i>%s</i>"
msgstr[1] "%s occurences dans la table <i>%s</i>"

#: db_search.php:256 libraries/common.lib.php:2764
#: libraries/common.lib.php:2949 libraries/common.lib.php:2950
#: libraries/tbl_links.inc.php:55 tbl_structure.php:599
msgid "Browse"
msgstr "Afficher"

#: db_search.php:261
#, php-format
msgid "Delete the matches for the %s table?"
msgstr "Supprimer de la table %s les occurences?"

#: db_search.php:261 libraries/display_tbl.lib.php:1323
#: libraries/display_tbl.lib.php:2351
#: libraries/schema/User_Schema.class.php:165
#: libraries/schema/User_Schema.class.php:234
#: libraries/schema/User_Schema.class.php:269
#: libraries/schema/User_Schema.class.php:299
#: libraries/sql_query_form.lib.php:447 pmd_general.php:423
#: setup/frames/index.inc.php:138 setup/frames/index.inc.php:229
#: tbl_tracking.php:435 tbl_tracking.php:456 tbl_tracking.php:513
msgid "Delete"
msgstr "Effacer"

#: db_search.php:274
#, php-format
msgid "<b>Total:</b> <i>%s</i> match"
msgid_plural "<b>Total:</b> <i>%s</i> matches"
msgstr[0] "<b>Total :</b> <i>%s</i> occurence"
msgstr[1] "<b>Total :</b> <i>%s</i> occurences"

#: db_search.php:297
msgid "Search in database"
msgstr "Effectuer une nouvelle recherche dans la base de données"

#: db_search.php:300
#| msgid "Word(s) or value(s) to search for (wildcard: \"%\"):"
msgid "Words or values to search for (wildcard: \"%\"):"
msgstr "Mot(s) ou valeur(s) à rechercher (passe-partout: «%») :"

#: db_search.php:305
msgid "Find:"
msgstr "Type de recherche :"

#: db_search.php:309 db_search.php:310
msgid "Words are separated by a space character (\" \")."
msgstr "Séparer les mots par un espace (« »)."

#: db_search.php:323
#| msgid "Inside table(s):"
msgid "Inside tables:"
msgstr "Dans les tables :"

#: db_search.php:353
msgid "Inside column:"
msgstr "Dans la colonne : "

#: db_structure.php:60
msgid "No tables found in database"
msgstr "Aucune table n'a été trouvée dans cette base."

#: db_structure.php:270 tbl_operations.php:688
#, php-format
msgid "Table %s has been emptied"
msgstr "La table %s a été vidée"

#: db_structure.php:279 tbl_operations.php:705
#, php-format
msgid "View %s has been dropped"
msgstr "La vue %s a été supprimée"

#: db_structure.php:279 tbl_operations.php:705
#, php-format
msgid "Table %s has been dropped"
msgstr "La table %s a été effacée"

#: db_structure.php:286 tbl_create.php:295
msgid "Tracking is active."
msgstr "Le suivi est actif."

#: db_structure.php:288 tbl_create.php:297
msgid "Tracking is not active."
msgstr "Le suivi n'est pas activé."

#: db_structure.php:372 libraries/display_tbl.lib.php:2235
#, php-format
msgid ""
"This view has at least this number of rows. Please refer to %sdocumentation"
"%s."
msgstr ""
"Cette vue contient au moins ce nombre de lignes. Veuillez référer à "
"%sdocumentation%s."

#: db_structure.php:386 db_structure.php:400 libraries/header.inc.php:152
#: libraries/tbl_info.inc.php:60 tbl_structure.php:212
msgid "View"
msgstr "Vue"

#: db_structure.php:437 libraries/db_structure.lib.php:40
#: libraries/server_links.inc.php:90 server_replication.php:31
#: server_replication.php:162 server_status.php:271
msgid "Replication"
msgstr "Réplication"

#: db_structure.php:441
msgid "Sum"
msgstr "Somme"

#: db_structure.php:448 libraries/StorageEngine.class.php:352
#, php-format
msgid "%s is the default storage engine on this MySQL server."
msgstr "Sur ce serveur MySQL, le moteur de stockage par défaut est %s."

#: db_structure.php:476 db_structure.php:493 db_structure.php:494
#: libraries/display_tbl.lib.php:2376 libraries/display_tbl.lib.php:2381
#: libraries/mult_submits.inc.php:15 server_databases.php:260
#: server_databases.php:265 server_privileges.php:1666 tbl_structure.php:587
#: tbl_structure.php:596
msgid "With selected:"
msgstr "Pour la sélection :"

#: db_structure.php:479 libraries/display_tbl.lib.php:2371
#: server_databases.php:262 server_privileges.php:583
#: server_privileges.php:1669 tbl_structure.php:590
msgid "Check All"
msgstr "Tout cocher"

#: db_structure.php:483 libraries/display_tbl.lib.php:2372
#: libraries/replication_gui.lib.php:35 server_databases.php:264
#: server_privileges.php:586 server_privileges.php:1673 tbl_structure.php:594
msgid "Uncheck All"
msgstr "Tout décocher"

#: db_structure.php:488
msgid "Check tables having overhead"
msgstr "Cocher tables avec pertes"

#: db_structure.php:496 libraries/common.lib.php:2962
#: libraries/common.lib.php:2963 libraries/config/messages.inc.php:164
#: libraries/db_links.inc.php:56 libraries/display_tbl.lib.php:2389
#: libraries/display_tbl.lib.php:2527 libraries/server_links.inc.php:65
#: libraries/tbl_links.inc.php:80 prefs_manage.php:288
#: server_privileges.php:1354 setup/frames/menu.inc.php:21
msgid "Export"
msgstr "Exporter"

#: db_structure.php:498 db_structure.php:553
#: libraries/display_tbl.lib.php:2478 tbl_structure.php:628
#: tbl_structure.php:630
msgid "Print view"
msgstr "Version imprimable"

#: db_structure.php:502 libraries/common.lib.php:2958
#: libraries/common.lib.php:2959
msgid "Empty"
msgstr "Vider"

#: db_structure.php:504 db_tracking.php:104 libraries/Index.class.php:490
#: libraries/common.lib.php:2956 libraries/common.lib.php:2957
#: server_databases.php:266 tbl_structure.php:153 tbl_structure.php:154
#: tbl_structure.php:603
msgid "Drop"
msgstr "Supprimer"

#: db_structure.php:506 tbl_operations.php:604
msgid "Check table"
msgstr "Vérifier la table"

#: db_structure.php:508 tbl_operations.php:653 tbl_structure.php:845
#: tbl_structure.php:847
msgid "Optimize table"
msgstr "Optimiser la table"

#: db_structure.php:510 tbl_operations.php:640
msgid "Repair table"
msgstr "Réparer la table"

#: db_structure.php:512 tbl_operations.php:627
msgid "Analyze table"
msgstr "Analyser la table"

#: db_structure.php:514
msgid "Add prefix to table"
msgstr "Ajouter un préfixe à la table"

#: db_structure.php:516 libraries/mult_submits.inc.php:251
msgid "Replace table prefix"
msgstr "Remplacer le préfixe de table"

#: db_structure.php:518 libraries/mult_submits.inc.php:251
msgid "Copy table with prefix"
msgstr "Copier la table avec un préfixe"

#: db_structure.php:560 libraries/schema/User_Schema.class.php:383
msgid "Data Dictionary"
msgstr "Dictionnaire de données"

#: db_tracking.php:79
msgid "Tracked tables"
msgstr "Tables faisant l'objet d'un suivi"

#: db_tracking.php:84 libraries/config/messages.inc.php:491
#: libraries/export/htmlword.php:90 libraries/export/latex.php:163
#: libraries/export/odt.php:121 libraries/export/pdf.php:102
#: libraries/export/sql.php:569 libraries/export/texytext.php:78
#: libraries/export/xml.php:258 libraries/header.inc.php:139
#: libraries/header_printview.inc.php:57 server_databases.php:157
#: server_privileges.php:1740 server_privileges.php:1801
#: server_privileges.php:2059 server_status.php:798
#: server_synchronize.php:1190 server_synchronize.php:1194
#: tbl_tracking.php:642
msgid "Database"
msgstr "Base de données"

#: db_tracking.php:86
msgid "Last version"
msgstr "Dernière version"

#: db_tracking.php:87 tbl_tracking.php:645
msgid "Created"
msgstr "Créé"

#: db_tracking.php:88 tbl_tracking.php:646
msgid "Updated"
msgstr "Mis à jour"

#: db_tracking.php:89 libraries/server_links.inc.php:51 server_status.php:801
#: sql.php:935 tbl_tracking.php:647
msgid "Status"
msgstr "État"

#: db_tracking.php:90 libraries/Index.class.php:442
#: libraries/db_events.inc.php:68 libraries/db_routines.lib.php:1215
#: libraries/db_structure.lib.php:44 libraries/display_triggers.inc.php:76
#: server_databases.php:191 server_privileges.php:1612
#: server_privileges.php:1805 server_privileges.php:2154 tbl_structure.php:214
msgid "Action"
msgstr "Action"

#: db_tracking.php:101 js/messages.php:34
msgid "Delete tracking data for this table"
msgstr "Supprimer les données de suivi de cette table"

#: db_tracking.php:119 tbl_tracking.php:599 tbl_tracking.php:657
msgid "active"
msgstr "actif"

#: db_tracking.php:121 tbl_tracking.php:601 tbl_tracking.php:659
msgid "not active"
msgstr "non activé"

#: db_tracking.php:134
msgid "Versions"
msgstr "Versions"

#: db_tracking.php:135 tbl_tracking.php:409 tbl_tracking.php:676
msgid "Tracking report"
msgstr "Rapport de suivi"

#: db_tracking.php:136 tbl_tracking.php:244 tbl_tracking.php:676
msgid "Structure snapshot"
msgstr "Instantané"

#: db_tracking.php:181
msgid "Untracked tables"
msgstr "Tables ne faisant pas l'objet d'un suivi"

#: db_tracking.php:201 db_tracking.php:203 tbl_structure.php:664
#: tbl_structure.php:666
msgid "Track table"
msgstr "Suivre la table"

#: db_tracking.php:229
msgid "Database Log"
msgstr "Journal de la base de données"

#: enum_editor.php:21 libraries/tbl_properties.inc.php:773
#, php-format
msgid "Values for the column \"%s\""
msgstr "Valeurs pour la colonne «%s»"

#: enum_editor.php:22 libraries/tbl_properties.inc.php:774
msgid "Enter each value in a separate field."
msgstr "Saisir chaque valeur dans un champ séparé."

#: enum_editor.php:57
msgid "+ Restart insertion and add a new value"
msgstr "+ Recommencer l'insertion et ajouter une valeur"

#: enum_editor.php:67
msgid "Output"
msgstr "Résultat"

#: enum_editor.php:68
msgid "Copy and paste the joined values into the \"Length/Values\" field"
msgstr "Copiez les valeurs et collez-les dans le champ «Taille/Valeurs»"

#: export.php:73
msgid "Selected export type has to be saved in file!"
msgstr "Ce choix d'exportation doit être sauvegardé dans un fichier !"

#: export.php:164 export.php:189 export.php:671
#, php-format
msgid "Insufficient space to save the file %s."
msgstr "Espace-disque insuffisant pour enregistrer le fichier %s."

#: export.php:307
#, php-format
msgid ""
"File %s already exists on server, change filename or check overwrite option."
msgstr ""
"Le fichier %s existe déjà sur le serveur, veuillez changer le nom, ou cocher "
"l'option d'écrasement des fichiers existants."

#: export.php:311 export.php:315
#, php-format
msgid "The web server does not have permission to save the file %s."
msgstr ""
"Le serveur web n'a pas les permissions nécessaires pour enregistrer le "
"fichier %s."

#: export.php:673
#, php-format
msgid "Dump has been saved to file %s."
msgstr "Le fichier d'exportation a été sauvegardé sous %s."

#: import.php:58
#, php-format
msgid ""
"You probably tried to upload too large file. Please refer to %sdocumentation"
"%s for ways to workaround this limit."
msgstr ""
"Vous avez probablement tenté de télécharger un fichier trop volumineux. "
"Veuillez vous référer à la %sdocumentation%s pour des façons de contourner "
"cette limite."

#: import.php:278 import.php:331 libraries/File.class.php:501
#: libraries/File.class.php:611
msgid "File could not be read"
msgstr "Le fichier n'a pu être lu"

#: import.php:286 import.php:295 import.php:314 import.php:323
#: libraries/File.class.php:681 libraries/File.class.php:689
#: libraries/File.class.php:705 libraries/File.class.php:713
#, php-format
msgid ""
"You attempted to load file with unsupported compression (%s). Either support "
"for it is not implemented or disabled by your configuration."
msgstr ""
"Vous avez tenté d'importer un fichier dont le mode de compression (%s) n'est "
"pas supporté par votre configuration PHP ou est désactivé dans celle-ci."

#: import.php:336
msgid ""
"No data was received to import. Either no file name was submitted, or the "
"file size exceeded the maximum size permitted by your PHP configuration. See "
"[a@./Documentation.html#faq1_16@Documentation]FAQ 1.16[/a]."
msgstr ""
"Aucune données n'a été reçu en vue de l'importation. Aucun nom de fichier "
"n'a été fourni, ou encore la taille du fichier a dépassé la limite permise "
"par votre configuration de PHP. Voir [a@./Documentation."
"html#faq1_16@Documentation]FAQ 1.16[/a]."

#: import.php:371 libraries/display_import.lib.php:23
msgid "Could not load import plugins, please check your installation!"
msgstr ""
"Chargement impossible des greffons d'importation, veuillez vérifier votre "
"installation !"

#: import.php:396
msgid "The bookmark has been deleted."
msgstr "Le signet a été effacé."

#: import.php:400
msgid "Showing bookmark"
msgstr "Affichage du signet"

#: import.php:402 sql.php:970
#, php-format
msgid "Bookmark %s created"
msgstr "Signet %s créé"

#: import.php:408 import.php:414
#, php-format
msgid "Import has been successfully finished, %d queries executed."
msgstr "L'importation s'est terminée avec succès, %d requêtes exécutées."

#: import.php:423
msgid ""
"Script timeout passed, if you want to finish import, please resubmit same "
"file and import will resume."
msgstr ""
"La limite de temps a été atteinte; si vous voulez terminer l'importation, "
"soumettez à nouveau le même fichier et l'importation continuera."

#: import.php:425
msgid ""
"However on last run no data has been parsed, this usually means phpMyAdmin "
"won't be able to finish this import unless you increase php time limits."
msgstr ""
"Cependant lors du dernier traitement, aucune section n'a été analysée; ceci "
"signifie que phpMyAdmin ne pourra terminer cette importation, à moins que la "
"limite de temps de PHP ne soit augmentée."

#: import_status.php:30 libraries/common.lib.php:650
#: libraries/schema/Export_Relation_Schema.class.php:203 user_password.php:123
msgid "Back"
msgstr "Retour"

#: index.php:183
msgid "phpMyAdmin is more friendly with a <b>frames-capable</b> browser."
msgstr ""
"phpMyAdmin est plus convivial avec un navigateur <b>supportant les cadres</"
"b>."

#: js/messages.php:25 server_synchronize.php:340 server_synchronize.php:352
#: server_synchronize.php:368 server_synchronize.php:375
#: server_synchronize.php:734 server_synchronize.php:762
#: server_synchronize.php:790 server_synchronize.php:802
msgid "Click to select"
msgstr "Cliquer pour sélectionner"

#: js/messages.php:26
msgid "Click to unselect"
msgstr "Cliquer pour désélectionner"

#: js/messages.php:27 libraries/import.lib.php:103 sql.php:214
msgid "\"DROP DATABASE\" statements are disabled."
msgstr "La commande «DROP DATABASE» est désactivée."

#: js/messages.php:30 libraries/mult_submits.inc.php:282 sql.php:312
msgid "Do you really want to "
msgstr "Voulez-vous vraiment effectuer "

#: js/messages.php:31 libraries/mult_submits.inc.php:282 sql.php:297
msgid "You are about to DESTROY a complete database!"
msgstr "Vous êtes sur le point de DÉTRUIRE une base de données !"

#: js/messages.php:32
msgid "You are about to DESTROY a complete table!"
msgstr "Vous êtes sur le point de DÉTRUIRE une table au complet !"

#: js/messages.php:33
msgid "You are about to TRUNCATE a complete table!"
msgstr "Vous êtes sur le point de VIDER une table au complet !"

#: js/messages.php:35
msgid "Deleting tracking data"
msgstr "Suppression des données de suivi"

#: js/messages.php:36
msgid "Dropping Primary Key/Index"
msgstr "Destruction de clé primaire / index"

#: js/messages.php:37
msgid "This operation could take a long time. Proceed anyway?"
msgstr "Cette opération pourrait être longue. Procéder quand même ?"

#: js/messages.php:40
msgid "You are about to DISABLE a BLOB Repository!"
msgstr "Vous allez DÉSACTIVER un dépôt BLOB !"

#: js/messages.php:41
#, php-format
msgid "Are you sure you want to disable all BLOB references for database %s?"
msgstr ""
"Êtes-vous certain de vouloir désactiver toutes les références BLOB pour la "
"base %s ?"

#: js/messages.php:44
msgid "Missing value in the form!"
msgstr "Formulaire incomplet !"

#: js/messages.php:45
msgid "This is not a number!"
msgstr "Ce n'est pas un nombre !"

#. l10n: Default description for the y-Axis of Charts
#: js/messages.php:49
msgid "Total count"
msgstr "Nombre total"

#: js/messages.php:52
msgid "The host name is empty!"
msgstr "Le nom de serveur est vide !"

#: js/messages.php:53
msgid "The user name is empty!"
msgstr "Le nom d'utilisateur est vide !"

#: js/messages.php:54 server_privileges.php:1221 user_password.php:64
msgid "The password is empty!"
msgstr "Le mot de passe est vide !"

#: js/messages.php:55 server_privileges.php:1219 user_password.php:67
msgid "The passwords aren't the same!"
msgstr "Les mots de passe doivent être identiques !"

#: js/messages.php:56 server_privileges.php:1679 server_privileges.php:1703
#: server_privileges.php:2108 server_privileges.php:2302
msgid "Add user"
msgstr "Ajouter un utilisateur"

#: js/messages.php:57
msgid "Reloading Privileges"
msgstr "Chargement des privilèges en cours"

#: js/messages.php:58
msgid "Removing Selected Users"
msgstr "Effacement des utilisateurs sélectionnés"

#: js/messages.php:59 libraries/tbl_properties.inc.php:772
#: tbl_tracking.php:244 tbl_tracking.php:409
msgid "Close"
msgstr "Fermer"

#: js/messages.php:62 js/messages.php:132 libraries/Index.class.php:468
#: libraries/common.lib.php:594 libraries/common.lib.php:1144
#: libraries/common.lib.php:2960 libraries/common.lib.php:2961
#: libraries/config/messages.inc.php:471 libraries/display_tbl.lib.php:1287
#: libraries/import.lib.php:1150 libraries/import.lib.php:1174
#: libraries/schema/User_Schema.class.php:164 setup/frames/index.inc.php:137
msgid "Edit"
msgstr "Modifier"

#: js/messages.php:64 server_status.php:420
msgid "Live traffic chart"
msgstr "Graphique du trafic en temps réel"

#: js/messages.php:65 server_status.php:423
msgid "Live conn./process chart"
msgstr "Graphique des connexions et processus en temps réel"

#: js/messages.php:66 server_status.php:445
msgid "Live query chart"
msgstr "Graphique des requêtes en temps réel"

#: js/messages.php:68
msgid "Static data"
msgstr "Données statiques"

#. l10n: Total number of queries
#: js/messages.php:70 libraries/build_html_for_db.lib.php:45
#: libraries/engines/innodb.lib.php:168 server_databases.php:219
#: server_status.php:701 server_status.php:762 tbl_printview.php:348
#: tbl_structure.php:832
msgid "Total"
msgstr "Total"

#. l10n: Other, small valued, queries
#: js/messages.php:72 server_status.php:602
msgid "Other"
msgstr "Autres"

#. l10n: Thousands separator
#: js/messages.php:74 libraries/common.lib.php:1374
msgid ","
msgstr "  "

#. l10n: Decimal separator
#: js/messages.php:76 libraries/common.lib.php:1376
msgid "."
msgstr ","

#: js/messages.php:78
msgid "KiB sent since last refresh"
msgstr "Kio transmis depuis le dernier rafraîchissement"

#: js/messages.php:79
msgid "KiB received since last refresh"
msgstr "Kio reçus depuis le dernier rafraîchissement"

#: js/messages.php:80
msgid "Server traffic (in KiB)"
msgstr "Trafic du serveur (en Kio)"

#: js/messages.php:81
msgid "Connections since last refresh"
msgstr "Connexions depuis le dernier rafraîchissement"

#: js/messages.php:82 server_status.php:794
msgid "Processes"
msgstr "Processus"

#: js/messages.php:83
msgid "Connections / Processes"
msgstr "Connexions / Processus"

#: js/messages.php:84
msgid "Issued queries since last refresh"
msgstr "Requêtes reçues depuis le dernier rafraîchissement"

#: js/messages.php:85
msgid "Issued queries"
msgstr "Requêtes reçues"

#: js/messages.php:87 server_status.php:402
msgid "Query statistics"
msgstr "Statistiques sur les requêtes"

#: js/messages.php:91 libraries/tbl_properties.inc.php:777 pmd_general.php:388
#: pmd_general.php:425 pmd_general.php:545 pmd_general.php:593
#: pmd_general.php:669 pmd_general.php:723 pmd_general.php:786
msgid "Cancel"
msgstr "Annuler"

#: js/messages.php:94
msgid "Loading"
msgstr "Chargement en cours"

#: js/messages.php:95
msgid "Processing Request"
msgstr "Requête en traitement"

#: js/messages.php:96 libraries/db_events.inc.php:39
#: libraries/display_triggers.inc.php:46 libraries/import/ods.php:80
msgid "Error in Processing Request"
msgstr "Erreur dans le traitement de la requête"

#: js/messages.php:97
msgid "Dropping Column"
msgstr "Suppression de la colonne"

#: js/messages.php:98
msgid "Adding Primary Key"
msgstr "Ajout de clé primaire"

#: js/messages.php:99 libraries/relation.lib.php:87 pmd_general.php:386
#: pmd_general.php:543 pmd_general.php:591 pmd_general.php:667
#: pmd_general.php:721 pmd_general.php:784
msgid "OK"
msgstr "OK"

#: js/messages.php:102
msgid "Renaming Databases"
msgstr "Changement de nom de la base de données"

#: js/messages.php:103
msgid "Reload Database"
msgstr "Rafraîchir la base de données"

#: js/messages.php:104
msgid "Copying Database"
msgstr "Copie de la base de données"

#: js/messages.php:105
msgid "Changing Charset"
msgstr "Changement du jeu de caractères"

#: js/messages.php:106
msgid "Table must have at least one column"
msgstr "La table doit comporter au moins une colonne."

#: js/messages.php:107
msgid "Create Table"
msgstr "Nouvelle table"

#: js/messages.php:112
msgid "Insert Table"
msgstr "Insérer dans la table"

#: js/messages.php:115
msgid "Searching"
msgstr "En recherche"

#: js/messages.php:116
msgid "Hide search results"
msgstr "Cacher les résultats de recherche"

#: js/messages.php:117
msgid "Show search results"
msgstr "Afficher les résultats de recherche"

#: js/messages.php:118
msgid "Browsing"
msgstr "Affichage en cours"

#: js/messages.php:119
msgid "Deleting"
msgstr "Destruction en cours"

#: js/messages.php:122
msgid "The definition of a stored function must contain a RETURN statement!"
msgstr "La définition d'une fonction doit comporter un énoncé RETURN!"

#: js/messages.php:123
#| msgid "Missing value in the form!"
msgid "Value too long in the form!"
msgstr "Valeur trop longue dans le formulaire!"

#: js/messages.php:126
msgid ""
"Note: If the file contains multiple tables, they will be combined into one"
msgstr "Note : si le fichier contient plusieurs tables, elles seront combinées"

#: js/messages.php:129
msgid "Hide query box"
msgstr "Cacher zone SQL"

#: js/messages.php:130
msgid "Show query box"
msgstr "Montrer zone SQL"

#: js/messages.php:131
msgid "Inline Edit"
msgstr "Éditer en place"

#: js/messages.php:133 libraries/config/FormDisplay.tpl.php:332
#: libraries/schema/User_Schema.class.php:313
#: libraries/tbl_properties.inc.php:766 setup/frames/config.inc.php:39
#: setup/frames/index.inc.php:227 tbl_change.php:976
#: tbl_gis_visualization.php:222 tbl_indexes.php:253 tbl_relation.php:563
msgid "Save"
msgstr "Sauvegarder"

#: js/messages.php:134 libraries/display_tbl.lib.php:637 pmd_general.php:158
#: tbl_change.php:316 tbl_change.php:322
msgid "Hide"
msgstr "Cacher"

#: js/messages.php:135 tbl_row_action.php:28
msgid "No rows selected"
msgstr "Aucune ligne n'a été sélectionnée"

#: js/messages.php:136 libraries/display_tbl.lib.php:2384 querywindow.php:114
#: querywindow.php:118 querywindow.php:121 tbl_structure.php:152
#: tbl_structure.php:602
msgid "Change"
msgstr "Modifier"

#: js/messages.php:139
msgid "Hide search criteria"
msgstr "Cacher les critères de recherche"

#: js/messages.php:140
msgid "Show search criteria"
msgstr "Afficher les critères de recherche"

#: js/messages.php:143 tbl_change.php:304 tbl_indexes.php:203
#: tbl_indexes.php:230
msgid "Ignore"
msgstr "Ignorer"

#: js/messages.php:146
msgid "Select referenced key"
msgstr "Sélectionnez la clé référencée"

#: js/messages.php:147
msgid "Select Foreign Key"
msgstr "Choisissez la clé étrangère"

#: js/messages.php:148
msgid "Please select the primary key or a unique key"
msgstr "Veuillez choisir la clé primaire ou un index unique"

#: js/messages.php:149 pmd_general.php:87 tbl_relation.php:545
msgid "Choose column to display"
msgstr "Colonne descriptive"

#: js/messages.php:150
msgid ""
"You haven't saved the changes in the layout. They will be lost if you don't "
"save them.Do you want to continue?"
msgstr ""
"Vous n'avez pas sauvegardé les changements. Ils seront perdus si vous ne les "
"sauvegardez pas. Voulez-vous continuer?"

#: js/messages.php:153
msgid "Add an option for column "
msgstr "Ajouter une option pour la colonne"

#: js/messages.php:156
msgid "Generate password"
msgstr "Générer un mot de passe"

#: js/messages.php:157 libraries/replication_gui.lib.php:365
msgid "Generate"
msgstr "Générer"

#: js/messages.php:158
msgid "Change Password"
msgstr "Modifier le mot de passe"

#: js/messages.php:161 tbl_structure.php:497
msgid "More"
msgstr "plus"

#: js/messages.php:164 setup/lib/index.lib.php:158
#, php-format
msgid ""
"A newer version of phpMyAdmin is available and you should consider "
"upgrading. The newest version is %s, released on %s."
msgstr ""
"Une nouvelle version de phpMyAdmin est disponible et vous devriez songer à "
"une mise à niveau. La version la plus récente est %s, publiée le %s."

#. l10n: Latest available phpMyAdmin version
#: js/messages.php:166
msgid ", latest stable version:"
msgstr ", dernière version stable :"

#: js/messages.php:167
msgid "up to date"
msgstr "à jour"

#. l10n: Display text for calendar close link
#: js/messages.php:185
msgid "Done"
msgstr "Fermer"

#. l10n: Display text for previous month link in calendar
#: js/messages.php:187
msgid "Prev"
msgstr "Précédent"

#. l10n: Display text for next month link in calendar
#: js/messages.php:189 libraries/common.lib.php:2308
#: libraries/common.lib.php:2311 libraries/display_tbl.lib.php:372
#: server_binlog.php:189 server_binlog.php:191 tbl_printview.php:421
#: tbl_structure.php:937
msgid "Next"
msgstr "Suivant"

#. l10n: Display text for current month link in calendar
#: js/messages.php:191
msgid "Today"
msgstr "Aujourd'hui"

#: js/messages.php:194
msgid "January"
msgstr "Janvier"

#: js/messages.php:195
msgid "February"
msgstr "Février"

#: js/messages.php:196
msgid "March"
msgstr "Mars"

#: js/messages.php:197
msgid "April"
msgstr "Avril"

#: js/messages.php:198
msgid "May"
msgstr "Mai"

#: js/messages.php:199
msgid "June"
msgstr "Juin"

#: js/messages.php:200
msgid "July"
msgstr "Juillet"

#: js/messages.php:201
msgid "August"
msgstr "Août"

#: js/messages.php:202
msgid "September"
msgstr "Septembre"

#: js/messages.php:203
msgid "October"
msgstr "Octobre"

#: js/messages.php:204
msgid "November"
msgstr "Novembre"

#: js/messages.php:205
msgid "December"
msgstr "Décembre"

#. l10n: Short month name
#: js/messages.php:209 libraries/common.lib.php:1511
msgid "Jan"
msgstr "Janvier"

#. l10n: Short month name
#: js/messages.php:211 libraries/common.lib.php:1513
msgid "Feb"
msgstr "Février"

#. l10n: Short month name
#: js/messages.php:213 libraries/common.lib.php:1515
msgid "Mar"
msgstr "Mars"

#. l10n: Short month name
#: js/messages.php:215 libraries/common.lib.php:1517
msgid "Apr"
msgstr "Avril"

#. l10n: Short month name
#: js/messages.php:217 libraries/common.lib.php:1519
msgctxt "Short month name"
msgid "May"
msgstr "Mai"

#. l10n: Short month name
#: js/messages.php:219 libraries/common.lib.php:1521
msgid "Jun"
msgstr "Juin"

#. l10n: Short month name
#: js/messages.php:221 libraries/common.lib.php:1523
msgid "Jul"
msgstr "Juillet"

#. l10n: Short month name
#: js/messages.php:223 libraries/common.lib.php:1525
msgid "Aug"
msgstr "Août"

#. l10n: Short month name
#: js/messages.php:225 libraries/common.lib.php:1527
msgid "Sep"
msgstr "Septembre"

#. l10n: Short month name
#: js/messages.php:227 libraries/common.lib.php:1529
msgid "Oct"
msgstr "Octobre"

#. l10n: Short month name
#: js/messages.php:229 libraries/common.lib.php:1531
msgid "Nov"
msgstr "Novembre"

#. l10n: Short month name
#: js/messages.php:231 libraries/common.lib.php:1533
msgid "Dec"
msgstr "Décembre"

#: js/messages.php:234
msgid "Sunday"
msgstr "Dimanche"

#: js/messages.php:235
msgid "Monday"
msgstr "Lundi"

#: js/messages.php:236
msgid "Tuesday"
msgstr "Mardi"

#: js/messages.php:237
msgid "Wednesday"
msgstr "Mercredi"

#: js/messages.php:238
msgid "Thursday"
msgstr "Jeudi"

#: js/messages.php:239
msgid "Friday"
msgstr "Vendredi"

#: js/messages.php:240
msgid "Saturday"
msgstr "Samedi"

#. l10n: Short week day name
#: js/messages.php:244 libraries/common.lib.php:1536
msgid "Sun"
msgstr "Dim"

#. l10n: Short week day name
#: js/messages.php:246 libraries/common.lib.php:1538
msgid "Mon"
msgstr "Lun"

#. l10n: Short week day name
#: js/messages.php:248 libraries/common.lib.php:1540
msgid "Tue"
msgstr "Mar"

#. l10n: Short week day name
#: js/messages.php:250 libraries/common.lib.php:1542
msgid "Wed"
msgstr "Mer"

#. l10n: Short week day name
#: js/messages.php:252 libraries/common.lib.php:1544
msgid "Thu"
msgstr "Jeu"

#. l10n: Short week day name
#: js/messages.php:254 libraries/common.lib.php:1546
msgid "Fri"
msgstr "Ven"

#. l10n: Short week day name
#: js/messages.php:256 libraries/common.lib.php:1548
msgid "Sat"
msgstr "Sam"

#. l10n: Minimal week day name
#: js/messages.php:260
msgid "Su"
msgstr "Di"

#. l10n: Minimal week day name
#: js/messages.php:262
msgid "Mo"
msgstr "Lu"

#. l10n: Minimal week day name
#: js/messages.php:264
msgid "Tu"
msgstr "Ma"

#. l10n: Minimal week day name
#: js/messages.php:266
msgid "We"
msgstr "Me"

#. l10n: Minimal week day name
#: js/messages.php:268
msgid "Th"
msgstr "Je"

#. l10n: Minimal week day name
#: js/messages.php:270
msgid "Fr"
msgstr "Ve"

#. l10n: Minimal week day name
#: js/messages.php:272
msgid "Sa"
msgstr "Sa"

#. l10n: Column header for week of the year in calendar
#: js/messages.php:274
msgid "Wk"
msgstr "Sem"

#: js/messages.php:276
msgid "Hour"
msgstr "Heure"

#: js/messages.php:277
msgid "Minute"
msgstr "Minute"

#: js/messages.php:278
msgid "Second"
msgstr "Seconde"

#: libraries/Config.class.php:1190
msgid "Font size"
msgstr "Taille du texte"

#: libraries/File.class.php:310
msgid "The uploaded file exceeds the upload_max_filesize directive in php.ini."
msgstr ""
"La taille du fichier téléchargé dépasse la limite permise par la directive "
"upload_max_filesize de php.ini."

#: libraries/File.class.php:313
msgid ""
"The uploaded file exceeds the MAX_FILE_SIZE directive that was specified in "
"the HTML form."
msgstr ""
"La taille du fichier téléchargé dépasse la limite permise par la directive "
"MAX_FILE_SIZE présente dans le formulaire HTML."

#: libraries/File.class.php:316
msgid "The uploaded file was only partially uploaded."
msgstr "Le fichier n'a été que partiellement téléchargé."

#: libraries/File.class.php:319
msgid "Missing a temporary folder."
msgstr "Répertoire temporaire manquant."

#: libraries/File.class.php:322
msgid "Failed to write file to disk."
msgstr "Erreur lors de l'écriture du fichier sur disque."

#: libraries/File.class.php:325
msgid "File upload stopped by extension."
msgstr "Téléchargement arrêté par l'extension."

#: libraries/File.class.php:328
msgid "Unknown error in file upload."
msgstr "Erreur inconnue durant le téléchargement."

#: libraries/File.class.php:559
msgid ""
"Error moving the uploaded file, see [a@./Documentation."
"html#faq1_11@Documentation]FAQ 1.11[/a]"
msgstr ""
"Erreur lors du déplacement du fichier téléchargé, voir [a@./Documentation."
"html#faq1_11@Documentation]FAQ 1.11[/a]"

#: libraries/Index.class.php:430 tbl_relation.php:526
msgid "No index defined!"
msgstr "Aucun index n'est défini !"

#: libraries/Index.class.php:435 libraries/build_html_for_db.lib.php:40
#: tbl_tracking.php:309
msgid "Indexes"
msgstr "Index"

#: libraries/Index.class.php:446 libraries/tbl_properties.inc.php:503
#: tbl_structure.php:157 tbl_structure.php:162 tbl_structure.php:606
#: tbl_tracking.php:315
msgid "Unique"
msgstr "Unique"

#: libraries/Index.class.php:447 tbl_tracking.php:316
msgid "Packed"
msgstr "Compressé"

#: libraries/Index.class.php:449 tbl_tracking.php:318
msgid "Cardinality"
msgstr "Cardinalité"

#: libraries/Index.class.php:452 libraries/db_routines.lib.php:777
#: tbl_tracking.php:272 tbl_tracking.php:321
msgid "Comment"
msgstr "Commentaire"

#: libraries/Index.class.php:474
msgid "The primary key has been dropped"
msgstr "La clé primaire a été effacée"

#: libraries/Index.class.php:478
#, php-format
msgid "Index %s has been dropped"
msgstr "L'index %s a été effacé"

#: libraries/Index.class.php:582
#, php-format
msgid ""
"The indexes %1$s and %2$s seem to be equal and one of them could possibly be "
"removed."
msgstr ""
"Les index %1$s et %2$s semblent identiques et l'un d'eux pourrait être "
"supprimé."

#: libraries/List_Database.class.php:430 libraries/config/messages.inc.php:177
#: libraries/server_links.inc.php:43 server_databases.php:100
#: server_privileges.php:1740
msgid "Databases"
msgstr "Bases de données"

#: libraries/Message.class.php:205 libraries/blobstreaming.lib.php:308
#: libraries/blobstreaming.lib.php:314 libraries/common.lib.php:561
#: libraries/core.lib.php:232 libraries/import.lib.php:136 tbl_change.php:883
#: tbl_operations.php:228 tbl_relation.php:287 view_operations.php:60
msgid "Error"
msgstr "Erreur"

#: libraries/Message.class.php:260
#, php-format
msgid "%1$d row affected."
msgid_plural "%1$d rows affected."
msgstr[0] "%1$d ligne affectée."
msgstr[1] "%1$d lignes affectées."

#: libraries/Message.class.php:279
#, php-format
msgid "%1$d row deleted."
msgid_plural "%1$d rows deleted."
msgstr[0] "%1$d ligne supprimée."
msgstr[1] "%1$d lignes supprimées."

#: libraries/Message.class.php:298
#, php-format
msgid "%1$d row inserted."
msgid_plural "%1$d rows inserted."
msgstr[0] "%1$d ligne insérée."
msgstr[1] "%1$d lignes insérées."

#: libraries/RecentTable.class.php:114
msgid "Could not save recent table"
msgstr "Impossible de sauvegarder l'historique des tables récentes"

#: libraries/RecentTable.class.php:149
msgid "Recent tables"
msgstr "Tables récentes"

#: libraries/RecentTable.class.php:155
msgid "There are no recent tables"
msgstr "Il n'y a pas de tables récentes"

#: libraries/StorageEngine.class.php:195
msgid ""
"There is no detailed status information available for this storage engine."
msgstr ""
"Aucune information détaillée sur l'état n'est disponible pour ce moteur de "
"stockage."

#: libraries/StorageEngine.class.php:355
#, php-format
msgid "%s is available on this MySQL server."
msgstr "%s est disponible sur ce serveur MySQL."

#: libraries/StorageEngine.class.php:358
#, php-format
msgid "%s has been disabled for this MySQL server."
msgstr "%s a été désactivé sur ce serveur MySQL."

#: libraries/StorageEngine.class.php:362
#, php-format
msgid "This MySQL server does not support the %s storage engine."
msgstr "Ce serveur MySQL ne supporte pas le moteur de stockage %s."

#: libraries/Table.class.php:1027
msgid "Invalid database"
msgstr "Nom de base de données invalide"

#: libraries/Table.class.php:1041 tbl_get_field.php:25
msgid "Invalid table name"
msgstr "Nom de table invalide"

#: libraries/Table.class.php:1056
#, php-format
msgid "Error renaming table %1$s to %2$s"
msgstr "Erreur lors du renommage de %1$s en %2$s"

#: libraries/Table.class.php:1139
#, php-format
msgid "Table %s has been renamed to %s"
msgstr "La table %s se nomme maintenant %s"

#: libraries/Table.class.php:1272
msgid "Could not save table UI preferences"
msgstr "Impossible de sauvegarder les préférences d'interface de tables"

#: libraries/Theme.class.php:160
#, php-format
msgid "No valid image path for theme %s found!"
msgstr "Chemin des images inexistant pour le thème %s !"

#: libraries/Theme.class.php:380
msgid "No preview available."
msgstr "Prévisualisation non disponible."

#: libraries/Theme.class.php:383
msgid "take it"
msgstr "utiliser celui-ci"

#: libraries/Theme_Manager.class.php:109
#, php-format
msgid "Default theme %s not found!"
msgstr "Thème par défaut %s inexistant !"

#: libraries/Theme_Manager.class.php:147
#, php-format
msgid "Theme %s not found!"
msgstr "Thème %s inexistant !"

#: libraries/Theme_Manager.class.php:215
#, php-format
msgid "Theme path not found for theme %s!"
msgstr "Chemin non trouvé pour le thème %s !"

#: libraries/Theme_Manager.class.php:291 themes.php:20 themes.php:40
msgid "Theme"
msgstr "Thème"

#: libraries/auth/config.auth.lib.php:76
msgid "Cannot connect: invalid settings."
msgstr "Connexion impossible: paramètres incorrects."

#: libraries/auth/config.auth.lib.php:91
#: libraries/auth/cookie.auth.lib.php:200 libraries/auth/http.auth.lib.php:64
#, php-format
msgid "Welcome to %s"
msgstr "Bienvenue sur %s"

#: libraries/auth/config.auth.lib.php:106
#, php-format
msgid ""
"You probably did not create a configuration file. You might want to use the "
"%1$ssetup script%2$s to create one."
msgstr ""
"La raison probable est que vous n'avez pas créé de fichier de configuration. "
"Vous pouvez utiliser le %1$sscript de configuration%2$s dans ce but."

#: libraries/auth/config.auth.lib.php:115
msgid ""
"phpMyAdmin tried to connect to the MySQL server, and the server rejected the "
"connection. You should check the host, username and password in your "
"configuration and make sure that they correspond to the information given by "
"the administrator of the MySQL server."
msgstr ""
"phpMyAdmin a tenté de se connecter au serveur MySQL, et le serveur a rejeté "
"la connexion. Veuillez vérifier les valeurs de host, username et password "
"dans votre configuration et vous assurer qu'elles correspondent aux "
"informations fournies par l'administrateur du serveur MySQL."

#: libraries/auth/cookie.auth.lib.php:225
msgid "Log in"
msgstr "Connexion"

#: libraries/auth/cookie.auth.lib.php:227
#: libraries/auth/cookie.auth.lib.php:229
#: libraries/navigation_header.inc.php:95
#: libraries/navigation_header.inc.php:99
msgid "phpMyAdmin documentation"
msgstr "Documentation de phpMyAdmin"

#: libraries/auth/cookie.auth.lib.php:239
#: libraries/auth/cookie.auth.lib.php:240
msgid "You can enter hostname/IP address and port separated by space."
msgstr ""
"Vous pouvez entrer le nom du serveur ou son adresse IP, ainsi que le port "
"séparé par un espace."

#: libraries/auth/cookie.auth.lib.php:239
msgid "Server:"
msgstr "Serveur : "

#: libraries/auth/cookie.auth.lib.php:244
msgid "Username:"
msgstr "Utilisateur : "

#: libraries/auth/cookie.auth.lib.php:248
msgid "Password:"
msgstr "Mot de passe : "

#: libraries/auth/cookie.auth.lib.php:255
msgid "Server Choice"
msgstr "Choix du serveur"

#: libraries/auth/cookie.auth.lib.php:301 libraries/header.inc.php:86
msgid "Cookies must be enabled past this point."
msgstr "Vous devez accepter les cookies pour poursuivre."

#: libraries/auth/cookie.auth.lib.php:639
#: libraries/auth/signon.auth.lib.php:234
msgid ""
"Login without a password is forbidden by configuration (see AllowNoPassword)"
msgstr ""
"La configuration interdit une connexion sans mot de passe (voir "
"AllowNoPassword)"

#: libraries/auth/cookie.auth.lib.php:643
#: libraries/auth/signon.auth.lib.php:238
#, php-format
msgid "No activity within %s seconds; please log in again"
msgstr "Aucune activité depuis %s secondes ou plus, veuillez vous reconnecter"

#: libraries/auth/cookie.auth.lib.php:653
#: libraries/auth/cookie.auth.lib.php:655
#: libraries/auth/signon.auth.lib.php:244
msgid "Cannot log in to the MySQL server"
msgstr "Connexion au serveur MySQL non permise"

#: libraries/auth/http.auth.lib.php:69
msgid "Wrong username/password. Access denied."
msgstr "Erreur d'utilisateur/mot de passe. Accès refusé."

#: libraries/auth/signon.auth.lib.php:87
msgid "Can not find signon authentication script:"
msgstr "Ne peut trouver le script d'authentification pour le mode signon:"

#: libraries/auth/swekey/swekey.auth.lib.php:118
#, php-format
msgid "File %s does not contain any key id"
msgstr "Le fichier %s ne contient pas d'identifiant de clé"

#: libraries/auth/swekey/swekey.auth.lib.php:157
#: libraries/auth/swekey/swekey.auth.lib.php:180
msgid "Hardware authentication failed"
msgstr "L'authentification matérielle a échoué"

#: libraries/auth/swekey/swekey.auth.lib.php:166
msgid "No valid authentication key plugged"
msgstr "La clé d'authentification n'est pas branchée"

#: libraries/auth/swekey/swekey.auth.lib.php:202
msgid "Authenticating..."
msgstr "Authentification en cours..."

#: libraries/blobstreaming.lib.php:241
msgid "PBMS error"
msgstr "Erreur PBMS"

#: libraries/blobstreaming.lib.php:267
msgid "PBMS connection failed:"
msgstr "La connexion PBMS a échoué :"

#: libraries/blobstreaming.lib.php:312
msgid "PBMS get BLOB info failed:"
msgstr "L'accès aux informations BLOB de PBMS a échoué :"

#: libraries/blobstreaming.lib.php:320
msgid "get BLOB Content-Type failed"
msgstr "L'accès au Content-Type du BLOB a échoué"

#: libraries/blobstreaming.lib.php:347
msgid "View image"
msgstr "Afficher l'image"

#: libraries/blobstreaming.lib.php:351
msgid "Play audio"
msgstr "Lecture audio"

#: libraries/blobstreaming.lib.php:356
msgid "View video"
msgstr "Lecture vidéo"

#: libraries/blobstreaming.lib.php:360
msgid "Download file"
msgstr "Télécharger"

#: libraries/blobstreaming.lib.php:421
#, php-format
msgid "Could not open file: %s"
msgstr "Échec d'ouverture du fichier %s"

#: libraries/bookmark.lib.php:83
msgid "shared"
msgstr "partagé"

#: libraries/build_html_for_db.lib.php:25
#: libraries/config/messages.inc.php:183 libraries/export/xml.php:36
#: server_status.php:273
msgid "Tables"
msgstr "Tables"

#: libraries/build_html_for_db.lib.php:35 libraries/config/setup.forms.php:304
#: libraries/config/setup.forms.php:340 libraries/config/setup.forms.php:371
#: libraries/config/setup.forms.php:376
#: libraries/config/user_preferences.forms.php:204
#: libraries/config/user_preferences.forms.php:240
#: libraries/config/user_preferences.forms.php:271
#: libraries/config/user_preferences.forms.php:276
#: libraries/export/latex.php:216 libraries/export/sql.php:1058
#: server_privileges.php:513 server_replication.php:314 tbl_printview.php:314
#: tbl_structure.php:801
msgid "Data"
msgstr "Données"

#: libraries/build_html_for_db.lib.php:50 libraries/db_structure.lib.php:60
#: tbl_printview.php:333 tbl_structure.php:818
msgid "Overhead"
msgstr "Perte"

#: libraries/build_html_for_db.lib.php:93
msgid "Jump to database"
msgstr "Aller à la base de données"

#: libraries/build_html_for_db.lib.php:130
msgid "Not replicated"
msgstr "Non répliqué"

#: libraries/build_html_for_db.lib.php:136
msgid "Replicated"
msgstr "Répliqué"

#: libraries/build_html_for_db.lib.php:150
#, php-format
msgid "Check privileges for database &quot;%s&quot;."
msgstr "Vérifier les privilèges pour la base de données &quot;%s&quot;."

#: libraries/build_html_for_db.lib.php:153
msgid "Check Privileges"
msgstr "Vérifier les privilèges"

#: libraries/common.inc.php:587
#| msgid "Could not save configuration"
<<<<<<< HEAD
msgid "Failed to read configuration file"
msgstr "Impossible de sauvegarder la configuration"
=======
msgid "Failed to to read configuration file"
msgstr "Impossible de lire le fichier de configuration"
>>>>>>> 1c0ae704

#: libraries/common.inc.php:588
msgid ""
"This usually means there is a syntax error in it, please check any errors "
"shown below."
msgstr ""

#: libraries/common.inc.php:595
#, php-format
msgid "Could not load default configuration from: %1$s"
msgstr "Chargement de la configuration par défaut impossible depuis %1$s"

# OK
#: libraries/common.inc.php:600
msgid ""
"The <tt>$cfg['PmaAbsoluteUri']</tt> directive MUST be set in your "
"configuration file!"
msgstr ""
"Le paramètre <tt>$cfg['PmaAbsoluteUri']</tt> DOIT être renseigné dans votre "
"fichier de configuration !"

#: libraries/common.inc.php:630
#, php-format
msgid "Invalid server index: %s"
msgstr "Indice de serveur invalide: %s"

#: libraries/common.inc.php:637
#, php-format
msgid "Invalid hostname for server %1$s. Please review your configuration."
msgstr ""
"Nom d'hôte invalide pour le serveur %1$s. Veuillez vérifier votre "
"configuration."

#: libraries/common.inc.php:646 libraries/config/messages.inc.php:495
#: libraries/header.inc.php:129 main.php:161 server_synchronize.php:1170
msgid "Server"
msgstr "Serveur"

#: libraries/common.inc.php:825
msgid "Invalid authentication method set in configuration:"
msgstr ""
"Le fichier de configuration contient un type d'authentification invalide :"

#: libraries/common.inc.php:928
#, php-format
msgid "You should upgrade to %s %s or later."
msgstr "Vous devriez utiliser %s en version %s ou plus récente."

#: libraries/common.lib.php:134
#, php-format
msgid "Max: %s%s"
msgstr "Taille maximum: %s%s"

#. l10n: Language to use for MySQL 5.5 documentation, please use only languages which do exist in official documentation.
#: libraries/common.lib.php:386
msgctxt "MySQL 5.5 documentation language"
msgid "en"
msgstr "en"

#. l10n: Language to use for MySQL 5.1 documentation, please use only languages which do exist in official documentation.
#: libraries/common.lib.php:390
msgctxt "MySQL 5.1 documentation language"
msgid "en"
msgstr "en"

#. l10n: Language to use for MySQL 5.0 documentation, please use only languages which do exist in official documentation.
#: libraries/common.lib.php:394
msgctxt "MySQL 5.0 documentation language"
msgid "en"
msgstr "fr"

#: libraries/common.lib.php:407 libraries/common.lib.php:409
#: libraries/common.lib.php:411 libraries/common.lib.php:426
#: libraries/common.lib.php:428 libraries/common.lib.php:444
#: libraries/common.lib.php:446 libraries/config/FormDisplay.tpl.php:168
#: libraries/display_export.lib.php:239 libraries/engines/pbms.lib.php:71
#: libraries/engines/pbxt.lib.php:106 libraries/relation.lib.php:85
#: libraries/sql_query_form.lib.php:428 libraries/sql_query_form.lib.php:431
#: main.php:212 server_variables.php:114
msgid "Documentation"
msgstr "Documentation"

#: libraries/common.lib.php:573 libraries/header_printview.inc.php:60
#: server_status.php:260 server_status.php:803
msgid "SQL query"
msgstr "Requête SQL"

#: libraries/common.lib.php:1078
msgid "Failed to connect to SQL validator!"
msgstr "Connexion au validateur SQL impossible"

#: libraries/common.lib.php:1119 libraries/config/messages.inc.php:472
msgid "Explain SQL"
msgstr "Expliquer SQL"

#: libraries/common.lib.php:1123
msgid "Skip Explain SQL"
msgstr "Ne pas expliquer SQL"

#: libraries/common.lib.php:1157
msgid "Without PHP Code"
msgstr "Sans source PHP"

#: libraries/common.lib.php:1160 libraries/config/messages.inc.php:474
msgid "Create PHP Code"
msgstr "Créer source PHP"

#: libraries/common.lib.php:1178 libraries/config/messages.inc.php:473
#: server_status.php:410 server_status.php:436 server_status.php:457
msgid "Refresh"
msgstr "Actualiser"

#: libraries/common.lib.php:1187
msgid "Skip Validate SQL"
msgstr "Ne pas valider SQL"

#: libraries/common.lib.php:1190 libraries/config/messages.inc.php:476
msgid "Validate SQL"
msgstr "Valider SQL"

#: libraries/common.lib.php:1245
msgid "Inline edit of this query"
msgstr "Éditer cette requête en place"

#: libraries/common.lib.php:1247
msgid "Inline"
msgstr "En ligne"

#: libraries/common.lib.php:1314 sql.php:931
msgid "Profiling"
msgstr "Profilage"

#. l10n: shortcuts for Byte, Kilo, Mega, Giga, Tera, Peta, Exa+
#: libraries/common.lib.php:1334
msgid "B"
msgstr "o"

#: libraries/common.lib.php:1334
msgid "KiB"
msgstr "Kio"

#: libraries/common.lib.php:1334
msgid "MiB"
msgstr "Mio"

#: libraries/common.lib.php:1334
msgid "GiB"
msgstr "Gio"

#: libraries/common.lib.php:1334
msgid "TiB"
msgstr "Tio"

#: libraries/common.lib.php:1334
msgid "PiB"
msgstr "Pio"

#: libraries/common.lib.php:1334
msgid "EiB"
msgstr "Eio"

#. l10n: See http://www.php.net/manual/en/function.strftime.php to define the format string
#: libraries/common.lib.php:1552
#: libraries/transformations/text_plain__dateformat.inc.php:33
msgid "%B %d, %Y at %I:%M %p"
msgstr "%A %d %B %Y à %H:%M"

#: libraries/common.lib.php:1867
#, php-format
msgid "%s days, %s hours, %s minutes and %s seconds"
msgstr "%s jours, %s heures, %s minutes et %s secondes"

#: libraries/common.lib.php:2278 libraries/common.lib.php:2281
#: libraries/display_tbl.lib.php:307
msgid "Begin"
msgstr "Début"

#: libraries/common.lib.php:2279 libraries/common.lib.php:2282
#: libraries/display_tbl.lib.php:308 server_binlog.php:154
#: server_binlog.php:156
msgid "Previous"
msgstr "Précédent"

#: libraries/common.lib.php:2309 libraries/common.lib.php:2312
#: libraries/display_tbl.lib.php:387
msgid "End"
msgstr "Fin"

#: libraries/common.lib.php:2384
#, php-format
msgid "Jump to database &quot;%s&quot;."
msgstr "Aller à la base de données &quot;%s&quot;."

#: libraries/common.lib.php:2403
#, php-format
msgid "The %s functionality is affected by a known bug, see %s"
msgstr "La fonctionnalité %s est affectée par une anomalie connue, voir %s"

#: libraries/common.lib.php:2760 libraries/common.lib.php:2767
#: libraries/common.lib.php:2955 libraries/config/setup.forms.php:295
#: libraries/config/setup.forms.php:332 libraries/config/setup.forms.php:366
#: libraries/config/user_preferences.forms.php:195
#: libraries/config/user_preferences.forms.php:232
#: libraries/config/user_preferences.forms.php:266
#: libraries/db_links.inc.php:48 libraries/export/latex.php:352
#: libraries/import.lib.php:1167 libraries/tbl_links.inc.php:61
#: libraries/tbl_properties.inc.php:623 pmd_general.php:151
#: server_privileges.php:513 server_replication.php:313 tbl_tracking.php:262
msgid "Structure"
msgstr "Structure"

#: libraries/common.lib.php:2761 libraries/common.lib.php:2768
#: libraries/config/messages.inc.php:214 libraries/db_links.inc.php:53
#: libraries/export/sql.php:25 libraries/import/sql.php:18
#: libraries/server_links.inc.php:47 libraries/tbl_links.inc.php:65
#: querywindow.php:88
msgid "SQL"
msgstr "SQL"

#: libraries/common.lib.php:2763 libraries/common.lib.php:2953
#: libraries/common.lib.php:2954 libraries/sql_query_form.lib.php:318
#: libraries/sql_query_form.lib.php:321 libraries/tbl_links.inc.php:74
msgid "Insert"
msgstr "Insérer"

#: libraries/common.lib.php:2770 libraries/db_links.inc.php:86
#: libraries/tbl_links.inc.php:93 libraries/tbl_links.inc.php:113
#: view_operations.php:87
msgid "Operations"
msgstr "Opérations"

#: libraries/common.lib.php:2900
msgid "Browse your computer:"
msgstr "Parcourir :"

#: libraries/common.lib.php:2916
#, php-format
msgid "Select from the web server upload directory <b>%s</b>:"
msgstr ""
"Choisissez depuis le répertoire de téléchargement du serveur web <b>%s</b> :"

#: libraries/common.lib.php:2928 libraries/sql_query_form.lib.php:499
#: tbl_change.php:884
msgid "The directory you set for upload work cannot be reached"
msgstr "Le répertoire de transfert est inaccessible"

#: libraries/common.lib.php:2936
msgid "There are no files to upload"
msgstr "Aucun fichier n'est disponible pour le transfert"

#: libraries/common.lib.php:2964 libraries/common.lib.php:2965
msgid "Execute"
msgstr "Exécuter"

#: libraries/config.values.php:45 libraries/config.values.php:47
#: libraries/config.values.php:51
msgid "Both"
msgstr "Les deux"

#: libraries/config.values.php:47
msgid "Nowhere"
msgstr "Nulle part"

#: libraries/config.values.php:47
msgid "Left"
msgstr "À gauche"

#: libraries/config.values.php:47
msgid "Right"
msgstr "À droite"

#: libraries/config.values.php:75
msgid "Open"
msgstr "Ouvert"

#: libraries/config.values.php:75
msgid "Closed"
msgstr "Fermé"

#: libraries/config.values.php:96 libraries/export/htmlword.php:25
#: libraries/export/latex.php:42 libraries/export/odt.php:34
#: libraries/export/sql.php:122 libraries/export/texytext.php:24
#: libraries/import.lib.php:1172
msgid "structure"
msgstr "structure"

#: libraries/config.values.php:97 libraries/export/htmlword.php:25
#: libraries/export/latex.php:42 libraries/export/odt.php:34
#: libraries/export/sql.php:123 libraries/export/texytext.php:24
msgid "data"
msgstr "données"

#: libraries/config.values.php:98 libraries/export/htmlword.php:25
#: libraries/export/latex.php:42 libraries/export/odt.php:34
#: libraries/export/sql.php:124 libraries/export/texytext.php:24
msgid "structure and data"
msgstr "structure et données"

#: libraries/config.values.php:100
msgid "Quick - display only the minimal options to configure"
msgstr "Rapide - n'afficher qu'un minimum d'options à configurer"

#: libraries/config.values.php:101
msgid "Custom - display all possible options to configure"
msgstr "Personnalisée - afficher toutes les options possibles"

#: libraries/config.values.php:102
msgid "Custom - like above, but without the quick/custom choice"
msgstr "Personnalisée - comme ci-haut mais sans les choix rapide/personnalisée"

#: libraries/config.values.php:120
msgid "complete inserts"
msgstr "Insertions complètes"

#: libraries/config.values.php:121
msgid "extended inserts"
msgstr "Insertions étendues"

#: libraries/config.values.php:122
msgid "both of the above"
msgstr "tous les choix ci-haut"

#: libraries/config.values.php:123
msgid "neither of the above"
msgstr "aucun des choix ci-haut"

#: libraries/config/FormDisplay.class.php:83
#: libraries/config/validate.lib.php:422
msgid "Not a positive number"
msgstr "Nombre non positif"

#: libraries/config/FormDisplay.class.php:84
#: libraries/config/validate.lib.php:435
msgid "Not a non-negative number"
msgstr "Nombre non négatif"

#: libraries/config/FormDisplay.class.php:85
#: libraries/config/validate.lib.php:409
msgid "Not a valid port number"
msgstr "Numéro de port invalide"

#: libraries/config/FormDisplay.class.php:86
#: libraries/config/FormDisplay.class.php:574
#: libraries/config/validate.lib.php:360 libraries/config/validate.lib.php:450
msgid "Incorrect value"
msgstr "Valeur incorrecte"

#: libraries/config/FormDisplay.class.php:87
#: libraries/config/validate.lib.php:464
#, php-format
msgid "Value must be equal or lower than %s"
msgstr "La valeur doit être égale ou plus petite que %s"

#: libraries/config/FormDisplay.class.php:538
#, php-format
msgid "Missing data for %s"
msgstr "Données manquantes pour %s"

#: libraries/config/FormDisplay.class.php:736
#: libraries/config/FormDisplay.class.php:740
msgid "unavailable"
msgstr "non disponible"

#: libraries/config/FormDisplay.class.php:737
#: libraries/config/FormDisplay.class.php:741
#, php-format
msgid "\"%s\" requires %s extension"
msgstr "«%s» requiert l'extension %s"

#: libraries/config/FormDisplay.class.php:755
#, php-format
msgid "import will not work, missing function (%s)"
msgstr "importation impossible, fonction manquante (%s)"

#: libraries/config/FormDisplay.class.php:759
#, php-format
msgid "export will not work, missing function (%s)"
msgstr "exportation impossible, fonction manquante (%s)"

#: libraries/config/FormDisplay.class.php:766
msgid "SQL Validator is disabled"
msgstr "Le validateur SQL est désactivé"

#: libraries/config/FormDisplay.class.php:773
msgid "SOAP extension not found"
msgstr "Extension SOAP absente"

#: libraries/config/FormDisplay.class.php:781
#, php-format
msgid "maximum %s"
msgstr "maximum %s"

#: libraries/config/FormDisplay.tpl.php:173
msgid "This setting is disabled, it will not be applied to your configuration"
msgstr ""
"Ce réglage est désactivé, il ne sera pas appliqué à votre configuration"

#: libraries/config/FormDisplay.tpl.php:173 libraries/relation.lib.php:89
#: libraries/relation.lib.php:96 pmd_relation_new.php:68
msgid "Disabled"
msgstr "Désactivé"

#: libraries/config/FormDisplay.tpl.php:248
#, php-format
msgid "Set value: %s"
msgstr "Assigner la valeur: %s"

#: libraries/config/FormDisplay.tpl.php:253
#: libraries/config/messages.inc.php:356
msgid "Restore default value"
msgstr "Ramener la valeur par défaut"

#: libraries/config/FormDisplay.tpl.php:269
msgid "Allow users to customize this value"
msgstr "Permettre aux utilisateurs de personnaliser cette valeur"

#: libraries/config/FormDisplay.tpl.php:333
#: libraries/schema/User_Schema.class.php:466 prefs_manage.php:320
#: prefs_manage.php:325 tbl_change.php:1025
msgid "Reset"
msgstr "Réinitialiser"

#: libraries/config/messages.inc.php:17
msgid "Improves efficiency of screen refresh"
msgstr "Améliore l'efficacité du rafraîchissement de l'écran"

#: libraries/config/messages.inc.php:18
msgid "Enable Ajax"
msgstr "Activer Ajax"

#: libraries/config/messages.inc.php:19
msgid ""
"If enabled user can enter any MySQL server in login form for cookie auth"
msgstr ""
"Si activé, permet d'entrer un nom de serveur MySQL sur le panneau de "
"connexion en mode cookie"

#: libraries/config/messages.inc.php:20
msgid "Allow login to any MySQL server"
msgstr "Permettre de tenter une connexion à tout serveur MySQL"

#: libraries/config/messages.inc.php:21
msgid ""
"Enabling this allows a page located on a different domain to call phpMyAdmin "
"inside a frame, and is a potential [strong]security hole[/strong] allowing "
"cross-frame scripting attacks"
msgstr ""
"Activer ceci permet à une page située dans un domaine différent d'appeler "
"phpMyAdmin à l'intérieur d'un cadre et représente un trou potentiel de "
"sécurité pour les attaques de script inter-cadre"

#: libraries/config/messages.inc.php:22
msgid "Allow third party framing"
msgstr "Permettre les cadres tierce partie"

#: libraries/config/messages.inc.php:23
msgid "Show &quot;Drop database&quot; link to normal users"
msgstr ""
"Montrer le lien pour détruire une base de données aux utilisateurs ordinaires"

#: libraries/config/messages.inc.php:24
msgid ""
"Secret passphrase used for encrypting cookies in [kbd]cookie[/kbd] "
"authentication"
msgstr ""
"Mot de passe utilisé pour encrypter les cookies quand on utilise "
"l'authentification [kbd]cookie[/kbd]"

#: libraries/config/messages.inc.php:25
msgid "Blowfish secret"
msgstr "Secret Blowfish"

#: libraries/config/messages.inc.php:26
msgid "Highlight selected rows"
msgstr "Utilisé quand on clique sur une ligne"

#: libraries/config/messages.inc.php:27
msgid "Row marker"
msgstr "Activer le marqueur de lignes"

#: libraries/config/messages.inc.php:28
msgid "Highlight row pointed by the mouse cursor"
msgstr "Mettre en surbrillance la ligne sur laquelle pointe la souris"

#: libraries/config/messages.inc.php:29
msgid "Highlight pointer"
msgstr "Activer le pointeur de surbrillance"

#: libraries/config/messages.inc.php:30
msgid ""
"Enable [a@http://en.wikipedia.org/wiki/Bzip2]bzip2[/a] compression for "
"import and export operations"
msgstr ""
"Active la compression [a@http://en.wikipedia.org/wiki/Bzip2]bzip2[/a] pour "
"les opérations d'importation et d'exportation"

#: libraries/config/messages.inc.php:31
msgid "Bzip2"
msgstr "Bzip2"

#: libraries/config/messages.inc.php:32
msgid ""
"Defines which type of editing controls should be used for CHAR and VARCHAR "
"columns; [kbd]input[/kbd] - allows limiting of input length, [kbd]textarea[/"
"kbd] - allows newlines in columns"
msgstr ""
"Déterminer la méthode d'édition pour les colonnes CHAR et VARCHAR; [kbd]input"
"[/kbd] - permet de limiter la taille, [kbd]textarea[/kbd] - permet la saisie "
"de sauts de lignes"

#: libraries/config/messages.inc.php:33
msgid "CHAR columns editing"
msgstr "Édition des colonnes CHAR"

#: libraries/config/messages.inc.php:34
msgid "Number of columns for CHAR/VARCHAR textareas"
msgstr "Nombre de colonnes pour les textareas CHAR/VARCHAR"

#: libraries/config/messages.inc.php:35
msgid "CHAR textarea columns"
msgstr "Taille horizontale pour un textarea contenant un CHAR"

#: libraries/config/messages.inc.php:36
msgid "Number of rows for CHAR/VARCHAR textareas"
msgstr "Nombre de lignes pour les textareas CHAR/VARCHAR"

#: libraries/config/messages.inc.php:37
msgid "CHAR textarea rows"
msgstr "Taille verticale pour un textarea contenant un CHAR"

#: libraries/config/messages.inc.php:38
msgid "Check config file permissions"
msgstr "Vérifier les permissions du fichier de configuration"

#: libraries/config/messages.inc.php:39
msgid ""
"Compress gzip/bzip2 exports on the fly without the need for much memory; if "
"you encounter problems with created gzip/bzip2 files disable this feature"
msgstr ""
"Comprime les exportations gzip/bzip2 à la volée avec économie de mémoire; si "
"les fichiers gzip/bzip2 produits ne sont pas conformes, désactivez ceci"

#: libraries/config/messages.inc.php:40
msgid "Compress on the fly"
msgstr "Compression à la volée"

#: libraries/config/messages.inc.php:41 setup/frames/config.inc.php:25
#: setup/frames/index.inc.php:165
msgid "Configuration file"
msgstr "Fichier de configuration"

#: libraries/config/messages.inc.php:42
msgid ""
"Whether a warning (&quot;Are your really sure...&quot;) should be displayed "
"when you're about to lose data"
msgstr ""
"Un message (Êtes-vous certain...) devrait-il s'afficher quand vous êtes sur "
"le point de perdre des données"

#: libraries/config/messages.inc.php:43
msgid "Confirm DROP queries"
msgstr "Confirmer les requêtes de suppression DROP"

#: libraries/config/messages.inc.php:44
msgid "Debug SQL"
msgstr "Déboguer SQL"

#: libraries/config/messages.inc.php:45
msgid "Default display direction"
msgstr "Valeur par défaut de la direction de l'affichage"

#: libraries/config/messages.inc.php:46
msgid ""
"[kbd]horizontal[/kbd], [kbd]vertical[/kbd] or a number that indicates "
"maximum number for which vertical model is used"
msgstr ""
"[kbd]horizontal[/kbd], [kbd]vertical[/kbd] ou un nombre qui indique la "
"valeur maximum pour lequel le mode vertical sera utilisé"

#: libraries/config/messages.inc.php:47
msgid "Display direction for altering/creating columns"
msgstr "Direction de l'affichage pour modifier/créer des colonnes"

#: libraries/config/messages.inc.php:48
msgid "Tab that is displayed when entering a database"
msgstr "L'onglet affiché lors de l'entrée dans une base de données"

#: libraries/config/messages.inc.php:49
msgid "Default database tab"
msgstr "Onglet par défaut pour bases de données"

#: libraries/config/messages.inc.php:50
msgid "Tab that is displayed when entering a server"
msgstr "L'onglet initial dans l'affichage serveur"

#: libraries/config/messages.inc.php:51
msgid "Default server tab"
msgstr "Onglet par défaut pour serveur"

#: libraries/config/messages.inc.php:52
msgid "Tab that is displayed when entering a table"
msgstr "L'onglet initial lors de l'accès à une table"

#: libraries/config/messages.inc.php:53
msgid "Default table tab"
msgstr "Onglet par défaut pour tables"

#: libraries/config/messages.inc.php:54
msgid "Show binary contents as HEX by default"
msgstr "Montrer par défaut le contenu binaire en hexadécimal"

#: libraries/config/messages.inc.php:55 libraries/display_tbl.lib.php:629
msgid "Show binary contents as HEX"
msgstr "Montrer le contenu binaire en hexadécimal"

#: libraries/config/messages.inc.php:56
msgid "Show database listing as a list instead of a drop down"
msgstr "Montrer la liste des bases de données au lieu d'un menu déroulant"

#: libraries/config/messages.inc.php:57
msgid "Display databases as a list"
msgstr "Affiche les bases de données sous forme de liste"

#: libraries/config/messages.inc.php:58
msgid "Show server listing as a list instead of a drop down"
msgstr "Montrer la liste des serveurs au lieu d'un menu déroulant"

#: libraries/config/messages.inc.php:59
msgid "Display servers as a list"
msgstr "Affiche les serveurs sous forme de liste"

#: libraries/config/messages.inc.php:60
msgid ""
"Disable the table maintenance mass operations, like optimizing or repairing "
"the selected tables of a database."
msgstr ""
"Désactiver les opérations de masse sur les tables, comme l'optimisation ou "
"la réparation."

#: libraries/config/messages.inc.php:61
msgid "Disable multi table maintenance"
msgstr "Désactiver la maintenance de tables multiples"

#: libraries/config/messages.inc.php:62
msgid "Edit SQL queries in popup window"
msgstr "Éditer les requêtes SQL dans une fenêtre popup"

#: libraries/config/messages.inc.php:63
msgid "Edit in window"
msgstr "Édition dans la fenêtre"

#: libraries/config/messages.inc.php:64
msgid "Display errors"
msgstr "Affichage des erreurs"

#: libraries/config/messages.inc.php:65
msgid "Gather errors"
msgstr "Collecter les erreurs"

#: libraries/config/messages.inc.php:66
msgid "Show icons for warning, error and information messages"
msgstr ""
"Utiliser des icônes pour les avertissements, les erreurs et les informations."

#: libraries/config/messages.inc.php:67
msgid "Iconic errors"
msgstr "Icônes pour les erreurs"

#: libraries/config/messages.inc.php:68
msgid ""
"Set the number of seconds a script is allowed to run ([kbd]0[/kbd] for no "
"limit)"
msgstr ""
"Nombre de secondes allouées à l'exécution des scripts ([kbd]0[/kbd] signifie "
"illimité)"

#: libraries/config/messages.inc.php:69
msgid "Maximum execution time"
msgstr "Durée maximum d'exécution"

#: libraries/config/messages.inc.php:70 prefs_manage.php:299
msgid "Save as file"
msgstr "Transmettre"

#: libraries/config/messages.inc.php:71 libraries/config/messages.inc.php:239
msgid "Character set of the file"
msgstr "Jeu de caractères du fichier"

#: libraries/config/messages.inc.php:72 libraries/config/messages.inc.php:88
#: tbl_gis_visualization.php:210 tbl_printview.php:373 tbl_structure.php:873
msgid "Format"
msgstr "Format"

#: libraries/config/messages.inc.php:73
msgid "Compression"
msgstr "Compression"

#: libraries/config/messages.inc.php:74 libraries/config/messages.inc.php:81
#: libraries/config/messages.inc.php:89 libraries/config/messages.inc.php:93
#: libraries/config/messages.inc.php:106 libraries/config/messages.inc.php:108
#: libraries/config/messages.inc.php:141 libraries/config/messages.inc.php:144
#: libraries/config/messages.inc.php:146 libraries/export/csv.php:30
#: libraries/export/excel.php:25 libraries/export/htmlword.php:30
#: libraries/export/latex.php:72 libraries/export/ods.php:25
#: libraries/export/odt.php:58 libraries/export/texytext.php:28
#: libraries/export/xls.php:25 libraries/export/xlsx.php:25
msgid "Put columns names in the first row"
msgstr "Afficher les noms de colonnes en première ligne"

#: libraries/config/messages.inc.php:75 libraries/config/messages.inc.php:241
#: libraries/config/messages.inc.php:248 libraries/import/csv.php:76
#: libraries/import/ldi.php:42
msgid "Columns enclosed by"
msgstr "Colonnes entourées par"

#: libraries/config/messages.inc.php:76 libraries/config/messages.inc.php:242
#: libraries/config/messages.inc.php:249 libraries/import/csv.php:81
#: libraries/import/ldi.php:43
msgid "Columns escaped by"
msgstr "Caractère d'échappement"

#: libraries/config/messages.inc.php:77 libraries/config/messages.inc.php:83
#: libraries/config/messages.inc.php:90 libraries/config/messages.inc.php:99
#: libraries/config/messages.inc.php:107 libraries/config/messages.inc.php:111
#: libraries/config/messages.inc.php:142 libraries/config/messages.inc.php:145
#: libraries/config/messages.inc.php:147 libraries/export/texytext.php:27
msgid "Replace NULL by"
msgstr "Remplacer NULL par"

#: libraries/config/messages.inc.php:78 libraries/config/messages.inc.php:84
msgid "Remove CRLF characters within columns"
msgstr "Enlève les caractères de fin de ligne à l'intérieur des colonnes"

#: libraries/config/messages.inc.php:79 libraries/config/messages.inc.php:245
#: libraries/config/messages.inc.php:253 libraries/import/csv.php:63
#: libraries/import/ldi.php:41
msgid "Columns terminated by"
msgstr "Colonnes terminées par"

#: libraries/config/messages.inc.php:80 libraries/config/messages.inc.php:240
#: libraries/import/csv.php:86 libraries/import/ldi.php:44
msgid "Lines terminated by"
msgstr "Lignes terminées par"

#: libraries/config/messages.inc.php:82
msgid "Excel edition"
msgstr "Excel en version"

#: libraries/config/messages.inc.php:85
msgid "Database name template"
msgstr "Modèle de nom de base de données"

#: libraries/config/messages.inc.php:86
msgid "Server name template"
msgstr "Modèle de nom de serveur"

#: libraries/config/messages.inc.php:87
msgid "Table name template"
msgstr "Modèle de nom de table"

#: libraries/config/messages.inc.php:91 libraries/config/messages.inc.php:104
#: libraries/config/messages.inc.php:113 libraries/config/messages.inc.php:137
#: libraries/config/messages.inc.php:143 libraries/export/htmlword.php:24
#: libraries/export/latex.php:40 libraries/export/odt.php:32
#: libraries/export/sql.php:116 libraries/export/texytext.php:23
msgid "Dump table"
msgstr "Exporter la table"

#: libraries/config/messages.inc.php:92 libraries/export/latex.php:32
msgid "Include table caption"
msgstr "Inclure les sous-titres"

#: libraries/config/messages.inc.php:95 libraries/config/messages.inc.php:101
#: libraries/export/latex.php:50 libraries/export/latex.php:74
msgid "Table caption"
msgstr "Sous-titre de la table"

#: libraries/config/messages.inc.php:96 libraries/config/messages.inc.php:102
msgid "Continued table caption"
msgstr "Inclure les sous-titres"

#: libraries/config/messages.inc.php:97 libraries/config/messages.inc.php:103
#: libraries/export/latex.php:54 libraries/export/latex.php:78
msgid "Label key"
msgstr "Clé de l'étiquette"

#: libraries/config/messages.inc.php:98 libraries/config/messages.inc.php:110
#: libraries/config/messages.inc.php:134 libraries/export/odt.php:326
#: libraries/tbl_properties.inc.php:142
msgid "MIME type"
msgstr "Type MIME"

#: libraries/config/messages.inc.php:100 libraries/config/messages.inc.php:112
#: libraries/config/messages.inc.php:136 tbl_relation.php:396
msgid "Relations"
msgstr "Relations"

#: libraries/config/messages.inc.php:105
msgid "Export method"
msgstr "Méthode d'exportation"

#: libraries/config/messages.inc.php:114 libraries/config/messages.inc.php:116
msgid "Save on server"
msgstr "Sauvegarder sur le serveur"

#: libraries/config/messages.inc.php:115 libraries/config/messages.inc.php:117
#: libraries/display_export.lib.php:195 libraries/display_export.lib.php:221
msgid "Overwrite existing file(s)"
msgstr "Écraser les fichiers existants"

#: libraries/config/messages.inc.php:118
msgid "Remember file name template"
msgstr "Se souvenir du modèle de nom de fichier"

#: libraries/config/messages.inc.php:120
msgid "Enclose table and column names with backquotes"
msgstr "Entourer les noms de tables et colonnes de guillemets obliques"

#: libraries/config/messages.inc.php:121 libraries/config/messages.inc.php:260
#: libraries/display_export.lib.php:353
msgid "SQL compatibility mode"
msgstr "Mode de compatibilité SQL"

#: libraries/config/messages.inc.php:122 libraries/export/sql.php:176
msgid "<code>CREATE TABLE</code> options:"
msgstr "Options pour <code>CREATE TABLE</code> :"

#: libraries/config/messages.inc.php:123
msgid "Creation/Update/Check dates"
msgstr "Dates de création/mise à jour/vérification"

#: libraries/config/messages.inc.php:124
msgid "Use delayed inserts"
msgstr "Insertions avec délai"

#: libraries/config/messages.inc.php:125 libraries/export/sql.php:79
msgid "Disable foreign key checks"
msgstr "Désactiver la vérification des clés étrangères"

#: libraries/config/messages.inc.php:128
msgid "Use hexadecimal for BLOB"
msgstr "Utiliser l'hexadécimal pour un BLOB"

#: libraries/config/messages.inc.php:130
msgid "Use ignore inserts"
msgstr "Ne pas insérer une ligne faisant doublon avec une clé unique"

#: libraries/config/messages.inc.php:132
msgid "Syntax to use when inserting data"
msgstr "Syntaxe à utiliser lors de l'insertion de données"

#: libraries/config/messages.inc.php:133 libraries/export/sql.php:268
msgid "Maximal length of created query"
msgstr "Taille maximum de la requête générée"

#: libraries/config/messages.inc.php:138
msgid "Export type"
msgstr "Type d'exportation"

#: libraries/config/messages.inc.php:139 libraries/export/sql.php:71
msgid "Enclose export in a transaction"
msgstr "Utiliser le mode transactionnel"

#: libraries/config/messages.inc.php:140
msgid "Export time in UTC"
msgstr "Exporter l'heure en format UTC"

#: libraries/config/messages.inc.php:148
msgid "Force secured connection while using phpMyAdmin"
msgstr "Force des connexions https entre le navigateur et phpMyAdmin"

#: libraries/config/messages.inc.php:149
msgid "Force SSL connection"
msgstr "Forcer les connexions SSL"

#: libraries/config/messages.inc.php:150
msgid ""
"Sort order for items in a foreign-key dropdown box; [kbd]content[/kbd] is "
"the referenced data, [kbd]id[/kbd] is the key value"
msgstr ""
"Ordre du tri pour les éléments de clé étrangère; [kbd]content[/kbd] signifie "
"la donnée référencée, [kbd]id[/kbd] représente la valeur de la clé"

#: libraries/config/messages.inc.php:151
msgid "Foreign key dropdown order"
msgstr "Ordre dans le menu des clés étrangères"

#: libraries/config/messages.inc.php:152
msgid "A dropdown will be used if fewer items are present"
msgstr ""
"Un menu déroulant sera utilisé si le nombre de valeurs est inférieur à cette "
"limite"

#: libraries/config/messages.inc.php:153
msgid "Foreign key limit"
msgstr "Limite pour clé étrangère"

#: libraries/config/messages.inc.php:154
msgid "Browse mode"
msgstr "Mode affichage"

#: libraries/config/messages.inc.php:155
msgid "Customize browse mode"
msgstr "Personnaliser le mode affichage"

#: libraries/config/messages.inc.php:157 libraries/config/messages.inc.php:159
#: libraries/config/messages.inc.php:176 libraries/config/messages.inc.php:187
#: libraries/config/messages.inc.php:189 libraries/config/messages.inc.php:217
#: libraries/config/messages.inc.php:229
msgid "Customize default options"
msgstr "Personnaliser les options par défaut"

#: libraries/config/messages.inc.php:158 libraries/config/setup.forms.php:236
#: libraries/config/setup.forms.php:315
#: libraries/config/user_preferences.forms.php:138
#: libraries/config/user_preferences.forms.php:215 libraries/export/csv.php:19
#: libraries/import/csv.php:22
msgid "CSV"
msgstr "CSV"

#: libraries/config/messages.inc.php:160
msgid "Developer"
msgstr "Dévelopeur"

#: libraries/config/messages.inc.php:161
msgid "Settings for phpMyAdmin developers"
msgstr "Paramètres pour les développeurs phpMyAdmin"

#: libraries/config/messages.inc.php:162
msgid "Edit mode"
msgstr "Mode édition"

#: libraries/config/messages.inc.php:163
msgid "Customize edit mode"
msgstr "Personnaliser le mode édition"

#: libraries/config/messages.inc.php:165
msgid "Export defaults"
msgstr "Valeurs par défaut pour exportation"

#: libraries/config/messages.inc.php:166
msgid "Customize default export options"
msgstr "Personnaliser les valeurs utilisées habituellement"

#: libraries/config/messages.inc.php:167 libraries/config/messages.inc.php:209
#: setup/frames/menu.inc.php:16
msgid "Features"
msgstr "Fonctionnalités"

#: libraries/config/messages.inc.php:168
msgid "General"
msgstr "Général"

#: libraries/config/messages.inc.php:169
msgid "Set some commonly used options"
msgstr "Réglage de quelques options couramment utilisées"

#: libraries/config/messages.inc.php:170 libraries/db_links.inc.php:83
#: libraries/server_links.inc.php:69 libraries/tbl_links.inc.php:89
#: prefs_manage.php:231 setup/frames/menu.inc.php:20
msgid "Import"
msgstr "Importer"

#: libraries/config/messages.inc.php:171
msgid "Import defaults"
msgstr "Valeurs par défaut pour importation"

#: libraries/config/messages.inc.php:172
msgid "Customize default common import options"
msgstr "Personnaliser les valeurs utilisées habituellement"

#: libraries/config/messages.inc.php:173
msgid "Import / export"
msgstr "Importation / exportation"

#: libraries/config/messages.inc.php:174
msgid "Set import and export directories and compression options"
msgstr ""
"Configurez les répertoires d'importation et d'exportation ainsi que les "
"options de compression"

#: libraries/config/messages.inc.php:175 libraries/export/latex.php:27
msgid "LaTeX"
msgstr "LaTeX"

#: libraries/config/messages.inc.php:178
msgid "Databases display options"
msgstr "Options d'affichage des bases de données"

#: libraries/config/messages.inc.php:179 setup/frames/menu.inc.php:18
msgid "Navigation frame"
msgstr "Panneau de navigation"

#: libraries/config/messages.inc.php:180
msgid "Customize appearance of the navigation frame"
msgstr "Personnaliser l'apparence du panneau de navigation"

#: libraries/config/messages.inc.php:181 libraries/select_server.lib.php:42
#: setup/frames/index.inc.php:110
msgid "Servers"
msgstr "Serveurs"

#: libraries/config/messages.inc.php:182
msgid "Servers display options"
msgstr "Options d'affichage des serveurs"

#: libraries/config/messages.inc.php:184
msgid "Tables display options"
msgstr "Options d'affichage des tables"

#: libraries/config/messages.inc.php:185 setup/frames/menu.inc.php:19
msgid "Main frame"
msgstr "Panneau principal"

#: libraries/config/messages.inc.php:186
msgid "Microsoft Office"
msgstr "Microsoft Office"

#: libraries/config/messages.inc.php:188
msgid "Open Document"
msgstr "Texte Open Document"

#: libraries/config/messages.inc.php:190
msgid "Other core settings"
msgstr "Autres paramètres de base"

#: libraries/config/messages.inc.php:191
msgid "Settings that didn't fit enywhere else"
msgstr "Paramètres divers"

#: libraries/config/messages.inc.php:192
msgid "Page titles"
msgstr "Titres de page"

#: libraries/config/messages.inc.php:193
msgid ""
"Specify browser's title bar text. Refer to [a@Documentation."
"html#cfg_TitleTable]documentation[/a] for magic strings that can be used to "
"get special values."
msgstr ""
"Spécifier le texte de la barre de titre du navigateur. Se référer à la "
"[a@Documentation.html#cfg_TitleTable]documentation[/a] pour les chaînes "
"magiques pouvant être utilisées."

#: libraries/config/messages.inc.php:194
#: libraries/navigation_header.inc.php:83
#: libraries/navigation_header.inc.php:86
#: libraries/navigation_header.inc.php:89
msgid "Query window"
msgstr "Fenêtre de requête"

#: libraries/config/messages.inc.php:195
msgid "Customize query window options"
msgstr "Personnaliser le panneau de requêtes"

#: libraries/config/messages.inc.php:196
msgid "Security"
msgstr "Sécurité"

#: libraries/config/messages.inc.php:197
msgid ""
"Please note that phpMyAdmin is just a user interface and its features do not "
"limit MySQL"
msgstr ""
"Veuillez noter que phpMyAdmin n'est qu'une interface et que ses "
"fonctionnalités ne limitent en rien MySQL"

#: libraries/config/messages.inc.php:198
msgid "Basic settings"
msgstr "Configuration de base"

#: libraries/config/messages.inc.php:199
msgid "Authentication"
msgstr "Type d'authentification"

#: libraries/config/messages.inc.php:200
msgid "Authentication settings"
msgstr "Paramètres d'authentification"

#: libraries/config/messages.inc.php:201
msgid "Server configuration"
msgstr "Configuration du serveur"

#: libraries/config/messages.inc.php:202
msgid ""
"Advanced server configuration, do not change these options unless you know "
"what they are for"
msgstr ""
"Configuration avancée, assurez-vous de connaître la signification de ces "
"options avant de les modifier"

#: libraries/config/messages.inc.php:203
msgid "Enter server connection parameters"
msgstr "Entrez les paramètres de connexion au serveur"

#: libraries/config/messages.inc.php:204
msgid "Configuration storage"
msgstr "Stockage de configurations"

#: libraries/config/messages.inc.php:205
msgid ""
"Configure phpMyAdmin configuration storage to gain access to additional "
"features, see [a@Documentation.html#linked-tables]phpMyAdmin configuration "
"storage[/a] in documentation"
msgstr ""
"Configurez le stockage de configurations phpMyAdmin pour activer des "
"fonctionnalités additionnelles, voir [a@Documentation.html#linked-tables]"
"phpMyAdmin configuration storage[/a] dans la documentation"

#: libraries/config/messages.inc.php:206
msgid "Changes tracking"
msgstr "Suivi des changements"

#: libraries/config/messages.inc.php:207
msgid ""
"Tracking of changes made in database. Requires the phpMyAdmin configuration "
"storage."
msgstr ""
"Suivi des changements faits dans la base de données. Requiert le stockage de "
"configurations phpMyAdmin."

#: libraries/config/messages.inc.php:208
msgid "Customize export options"
msgstr "Personnaliser les valeurs pour exportation"

#: libraries/config/messages.inc.php:210
msgid "Customize import defaults"
msgstr "Personnaliser les valeurs pour importation"

#: libraries/config/messages.inc.php:211
msgid "Customize navigation frame"
msgstr "Personnaliser le cadre de navigation"

#: libraries/config/messages.inc.php:212
msgid "Customize main frame"
msgstr "Personnaliser le cadre principal"

#: libraries/config/messages.inc.php:213 libraries/config/messages.inc.php:218
#: setup/frames/menu.inc.php:17
msgid "SQL queries"
msgstr "Requêtes SQL"

#: libraries/config/messages.inc.php:215
msgid "SQL Query box"
msgstr "Boîte de requêtes SQL"

#: libraries/config/messages.inc.php:216
msgid "Customize links shown in SQL Query boxes"
msgstr "Personnaliser les liens affichés dans les boîtes de requêtes SQL"

#: libraries/config/messages.inc.php:219
msgid "SQL queries settings"
msgstr "Paramètres des requêtes SQL"

#: libraries/config/messages.inc.php:220
msgid "SQL Validator"
msgstr "Validateur SQL"

#: libraries/config/messages.inc.php:221
msgid ""
"If you wish to use the SQL Validator service, you should be aware that "
"[strong]all SQL statements are stored anonymously for statistical purposes[/"
"strong].[br][em][a@http://sqlvalidator.mimer.com/]Mimer SQL Validator[/a], "
"Copyright 2002 Upright Database Technology. All rights reserved.[/em]"
msgstr ""
"Si vous utilisez le service SQL Validator, veuillez noter que [strong]les "
"énoncés SQL sont conservés de façon anonyme pour fins de statistiques[/"
"strong].[br][em][a@http://sqlvalidator.mimer.com/]Mimer SQL Validator[/a], "
"Copyright 2002 Upright Database Technology. All rights reserved.[/em]"

#: libraries/config/messages.inc.php:222
msgid "Startup"
msgstr "Page de départ"

#: libraries/config/messages.inc.php:223
msgid "Customize startup page"
msgstr "Personnaliser la page de départ"

#: libraries/config/messages.inc.php:224
msgid "Tabs"
msgstr "Onglets"

#: libraries/config/messages.inc.php:225
msgid "Choose how you want tabs to work"
msgstr "Personnaliser les onglets"

#: libraries/config/messages.inc.php:226
msgid "Text fields"
msgstr "Champs texte"

#: libraries/config/messages.inc.php:227
msgid "Customize text input fields"
msgstr "Personnaliser les champs de saisie"

#: libraries/config/messages.inc.php:228 libraries/export/texytext.php:18
msgid "Texy! text"
msgstr "Texte Texy!"

#: libraries/config/messages.inc.php:230
msgid "Warnings"
msgstr "Avertissements"

#: libraries/config/messages.inc.php:231
msgid "Disable some of the warnings shown by phpMyAdmin"
msgstr "Désactiver certains avertissements affichés"

#: libraries/config/messages.inc.php:232
msgid ""
"Enable [a@http://en.wikipedia.org/wiki/Gzip]gzip[/a] compression for import "
"and export operations"
msgstr ""
"Active la compression [a@http://en.wikipedia.org/wiki/Gzip]gzip[/a] pour les "
"opérations d'importation et d'exportation"

#: libraries/config/messages.inc.php:233
msgid "GZip"
msgstr "GZip"

#: libraries/config/messages.inc.php:234
msgid "Extra parameters for iconv"
msgstr "Paramètres pour iconv"

#: libraries/config/messages.inc.php:235
msgid ""
"If enabled, phpMyAdmin continues computing multiple-statement queries even "
"if one of the queries failed"
msgstr ""
"Si activé, phpMyAdmin continue le traitement des requêtes multi-énoncés même "
"en cas d'échec de l'un des énoncés."

#: libraries/config/messages.inc.php:236
msgid "Ignore multiple statement errors"
msgstr "Ignorer les erreurs dans les requêtes multi-énoncés"

#: libraries/config/messages.inc.php:237
msgid ""
"Allow interrupt of import in case script detects it is close to time limit. "
"This might be good way to import large files, however it can break "
"transactions."
msgstr ""
"Permettre l'interruption de l'importation si la limite de temps est sur le "
"point d'être atteinte. Ceci pourrait aider à importer des fichiers "
"volumineux, au détriment du respect des transactions."

#: libraries/config/messages.inc.php:238
msgid "Partial import: allow interrupt"
msgstr "Permettre l'interruption lors de l'importation"

#: libraries/config/messages.inc.php:243 libraries/config/messages.inc.php:250
#: libraries/import/csv.php:27 libraries/import/ldi.php:40
msgid "Do not abort on INSERT error"
msgstr "Ne pas arrêter l'importation lors d'une erreur d'énoncé INSERT"

#: libraries/config/messages.inc.php:244 libraries/config/messages.inc.php:252
#: libraries/import/csv.php:26 libraries/import/ldi.php:39
msgid "Replace table data with file"
msgstr "Remplacer les données de la table avec le fichier"

#: libraries/config/messages.inc.php:246
msgid ""
"Default format; be aware that this list depends on location (database, "
"table) and only SQL is always available"
msgstr ""
"Format par défaut; soyez conscient que cette liste dépend du contexte (base "
"de données, table) et que seul SQL est toujours disponible"

#: libraries/config/messages.inc.php:247
msgid "Format of imported file"
msgstr "Format du fichier d'importation"

#: libraries/config/messages.inc.php:251 libraries/import/ldi.php:46
msgid "Use LOCAL keyword"
msgstr "Utiliser l'option LOCAL"

#: libraries/config/messages.inc.php:254 libraries/config/messages.inc.php:262
#: libraries/config/messages.inc.php:263
msgid "Column names in first row"
msgstr "Noms de colonnes en première ligne"

#: libraries/config/messages.inc.php:255 libraries/import/ods.php:27
msgid "Do not import empty rows"
msgstr "Ne pas importer les lignes vides"

#: libraries/config/messages.inc.php:256
msgid "Import currencies ($5.00 to 5.00)"
msgstr "Importer les valeurs de monnaie ($5.00 devient 5.00)"

#: libraries/config/messages.inc.php:257
msgid "Import percentages as proper decimals (12.00% to .12)"
msgstr "Importer les pourcentages en tant que décimales (12.00% devient .12)"

#: libraries/config/messages.inc.php:258
msgid "Number of queries to skip from start"
msgstr "Nombre de requêtes à sauter à partir du début"

#: libraries/config/messages.inc.php:259
msgid "Partial import: skip queries"
msgstr "Nombre de requêtes à ignorer"

#: libraries/config/messages.inc.php:261
msgid "Do not use AUTO_INCREMENT for zero values"
msgstr "Ne pas utiliser AUTO_INCREMENT pour la valeur zéro"

#: libraries/config/messages.inc.php:264
msgid "Initial state for sliders"
msgstr "Valeur initiale des zones de glissement"

#: libraries/config/messages.inc.php:265
msgid "How many rows can be inserted at one time"
msgstr "Le nombre de lignes qui peuvent être insérées à la fois."

#: libraries/config/messages.inc.php:266
msgid "Number of inserted rows"
msgstr "Nombre de lignes à insérer"

#: libraries/config/messages.inc.php:267
msgid "Target for quick access icon"
msgstr "Cible de l'icône d'accès rapide"

#: libraries/config/messages.inc.php:268
msgid "Show logo in left frame"
msgstr "Montrer le logo dans le panneau de navigation"

#: libraries/config/messages.inc.php:269
msgid "Display logo"
msgstr "Affichage du logo"

#: libraries/config/messages.inc.php:270
msgid "Display server choice at the top of the left frame"
msgstr "Montrer le choix de serveurs au haut du panneau de navigation"

#: libraries/config/messages.inc.php:271
msgid "Display servers selection"
msgstr "Affiche la liste des serveurs"

#: libraries/config/messages.inc.php:272
msgid "Minimum number of tables to display the table filter box"
msgstr "Nombre minimum de tables pour afficher la boîte de filtre de table"

#: libraries/config/messages.inc.php:273
msgid "String that separates databases into different tree levels"
msgstr "Chaîne qui sépare les noms de bases de données en niveaux"

#: libraries/config/messages.inc.php:274
msgid "Database tree separator"
msgstr "Séparateur pour l'arborescence des bases de données"

#: libraries/config/messages.inc.php:275
msgid ""
"Only light version; display databases in a tree (determined by the separator "
"defined below)"
msgstr ""
"En affichage léger; afficher les bases de données en arborescence (déterminé "
"par le séparateur défini plus bas)"

#: libraries/config/messages.inc.php:276
msgid "Display databases in a tree"
msgstr "Montre les bases de données dans une arborescence"

#: libraries/config/messages.inc.php:277
msgid "Disable this if you want to see all databases at once"
msgstr ""
"Désactiver ceci si vous désirez voir toutes les bases de données d'un seul "
"coup dans le panneau de navigation"

#: libraries/config/messages.inc.php:278
msgid "Use light version"
msgstr "Active l'affichage léger"

#: libraries/config/messages.inc.php:279
msgid "Maximum table tree depth"
msgstr "Nombre de niveaux pour l'arborescence des tables"

#: libraries/config/messages.inc.php:280
msgid "String that separates tables into different tree levels"
msgstr "Chaîne qui sépare les noms de table en niveaux"

#: libraries/config/messages.inc.php:281
msgid "Table tree separator"
msgstr "Séparateur pour l'arborescence des noms de tables"

#: libraries/config/messages.inc.php:282
msgid "URL where logo in the navigation frame will point to"
msgstr "L'URL vers lequel le logo dans le panneau de navigation pointera"

#: libraries/config/messages.inc.php:283
msgid "Logo link URL"
msgstr "URL du lien sous le logo"

#: libraries/config/messages.inc.php:284
msgid ""
"Open the linked page in the main window ([kbd]main[/kbd]) or in a new one "
"([kbd]new[/kbd])"
msgstr ""
"Pour la fenêtre principale, ([kbd]main[/kbd]) ou dans une nouvelle fenêtre, "
"([kbd]new[/kbd])"

#: libraries/config/messages.inc.php:285
msgid "Logo link target"
msgstr "Fenêtre-cible pour la page ouverte lors d'un clic sur le logo"

#: libraries/config/messages.inc.php:286
msgid "Highlight server under the mouse cursor"
msgstr "Faire ressortir le nom du serveur dans le panneau de navigation"

#: libraries/config/messages.inc.php:287
msgid "Enable highlighting"
msgstr "Active la surbrillance"

#: libraries/config/messages.inc.php:288
msgid "Maximum number of recently used tables; set 0 to disable"
msgstr "Nombre maximum de tables récentes; mettre 0 pour désactiver"

#: libraries/config/messages.inc.php:289
msgid "Recently used tables"
msgstr "Tables récemment utilisées"

#: libraries/config/messages.inc.php:290
msgid "Use less graphically intense tabs"
msgstr "Utiliser des onglets moins intenses graphiquement"

#: libraries/config/messages.inc.php:291
msgid "Light tabs"
msgstr "Onglets légers"

#: libraries/config/messages.inc.php:292
msgid ""
"Maximum number of characters shown in any non-numeric column on browse view"
msgstr ""
"Nombre maximum de caractères affichés dans toute colonne non numérique en "
"mode Afficher"

#: libraries/config/messages.inc.php:293
msgid "Limit column characters"
msgstr "Limiter le nombre de caractères dans la colonne"

#: libraries/config/messages.inc.php:294
msgid ""
"If TRUE, logout deletes cookies for all servers; when set to FALSE, logout "
"only occurs for the current server. Setting this to FALSE makes it easy to "
"forget to log out from other servers when connected to multiple servers."
msgstr ""
"Si TRUE, la déconnexion se produit pour tous les serveurs; si FALSE, on se "
"déconnecte seulement du serveur courant."

#: libraries/config/messages.inc.php:295
msgid "Delete all cookies on logout"
msgstr "Détruire tous les cookies à la déconnexion"

#: libraries/config/messages.inc.php:296
msgid ""
"Define whether the previous login should be recalled or not in cookie "
"authentication mode"
msgstr ""
"Sur le panneau de connexion du mode cookie, le nom du précédent utilisateur "
"devrait-il apparaître?"

#: libraries/config/messages.inc.php:297
msgid "Recall user name"
msgstr "Se souvenir du nom d'utilisateur"

#: libraries/config/messages.inc.php:298
msgid ""
"Defines how long (in seconds) a login cookie should be stored in browser. "
"The default of 0 means that it will be kept for the existing session only, "
"and will be deleted as soon as you close the browser window. This is "
"recommended for non-trusted environments."
msgstr ""
"Définit pendant combien de temps (en secondes) le cookie de connexion sera "
"conservé dans le fureteur. La valeur par défaut de 0 signifie qu'il ne sera "
"conservé que pour la session; ceci est recommandé si l'environnement n'est "
"pas digne de confiance."

#: libraries/config/messages.inc.php:299
msgid "Login cookie store"
msgstr "Stockage du cookie"

#: libraries/config/messages.inc.php:300
msgid "Define how long (in seconds) a login cookie is valid"
msgstr ""
"Définit pendant combien de temps (en secondes) la connexion demeure valide"

#: libraries/config/messages.inc.php:301
msgid "Login cookie validity"
msgstr "Durée de validité de la connexion en mode cookie"

#: libraries/config/messages.inc.php:302
msgid "Double size of textarea for LONGTEXT columns"
msgstr "Doubler la taille de la zone de texte pour les colonnes LONGTEXT"

#: libraries/config/messages.inc.php:303
msgid "Bigger textarea for LONGTEXT"
msgstr "Zone de texte plus grande pour LONGTEXT"

#: libraries/config/messages.inc.php:304
msgid "Use icons on main page"
msgstr "Utiliser des icônes sur la page principale"

#: libraries/config/messages.inc.php:305
msgid "Maximum number of characters used when a SQL query is displayed"
msgstr "Nombre maximum de caractères quand une requête SQL est affichée"

#: libraries/config/messages.inc.php:306
msgid "Maximum displayed SQL length"
msgstr "Taille maximum des requêtes SQL affichées"

#: libraries/config/messages.inc.php:307 libraries/config/messages.inc.php:312
#: libraries/config/messages.inc.php:339
msgid "Users cannot set a higher value"
msgstr "Les utilisateurs ne peuvent choisir une plus grande valeur"

#: libraries/config/messages.inc.php:308
msgid "Maximum number of databases displayed in left frame and database list"
msgstr ""
"Nombre maximum de bases de données affichées dans le panneau de gauche et la "
"liste des bases"

#: libraries/config/messages.inc.php:309
msgid "Maximum databases"
msgstr "Nombre maximum de bases de données"

#: libraries/config/messages.inc.php:310
msgid ""
"Number of rows displayed when browsing a result set. If the result set "
"contains more rows, &quot;Previous&quot; and &quot;Next&quot; links will be "
"shown."
msgstr ""
"Nombre de colonnes affich&eacute;es lors de la navigation sur un ensemble de "
"r&eacute;sultats. Si le nombre des colonnes est sup&eacute;rieur, des liens "
"&laquo;&nbsp;Suivant&nbsp;&raquo; et &laquo;&nbsp;Pr&eacute;c&eacute;"
"dent&nbsp;&raquo; seront affich&eacute;s."

#: libraries/config/messages.inc.php:311
msgid "Maximum number of rows to display"
msgstr "Nombre maximum de lignes à afficher"

#: libraries/config/messages.inc.php:313
msgid "Maximum number of tables displayed in table list"
msgstr "Nombre maximum de tables affichées dans la liste des tables"

#: libraries/config/messages.inc.php:314
msgid "Maximum tables"
msgstr "Nombre maximum de tables"

#: libraries/config/messages.inc.php:315
msgid ""
"Disable the default warning that is displayed if mcrypt is missing for "
"cookie authentication"
msgstr ""
"Désactive l'avertissement par défaut qui est affiché si mcrypt est manquant "
"pour l'authentification par cookie."

#: libraries/config/messages.inc.php:316
msgid "mcrypt warning"
msgstr "avertissement mcrypt"

#: libraries/config/messages.inc.php:317
msgid ""
"The number of bytes a script is allowed to allocate, eg. [kbd]32M[/kbd] "
"([kbd]0[/kbd] for no limit)"
msgstr ""
"Le nombre d'octets qu'un script peut allouer, par exemple [kbd]32M[/kbd] "
"([kbd]0[/kbd] signifie illimité)"

#: libraries/config/messages.inc.php:318
msgid "Memory limit"
msgstr "Limite mémoire"

#: libraries/config/messages.inc.php:319
msgid "These are Edit, Inline edit, Copy and Delete links"
msgstr "Il s'agit des liens Modifier, Éditer en place, Copier et Effacer"

#: libraries/config/messages.inc.php:320
msgid "Where to show the table row links"
msgstr "À quel endroit afficher les liens pour chaque ligne de données"

#: libraries/config/messages.inc.php:321
msgid "Use natural order for sorting table and database names"
msgstr ""
"Utiliser l'ordre naturel pour trier les noms de tables et de bases de données"

#: libraries/config/messages.inc.php:322
msgid "Natural order"
msgstr "Ordre naturel"

#: libraries/config/messages.inc.php:323 libraries/config/messages.inc.php:333
msgid "Use only icons, only text or both"
msgstr "Afficher seulement des icônes, seulement du texte ou les deux"

#: libraries/config/messages.inc.php:324
msgid "Iconic navigation bar"
msgstr "Apparence de la barre de navigation"

#: libraries/config/messages.inc.php:325
msgid "use GZip output buffering for increased speed in HTTP transfers"
msgstr "sert à augmenter la vitesse des transferts HTTP"

#: libraries/config/messages.inc.php:326
msgid "GZip output buffering"
msgstr "Tampon de sortie GZip"

#: libraries/config/messages.inc.php:327
msgid ""
"[kbd]SMART[/kbd] - i.e. descending order for columns of type TIME, DATE, "
"DATETIME and TIMESTAMP, ascending order otherwise"
msgstr ""
"[kbd]SMART[/kbd] signifie un ordre décroissant pour les colonnes TIME, DATE, "
"DATETIME et TIMESTAMP, et croissant pour les autres"

#: libraries/config/messages.inc.php:328
msgid "Default sorting order"
msgstr "Ordre de tri par défaut"

#: libraries/config/messages.inc.php:329
msgid "Use persistent connections to MySQL databases"
msgstr "...au serveur MySQL"

#: libraries/config/messages.inc.php:330
msgid "Persistent connections"
msgstr "Connexions persistantes"

#: libraries/config/messages.inc.php:331
msgid ""
"Disable the default warning that is displayed on the database details "
"Structure page if any of the required tables for the phpMyAdmin "
"configuration storage could not be found"
msgstr ""
"Désactiver l'avertissement affiché sur la page Structure de bases de données "
"si l'une des tables du stockage de configurations phpMyAdmin est manquante"

#: libraries/config/messages.inc.php:332
msgid "Missing phpMyAdmin configuration storage tables"
msgstr "Tables manquantes pour le stockage de configurations phpMyAdmin"

#: libraries/config/messages.inc.php:334
msgid "Iconic table operations"
msgstr "Icônes pour les actions sur les tables"

#: libraries/config/messages.inc.php:335
msgid "Disallow BLOB and BINARY columns from editing"
msgstr "Empêche l'édition des colonnes BLOB et BINARY"

#: libraries/config/messages.inc.php:336
msgid "Protect binary columns"
msgstr "Protéger les colonnes avec contenu binaire"

#: libraries/config/messages.inc.php:337
msgid ""
"Enable if you want DB-based query history (requires phpMyAdmin configuration "
"storage). If disabled, this utilizes JS-routines to display query history "
"(lost by window close)."
msgstr ""
"Activer si vous désirez un historique permanent (nécessite le stockage de "
"configurations phpMyAdmin). Si désactivé, utilise Javascript pour afficher "
"un historique temporaire (sera perdu à la fermeture de la fenêtre)."

#: libraries/config/messages.inc.php:338
msgid "Permanent query history"
msgstr "Historique permanent des requêtes"

#: libraries/config/messages.inc.php:340
msgid "How many queries are kept in history"
msgstr "Le nombre de requêtes à conserver dans l'historique"

#: libraries/config/messages.inc.php:341
msgid "Query history length"
msgstr "Taille de l'historique"

#: libraries/config/messages.inc.php:342
msgid "Tab displayed when opening a new query window"
msgstr "L'onglet affiché à l'ouverture d'une fenêtre de requêtes."

#: libraries/config/messages.inc.php:343
msgid "Default query window tab"
msgstr "Onglet par défaut pour fenêtre de requêtes"

#: libraries/config/messages.inc.php:344
msgid "Query window height (in pixels)"
msgstr "Hauteur de la fenêtre de requêtes (en pixels)"

#: libraries/config/messages.inc.php:345
msgid "Query window height"
msgstr "Hauteur de la fenêtre de requêtes"

#: libraries/config/messages.inc.php:346
msgid "Query window width (in pixels)"
msgstr "Largeur de la fenêtre de requêtes (en pixels)"

#: libraries/config/messages.inc.php:347
msgid "Query window width"
msgstr "Largeur de la fenêtre de requêtes"

#: libraries/config/messages.inc.php:348
msgid "Select which functions will be used for character set conversion"
msgstr ""
"Détermine quelles fonctions seront utilisées pour effectuer la conversion "
"des caractères"

#: libraries/config/messages.inc.php:349
msgid "Recoding engine"
msgstr "Moteur de conversion"

#: libraries/config/messages.inc.php:350
msgid "When browsing tables, the sorting of each table is remembered"
msgstr "En affichant les tables, l'ordre de tri de chaque table est mémorisé"

#: libraries/config/messages.inc.php:351
msgid "Remember table's sorting"
msgstr "Mémoriser l'ordre de tri de la table"

#: libraries/config/messages.inc.php:352
msgid "Repeat the headers every X cells, [kbd]0[/kbd] deactivates this feature"
msgstr "Répète les en-têtes toutes les X cellules, [kbd]0[/kbd] désactive ceci"

#: libraries/config/messages.inc.php:353
msgid "Repeat headers"
msgstr "Répéter les en-têtes"

#: libraries/config/messages.inc.php:354
msgid "Show help button instead of Documentation text"
msgstr "Affiche un bouton d'aide au lieu du message Documentation"

#: libraries/config/messages.inc.php:355
msgid "Show help button"
msgstr "Afficher un bouton d'aide"

#: libraries/config/messages.inc.php:357
msgid "Directory where exports can be saved on server"
msgstr ""
"Répertoire où les exportations peuvent être sauvegardées sur le serveur"

#: libraries/config/messages.inc.php:358
msgid "Save directory"
msgstr "Répertoire de sauvegarde"

#: libraries/config/messages.inc.php:359
msgid "Leave blank if not used"
msgstr "Laisser vide si non utilisé"

#: libraries/config/messages.inc.php:360
msgid "Host authorization order"
msgstr "Ordre d'autorisation des serveurs"

#: libraries/config/messages.inc.php:361
msgid "Leave blank for defaults"
msgstr "Laisser vide pour la valeur par défaut"

#: libraries/config/messages.inc.php:362
msgid "Host authorization rules"
msgstr "Règles d'autorisation des serveurs"

#: libraries/config/messages.inc.php:363
msgid "Allow logins without a password"
msgstr "Permettre les connexions sans fournir de mot de passe"

#: libraries/config/messages.inc.php:364
msgid "Allow root login"
msgstr "Permettre une connexion à root"

#: libraries/config/messages.inc.php:365
msgid "HTTP Basic Auth Realm name to display when doing HTTP Auth"
msgstr ""
"Domaine de protection à afficher lors d'une authentification HTTP Basic"

#: libraries/config/messages.inc.php:366
msgid "HTTP Realm"
msgstr "Domaine de protection HTTP"

#: libraries/config/messages.inc.php:367
msgid ""
"The path for the config file for [a@http://swekey.com]SweKey hardware "
"authentication[/a] (not located in your document root; suggested: /etc/"
"swekey.conf)"
msgstr ""
"Le chemin du fichier de configuration pour [a@http://swekey.com]"
"l'authentification matérielle Swekey[/a] (ne pas placer sous la racine des "
"documents; suggestion : /etc/swekey.conf)"

#: libraries/config/messages.inc.php:368
msgid "SweKey config file"
msgstr "Fichier de configuration SweKey"

#: libraries/config/messages.inc.php:369
msgid "Authentication method to use"
msgstr "Type d'authentification"

#: libraries/config/messages.inc.php:370 setup/frames/index.inc.php:126
msgid "Authentication type"
msgstr "Type d'authentification"

#: libraries/config/messages.inc.php:371
msgid ""
"Leave blank for no [a@http://wiki.phpmyadmin.net/pma/bookmark]bookmark[/a] "
"support, suggested: [kbd]pma_bookmark[/kbd]"
msgstr ""
"Laisser vider pour désactiver le support des [a@http://wiki.phpmyadmin.net/"
"pma/bookmark]signets[/a], suggéré : [kbd]pma_bookmark[/kbd]"

#: libraries/config/messages.inc.php:372
msgid "Bookmark table"
msgstr "Table pour signets"

#: libraries/config/messages.inc.php:373
msgid ""
"Leave blank for no column comments/mime types, suggested: [kbd]"
"pma_column_info[/kbd]"
msgstr ""
"Laisser vider pour désactiver les commentaires sur les colonnes et les types "
"MIME; suggéré : [kbd]pma_column_info[/kbd]"

#: libraries/config/messages.inc.php:374
msgid "Column information table"
msgstr "Table pour informations sur les colonnes"

#: libraries/config/messages.inc.php:375
msgid "Compress connection to MySQL server"
msgstr "Comprime la connexion au serveur MySQL"

#: libraries/config/messages.inc.php:376
msgid "Compress connection"
msgstr "Utiliser le mode compression sur la connexion"

#: libraries/config/messages.inc.php:377
msgid "How to connect to server, keep [kbd]tcp[/kbd] if unsure"
msgstr ""
"Comment se connecter au serveur, utilisez [kbd]tcp[/kbd] si vous êtes dans "
"le doute"

#: libraries/config/messages.inc.php:378
msgid "Connection type"
msgstr "Type de connexion"

#: libraries/config/messages.inc.php:379
msgid "Control user password"
msgstr "Mot de passe de l'utilisateur de contrôle"

#: libraries/config/messages.inc.php:380
msgid ""
"A special MySQL user configured with limited permissions, more information "
"available on [a@http://wiki.phpmyadmin.net/pma/controluser]wiki[/a]"
msgstr ""
"Un compte MySQL spécial avec des permissions limitées, voir [a@http://wiki."
"phpmyadmin.net/pma/controluser] notre wiki[/a]"

#: libraries/config/messages.inc.php:381
msgid "Control user"
msgstr "Utilisateur de contrôle"

#: libraries/config/messages.inc.php:382
msgid "Count tables when showing database list"
msgstr "Comptage du nombre de tables en montrant la liste des bases de données"

#: libraries/config/messages.inc.php:383
msgid "Count tables"
msgstr "Comptage des tables"

#: libraries/config/messages.inc.php:384
msgid ""
"Leave blank for no Designer support, suggested: [kbd]pma_designer_coords[/"
"kbd]"
msgstr ""
"Laisser vider pour désactiver, suggéré : [kbd]pma_designer_coords[/kbd]"

#: libraries/config/messages.inc.php:385
msgid "Designer table"
msgstr "Table pour la fonctionnalité Concepteur"

#: libraries/config/messages.inc.php:386
msgid ""
"More information on [a@http://sf.net/support/tracker.php?aid=1849494]PMA bug "
"tracker[/a] and [a@http://bugs.mysql.com/19588]MySQL Bugs[/a]"
msgstr ""
"Voir [a@http://sf.net/support/tracker.php?aid=1849494]ce bogue phpMyAdmin[/"
"a] et [a@http://bugs.mysql.com/19588]ce bogue MySQL[/a]"

#: libraries/config/messages.inc.php:387
msgid "Disable use of INFORMATION_SCHEMA"
msgstr "Empêcher l'accès à INFORMATION_SCHEMA"

#: libraries/config/messages.inc.php:388
msgid "What PHP extension to use; you should use mysqli if supported"
msgstr "Quelle extension PHP utiliser; vous devriez choisir mysqli si possible"

#: libraries/config/messages.inc.php:389
msgid "PHP extension to use"
msgstr "Extension PHP"

#: libraries/config/messages.inc.php:390
msgid "Hide databases matching regular expression (PCRE)"
msgstr "Masquer les bases dont le nom correspond à l'expression (PCRE)"

#: libraries/config/messages.inc.php:391
msgid "Hide databases"
msgstr "Masquer les bases de données"

#: libraries/config/messages.inc.php:392
msgid ""
"Leave blank for no SQL query history support, suggested: [kbd]pma_history[/"
"kbd]"
msgstr ""
"Laisser vider pour désactiver l'historique des requêtes SQL, suggéré : [kbd]"
"pma_history[/kbd]"

#: libraries/config/messages.inc.php:393
msgid "SQL query history table"
msgstr "Tables pour historique des requêtes SQL"

#: libraries/config/messages.inc.php:394
msgid "Hostname where MySQL server is running"
msgstr "Le nom du serveur sur lequel MySQL est en exécution."

#: libraries/config/messages.inc.php:395
msgid "Server hostname"
msgstr "Nom du serveur"

#: libraries/config/messages.inc.php:396
msgid "Logout URL"
msgstr "URL pour quitter"

#: libraries/config/messages.inc.php:397
msgid "Try to connect without password"
msgstr "Essayer de se connecter sans mot de passe"

#: libraries/config/messages.inc.php:398
msgid "Connect without password"
msgstr "Connexion sans mot de passe"

#: libraries/config/messages.inc.php:399
msgid ""
"You can use MySQL wildcard characters (% and _), escape them if you want to "
"use their literal instances, i.e. use [kbd]'my\\_db'[/kbd] and not "
"[kbd]'my_db'[/kbd]. Using this option you can sort database list, just enter "
"their names in order and use [kbd]*[/kbd] at the end to show the rest in "
"alphabetical order."
msgstr ""
"Vous pouvez utiliser ces caractères passepartout MySQL (% et _), avec un "
"caractère d'échappement si vous les employez de manière littérale, par "
"exemple «ma\\_base» et non «ma_base». Ainsi vous pouvez trier la liste des "
"bases de données en entrant leurs noms et en utilisant [kbd]*[/kbd] en fin "
"de liste pour montrer le reste des noms de base de données en ordre "
"alphabétique."

#: libraries/config/messages.inc.php:400
msgid "Show only listed databases"
msgstr "Restreindre la liste des bases de données"

#: libraries/config/messages.inc.php:401 libraries/config/messages.inc.php:442
msgid "Leave empty if not using config auth"
msgstr ""
"Laisser vide si vous n'utilisez pas la méthode d'authentification config"

#: libraries/config/messages.inc.php:402
msgid "Password for config auth"
msgstr "Mot de passe pour méthode config"

#: libraries/config/messages.inc.php:403
msgid ""
"Leave blank for no PDF schema support, suggested: [kbd]pma_pdf_pages[/kbd]"
msgstr ""
"Laisser vider pour désactiver le support des schémas en PDF, suggéré : [kbd]"
"pma_pdf_pages[/kbd]"

#: libraries/config/messages.inc.php:404
msgid "PDF schema: pages table"
msgstr "Table pour décrire les schémas en PDF"

#: libraries/config/messages.inc.php:405
msgid ""
"Database used for relations, bookmarks, and PDF features. See [a@http://wiki."
"phpmyadmin.net/pma/pmadb]pmadb[/a] for complete information. Leave blank for "
"no support. Suggested: [kbd]phpmyadmin[/kbd]"
msgstr ""
"La base utilisée pour les fonctionnalités relationnelles, signets et PDF. "
"Voir [a@http://wiki.phpmyadmin.net/pma/pmadb]pmadb[/a]. Laisser vider pour "
"désactiver. Suggéré : [kbd]phpmyadmin[/kbd]"

#: libraries/config/messages.inc.php:406
msgid "Database name"
msgstr "Nom de base de données"

#: libraries/config/messages.inc.php:407
msgid "Port on which MySQL server is listening, leave empty for default"
msgstr ""
"Port sur lequel MySQL est en écoute, laisser vide pour utiliser la valeur "
"par défaut"

#: libraries/config/messages.inc.php:408
msgid "Server port"
msgstr "Port"

#: libraries/config/messages.inc.php:409
msgid ""
"Leave blank for no \"persistent\" recently used tables across sessions, "
"suggested: [kbd]pma_recent[/kbd]"
msgstr ""
"Laisser vide pour ne pas conserver de manière «persistante» les tables "
"récemment utilisées, valeur suggérée : [kbd]pma_recent[/kbd]"

#: libraries/config/messages.inc.php:410
msgid "Recently used table"
msgstr "Table récemment utilisée"

#: libraries/config/messages.inc.php:411
msgid ""
"Leave blank for no [a@http://wiki.phpmyadmin.net/pma/relation]relation-links"
"[/a] support, suggested: [kbd]pma_relation[/kbd]"
msgstr ""
"Laisser vider pour désactiver le support [a@http://wiki.phpmyadmin.net/pma/"
"relation]relationnel[/a], suggéré : [kbd]pma_relation[/kbd]"

#: libraries/config/messages.inc.php:412
msgid "Relation table"
msgstr "Table relationnelle"

#: libraries/config/messages.inc.php:413
msgid "SQL command to fetch available databases"
msgstr "La commande SQL à utiliser pour acquérir la liste des bases de données"

#: libraries/config/messages.inc.php:414
msgid "SHOW DATABASES command"
msgstr "Commande SHOW DATABASES"

#: libraries/config/messages.inc.php:415
msgid ""
"See [a@http://wiki.phpmyadmin.net/pma/auth_types#signon]authentication types"
"[/a] for an example"
msgstr ""
"Voir [a@http://wiki.phpmyadmin.net/pma/auth_types#signon]authentication types"
"[/a] pour un exemple"

#: libraries/config/messages.inc.php:416
msgid "Signon session name"
msgstr "Nom de session pour méthode signon"

#: libraries/config/messages.inc.php:417
msgid "Signon URL"
msgstr "URL pour connexion"

#: libraries/config/messages.inc.php:418
msgid "Socket on which MySQL server is listening, leave empty for default"
msgstr ""
"Interface de connexion du serveur MySQL, laisser vide pour utiliser la "
"valeur par défaut"

#: libraries/config/messages.inc.php:419
msgid "Server socket"
msgstr "Interface de connexion socket"

#: libraries/config/messages.inc.php:420
msgid "Enable SSL for connection to MySQL server"
msgstr "Utiliser SSL pour la connexion au serveur MySQL"

#: libraries/config/messages.inc.php:421
msgid "Use SSL"
msgstr "Utiliser SSL"

#: libraries/config/messages.inc.php:422
msgid ""
"Leave blank for no PDF schema support, suggested: [kbd]pma_table_coords[/kbd]"
msgstr "Laisser vider pour désactiver, suggéré : [kbd]pma_table_coords[/kbd]"

#: libraries/config/messages.inc.php:423
msgid "PDF schema: table coordinates"
msgstr "Table pour coordonnées du schéma en PDF"

#: libraries/config/messages.inc.php:424
msgid ""
"Table to describe the display columns, leave blank for no support; "
"suggested: [kbd]pma_table_info[/kbd]"
msgstr ""
"Sert à définir les colonnes descriptives, laisser vide pour désactiver; "
"suggéré : [kbd]pma_table_info[/kbd]"

#: libraries/config/messages.inc.php:425
msgid "Display columns table"
msgstr "Table pour colonnes descriptives"

#: libraries/config/messages.inc.php:426
msgid ""
"Leave blank for no \"persistent\" tables'UI preferences across sessions, "
"suggested: [kbd]pma_table_uiprefs[/kbd]"
msgstr ""
"Laisser vider pour ne pas conserver les préférences d'interface de tables de "
"manière «persistante», valeur suggérée : [kbd]pma_table_uiprefs[/kbd]"

#: libraries/config/messages.inc.php:427
msgid "UI preferences table"
msgstr "Table de stockage des préférences d'interface de table"

#: libraries/config/messages.inc.php:428
msgid ""
"Whether a DROP DATABASE IF EXISTS statement will be added as first line to "
"the log when creating a database."
msgstr ""
"Définit si un énoncé DROP DATABASE IF EXISTS sera ajouté en première ligne "
"du journal lors de la création d'une base de données."

#: libraries/config/messages.inc.php:429
msgid "Add DROP DATABASE"
msgstr "Ajouter DROP DATABASE"

#: libraries/config/messages.inc.php:430
msgid ""
"Whether a DROP TABLE IF EXISTS statement will be added as first line to the "
"log when creating a table."
msgstr ""
"Définit si un énoncé DROP TABLE IF EXISTS sera ajouté en première ligne du "
"journal lors de la création d'une table."

#: libraries/config/messages.inc.php:431
msgid "Add DROP TABLE"
msgstr "Ajouter DROP TABLE"

#: libraries/config/messages.inc.php:432
msgid ""
"Whether a DROP VIEW IF EXISTS statement will be added as first line to the "
"log when creating a view."
msgstr ""
"Définit si un énoncé DROP VIEW IF EXISTS sera ajoutée en première ligne dans "
"le journal lors de la création de la vue."

#: libraries/config/messages.inc.php:433
msgid "Add DROP VIEW"
msgstr "Ajouter DROP VIEW"

#: libraries/config/messages.inc.php:434
msgid "Defines the list of statements the auto-creation uses for new versions."
msgstr ""
"Définit la liste des énoncés que le mécanisme d'auto-création utilise pour "
"les nouvelles versions."

#: libraries/config/messages.inc.php:435
msgid "Statements to track"
msgstr "Énoncés à suivre"

#: libraries/config/messages.inc.php:436
msgid ""
"Leave blank for no SQL query tracking support, suggested: [kbd]pma_tracking[/"
"kbd]"
msgstr ""
"Laisser vider pour désactiver le suivi des changements SQL, valeur "
"suggérée : [kbd]pma_tracking[/kbd]"

#: libraries/config/messages.inc.php:437
msgid "SQL query tracking table"
msgstr "Table pour le suivi des changements SQL"

#: libraries/config/messages.inc.php:438
msgid ""
"Whether the tracking mechanism creates versions for tables and views "
"automatically."
msgstr ""
"Définit si le mécanisme de suivi crée automatiquement des versions pour les "
"tables et les vues."

#: libraries/config/messages.inc.php:439
msgid "Automatically create versions"
msgstr "Création automatique de versions"

#: libraries/config/messages.inc.php:440
msgid ""
"Leave blank for no user preferences storage in database, suggested: [kbd]"
"pma_config[/kbd]"
msgstr ""
"Laisser vider pour désactiver les préférences utilisateur, valeur suggérée : "
"[kbd]pma_config[/kbd]"

#: libraries/config/messages.inc.php:441
msgid "User preferences storage table"
msgstr "Table de stockage des préférences utilisateur"

#: libraries/config/messages.inc.php:443
msgid "User for config auth"
msgstr "Utilisateur pour méthode config"

#: libraries/config/messages.inc.php:444
msgid ""
"Disable if you know that your pma_* tables are up to date. This prevents "
"compatibility checks and thereby increases performance"
msgstr ""
"Désactiver si vous savez que vos tables pma_* sont à jour. Ceci contourne "
"une vérification et améliore la performance"

#: libraries/config/messages.inc.php:445
msgid "Verbose check"
msgstr "Vérification détaillée"

#: libraries/config/messages.inc.php:446
msgid ""
"A user-friendly description of this server. Leave blank to display the "
"hostname instead."
msgstr ""
"Une description conviviale de ce serveur. Laisser vide pour utiliser à la "
"place le nom du serveur."

#: libraries/config/messages.inc.php:447
msgid "Verbose name of this server"
msgstr "Nom à afficher pour ce serveur"

#: libraries/config/messages.inc.php:448
msgid "Whether a user should be displayed a &quot;show all (rows)&quot; button"
msgstr "Devrait-on afficher un bouton «Tout afficher»"

#: libraries/config/messages.inc.php:449
msgid "Allow to display all the rows"
msgstr "Permettre l'affichage de toutes les lignes"

#: libraries/config/messages.inc.php:450
msgid ""
"Please note that enabling this has no effect with [kbd]config[/kbd] "
"authentication mode because the password is hard coded in the configuration "
"file; this does not limit the ability to execute the same command directly"
msgstr ""
"N'a aucun effet si on utilise le mode d'authentification [kbd]config[/kbd]; "
"cependant on peut exécuter un changement de mot de passe manuellement avec "
"la commande appropriée"

#: libraries/config/messages.inc.php:451
msgid "Show password change form"
msgstr "Afficher le dialogue de changement de mot de passe"

#: libraries/config/messages.inc.php:452
msgid "Show create database form"
msgstr "Afficher le formulaire de création de base de données"

#: libraries/config/messages.inc.php:453
msgid ""
"Defines whether or not type fields should be initially displayed in edit/"
"insert mode"
msgstr ""
"Définit si les champs des types de données MySQL doivent être affichés en "
"mode modification/insertion."

#: libraries/config/messages.inc.php:454
msgid "Show field types"
msgstr "Montrer les champs de type de données"

#: libraries/config/messages.inc.php:455
msgid "Display the function fields in edit/insert mode"
msgstr "En insertion/édition, montrer la colonne contenant les fonctions"

#: libraries/config/messages.inc.php:456
msgid "Show function fields"
msgstr "Montrer les fonctions"

#: libraries/config/messages.inc.php:457
msgid ""
"Shows link to [a@http://php.net/manual/function.phpinfo.php]phpinfo()[/a] "
"output"
msgstr ""
"Montre un lien vers le résultat de [a@http://php.net/manual/function.phpinfo."
"php]phpinfo()[/a]"

#: libraries/config/messages.inc.php:458
msgid "Show phpinfo() link"
msgstr "Afficher un lien vers phpinfo()"

#: libraries/config/messages.inc.php:459
msgid "Show detailed MySQL server information"
msgstr "Afficher les informations détaillées sur le serveur MySQL"

#: libraries/config/messages.inc.php:460
msgid "Defines whether SQL queries generated by phpMyAdmin should be displayed"
msgstr ""
"Détermine si les requêtes SQL générées par phpMyAdmin devraient être "
"affichées"

#: libraries/config/messages.inc.php:461
msgid "Show SQL queries"
msgstr "Afficher les requêtes SQL"

#: libraries/config/messages.inc.php:462
msgid "Allow to display database and table statistics (eg. space usage)"
msgstr ""
"Affiche les statistiques sur les bases de données et les tables (espace "
"utilisé)"

#: libraries/config/messages.inc.php:463
msgid "Show statistics"
msgstr "Afficher les statistiques"

#: libraries/config/messages.inc.php:464
msgid ""
"If tooltips are enabled and a database comment is set, this will flip the "
"comment and the real name"
msgstr "Inverse l'affichage du nom et des commentaires"

#: libraries/config/messages.inc.php:465
msgid "Display database comment instead of its name"
msgstr ""
"Affiche le commentaire décrivant la base de données, au lieu de son nom"

#: libraries/config/messages.inc.php:466
msgid ""
"When setting this to [kbd]nested[/kbd], the alias of the table name is only "
"used to split/nest the tables according to the $cfg"
"['LeftFrameTableSeparator'] directive, so only the folder is called like the "
"alias, the table name itself stays unchanged"
msgstr ""
"Si défini à [kbd]nested[/kbd], l'alias du nom de table ne sert qu'à "
"subdiviser les tables selon $cfg['LeftFrameTableSeparator']"

#: libraries/config/messages.inc.php:467
msgid "Display table comment instead of its name"
msgstr "Affiche le commentaire de table au lieu de son nom"

#: libraries/config/messages.inc.php:468
msgid "Display table comments in tooltips"
msgstr "Affichage des commentaires de table en infobulle"

#: libraries/config/messages.inc.php:469
msgid ""
"Mark used tables and make it possible to show databases with locked tables"
msgstr ""
"Marque les tables utilisées et rend possible l'affichage des bases de "
"données comportant des tables verrouillées"

#: libraries/config/messages.inc.php:470
msgid "Skip locked tables"
msgstr "Saute les tables verrouillées"

#: libraries/config/messages.inc.php:475
msgid "Requires SQL Validator to be enabled"
msgstr "Requiert que le validateur SQL soit activé"

#: libraries/config/messages.inc.php:477
#: libraries/display_change_password.lib.php:40
#: libraries/replication_gui.lib.php:61 libraries/replication_gui.lib.php:62
#: libraries/replication_gui.lib.php:337 libraries/replication_gui.lib.php:341
#: libraries/replication_gui.lib.php:351 server_privileges.php:778
#: server_privileges.php:782 server_privileges.php:793
#: server_privileges.php:1608 server_synchronize.php:1186
msgid "Password"
msgstr "Mot de passe"

#: libraries/config/messages.inc.php:478
msgid ""
"[strong]Warning:[/strong] requires PHP SOAP extension or PEAR SOAP to be "
"installed"
msgstr ""
"[strong]Avis:[/strong] l'extension PHP SOAP ou le module PEAR SOAP doit être "
"installé"

#: libraries/config/messages.inc.php:479
msgid "Enable SQL Validator"
msgstr "Activer le validateur SQL"

#: libraries/config/messages.inc.php:480
msgid ""
"If you have a custom username, specify it here (defaults to [kbd]anonymous[/"
"kbd])"
msgstr ""
"Si vous avez un code d'utilisateur, indiquez-le ici ([kbd]anonymous[/kbd] "
"par défaut)"

#: libraries/config/messages.inc.php:481 tbl_tracking.php:454
#: tbl_tracking.php:511
msgid "Username"
msgstr "Utilisateur"

#: libraries/config/messages.inc.php:482
msgid ""
"Suggest a database name on the &quot;Create Database&quot; form (if "
"possible) or keep the text field empty"
msgstr ""
"...dans le dialogue de création de base, si possible, sinon laisser le champ "
"vide"

#: libraries/config/messages.inc.php:483
msgid "Suggest new database name"
msgstr "Suggérer un nom de nouvelle base de données"

#: libraries/config/messages.inc.php:484
msgid "A warning is displayed on the main page if Suhosin is detected"
msgstr ""
"Un avertissement est affiché sur la page principale si Suhosin est détecté"

#: libraries/config/messages.inc.php:485
msgid "Suhosin warning"
msgstr "Avertissement Suhosin"

#: libraries/config/messages.inc.php:486
msgid ""
"Textarea size (columns) in edit mode, this value will be emphasized for SQL "
"query textareas (*2) and for query window (*1.25)"
msgstr ""
"Taille des zones de texte (colonnes) en mode édition, cette valeur sera "
"augmentée pour les zones SQL (*2) et la fenêtre de requêtes (*1.25)"

#: libraries/config/messages.inc.php:487
msgid "Textarea columns"
msgstr "Taille horizontale pour une zone de texte"

#: libraries/config/messages.inc.php:488
msgid ""
"Textarea size (rows) in edit mode, this value will be emphasized for SQL "
"query textareas (*2) and for query window (*1.25)"
msgstr ""
"Taille des zones de texte (lignes) en mode édition, cette valeur sera "
"augmentée pour les zones SQL (*2) et la fenêtre de requêtes (*1.25)"

#: libraries/config/messages.inc.php:489
msgid "Textarea rows"
msgstr "Taille verticale pour une zone de texte"

#: libraries/config/messages.inc.php:490
msgid "Title of browser window when a database is selected"
msgstr ""
"Titre de la fenêtre de navigateur quand une base de données est choisie"

#: libraries/config/messages.inc.php:492
msgid "Title of browser window when nothing is selected"
msgstr "Titre de la fenêtre de navigateur quand rien n'est choisi"

#: libraries/config/messages.inc.php:493
msgid "Default title"
msgstr "Titre par défaut"

#: libraries/config/messages.inc.php:494
msgid "Title of browser window when a server is selected"
msgstr "Titre de la fenêtre du navigateur quand un serveur est choisi"

#: libraries/config/messages.inc.php:496
msgid "Title of browser window when a table is selected"
msgstr "Titre de la fenêtre du navigateur quand une table est choisie"

#: libraries/config/messages.inc.php:498
msgid ""
"Input proxies as [kbd]IP: trusted HTTP header[/kbd]. The following example "
"specifies that phpMyAdmin should trust a HTTP_X_FORWARDED_FOR (X-Forwarded-"
"For) header coming from the proxy 1.2.3.4:[br][kbd]1.2.3.4: "
"HTTP_X_FORWARDED_FOR[/kbd]"
msgstr ""
"Format des définitions : [kbd]IP: en-tête[/kbd]. Dans cet exemple, "
"phpMyAdmin devrait faire confiance si l'en-tête HTTP_X_FORWARDED_FOR (X-"
"Forwarded-For) provient du serveur 1.2.3.4:[br][kbd]1.2.3.4: "
"HTTP_X_FORWARDED_FOR[/kbd]"

#: libraries/config/messages.inc.php:499
msgid "List of trusted proxies for IP allow/deny"
msgstr "Liste des serveurs mandataires de confiance en vue de IP allow/deny"

#: libraries/config/messages.inc.php:500
msgid "Directory on server where you can upload files for import"
msgstr ""
"Répertoire sur le serveur, dans lequel vous téléchargez des fichiers en vue "
"de les importer"

#: libraries/config/messages.inc.php:501
msgid "Upload directory"
msgstr "Répertoire de téléchargement"

#: libraries/config/messages.inc.php:502
msgid "Allow for searching inside the entire database"
msgstr "Permet la recherche dans la base de données au complet"

#: libraries/config/messages.inc.php:503
msgid "Use database search"
msgstr "Permet une recherche dans toute la base de données"

#: libraries/config/messages.inc.php:504
msgid ""
"When disabled, users cannot set any of the options below, regardless of the "
"checkbox on the right"
msgstr ""
"Si désactivé, les utilisateurs ne peuvent régler aucune des options ci-bas, "
"peu importe la case à cocher à droite"

#: libraries/config/messages.inc.php:505
msgid "Enable the Developer tab in settings"
msgstr "Active le menu Développeur dans les paramètres"

#: libraries/config/messages.inc.php:506
msgid ""
"Show affected rows of each statement on multiple-statement queries. See "
"libraries/import.lib.php for defaults on how many queries a statement may "
"contain."
msgstr ""
"Montre le nombre de lignes affectées par chaque énoncé. Voir libraries/"
"import.lib.php pour le nombre d'énoncés qu'une requête peut comporter."

#: libraries/config/messages.inc.php:507
msgid "Verbose multiple statements"
msgstr "Détails pour les requêtes multi-énoncés"

#: libraries/config/messages.inc.php:508 setup/frames/index.inc.php:241
msgid "Check for latest version"
msgstr "Vérifier la présence d'une nouvelle version"

#: libraries/config/messages.inc.php:509
msgid "Enables check for latest version on main phpMyAdmin page"
msgstr "Active la vérification de version sur la page principale"

#: libraries/config/messages.inc.php:510 setup/lib/index.lib.php:118
#: setup/lib/index.lib.php:125 setup/lib/index.lib.php:142
#: setup/lib/index.lib.php:149 setup/lib/index.lib.php:157
#: setup/lib/index.lib.php:161 setup/lib/index.lib.php:164
#: setup/lib/index.lib.php:200
msgid "Version check"
msgstr "Vérification de version"

#: libraries/config/messages.inc.php:511
msgid ""
"Enable [a@http://en.wikipedia.org/wiki/ZIP_(file_format)]ZIP[/a] compression "
"for import and export operations"
msgstr ""
"Active la compression [a@http://en.wikipedia.org/wiki/ZIP_(file_format)]ZIP[/"
"a] pour les opérations d'importation et d'exportation"

#: libraries/config/messages.inc.php:512
msgid "ZIP"
msgstr "ZIP"

#: libraries/config/setup.forms.php:41
msgid "Config authentication"
msgstr "Mode d'authentification « config »"

#: libraries/config/setup.forms.php:45
msgid "Cookie authentication"
msgstr "Mode d'authentification « cookie »"

#: libraries/config/setup.forms.php:48
msgid "HTTP authentication"
msgstr "Mode d'authentification « HTTP »"

#: libraries/config/setup.forms.php:51
msgid "Signon authentication"
msgstr "Mode d'authentification « signon »"

#: libraries/config/setup.forms.php:244
#: libraries/config/user_preferences.forms.php:146 libraries/import/ldi.php:35
msgid "CSV using LOAD DATA"
msgstr "CSV via LOAD DATA"

#: libraries/config/setup.forms.php:253 libraries/config/setup.forms.php:347
#: libraries/config/user_preferences.forms.php:154
#: libraries/config/user_preferences.forms.php:247 libraries/export/xls.php:18
#: libraries/import/xls.php:21
msgid "Excel 97-2003 XLS Workbook"
msgstr "Excel 97-2003 XLS Workbook"

#: libraries/config/setup.forms.php:256 libraries/config/setup.forms.php:351
#: libraries/config/user_preferences.forms.php:157
#: libraries/config/user_preferences.forms.php:251
#: libraries/export/xlsx.php:18 libraries/import/xlsx.php:21
msgid "Excel 2007 XLSX Workbook"
msgstr "Excel 2007 XLSX Workbook"

#: libraries/config/setup.forms.php:259 libraries/config/setup.forms.php:360
#: libraries/config/user_preferences.forms.php:160
#: libraries/config/user_preferences.forms.php:260 libraries/export/ods.php:18
#: libraries/import/ods.php:22
msgid "Open Document Spreadsheet"
msgstr "Open Document Spreadsheet"

#: libraries/config/setup.forms.php:266
#: libraries/config/user_preferences.forms.php:167
msgid "Quick"
msgstr "Rapide"

#: libraries/config/setup.forms.php:270
#: libraries/config/user_preferences.forms.php:171
msgid "Custom"
msgstr "Personnalisé"

#: libraries/config/setup.forms.php:291
#: libraries/config/user_preferences.forms.php:191
msgid "Database export options"
msgstr "Options d'exportation des bases de données"

#: libraries/config/setup.forms.php:324
#: libraries/config/user_preferences.forms.php:224
#: libraries/export/excel.php:18
msgid "CSV for MS Excel"
msgstr "CSV pour MS Excel"

#: libraries/config/setup.forms.php:355
#: libraries/config/user_preferences.forms.php:255
#: libraries/export/htmlword.php:18
msgid "Microsoft Word 2000"
msgstr "Microsoft Word 2000"

#: libraries/config/setup.forms.php:364
#: libraries/config/user_preferences.forms.php:264 libraries/export/odt.php:22
msgid "Open Document Text"
msgstr "Texte Open Document"

#: libraries/config/validate.lib.php:202 libraries/config/validate.lib.php:209
msgid "Could not connect to MySQL server"
msgstr "Connexion au serveur MySQL impossible"

#: libraries/config/validate.lib.php:234
msgid "Empty username while using config authentication method"
msgstr ""
"Le code d'utilisateur est vide alors que vous utilisez la méthode config"

#: libraries/config/validate.lib.php:238
msgid "Empty signon session name while using signon authentication method"
msgstr "Le nom de session signon est vide"

#: libraries/config/validate.lib.php:242
msgid "Empty signon URL while using signon authentication method"
msgstr "L'URL de signon est vide"

#: libraries/config/validate.lib.php:276
msgid "Empty phpMyAdmin control user while using pmadb"
msgstr "Le controluser est vide"

#: libraries/config/validate.lib.php:280
msgid "Empty phpMyAdmin control user password while using pmadb"
msgstr "Le controlpass est vide"

#: libraries/config/validate.lib.php:367
#, php-format
msgid "Incorrect IP address: %s"
msgstr "Adresse IP incorrecte : %s"

#. l10n: Language to use for PHP documentation, please use only languages which do exist in official documentation.
#: libraries/core.lib.php:264
msgctxt "PHP documentation language"
msgid "en"
msgstr "fr"

#: libraries/core.lib.php:278
#, php-format
msgid "The %s extension is missing. Please check your PHP configuration."
msgstr "Il manque l'extension %s. Veuillez vérifier votre configuration PHP."

#: libraries/db_events.inc.php:30
#, php-format
#| msgid "Export contents"
msgid "Export of event %s"
msgstr "Exporter l'évènement %s"

#: libraries/db_events.inc.php:34
#, php-format
#| msgid "Export contents"
msgid "Export of event \"%s\""
msgstr "Exporter l'évènement «%s»"

#: libraries/db_events.inc.php:40
#, php-format
#| msgid "No tables found in database"
msgid "No event with name %s found in database %s"
msgstr "Aucun évènement nommé %s n'a été trouvé dans la base de données %s"

#: libraries/db_events.inc.php:56 libraries/db_links.inc.php:101
#: libraries/export/sql.php:609
msgid "Events"
msgstr "Événements"

#: libraries/db_events.inc.php:58 libraries/db_events.inc.php:60
#| msgid "There are no files to upload"
msgid "There are no events to display."
msgstr "Aucun évènement à afficher."

#: libraries/db_events.inc.php:67 libraries/db_routines.lib.php:690
#: libraries/db_routines.lib.php:846 libraries/db_routines.lib.php:1214
#: libraries/display_create_table.lib.php:51
#: libraries/display_triggers.inc.php:70 libraries/tbl_properties.inc.php:99
#: setup/frames/index.inc.php:125 tbl_structure.php:204
msgid "Name"
msgstr "Nom"

#: libraries/db_events.inc.php:129
msgid "The event scheduler is enabled"
msgstr "Le planificateur d'évènements est activé"

#: libraries/db_events.inc.php:129
msgid "The event scheduler is disabled"
msgstr "Le planificateur d'évènements est désactivé"

#: libraries/db_events.inc.php:131
msgid "Turn it on"
msgstr "L'activer"

#: libraries/db_events.inc.php:131
msgid "Turn it off"
msgstr "Le désactiver"

#: libraries/db_events.inc.php:141
#, fuzzy
#| msgid "Add a new server"
msgid "Add a new Event"
msgstr "Ajouter un serveur"

#: libraries/db_links.inc.php:42 libraries/db_links.inc.php:43
#: libraries/db_links.inc.php:44
msgid "Database seems to be empty!"
msgstr "La base de données semble vide !"

#: libraries/db_links.inc.php:66 libraries/relation.lib.php:151
#: libraries/tbl_links.inc.php:97
msgid "Tracking"
msgstr "Suivi"

#: libraries/db_links.inc.php:71
msgid "Query"
msgstr "Requête"

#: libraries/db_links.inc.php:76 libraries/relation.lib.php:139
msgid "Designer"
msgstr "Concepteur"

#: libraries/db_links.inc.php:93 libraries/server_links.inc.php:60
#: server_privileges.php:119 server_privileges.php:1802
#: server_privileges.php:2152
msgid "Privileges"
msgstr "Privilèges"

#: libraries/db_links.inc.php:97 libraries/db_routines.lib.php:1207
msgid "Routines"
msgstr "Procédures stockées"

#: libraries/db_links.inc.php:105 libraries/display_triggers.inc.php:62
#: libraries/export/sql.php:987 libraries/export/xml.php:38
msgid "Triggers"
msgstr "Déclencheurs"

#: libraries/db_routines.lib.php:659
#| msgid "Details..."
msgid "Details"
msgstr "Détails"

#: libraries/db_routines.lib.php:662
#| msgid "Routines"
msgid "Routine name"
msgstr "Nom de la procédure"

#: libraries/db_routines.lib.php:679
#, php-format
#| msgid "Change"
msgid "Change to %s"
msgstr "Changer pour %s"

#: libraries/db_routines.lib.php:684
msgid "Parameters"
msgstr "Paramètres"

#: libraries/db_routines.lib.php:689
#| msgid "Direct links"
msgid "Direction"
msgstr "Direction"

#: libraries/db_routines.lib.php:692 libraries/tbl_properties.inc.php:105
msgid "Length/Values"
msgstr "Taille/Valeurs*"

#: libraries/db_routines.lib.php:693 libraries/display_tbl.lib.php:585
#: libraries/export/codegen.php:41 libraries/export/csv.php:34
#: libraries/export/excel.php:37 libraries/export/htmlword.php:33
#: libraries/export/json.php:29 libraries/export/latex.php:35
#: libraries/export/mediawiki.php:23 libraries/export/ods.php:29
#: libraries/export/odt.php:27 libraries/export/pdf.php:29
#: libraries/export/php_array.php:29 libraries/export/sql.php:83
#: libraries/export/texytext.php:31 libraries/export/xls.php:29
#: libraries/export/xlsx.php:29 libraries/export/xml.php:25
#: libraries/export/yaml.php:30 libraries/import.lib.php:1145
#: libraries/import.lib.php:1167 libraries/import/csv.php:33
#: libraries/import/docsql.php:35 libraries/import/ldi.php:49
#: libraries/import/ods.php:32 libraries/import/sql.php:20
#: libraries/import/xls.php:28 libraries/import/xlsx.php:28
#: libraries/import/xml.php:25 tbl_select.php:231 tbl_structure.php:889
msgid "Options"
msgstr "Options"

#: libraries/db_routines.lib.php:707
#| msgid "Add prefix"
msgid "Add parameter"
msgstr "Ajouter un paramètre"

#: libraries/db_routines.lib.php:710
#| msgid "Remove database"
msgid "Remove last parameter"
msgstr "Supprimer le dernier paramètre"

#: libraries/db_routines.lib.php:715 libraries/db_routines.lib.php:1217
msgid "Return type"
msgstr "Type retourné"

#: libraries/db_routines.lib.php:721
#| msgid "Length/Values"
msgid "Return length/values"
msgstr "Taille/Valeurs à retourner"

#: libraries/db_routines.lib.php:726
#| msgid "Table options"
msgid "Return options"
msgstr "Options de retour"

#: libraries/db_routines.lib.php:745
#| msgid "Description"
msgid "Definition"
msgstr "Définition"

#: libraries/db_routines.lib.php:749
msgid "Is deterministic"
msgstr "Est déterministe"

#: libraries/db_routines.lib.php:753
msgid "Definer"
msgstr "Créateur"

#: libraries/db_routines.lib.php:758
#| msgid "Security"
msgid "Security type"
msgstr "Type de sécurité"

#: libraries/db_routines.lib.php:765
msgid "SQL data access"
msgstr "Accès aux données SQL"

#: libraries/db_routines.lib.php:839 libraries/db_routines.lib.php:842
#| msgid "Routines"
msgid "Routine parameters"
msgstr "Paramètres de procédure"

#: libraries/db_routines.lib.php:849 tbl_change.php:284 tbl_change.php:322
msgid "Function"
msgstr "Fonction"

#: libraries/db_routines.lib.php:851 libraries/replication_gui.lib.php:117
#: pmd_general.php:476 pmd_general.php:535 pmd_general.php:658
#: pmd_general.php:775 server_status.php:1029 tbl_change.php:326
#: tbl_printview.php:367 tbl_select.php:117 tbl_structure.php:865
msgid "Value"
msgstr "Valeur"

#: libraries/db_routines.lib.php:965
msgid "You must provide a routine name"
msgstr "Vous devez fournir un nom pour la procédure"

#: libraries/db_routines.lib.php:984
#, php-format
msgid "Invalid direction \"%s\" given for parameter."
msgstr "La direction «%s» fournie pour le paramètre est invalide."

#: libraries/db_routines.lib.php:995 libraries/db_routines.lib.php:1036
msgid ""
"You must provide length/values for routine parameters of type ENUM, SET, "
"VARCHAR and VARBINARY."
msgstr ""
"Vous devez fournir une longueur ou une valeur pour les paramètres de type "
"ENUM, SET, VARCHAR et VARBINARY."

#: libraries/db_routines.lib.php:1020
msgid "You must provide a name and a type for each routine parameter."
msgstr "Vous devez fournir un nom et un type pour chacun des paramètres."

#: libraries/db_routines.lib.php:1077
msgid "You must provide a routine definition."
msgstr "Vous devez fournir une définition pour la procédure."

#: libraries/db_routines.lib.php:1209
#| msgid "There are no files to upload"
msgid "There are no routines to display."
msgstr "Il n'y a aucune procédure à afficher."

#: libraries/db_routines.lib.php:1253
#| msgid "Add index"
msgid "Add routine"
msgstr "Ajouter une procédure"

#: libraries/db_routines.lib.php:1256
#| msgid "You don't have sufficient privileges to be here right now!"
msgid "You do not have the necessary privileges to create a new routine"
msgstr "Vous n'avez pas les privilèges nécessaires pour créer une procédure"

#: libraries/db_structure.lib.php:48 libraries/display_tbl.lib.php:2121
msgid ""
"May be approximate. See [a@./Documentation.html#faq3_11@Documentation]FAQ "
"3.11[/a]"
msgstr ""
"Peut être approximatif. Voir [a@./Documentation.html#faq3_11@Documentation]"
"FAQ 3.11[/a]"

#: libraries/dbi/mysql.dbi.lib.php:111 libraries/dbi/mysqli.dbi.lib.php:122
msgid "Connection for controluser as defined in your configuration failed."
msgstr ""
"La connexion au controluser tel que défini dans votre configuration a échoué."

#: libraries/dbi/mysql.dbi.lib.php:337 libraries/dbi/mysql.dbi.lib.php:339
#: libraries/dbi/mysqli.dbi.lib.php:395
msgid "The server is not responding"
msgstr "Le serveur ne répond pas"

#: libraries/dbi/mysql.dbi.lib.php:337 libraries/dbi/mysqli.dbi.lib.php:395
msgid "(or the local MySQL server's socket is not correctly configured)"
msgstr ""
"(ou l'interface de connexion vers le serveur MySQL local n'est pas "
"correctement configurée)"

#: libraries/dbi/mysql.dbi.lib.php:346
msgid "Details..."
msgstr "Détails..."

#: libraries/display_change_password.lib.php:29 main.php:94
#: user_password.php:119 user_password.php:137
msgid "Change password"
msgstr "Modifier le mot de passe"

#: libraries/display_change_password.lib.php:34
#: libraries/replication_gui.lib.php:347 server_privileges.php:789
msgid "No Password"
msgstr "Aucun mot de passe"

#: libraries/display_change_password.lib.php:45
#: libraries/replication_gui.lib.php:355 libraries/replication_gui.lib.php:358
#: server_privileges.php:797 server_privileges.php:800
msgid "Re-type"
msgstr "Entrer à nouveau"

#: libraries/display_change_password.lib.php:51
msgid "Password Hashing"
msgstr "Hachage du mot de passe"

#: libraries/display_change_password.lib.php:65
msgid "MySQL 4.0 compatible"
msgstr "Compatible MySQL 4.0"

#: libraries/display_create_database.lib.php:21
#: libraries/display_create_database.lib.php:39
msgid "Create database"
msgstr "Créer une base de données"

#: libraries/display_create_database.lib.php:33
msgid "Create"
msgstr "Créer"

#: libraries/display_create_database.lib.php:43 server_privileges.php:121
#: server_privileges.php:1493 server_replication.php:33
msgid "No Privileges"
msgstr "Aucun privilège"

#: libraries/display_create_table.lib.php:46
#, php-format
msgid "Create table on database %s"
msgstr "Créer une nouvelle table sur la base %s"

#: libraries/display_create_table.lib.php:55
msgid "Number of columns"
msgstr "Nombre de colonnes"

#: libraries/display_export.lib.php:35
msgid "Could not load export plugins, please check your installation!"
msgstr "Erreur lors du chargement des modules d'exportation !"

#: libraries/display_export.lib.php:87
msgid "Exporting databases from the current server"
msgstr "Exportation des bases de données depuis le serveur courant"

#: libraries/display_export.lib.php:89
#, php-format
msgid "Exporting tables from \"%s\" database"
msgstr "Exportation des tables depuis la base de données «%s»"

#: libraries/display_export.lib.php:91
#, php-format
msgid "Exporting rows from \"%s\" table"
msgstr "Exportation des lignes de la table «%s»"

#: libraries/display_export.lib.php:97
msgid "Export Method:"
msgstr "Méthode d'exportation:"

#: libraries/display_export.lib.php:113
msgid "Quick - display only the minimal options"
msgstr "Rapide - n'afficher qu'un minimum d'options"

#: libraries/display_export.lib.php:129
msgid "Custom - display all possible options"
msgstr "Personnalisée - afficher toutes les options possibles"

#: libraries/display_export.lib.php:137
msgid "Database(s):"
msgstr "Base(s) de données"

#: libraries/display_export.lib.php:139
msgid "Table(s):"
msgstr "Table(s)"

#: libraries/display_export.lib.php:149
msgid "Rows:"
msgstr "Lignes:"

#: libraries/display_export.lib.php:157
msgid "Dump some row(s)"
msgstr "Exporter quelques lignes"

#: libraries/display_export.lib.php:159
msgid "Number of rows:"
msgstr "Nombre de lignes"

#: libraries/display_export.lib.php:162
msgid "Row to begin at:"
msgstr "Ligne de début:"

#: libraries/display_export.lib.php:173
msgid "Dump all rows"
msgstr "Exporter toutes les lignes"

#: libraries/display_export.lib.php:181 libraries/display_export.lib.php:202
msgid "Output:"
msgstr "Sortie:"

#: libraries/display_export.lib.php:188 libraries/display_export.lib.php:214
#, php-format
msgid "Save on server in the directory <b>%s</b>"
msgstr "Sauvegarder sur le serveur dans le répertoire <b>%s</b>"

#: libraries/display_export.lib.php:206
msgid "Save output to a file"
msgstr "Diriger la sortie vers un fichier"

#: libraries/display_export.lib.php:227
msgid "File name template:"
msgstr "Modèle de nom de fichier:"

#: libraries/display_export.lib.php:229
msgid "@SERVER@ will become the server name"
msgstr "@SERVER@ sera remplacé par le nom du serveur"

#: libraries/display_export.lib.php:231
msgid ", @DATABASE@ will become the database name"
msgstr ", @DATABASE@ sera remplacé par le nom de la base de données"

#: libraries/display_export.lib.php:233
msgid ", @TABLE@ will become the table name"
msgstr ", @TABLE@ sera remplacé par le nom de la table"

#: libraries/display_export.lib.php:237
#, php-format
msgid ""
"This value is interpreted using %1$sstrftime%2$s, so you can use time "
"formatting strings. Additionally the following transformations will happen: "
"%3$s. Other text will be kept as is. See the %4$sFAQ%5$s for details."
msgstr ""
"Cette valeur est interprétée avec %1$sstrftime%2$s, vous pouvez donc "
"utiliser des chaînes de format d'heure. Ces transformations additionnelles "
"vont se produire: %3$s. Tout autre texte sera conservé tel quel. Se référer "
"au %4$sFAQ%5$s pour les détails."

#: libraries/display_export.lib.php:275
msgid "use this for future exports"
msgstr "utiliser ceci pour les futures exportations"

#: libraries/display_export.lib.php:281 libraries/display_import.lib.php:188
#: libraries/display_import.lib.php:201 libraries/sql_query_form.lib.php:515
msgid "Character set of the file:"
msgstr "Jeu de caractères du fichier : "

#: libraries/display_export.lib.php:311
msgid "Compression:"
msgstr "Compression:"

#: libraries/display_export.lib.php:313 libraries/display_tbl.lib.php:556
#: libraries/export/sql.php:1058 libraries/tbl_properties.inc.php:559
#: pmd_general.php:510 server_privileges.php:1955 server_status.php:835
msgid "None"
msgstr "Aucune"

#: libraries/display_export.lib.php:315
msgid "zipped"
msgstr "«zippé »"

#: libraries/display_export.lib.php:317
msgid "gzipped"
msgstr " «gzippé »"

#: libraries/display_export.lib.php:319
msgid "bzipped"
msgstr " «bzippé »"

#: libraries/display_export.lib.php:328
msgid "View output as text"
msgstr "Afficher les résultats"

#: libraries/display_export.lib.php:333 libraries/display_import.lib.php:244
#: libraries/export/codegen.php:38
msgid "Format:"
msgstr "Format:"

#: libraries/display_export.lib.php:338
msgid "Format-specific options:"
msgstr "Options spécifiques au format:"

#: libraries/display_export.lib.php:339
msgid ""
"Scroll down to fill in the options for the selected format and ignore the "
"options for other formats."
msgstr ""
"Faites défiler la page pour compléter les options du format choisi et "
"ignorez les options des autres formats."

#: libraries/display_export.lib.php:347 libraries/display_import.lib.php:260
msgid "Encoding Conversion:"
msgstr "Conversion de l'encodage:"

#: libraries/display_import.lib.php:66
msgid ""
"The file being uploaded is probably larger than the maximum allowed size or "
"this is a known bug in webkit based (Safari, Google Chrome, Arora etc.) "
"browsers."
msgstr ""
"Le fichier téléchargé est probablement plus grand que le maximum alloué, ou "
"bien il s'agit d'une anomalie connue dans les navigateurs basés sur webkit "
"(Safari, Google Chrome, Arora, etc)."

#: libraries/display_import.lib.php:76
msgid "The file is being processed, please be patient."
msgstr "Le fichier est en traitement, veuillez patienter."

#: libraries/display_import.lib.php:98
msgid ""
"Please be patient, the file is being uploaded. Details about the upload are "
"not available."
msgstr ""
"Veuillez patienter, le fichier est téléchargé. Les détails sur le chargement "
"ne sont pas disponibles."

#: libraries/display_import.lib.php:129
msgid "Importing into the current server"
msgstr "Importation dans le serveur actuel"

#: libraries/display_import.lib.php:131
#, php-format
msgid "Importing into the database \"%s\""
msgstr "Importation dans la base de données «%s»"

#: libraries/display_import.lib.php:133
#, php-format
msgid "Importing into the table \"%s\""
msgstr "Importation dans la table «%s»"

#: libraries/display_import.lib.php:139
msgid "File to Import:"
msgstr "Fichier à importer:"

#: libraries/display_import.lib.php:156
#, php-format
msgid "File may be compressed (%s) or uncompressed."
msgstr "Le fichier peut être comprimé (%s) ou non."

#: libraries/display_import.lib.php:158
msgid ""
"A compressed file's name must end in <b>.[format].[compression]</b>. "
"Example: <b>.sql.zip</b>"
msgstr ""
"Le nom du fichier comprimé doit se terminer par <b>.[format].[compression]</"
"b>. Exemple: <b>.sql.zip</b>"

#: libraries/display_import.lib.php:178
msgid "File uploads are not allowed on this server."
msgstr "Les téléchargements vers ce serveur ne sont pas permis."

#: libraries/display_import.lib.php:208
msgid "Partial Import:"
msgstr "Importation partielle:"

#: libraries/display_import.lib.php:214
#, php-format
msgid ""
"Previous import timed out, after resubmitting will continue from position %d."
msgstr ""
"L'importation précédente a échoué en raison du temps; retransmettez et le "
"traitement reprendra à la position %d."

#: libraries/display_import.lib.php:221
msgid ""
"Allow the interruption of an import in case the script detects it is close "
"to the PHP timeout limit. <i>(This might be good way to import large files, "
"however it can break transactions.)</i>"
msgstr ""
"Permettre l'interruption de l'importation si la limite de temps configurée "
"dans PHP est sur le point d'être atteinte. <i>(Ceci pourrait aider à "
"importer des fichiers volumineux, au détriment du respect des transactions.)"
"</i>"

#: libraries/display_import.lib.php:228
msgid "Number of rows to skip, starting from the first row:"
msgstr "Nombre de lignes à ignorer à partir de la première ligne:"

#: libraries/display_import.lib.php:250
msgid "Format-Specific Options:"
msgstr "Options spécifiques au format:"

#: libraries/display_select_lang.lib.php:44
#: libraries/display_select_lang.lib.php:45 setup/frames/index.inc.php:71
msgid "Language"
msgstr "Langue"

#: libraries/display_tbl.lib.php:397
msgid "Restore column order"
msgstr "Restaurer l'ordre des colonnes"

#: libraries/display_tbl.lib.php:411
msgid "Drag to reorder"
msgstr "Faire glisser pour réordonner"

#: libraries/display_tbl.lib.php:412
msgid "Click to sort"
msgstr "Cliquer pour trier"

#: libraries/display_tbl.lib.php:413
msgid "Click to mark/unmark"
msgstr "Cliquer pour marquer/enlever les marques"

#: libraries/display_tbl.lib.php:425
#, php-format
msgid "%d is not valid row number."
msgstr "%d n'est pas un numéro de ligne valable."

#: libraries/display_tbl.lib.php:431
msgid "row(s) starting from row #"
msgstr "ligne(s) à partir de la ligne n°"

#: libraries/display_tbl.lib.php:436
msgid "horizontal"
msgstr "horizontal"

#: libraries/display_tbl.lib.php:437
msgid "horizontal (rotated headers)"
msgstr "horizontal (en-têtes pivotés)"

#: libraries/display_tbl.lib.php:438
msgid "vertical"
msgstr "vertical"

#: libraries/display_tbl.lib.php:444
#, php-format
msgid "in %s mode and repeat headers after %s cells"
msgstr "en mode %s et répéter les en-têtes à chaque groupe de %s"

#: libraries/display_tbl.lib.php:538
msgid "Sort by key"
msgstr "Trier sur l'index"

#: libraries/display_tbl.lib.php:590 libraries/display_tbl.lib.php:600
msgid "Partial texts"
msgstr "Textes réduits"

#: libraries/display_tbl.lib.php:591 libraries/display_tbl.lib.php:604
msgid "Full texts"
msgstr "Textes complets"

#: libraries/display_tbl.lib.php:617
msgid "Relational key"
msgstr "Relations : clés"

#: libraries/display_tbl.lib.php:618
msgid "Relational display column"
msgstr "Relations : colonnes descriptives"

#: libraries/display_tbl.lib.php:625
msgid "Show binary contents"
msgstr "Montrer le contenu binaire"

#: libraries/display_tbl.lib.php:627
msgid "Show BLOB contents"
msgstr "Montrer le contenu BLOB"

#: libraries/display_tbl.lib.php:637 libraries/relation.lib.php:123
#: libraries/tbl_properties.inc.php:143 transformation_overview.php:46
msgid "Browser transformation"
msgstr "Transformation"

#: libraries/display_tbl.lib.php:642
msgid "Geometry"
msgstr "Géométrie"

#: libraries/display_tbl.lib.php:643
msgid "Well Known Text"
msgstr "Well Known Text"

#: libraries/display_tbl.lib.php:644
msgid "Well Known Binary"
msgstr "Well Known Binary"

#: libraries/display_tbl.lib.php:1288
msgid "Copy"
msgstr "Copier"

#: libraries/display_tbl.lib.php:1303 libraries/display_tbl.lib.php:1315
msgid "The row has been deleted"
msgstr "La ligne a été effacée"

#: libraries/display_tbl.lib.php:1342 libraries/display_tbl.lib.php:2351
#: server_status.php:831
msgid "Kill"
msgstr "Supprimer"

#: libraries/display_tbl.lib.php:2225
msgid "in query"
msgstr "dans la requête"

#: libraries/display_tbl.lib.php:2243
msgid "Showing rows"
msgstr "Affichage des lignes"

#: libraries/display_tbl.lib.php:2253
msgid "total"
msgstr "total"

#: libraries/display_tbl.lib.php:2261 sql.php:682
#, php-format
msgid "Query took %01.4f sec"
msgstr "Traitement en %01.4f sec"

#: libraries/display_tbl.lib.php:2457
msgid "Query results operations"
msgstr "Opérations sur les résultats de la requête"

#: libraries/display_tbl.lib.php:2485
msgid "Print view (with full texts)"
msgstr "Version imprimable (avec textes complets)"

#: libraries/display_tbl.lib.php:2533 tbl_chart.php:83
msgid "Display chart"
msgstr "Afficher le graphique"

#: libraries/display_tbl.lib.php:2548
msgid "Visualize GIS data"
msgstr "Visualiser les données GIS"

#: libraries/display_tbl.lib.php:2568
msgid "Create view"
msgstr "Créer une vue"

#: libraries/display_tbl.lib.php:2683
msgid "Link not found"
msgstr "Lien absent"

#: libraries/display_triggers.inc.php:35
#, php-format
#| msgid "Export contents"
msgid "Export of trigger %s"
msgstr "Exporter le déclencheur %s"

#: libraries/display_triggers.inc.php:39
#, php-format
msgid "Export of trigger \"%s\""
msgstr "Exporter le déclencheur «%s»"

#: libraries/display_triggers.inc.php:47
#, php-format
#| msgid "No valid image path for theme %s found!"
msgid "No trigger with name %s found"
msgstr "Déclencheur %s non trouvé"

#: libraries/display_triggers.inc.php:64 libraries/display_triggers.inc.php:66
#| msgid "There are no files to upload"
msgid "There are no triggers to display."
msgstr "Aucun déclencheur à afficher."

#: libraries/display_triggers.inc.php:77 server_status.php:800 sql.php:936
msgid "Time"
msgstr "Durée"

#: libraries/display_triggers.inc.php:78
msgid "Event"
msgstr "Événement"

#: libraries/display_triggers.inc.php:120
#, fuzzy
#| msgid "Add a new server"
msgid "Add a new Trigger"
msgstr "Ajouter un serveur"

#: libraries/engines/bdb.lib.php:20 main.php:211
msgid "Version information"
msgstr "Version"

#: libraries/engines/innodb.lib.php:22
msgid "Data home directory"
msgstr "Répertoire des données"

#: libraries/engines/innodb.lib.php:23
msgid "The common part of the directory path for all InnoDB data files."
msgstr "Le chemin du répertoire pour tous les fichiers de données InnoDB."

#: libraries/engines/innodb.lib.php:26
msgid "Data files"
msgstr "Fichiers de données"

#: libraries/engines/innodb.lib.php:29
msgid "Autoextend increment"
msgstr "Auto-croissant: taille de l'incrément"

#: libraries/engines/innodb.lib.php:30
msgid ""
" The increment size for extending the size of an autoextending tablespace "
"when it becomes full."
msgstr ""
"La valeur de l'incrément lors de l'agrandissement du fichier auto-croissant "
"lorsqu'il devient plein."

#: libraries/engines/innodb.lib.php:34
msgid "Buffer pool size"
msgstr "Taille de la mémoire-tampon"

#: libraries/engines/innodb.lib.php:35
msgid ""
"The size of the memory buffer InnoDB uses to cache data and indexes of its "
"tables."
msgstr ""
"La taille de la mémoire-tampon utilisée par InnoDB pour les opérations "
"d'antémoire sur les données et les index."

#: libraries/engines/innodb.lib.php:134
msgid "Buffer Pool"
msgstr "Mémoire-tampon"

#: libraries/engines/innodb.lib.php:135 server_status.php:320
msgid "InnoDB Status"
msgstr "État InnoDB"

#: libraries/engines/innodb.lib.php:163
msgid "Buffer Pool Usage"
msgstr "Utilisation de la mémoire-tampon"

#: libraries/engines/innodb.lib.php:171
msgid "pages"
msgstr "pages"

#: libraries/engines/innodb.lib.php:180
msgid "Free pages"
msgstr "Pages libres"

#: libraries/engines/innodb.lib.php:186
msgid "Dirty pages"
msgstr "Pages modifiées"

#: libraries/engines/innodb.lib.php:192
msgid "Pages containing data"
msgstr "Pages contenant des données"

#: libraries/engines/innodb.lib.php:198
msgid "Pages to be flushed"
msgstr "Pages devant être vidées"

#: libraries/engines/innodb.lib.php:204
msgid "Busy pages"
msgstr "Pages occupées"

#: libraries/engines/innodb.lib.php:213
msgid "Latched pages"
msgstr "Pages verrouillées"

#: libraries/engines/innodb.lib.php:224
msgid "Buffer Pool Activity"
msgstr "Activité de la mémoire-tampon"

#: libraries/engines/innodb.lib.php:228
msgid "Read requests"
msgstr "Requêtes de lecture"

#: libraries/engines/innodb.lib.php:234
msgid "Write requests"
msgstr "Requêtes d'écriture"

#: libraries/engines/innodb.lib.php:240
msgid "Read misses"
msgstr "Lectures non-satisfaites"

#: libraries/engines/innodb.lib.php:246
msgid "Write waits"
msgstr "Nombre d'attentes d'écriture"

#: libraries/engines/innodb.lib.php:252
msgid "Read misses in %"
msgstr "Lectures non-satisfaites en %"

#: libraries/engines/innodb.lib.php:260
msgid "Write waits in %"
msgstr "Nombre d'attentes d'écriture en %"

#: libraries/engines/myisam.lib.php:22
msgid "Data pointer size"
msgstr "Taille du pointeur de données"

#: libraries/engines/myisam.lib.php:23
msgid ""
"The default pointer size in bytes, to be used by CREATE TABLE for MyISAM "
"tables when no MAX_ROWS option is specified."
msgstr ""
"La taille en octets du pointeur qui servira lors d'un CREATE TABLE sur une "
"table MyISAM si aucune option MAX_ROWS n'est indiquée."

#: libraries/engines/myisam.lib.php:27
msgid "Automatic recovery mode"
msgstr "Mode de recouvrement automatique"

#: libraries/engines/myisam.lib.php:28
msgid ""
"The mode for automatic recovery of crashed MyISAM tables, as set via the --"
"myisam-recover server startup option."
msgstr ""
"Le mode de recouvrement automatique en cas de tables MyISAM en mauvais état, "
"tel que réglé via l'option --myisam-recover au départ du serveur."

#: libraries/engines/myisam.lib.php:31
msgid "Maximum size for temporary sort files"
msgstr "Taille maximum pour les fichiers de tri temporaires"

#: libraries/engines/myisam.lib.php:32
msgid ""
"The maximum size of the temporary file MySQL is allowed to use while re-"
"creating a MyISAM index (during REPAIR TABLE, ALTER TABLE, or LOAD DATA "
"INFILE)."
msgstr ""
"La taille maximum du fichier temporaire qu'il est permis à MySQL d'allouer "
"pour recréer un index MyISAM (durant un REPAIR TABLE, ALTER TABLE ou LOAD "
"DATA INFILE)."

#: libraries/engines/myisam.lib.php:36
msgid "Maximum size for temporary files on index creation"
msgstr ""
"La taille maximum pour les fichiers temporaires utilisés lors de la création "
"d'index"

#: libraries/engines/myisam.lib.php:37
msgid ""
"If the temporary file used for fast MyISAM index creation would be larger "
"than using the key cache by the amount specified here, prefer the key cache "
"method."
msgstr ""
"Si le fichier temporaire utilisé pour la création rapide des index MyISAM "
"devrait s'avérer plus volumineux que d'employer la cache des clés (la "
"différence étant spécifiée ici), utiliser la méthode de cache des clés."

#: libraries/engines/myisam.lib.php:41
msgid "Repair threads"
msgstr "Nombre de fils d'exécution pour la réparation"

#: libraries/engines/myisam.lib.php:42
msgid ""
"If this value is greater than 1, MyISAM table indexes are created in "
"parallel (each index in its own thread) during the repair by sorting process."
msgstr ""
"Si cette valeur est plus grande que 1, les index de tables MyISAM sont créés "
"en parallèle (chaque index dans son propre fil d'exécution) lors d'une "
"réparation."

#: libraries/engines/myisam.lib.php:46
msgid "Sort buffer size"
msgstr "Taille de la mémoire tampon"

#: libraries/engines/myisam.lib.php:47
msgid ""
"The buffer that is allocated when sorting MyISAM indexes during a REPAIR "
"TABLE or when creating indexes with CREATE INDEX or ALTER TABLE."
msgstr ""
"La mémoire tampon qui est allouée pour trier les index MyISAM durant une "
"opération REPAIR TABLE ou pour créer les index lors d'un CREATE INDEX ou "
"ALTER TABLE."

#: libraries/engines/pbms.lib.php:30
msgid "Garbage Threshold"
msgstr "Seuil des informations parasites"

#: libraries/engines/pbms.lib.php:31
msgid "The percentage of garbage in a repository file before it is compacted."
msgstr ""
"Le pourcentage d'information parasites dans un journal de données au-delà "
"duquel il est comprimé."

#: libraries/engines/pbms.lib.php:35 libraries/replication_gui.lib.php:69
#: server_synchronize.php:1174
msgid "Port"
msgstr "Port"

#: libraries/engines/pbms.lib.php:36
msgid ""
"The port for the PBMS stream-based communications. Setting this value to 0 "
"will disable HTTP communication with the daemon."
msgstr ""
"Le port de communication PBMS. La valeur 0 désactivera la communication HTTP "
"avec le serveur."

#: libraries/engines/pbms.lib.php:40
msgid "Repository Threshold"
msgstr "Seuil du dépôt"

#: libraries/engines/pbms.lib.php:41
msgid ""
"The maximum size of a BLOB repository file. You may use Kb, MB or GB to "
"indicate the unit of the value. A value in bytes is assumed when no unit is "
"specified."
msgstr ""
"La taille maximale d'un fichier de dépôt BLOB. Vous pouvez utiliser Kb, MB "
"ou GB pour indiquer l'unité de la valeur. Une valeur en octets est assumée "
"si aucune unité n'est spécifiée."

#: libraries/engines/pbms.lib.php:45
msgid "Temp Blob Timeout"
msgstr "Temps limite du Blob temporaire"

#: libraries/engines/pbms.lib.php:46
msgid ""
"The timeout, in seconds, for temporary BLOBs. Uploaded BLOB data is removed "
"after this time, unless they are referenced by a record in the database."
msgstr ""
"Le délai d'expiration, en secondes, pour les BLOBs temporaires. Les données "
"du BLOB téléversé sont effacées après ce délai, à moins qu'elles ne soient "
"référencées par un enregistrement de la base de données."

#: libraries/engines/pbms.lib.php:50
msgid "Temp Log Threshold"
msgstr "Seuil du journal temporaire"

#: libraries/engines/pbms.lib.php:51
msgid ""
"The maximum size of a temporary BLOB log file. You may use Kb, MB or GB to "
"indicate the unit of the value. A value in bytes is assumed when no unit is "
"specified."
msgstr ""
"La taille maximum d'un fichier journal BLOB temporaire. Vous pouvez utiliser "
"Kb, MB ou GB pour indiquer l'unité de valeur. Une valeur en octets est "
"assumée si aucune unité n'est spécifiée."

#: libraries/engines/pbms.lib.php:55
msgid "Max Keep Alive"
msgstr "Durée de vie maximum"

#: libraries/engines/pbms.lib.php:56
msgid ""
"The timeout for inactive connection with the keep-alive flag set. After this "
"time the connection will be closed. The time-out is in milliseconds (1/1000)."
msgstr ""
"Le délai d'expiration pour une connexion inactive comportant le réglage keep-"
"alive actif. Après ce délai la connexion sera fermée. Le délai est en "
"millisecondes (1/1000)."

#: libraries/engines/pbms.lib.php:60
msgid "Metadata Headers"
msgstr "En-têtes de méta-données"

#: libraries/engines/pbms.lib.php:61
msgid ""
"A \":\" delimited list of metadata headers to be used to initialize the "
"pbms_metadata_header table when a database is created."
msgstr ""
"Une liste d'en-têtes de méta-données délimitée par des «.», qui servira à "
"initialiser la table pbms_metadata_header quand une base de données est "
"créée."

#: libraries/engines/pbms.lib.php:94
#, php-format
msgid ""
"Documentation and further information about PBMS can be found on %sThe "
"PrimeBase Media Streaming home page%s."
msgstr ""
"La documentation de PBMS et des informations additionnelles sont disponibles "
"sur %sle site de PrimeBase Media Streaming%s."

#: libraries/engines/pbms.lib.php:96 libraries/engines/pbxt.lib.php:127
msgid "Related Links"
msgstr "Liens connexes"

#: libraries/engines/pbms.lib.php:98
msgid "The PrimeBase Media Streaming Blog by Barry Leslie"
msgstr "Le blogue PrimeBase Media Streaming par Barry Leslie"

#: libraries/engines/pbms.lib.php:99
msgid "PrimeBase XT Home Page"
msgstr "Le site de PrimeBase XT"

#: libraries/engines/pbxt.lib.php:22
msgid "Index cache size"
msgstr "Taille du cache d'index"

#: libraries/engines/pbxt.lib.php:23
msgid ""
"This is the amount of memory allocated to the index cache. Default value is "
"32MB. The memory allocated here is used only for caching index pages."
msgstr ""
"La quantité de mémoire allouée au cache des index. La valeur par défaut est "
"de 32 Mio. La mémoire allouée ici est utilisée pour le cache des pages "
"d'index."

#: libraries/engines/pbxt.lib.php:27
msgid "Record cache size"
msgstr "Taille du cache des enregistrements"

#: libraries/engines/pbxt.lib.php:28
msgid ""
"This is the amount of memory allocated to the record cache used to cache "
"table data. The default value is 32MB. This memory is used to cache changes "
"to the handle data (.xtd) and row pointer (.xtr) files."
msgstr ""
"La quantité de mémoire allouée au cache des enregistrements. La valeur par "
"défaut est de 32 Mio. Cette mémoire est utilisée pour le cache des "
"changements aux fichiers de données (.xtd) et pointeurs (.xtr)."

#: libraries/engines/pbxt.lib.php:32
msgid "Log cache size"
msgstr "Taille du cache du journal"

#: libraries/engines/pbxt.lib.php:33
msgid ""
"The amount of memory allocated to the transaction log cache used to cache on "
"transaction log data. The default is 16MB."
msgstr ""
"La quantité de mémoire allouée au cache du journal des transactions. La "
"valeur par défaut est de 16 Mio."

#: libraries/engines/pbxt.lib.php:37
msgid "Log file threshold"
msgstr "Seuil du fichier journal"

#: libraries/engines/pbxt.lib.php:38
msgid ""
"The size of a transaction log before rollover, and a new log is created. The "
"default value is 16MB."
msgstr ""
"La taille d'un journal de transactions au-delà de laquelle un nouveau "
"journal est créé. La valeur par défaut est de 16 Mio."

#: libraries/engines/pbxt.lib.php:42
msgid "Transaction buffer size"
msgstr "Taille du tampon des transactions"

#: libraries/engines/pbxt.lib.php:43
msgid ""
"The size of the global transaction log buffer (the engine allocates 2 "
"buffers of this size). The default is 1MB."
msgstr ""
"La taille du tampon du journal global des transactions (deux tampons sont "
"alloués). La valeur par défaut est de 1 Mio."

#: libraries/engines/pbxt.lib.php:47
msgid "Checkpoint frequency"
msgstr "Fréquence des points de contrôle"

#: libraries/engines/pbxt.lib.php:48
msgid ""
"The amount of data written to the transaction log before a checkpoint is "
"performed. The default value is 24MB."
msgstr ""
"La quantité de données écrite au journal de transactions avant un point de "
"contrôle. La valeur par défaut est de 24 Mio."

#: libraries/engines/pbxt.lib.php:52
msgid "Data log threshold"
msgstr "Seuil du journal des données"

#: libraries/engines/pbxt.lib.php:53
msgid ""
"The maximum size of a data log file. The default value is 64MB. PBXT can "
"create a maximum of 32000 data logs, which are used by all tables. So the "
"value of this variable can be increased to increase the total amount of data "
"that can be stored in the database."
msgstr ""
"La taille maximale d'un fichier journal de données. Sa valeur par défaut est "
"de 64 Mio. PBXT peut créer un maximum de 32000 journaux de données, utilisés "
"par toutes les tables. Par conséquent cette variable peut être augmentée "
"pour augmenter la quantité totale de données pouvant être stockée dans la "
"base de données."

#: libraries/engines/pbxt.lib.php:57
msgid "Garbage threshold"
msgstr "Seuil des informations parasites"

#: libraries/engines/pbxt.lib.php:58
msgid ""
"The percentage of garbage in a data log file before it is compacted. This is "
"a value between 1 and 99. The default is 50."
msgstr ""
"Le pourcentage d'information parasites dans un journal de données au-delà "
"duquel il est comprimé. Il s'agit d'une valeur entre 1 et 99. La valeur par "
"défaut est 50."

#: libraries/engines/pbxt.lib.php:62
msgid "Log buffer size"
msgstr "Taille du tampon du journal"

#: libraries/engines/pbxt.lib.php:63
msgid ""
"The size of the buffer used when writing a data log. The default is 256MB. "
"The engine allocates one buffer per thread, but only if the thread is "
"required to write a data log."
msgstr ""
"La taille du tampon utilisé lors de l'écriture du journal. La valeur par "
"défaut est de 256 Mio. Le moteur alloue un tampon par fil, seulement si le "
"fil doit écrire dans un journal."

#: libraries/engines/pbxt.lib.php:67
msgid "Data file grow size"
msgstr "Taille de l'augmentation du fichier des données"

#: libraries/engines/pbxt.lib.php:68
msgid "The grow size of the handle data (.xtd) files."
msgstr ""
"La taille de l'augmentation des fichiers pointeurs d'enregistrements (.xtd)."

#: libraries/engines/pbxt.lib.php:72
msgid "Row file grow size"
msgstr "Taille d'augmentation du fichier des enregistrements"

#: libraries/engines/pbxt.lib.php:73
msgid "The grow size of the row pointer (.xtr) files."
msgstr ""
"La taille de l'augmentation des fichiers pointeurs d'enregistrements (.xtr)."

#: libraries/engines/pbxt.lib.php:77
msgid "Log file count"
msgstr "Nombre de fichiers journal"

#: libraries/engines/pbxt.lib.php:78
msgid ""
"This is the number of transaction log files (pbxt/system/xlog*.xt) the "
"system will maintain. If the number of logs exceeds this value then old logs "
"will be deleted, otherwise they are renamed and given the next highest "
"number."
msgstr ""
"Le nombre de journaux de transactions (pbxt/system/xlog*.xt) conservés par "
"le système. Si le nombre de journaux dépasse cette valeur, les journaux les "
"plus anciens sont détruits, sinon ils sont renommés."

#: libraries/engines/pbxt.lib.php:125
#, php-format
msgid ""
"Documentation and further information about PBXT can be found on the "
"%sPrimeBase XT Home Page%s."
msgstr ""
"La documentation de PBXT et des informations additionnelles sont disponibles "
"sur %sle site de PrimeBase XT%s."

#: libraries/engines/pbxt.lib.php:129
msgid "The PrimeBase XT Blog by Paul McCullagh"
msgstr "Le blogue de PrimeBase XT par Paul McCullagh"

#: libraries/engines/pbxt.lib.php:130
msgid "The PrimeBase Media Streaming (PBMS) home page"
msgstr "Le site PrimeBase Media Streaming (PBMS)"

#: libraries/export/csv.php:24 libraries/import/csv.php:28
msgid "Columns separated with:"
msgstr "Colonnes séparées par :"

#: libraries/export/csv.php:25 libraries/import/csv.php:29
msgid "Columns enclosed with:"
msgstr "Colonnes entourées par :"

#: libraries/export/csv.php:26 libraries/import/csv.php:30
msgid "Columns escaped with:"
msgstr "Caractère d'échappement :"

#: libraries/export/csv.php:27 libraries/import/csv.php:31
msgid "Lines terminated with:"
msgstr "Lignes terminées par :"

#: libraries/export/csv.php:28 libraries/export/excel.php:23
#: libraries/export/htmlword.php:29 libraries/export/latex.php:80
#: libraries/export/ods.php:24 libraries/export/odt.php:60
#: libraries/export/xls.php:24 libraries/export/xlsx.php:24
msgid "Replace NULL with:"
msgstr "Remplacer NULL par :"

#: libraries/export/csv.php:29 libraries/export/excel.php:24
msgid "Remove carriage return/line feed characters within columns"
msgstr "Enlève les caractères de fin de ligne à l'intérieur des colonnes"

#: libraries/export/excel.php:33
msgid "Excel edition:"
msgstr "Version d'Excel :"

#: libraries/export/htmlword.php:28 libraries/export/latex.php:70
#: libraries/export/odt.php:56 libraries/export/sql.php:208
#: libraries/export/texytext.php:26 libraries/export/xml.php:45
msgid "Data dump options"
msgstr "Options d'exportation"

#: libraries/export/htmlword.php:136 libraries/export/odt.php:176
#: libraries/export/sql.php:1153 libraries/export/texytext.php:124
msgid "Dumping data for table"
msgstr "Contenu de la table"

#: libraries/export/htmlword.php:189 libraries/export/odt.php:246
#: libraries/export/sql.php:976 libraries/export/texytext.php:171
msgid "Table structure for table"
msgstr "Structure de la table"

#: libraries/export/latex.php:14
msgid "Content of table @TABLE@"
msgstr "Contenu de la table @TABLE@"

#: libraries/export/latex.php:15
msgid "(continued)"
msgstr "(suite)"

#: libraries/export/latex.php:16
msgid "Structure of table @TABLE@"
msgstr "Structure de la table @TABLE@"

#: libraries/export/latex.php:48 libraries/export/odt.php:40
#: libraries/export/sql.php:135
msgid "Object creation options"
msgstr "Options de création d'objets"

#: libraries/export/latex.php:52 libraries/export/latex.php:76
msgid "Table caption (continued)"
msgstr "Sous-titre de la table (suite)"

#: libraries/export/latex.php:57 libraries/export/odt.php:43
#: libraries/export/sql.php:54
msgid "Display foreign key relationships"
msgstr "Afficher les relations de clés étrangères"

#: libraries/export/latex.php:60 libraries/export/odt.php:46
msgid "Display comments"
msgstr "Afficher les commentaires"

#: libraries/export/latex.php:63 libraries/export/odt.php:49
#: libraries/export/sql.php:61
msgid "Display MIME types"
msgstr "Afficher les types MIME"

#: libraries/export/latex.php:140 libraries/export/sql.php:453
#: libraries/export/xml.php:105 libraries/header_printview.inc.php:56
#: libraries/replication_gui.lib.php:65 libraries/replication_gui.lib.php:176
#: libraries/replication_gui.lib.php:271 libraries/replication_gui.lib.php:274
#: libraries/replication_gui.lib.php:331 server_privileges.php:713
#: server_privileges.php:716 server_privileges.php:772
#: server_privileges.php:1607 server_privileges.php:2150 server_status.php:797
msgid "Host"
msgstr "Client"

#: libraries/export/latex.php:145 libraries/export/sql.php:458
#: libraries/export/xml.php:110 libraries/header_printview.inc.php:58
msgid "Generation Time"
msgstr "Généré le "

#: libraries/export/latex.php:146 libraries/export/sql.php:460
#: libraries/export/xml.php:111 main.php:162
msgid "Server version"
msgstr "Version du serveur"

#: libraries/export/latex.php:147 libraries/export/sql.php:461
#: libraries/export/xml.php:112
msgid "PHP Version"
msgstr "Version de PHP"

#: libraries/export/mediawiki.php:15
msgid "MediaWiki Table"
msgstr "Tableau MediaWiki"

#: libraries/export/pdf.php:18
msgid "PDF"
msgstr "PDF"

#: libraries/export/pdf.php:24
msgid "(Generates a report containing the data of a single table)"
msgstr "(Génère un rapport contenant les données d'une seule table)"

#: libraries/export/pdf.php:25
msgid "Report title:"
msgstr "Titre du rapport :"

#: libraries/export/php_array.php:18
msgid "PHP array"
msgstr "Tableau PHP"

#: libraries/export/sql.php:38
msgid ""
"Display comments <i>(includes info such as export timestamp, PHP version, "
"and server version)</i>"
msgstr ""
"Afficher les commentaires <i>(incluant les informations telles que "
"l'horodatage d'exportation, la version de PHP et la version du serveur)</i>"

#: libraries/export/sql.php:43
msgid "Additional custom header comment (\\n splits lines):"
msgstr ""
"Commentaires mis en en-tête (séparer les lignes par «\\» suivi de «n») :"

#: libraries/export/sql.php:48
msgid ""
"Include a timestamp of when databases were created, last updated, and last "
"checked"
msgstr ""
"Inclut un horodatage de création, mise à jour et dernière vérification des "
"bases de données"

#: libraries/export/sql.php:95
msgid ""
"Database system or older MySQL server to maximize output compatibility with:"
msgstr ""
"Maximiser la compatibilité avec un système de base de données ou un ancien "
"serveur MySQL:"

#: libraries/export/sql.php:107 libraries/export/sql.php:162
#: libraries/export/sql.php:167
#, php-format
msgid "Add %s statement"
msgstr "Ajouter un énoncé %s"

#: libraries/export/sql.php:145
msgid "Add statements:"
msgstr "Ajouter les énoncés :"

#: libraries/export/sql.php:197
msgid ""
"Enclose table and field names with backquotes <i>(Protects field and table "
"names formed with special characters or keywords)</i>"
msgstr ""
"Entourer les noms des tables et des colonnes par des guillemets obliques <i>"
"(Protège les noms de tables et de colonnes comportant des caractères "
"spéciaux ou des mots réservés)</i>"

#: libraries/export/sql.php:217
msgid "Instead of <code>INSERT</code> statements, use:"
msgstr "Au lieu d'énoncés <code>INSERT</code>, utiliser :"

#: libraries/export/sql.php:222
msgid "<code>INSERT DELAYED</code> statements"
msgstr "Énoncés <code>INSERT DELAYED</code>"

#: libraries/export/sql.php:228
msgid "<code>INSERT IGNORE</code> statements"
msgstr "Énoncés <code>INSERT IGNORE</code>"

#: libraries/export/sql.php:238
msgid "Function to use when dumping data:"
msgstr "Fonction à utiliser lors de l'exportation des données :"

#: libraries/export/sql.php:251
msgid "Syntax to use when inserting data:"
msgstr "Syntaxe à utiliser lors de l'insertion de données :"

#: libraries/export/sql.php:257
msgid ""
"include column names in every <code>INSERT</code> statement <br /> &nbsp; "
"&nbsp; &nbsp; Example: <code>INSERT INTO tbl_name (col_A,col_B,col_C) VALUES "
"(1,2,3)</code>"
msgstr ""
"inclure les noms de colonnes dans chaque énoncé <code>INSERT</code><br /> "
"&nbsp; &nbsp; &nbsp; Par exemple: <code>INSERT INTO tbl_name (col_A,col_B,"
"col_C) VALUES (1,2,3)</code>"

#: libraries/export/sql.php:258
msgid ""
"insert multiple rows in every <code>INSERT</code> statement<br /> &nbsp; "
"&nbsp; &nbsp; Example: <code>INSERT INTO tbl_name VALUES (1,2,3), (4,5,6), "
"(7,8,9)</code>"
msgstr ""
"insérer des lignes multiples avec chaque énoncé <code>INSERT</code><br /> "
"&nbsp; &nbsp; &nbsp; Par exemple : <code>INSERT INTO tbl_name VALUES "
"(1,2,3), (4,5,6), (7,8,9)</code>"

#: libraries/export/sql.php:259
msgid ""
"both of the above<br /> &nbsp; &nbsp; &nbsp; Example: <code>INSERT INTO "
"tbl_name (col_A,col_B) VALUES (1,2,3), (4,5,6), (7,8,9)</code>"
msgstr ""
"les deux modes ci-dessus<br /> &nbsp; &nbsp; &nbsp; Par exemple : "
"<code>INSERT INTO tbl_name (col_A,col_B) VALUES (1,2,3), (4,5,6), (7,8,9)</"
"code>"

#: libraries/export/sql.php:260
msgid ""
"neither of the above<br /> &nbsp; &nbsp; &nbsp; Example: <code>INSERT INTO "
"tbl_name VALUES (1,2,3)</code>"
msgstr ""
"aucun des modes ci-dessus <br /> &nbsp; &nbsp; &nbsp; Par exemple : "
"<code>INSERT INTO tbl_name VALUES (1,2,3)</code>"

#: libraries/export/sql.php:275
msgid ""
"Dump binary columns in hexadecimal notation <i>(for example, \"abc\" becomes "
"0x616263)</i>"
msgstr ""
"Exporter les colonnes binaires en format hexadécimal <i>(par exemple, «abc» "
"devient 0x616263)</i>"

#: libraries/export/sql.php:282
msgid ""
"Dump TIMESTAMP columns in UTC <i>(enables TIMESTAMP columns to be dumped and "
"reloaded between servers in different time zones)</i>"
msgstr ""
"Exporter les colonnes TIMESTAMP en UTC <i>(permet les colonnes TIMESTAMP "
"d'être exportées et importées entre des serveurs de zones horaires "
"différentes)</i>"

#: libraries/export/sql.php:321 libraries/export/xml.php:34
msgid "Procedures"
msgstr "Procédures"

#: libraries/export/sql.php:335 libraries/export/xml.php:32
msgid "Functions"
msgstr "Fonctions"

#: libraries/export/sql.php:809
msgid "Constraints for dumped tables"
msgstr "Contraintes pour les tables exportées"

#: libraries/export/sql.php:818
msgid "Constraints for table"
msgstr "Contraintes pour la table"

#: libraries/export/sql.php:918
msgid "MIME TYPES FOR TABLE"
msgstr "TYPES MIME POUR LA TABLE"

#: libraries/export/sql.php:930
msgid "RELATIONS FOR TABLE"
msgstr "RELATIONS POUR LA TABLE"

#: libraries/export/sql.php:999
msgid "Structure for view"
msgstr "Structure de la vue"

#: libraries/export/sql.php:1008
msgid "Stand-in structure for view"
msgstr "Doublure de structure pour la vue"

#: libraries/export/xml.php:17 libraries/import/xml.php:21
msgid "XML"
msgstr "XML"

#: libraries/export/xml.php:30
msgid "Object creation options (all are recommended)"
msgstr "Options de création d'objets (toutes sont recommandées)"

#: libraries/export/xml.php:40
msgid "Views"
msgstr "Vues"

#: libraries/export/xml.php:47
msgid "Export contents"
msgstr "Exporter le contenu"

#: libraries/footer.inc.php:188 libraries/footer.inc.php:191
#: libraries/footer.inc.php:194
msgid "Open new phpMyAdmin window"
msgstr "Ouvrir une nouvelle fenêtre phpMyAdmin"

#: libraries/gis_visualization.lib.php:129
#| msgid "No data found for the chart."
msgid "No data found for GIS visualization."
msgstr "Données non disponibles pour visualisation GIS."

#: libraries/header_printview.inc.php:49 libraries/header_printview.inc.php:54
msgid "SQL result"
msgstr "Résultat de la requête SQL"

#: libraries/header_printview.inc.php:59
msgid "Generated by"
msgstr "Généré par"

#: libraries/import.lib.php:1141
msgid ""
"The following structures have either been created or altered. Here you can:"
msgstr ""
"Les structures suivanates ont été créées ou modifiées. Ici vous pouvez :"

#: libraries/import.lib.php:1142
msgid "View a structure`s contents by clicking on its name"
msgstr "Consulter le contenu d'une structure en cliquant sur son nom"

#: libraries/import.lib.php:1143
msgid ""
"Change any of its settings by clicking the corresponding \"Options\" link"
msgstr ""
"Modifiez l'un des paramètres en cliquant le lien «Options» correspondant"

#: libraries/import.lib.php:1144
msgid "Edit its structure by following the \"Structure\" link"
msgstr "Modifier sa structure via le lien «Structure»"

#: libraries/import.lib.php:1147
msgid "Go to database"
msgstr "Aller à la base de données"

#: libraries/import.lib.php:1150 libraries/import.lib.php:1174
msgid "settings"
msgstr "paramètres"

#: libraries/import.lib.php:1169
msgid "Go to table"
msgstr "Aller à la table"

#: libraries/import.lib.php:1178
msgid "Go to view"
msgstr "Aller à la vue"

#: libraries/import/csv.php:38 libraries/import/ods.php:26
#: libraries/import/xls.php:25 libraries/import/xlsx.php:25
msgid ""
"The first line of the file contains the table column names <i>(if this is "
"unchecked, the first line will become part of the data)</i>"
msgstr ""
"La première ligne du fichier contient le nom des colonnes de la table <i>(si "
"ceci n'est pas coché, la première ligne fait partie des données)</i>"

#: libraries/import/csv.php:40
msgid ""
"If the data in each row of the file is not in the same order as in the "
"database, list the corresponding column names here. Column names must be "
"separated by commas and not enclosed in quotations."
msgstr ""
"Si les données de chaque ligne du fichier ne sont pas dans le même ordre que "
"dans la base de données, listez ici les noms de colonnes correspondantes. "
"Les noms de colonnes doivent être séparées par une virgule et non entourées "
"de guillemets."

#: libraries/import/csv.php:42
msgid "Column names: "
msgstr "Nom des colonnes :"

#: libraries/import/csv.php:62 libraries/import/csv.php:75
#: libraries/import/csv.php:80 libraries/import/csv.php:85
#, php-format
msgid "Invalid parameter for CSV import: %s"
msgstr "Paramètres invalides pour l'importation CSV: %s"

#: libraries/import/csv.php:132
#, php-format
msgid ""
"Invalid column (%s) specified! Ensure that columns names are spelled "
"correctly, separated by commas, and not enclosed in quotes."
msgstr ""
"Colonne %s invalide! Assurez-vous que les noms de colonnes sont "
"orthographiés correctement, séparés par des virgules et non entourés de "
"guillemets. "

#: libraries/import/csv.php:190 libraries/import/csv.php:437
#, php-format
msgid "Invalid format of CSV input on line %d."
msgstr "Format invalide pour les données CSV à la ligne %d."

#: libraries/import/csv.php:325
#, php-format
msgid "Invalid column count in CSV input on line %d."
msgstr "Nombre de colonnes invalide dans les données CSV à la ligne %d."

#: libraries/import/docsql.php:28
msgid "DocSQL"
msgstr "DocSQL"

#: libraries/import/docsql.php:32 libraries/tbl_properties.inc.php:598
#: server_synchronize.php:423 server_synchronize.php:866
msgid "Table name"
msgstr "Nom de la table"

#: libraries/import/ldi.php:45 libraries/schema/User_Schema.class.php:312
#: view_create.php:147
msgid "Column names"
msgstr "Nom des colonnes"

#: libraries/import/ldi.php:57
msgid "This plugin does not support compressed imports!"
msgstr "Ce greffon ne supporte pas les importations en format comprimé !"

#: libraries/import/ods.php:28
msgid "Import percentages as proper decimals <i>(ex. 12.00% to .12)</i>"
msgstr ""
"Importer les pourcentages en tant que décimales <i>(12.00% devient .12)</i>"

#: libraries/import/ods.php:29
msgid "Import currencies <i>(ex. $5.00 to 5.00)</i>"
msgstr "Importer les valeurs de monnaie <i>($5.00 devient 5.00)</i>"

#: libraries/import/sql.php:33
msgid "SQL compatibility mode:"
msgstr "Mode de compatibilité SQL :"

#: libraries/import/sql.php:43
msgid "Do not use <code>AUTO_INCREMENT</code> for zero values"
msgstr "Ne pas utiliser <code>AUTO_INCREMENT</code> pour la valeur zéro"

#: libraries/import/xml.php:74 libraries/import/xml.php:130
msgid ""
"The XML file specified was either malformed or incomplete. Please correct "
"the issue and try again."
msgstr ""
"Le fichier XML spécifié était mal formé ou incomplet. Veuillez le corriger "
"et essayer à nouveau."

#: libraries/kanji-encoding.lib.php:142
msgctxt "None encoding conversion"
msgid "None"
msgstr "Aucune"

#. l10n: This is currently used only in Japanese locales
#: libraries/kanji-encoding.lib.php:148
msgid "Convert to Kana"
msgstr "Conversion en kana"

#: libraries/mult_submits.inc.php:254
msgid "From"
msgstr "Depuis"

#: libraries/mult_submits.inc.php:257
msgid "To"
msgstr "Vers"

#: libraries/mult_submits.inc.php:262 libraries/mult_submits.inc.php:276
#: libraries/sql_query_form.lib.php:439
msgid "Submit"
msgstr "Exécuter"

#: libraries/mult_submits.inc.php:268
msgid "Add table prefix"
msgstr "Ajouter un préfixe de table"

#: libraries/mult_submits.inc.php:271
msgid "Add prefix"
msgstr "Ajouter un préfixe"

#: libraries/mult_submits.inc.php:488 tbl_replace.php:332
msgid "No change"
msgstr "Pas de modifications"

#: libraries/mysql_charsets.lib.php:110
msgid "Charset"
msgstr "Jeu de caractères"

#: libraries/mysql_charsets.lib.php:206 libraries/mysql_charsets.lib.php:407
#: tbl_change.php:553
msgid "Binary"
msgstr "Binaire"

#: libraries/mysql_charsets.lib.php:218
msgid "Bulgarian"
msgstr "Bulgare"

#: libraries/mysql_charsets.lib.php:222 libraries/mysql_charsets.lib.php:347
msgid "Simplified Chinese"
msgstr "Chinois simplifié"

#: libraries/mysql_charsets.lib.php:224 libraries/mysql_charsets.lib.php:367
msgid "Traditional Chinese"
msgstr "Chinois traditionnel"

#: libraries/mysql_charsets.lib.php:228 libraries/mysql_charsets.lib.php:414
msgid "case-insensitive"
msgstr "insensible à la casse"

#: libraries/mysql_charsets.lib.php:231 libraries/mysql_charsets.lib.php:416
msgid "case-sensitive"
msgstr "sensible à la casse"

#: libraries/mysql_charsets.lib.php:234
msgid "Croatian"
msgstr "Croate"

#: libraries/mysql_charsets.lib.php:237
msgid "Czech"
msgstr "Tchèque"

#: libraries/mysql_charsets.lib.php:240
msgid "Danish"
msgstr "Danois"

#: libraries/mysql_charsets.lib.php:243
msgid "English"
msgstr "Anglais"

#: libraries/mysql_charsets.lib.php:246
msgid "Esperanto"
msgstr "Espéranto"

#: libraries/mysql_charsets.lib.php:249
msgid "Estonian"
msgstr "Estonien"

#: libraries/mysql_charsets.lib.php:252 libraries/mysql_charsets.lib.php:255
msgid "German"
msgstr "Allemand"

#: libraries/mysql_charsets.lib.php:252
msgid "dictionary"
msgstr "dictionnaire"

#: libraries/mysql_charsets.lib.php:255
msgid "phone book"
msgstr "annuaire téléphonique"

#: libraries/mysql_charsets.lib.php:258
msgid "Hungarian"
msgstr "Hongrois"

#: libraries/mysql_charsets.lib.php:261
msgid "Icelandic"
msgstr "Islandais"

#: libraries/mysql_charsets.lib.php:264 libraries/mysql_charsets.lib.php:354
msgid "Japanese"
msgstr "Japonais"

#: libraries/mysql_charsets.lib.php:267
msgid "Latvian"
msgstr "Letton"

#: libraries/mysql_charsets.lib.php:270
msgid "Lithuanian"
msgstr "Lituanien"

#: libraries/mysql_charsets.lib.php:273 libraries/mysql_charsets.lib.php:376
msgid "Korean"
msgstr "Coréen"

#: libraries/mysql_charsets.lib.php:276
msgid "Persian"
msgstr "Perse"

#: libraries/mysql_charsets.lib.php:279
msgid "Polish"
msgstr "Polonais"

#: libraries/mysql_charsets.lib.php:282 libraries/mysql_charsets.lib.php:330
msgid "West European"
msgstr "Europe de l'ouest"

#: libraries/mysql_charsets.lib.php:285
msgid "Romanian"
msgstr "Roumain"

#: libraries/mysql_charsets.lib.php:288
msgid "Slovak"
msgstr "Slovaque"

#: libraries/mysql_charsets.lib.php:291
msgid "Slovenian"
msgstr "Slovène"

#: libraries/mysql_charsets.lib.php:294
msgid "Spanish"
msgstr "Espagnol"

#: libraries/mysql_charsets.lib.php:297
msgid "Traditional Spanish"
msgstr "Espagnol traditionnel"

#: libraries/mysql_charsets.lib.php:300 libraries/mysql_charsets.lib.php:397
msgid "Swedish"
msgstr "Suédois"

#: libraries/mysql_charsets.lib.php:303 libraries/mysql_charsets.lib.php:400
msgid "Thai"
msgstr "Thaï"

#: libraries/mysql_charsets.lib.php:306 libraries/mysql_charsets.lib.php:394
msgid "Turkish"
msgstr "Turc"

#: libraries/mysql_charsets.lib.php:309 libraries/mysql_charsets.lib.php:391
msgid "Ukrainian"
msgstr "Ukrainien"

#: libraries/mysql_charsets.lib.php:312 libraries/mysql_charsets.lib.php:321
msgid "Unicode"
msgstr "Unicode"

#: libraries/mysql_charsets.lib.php:312 libraries/mysql_charsets.lib.php:321
#: libraries/mysql_charsets.lib.php:330 libraries/mysql_charsets.lib.php:337
#: libraries/mysql_charsets.lib.php:359 libraries/mysql_charsets.lib.php:370
msgid "multilingual"
msgstr "multilingue"

#: libraries/mysql_charsets.lib.php:337
msgid "Central European"
msgstr "Europe centrale"

#: libraries/mysql_charsets.lib.php:342
msgid "Russian"
msgstr "Russe"

#: libraries/mysql_charsets.lib.php:359
msgid "Baltic"
msgstr "Baltique"

#: libraries/mysql_charsets.lib.php:364
msgid "Armenian"
msgstr "Arménien"

#: libraries/mysql_charsets.lib.php:370
msgid "Cyrillic"
msgstr "Cyrillique"

#: libraries/mysql_charsets.lib.php:373
msgid "Arabic"
msgstr "Arabe"

#: libraries/mysql_charsets.lib.php:379
msgid "Hebrew"
msgstr "Hébreu"

#: libraries/mysql_charsets.lib.php:382
msgid "Georgian"
msgstr "Géorgien"

#: libraries/mysql_charsets.lib.php:385
msgid "Greek"
msgstr "Grec"

#: libraries/mysql_charsets.lib.php:388
msgid "Czech-Slovak"
msgstr "Tchèque-slovaque"

#: libraries/mysql_charsets.lib.php:403 libraries/mysql_charsets.lib.php:410
msgid "unknown"
msgstr "inconnu"

#: libraries/navigation_header.inc.php:57
#: libraries/navigation_header.inc.php:60
#: libraries/navigation_header.inc.php:61
msgid "Home"
msgstr "Accueil"

#: libraries/navigation_header.inc.php:70
#: libraries/navigation_header.inc.php:73
#: libraries/navigation_header.inc.php:74
msgid "Log out"
msgstr "Quitter"

#: libraries/navigation_header.inc.php:111
#: libraries/navigation_header.inc.php:112
#: libraries/navigation_header.inc.php:114
msgid "Reload navigation frame"
msgstr "Actualiser"

#: libraries/plugin_interface.lib.php:336
msgid "This format has no options"
msgstr "Ce format ne comporte pas d'options"

#: libraries/relation.lib.php:83
msgid "not OK"
msgstr "en erreur"

#: libraries/relation.lib.php:88
msgid "Enabled"
msgstr "Activé"

#: libraries/relation.lib.php:95 libraries/relation.lib.php:107
#: pmd_relation_new.php:68
msgid "General relation features"
msgstr "Fonctions relationnelles"

#: libraries/relation.lib.php:111
msgid "Display Features"
msgstr "Affichage infobulle"

#: libraries/relation.lib.php:117
msgid "Creation of PDFs"
msgstr "Génération de schémas en PDF"

#: libraries/relation.lib.php:121
msgid "Displaying Column Comments"
msgstr "Commentaires de colonnes"

#: libraries/relation.lib.php:126
msgid ""
"Please see the documentation on how to update your column_comments table"
msgstr ""
"La documentation indique comment mettre à jour votre table column_comments"

#: libraries/relation.lib.php:131 libraries/sql_query_form.lib.php:410
msgid "Bookmarked SQL query"
msgstr "Requêtes SQL en signets"

#: libraries/relation.lib.php:135 querywindow.php:98 querywindow.php:205
msgid "SQL history"
msgstr "Historique SQL"

#: libraries/relation.lib.php:143
msgid "Persistent recently used tables"
msgstr "Tables récemment utilisées (persistantes)"

#: libraries/relation.lib.php:147
msgid "Persistent tables' UI preferences"
msgstr "Préférences d'interface de tables (persistantes)"

#: libraries/relation.lib.php:155
msgid "User preferences"
msgstr "Préférences de l'utilisateur"

#: libraries/relation.lib.php:159
msgid "Quick steps to setup advanced features:"
msgstr "Guide rapide de configuration des fonctions avancées :"

#: libraries/relation.lib.php:161
msgid ""
"Create the needed tables with the <code>script/create_tables.sql</code>."
msgstr ""
"Créez les tables requises au moyen de <code>script/create_tables.sql</code>."

#: libraries/relation.lib.php:162
msgid "Create a pma user and give access to these tables."
msgstr "Créez un utilisateur pma et donnez-lui accès à ces tables."

#: libraries/relation.lib.php:163
msgid ""
"Enable advanced features in configuration file (<code>config.inc.php</"
"code>), for example by starting from <code>config.sample.inc.php</code>."
msgstr ""
"Activez les fonctions avancées dans le fichier de configuration "
"(<code>config.inc.php</code>), en vous basant par exemple sur <code>config."
"sample.inc.php</code>."

#: libraries/relation.lib.php:164
msgid "Re-login to phpMyAdmin to load the updated configuration file."
msgstr ""
"Reconnectez-vous à phpMyAdmin afin d'utiliser le fichier de configuration "
"modifié."

#: libraries/relation.lib.php:1200
msgid "no description"
msgstr "pas de description"

#: libraries/replication_gui.lib.php:53
msgid "Slave configuration"
msgstr "Configuration de l'esclave"

#: libraries/replication_gui.lib.php:53 server_replication.php:353
msgid "Change or reconfigure master server"
msgstr "Changer ou reconfigurer le serveur maître"

#: libraries/replication_gui.lib.php:54
msgid ""
"Make sure, you have unique server-id in your configuration file (my.cnf). If "
"not, please add the following line into [mysqld] section:"
msgstr ""
"Assurez-vous d'avoir un server-id unique dans votre fichier de configuration "
"(my.cnf). Sinon, veuillez ajouter la ligne suivante dans la section "
"[mysqld] :"

#: libraries/replication_gui.lib.php:57 libraries/replication_gui.lib.php:58
#: libraries/replication_gui.lib.php:251 libraries/replication_gui.lib.php:254
#: libraries/replication_gui.lib.php:261 server_privileges.php:693
#: server_privileges.php:696 server_privileges.php:703
#: server_synchronize.php:1182
msgid "User name"
msgstr "Nom d'utilisateur"

#: libraries/replication_gui.lib.php:105
msgid "Master status"
msgstr "État du maître"

#: libraries/replication_gui.lib.php:107
msgid "Slave status"
msgstr "État de l'esclave"

#: libraries/replication_gui.lib.php:116 libraries/sql_query_form.lib.php:422
#: server_status.php:1028 server_variables.php:108
msgid "Variable"
msgstr "Variable"

#: libraries/replication_gui.lib.php:175 server_binlog.php:202
msgid "Server ID"
msgstr "ID du serveur"

#: libraries/replication_gui.lib.php:194
msgid ""
"Only slaves started with the --report-host=host_name option are visible in "
"this list."
msgstr ""
"Seuls les esclaves démarrés avec l'option --report-host=host_name sont "
"visibles sur cette liste."

#: libraries/replication_gui.lib.php:242 server_replication.php:192
msgid "Add slave replication user"
msgstr "Ajouter un utilisateur pour la réplication vers l'esclave"

#: libraries/replication_gui.lib.php:256 server_privileges.php:698
msgid "Any user"
msgstr "Tout utilisateur"

#: libraries/replication_gui.lib.php:257 libraries/replication_gui.lib.php:325
#: libraries/replication_gui.lib.php:348 server_privileges.php:699
#: server_privileges.php:766 server_privileges.php:790
#: server_privileges.php:2008 server_privileges.php:2038
msgid "Use text field"
msgstr "Entrez une valeur"

#: libraries/replication_gui.lib.php:304 server_privileges.php:746
msgid "Any host"
msgstr "Tout client"

#: libraries/replication_gui.lib.php:308 server_privileges.php:750
msgid "Local"
msgstr "Local"

#: libraries/replication_gui.lib.php:314 server_privileges.php:755
msgid "This Host"
msgstr "Ce serveur"

#: libraries/replication_gui.lib.php:320 server_privileges.php:761
msgid "Use Host Table"
msgstr "Utiliser la table Host"

#: libraries/replication_gui.lib.php:333 server_privileges.php:774
msgid ""
"When Host table is used, this field is ignored and values stored in Host "
"table are used instead."
msgstr ""
"Quand la table Host est utilisée, ce champ est ignoré et les valeurs de la "
"table Host sont utilisées à la place."

#: libraries/replication_gui.lib.php:362
msgid "Generate Password"
msgstr "Générer un mot de passe"

#: libraries/schema/Dia_Relation_Schema.class.php:224
#: libraries/schema/Eps_Relation_Schema.class.php:397
#: libraries/schema/Pdf_Relation_Schema.class.php:486
#: libraries/schema/Svg_Relation_Schema.class.php:366
#: libraries/schema/Visio_Relation_Schema.class.php:210
#, php-format
msgid "The %s table doesn't exist!"
msgstr "La table %s n'existe pas !"

#: libraries/schema/Dia_Relation_Schema.class.php:250
#: libraries/schema/Eps_Relation_Schema.class.php:438
#: libraries/schema/Pdf_Relation_Schema.class.php:520
#: libraries/schema/Svg_Relation_Schema.class.php:408
#: libraries/schema/Visio_Relation_Schema.class.php:252
#, php-format
msgid "Please configure the coordinates for table %s"
msgstr "Les coordonnées de la table %s n'ont pas été configurées"

#: libraries/schema/Eps_Relation_Schema.class.php:748
#: libraries/schema/Pdf_Relation_Schema.class.php:848
#: libraries/schema/Svg_Relation_Schema.class.php:734
#: libraries/schema/Visio_Relation_Schema.class.php:499
#, php-format
msgid "Schema of the %s database - Page %s"
msgstr "Schéma de la base %s - Page %s"

#: libraries/schema/Export_Relation_Schema.class.php:170
msgid "This page does not contain any tables!"
msgstr "Cette page ne contient aucune table!"

#: libraries/schema/Export_Relation_Schema.class.php:195
msgid "SCHEMA ERROR: "
msgstr "Erreur de schéma : "

#: libraries/schema/Pdf_Relation_Schema.class.php:874
#: libraries/schema/Pdf_Relation_Schema.class.php:1113
msgid "Relational schema"
msgstr "Schéma relationnel"

#: libraries/schema/Pdf_Relation_Schema.class.php:1088
msgid "Table of contents"
msgstr "Table des matières"

#: libraries/schema/Pdf_Relation_Schema.class.php:1238
#: libraries/schema/Pdf_Relation_Schema.class.php:1259
#: libraries/tbl_properties.inc.php:108 tbl_printview.php:141
#: tbl_structure.php:207
msgid "Attributes"
msgstr "Attributs"

#: libraries/schema/Pdf_Relation_Schema.class.php:1241
#: libraries/schema/Pdf_Relation_Schema.class.php:1262 tbl_printview.php:144
#: tbl_structure.php:210 tbl_tracking.php:271
msgid "Extra"
msgstr "Extra"

#: libraries/schema/User_Schema.class.php:89
msgid "Create a page"
msgstr "Créer une page"

#: libraries/schema/User_Schema.class.php:95
msgid "Page name"
msgstr "Nom de la page"

#: libraries/schema/User_Schema.class.php:99
msgid "Automatic layout based on"
msgstr "Mise en page automatique"

#: libraries/schema/User_Schema.class.php:102
msgid "Internal relations"
msgstr "Relations internes"

#: libraries/schema/User_Schema.class.php:112
msgid "FOREIGN KEY"
msgstr "FOREIGN KEY"

#: libraries/schema/User_Schema.class.php:144
msgid "Please choose a page to edit"
msgstr "Page à éditer"

#: libraries/schema/User_Schema.class.php:149
msgid "Select page"
msgstr "Choisissez la page"

#: libraries/schema/User_Schema.class.php:207
msgid "Select Tables"
msgstr "Choisissez les tables"

#: libraries/schema/User_Schema.class.php:342
msgid "Display relational schema"
msgstr "Afficher le schéma relationnel"

#: libraries/schema/User_Schema.class.php:352
msgid "Select Export Relational Type"
msgstr "Choisissez le type d'exportation des relations"

#: libraries/schema/User_Schema.class.php:373
msgid "Show grid"
msgstr "Grille"

#: libraries/schema/User_Schema.class.php:375
msgid "Show color"
msgstr "Couleurs"

#: libraries/schema/User_Schema.class.php:377
msgid "Show dimension of tables"
msgstr "Dimension des tables"

#: libraries/schema/User_Schema.class.php:380
msgid "Display all tables with the same width"
msgstr "Afficher toutes les tables avec une largeur identique"

#: libraries/schema/User_Schema.class.php:385
msgid "Only show keys"
msgstr "Ne montrer que les clés"

#: libraries/schema/User_Schema.class.php:387
msgid "Landscape"
msgstr "Paysage"

#: libraries/schema/User_Schema.class.php:388
msgid "Portrait"
msgstr "Portrait"

#: libraries/schema/User_Schema.class.php:390
msgid "Orientation"
msgstr "Orientation"

#: libraries/schema/User_Schema.class.php:403
msgid "Paper size"
msgstr "Taille du papier"

#: libraries/schema/User_Schema.class.php:440
msgid ""
"The current page has references to tables that no longer exist. Would you "
"like to delete those references?"
msgstr ""
"Cette page fait référence à des tables qui n'existent plus. Voulez-vous "
"effacer ces références ?"

#: libraries/schema/User_Schema.class.php:465
msgid "Toggle scratchboard"
msgstr "Éditeur visuel"

#. l10n: Text direction, use either ltr or rtl
#: libraries/select_lang.lib.php:484
msgid "ltr"
msgstr "ltr"

#: libraries/select_lang.lib.php:489 libraries/select_lang.lib.php:495
#: libraries/select_lang.lib.php:501
#, php-format
msgid "Unknown language: %1$s."
msgstr "Langue inconnue: %1$s."

#: libraries/select_server.lib.php:38 libraries/select_server.lib.php:44
msgid "Current Server"
msgstr "Serveur actuel"

#: libraries/server_links.inc.php:73
msgid "Settings"
msgstr "Paramètres"

#: libraries/server_links.inc.php:79 server_synchronize.php:1087
#: server_synchronize.php:1095
msgid "Synchronize"
msgstr "Synchroniser"

#: libraries/server_links.inc.php:84 server_binlog.php:96
#: server_status.php:266
msgid "Binary log"
msgstr "Log binaire"

#: libraries/server_links.inc.php:95 server_engines.php:125
#: server_engines.php:129 server_status.php:318
msgid "Variables"
msgstr "Variables"

#: libraries/server_links.inc.php:99
msgid "Charsets"
msgstr "Jeux de caractères"

#: libraries/server_links.inc.php:103
msgid "Engines"
msgstr "Moteurs"

#: libraries/server_synchronize.lib.php:1337 server_synchronize.php:1111
msgid "Source database"
msgstr "Base de données source"

#: libraries/server_synchronize.lib.php:1339
#: libraries/server_synchronize.lib.php:1362
msgid "Current server"
msgstr "Serveur actuel"

#: libraries/server_synchronize.lib.php:1341
#: libraries/server_synchronize.lib.php:1364
msgid "Remote server"
msgstr "Serveur distant"

#: libraries/server_synchronize.lib.php:1344
msgid "Difference"
msgstr "Différence"

#: libraries/server_synchronize.lib.php:1360 server_synchronize.php:1113
msgid "Target database"
msgstr "Base de données cible"

#: libraries/sql_query_form.lib.php:223
#, php-format
msgid "Run SQL query/queries on server %s"
msgstr "Exécuter une ou des requêtes SQL sur le serveur %s"

#: libraries/sql_query_form.lib.php:240 libraries/sql_query_form.lib.php:264
#, php-format
msgid "Run SQL query/queries on database %s"
msgstr "Exécuter une ou des requêtes SQL sur la base %s"

#: libraries/sql_query_form.lib.php:296 navigation.php:302
#: setup/frames/index.inc.php:231
msgid "Clear"
msgstr "Vider"

#: libraries/sql_query_form.lib.php:301
msgid "Columns"
msgstr "Colonnes"

#: libraries/sql_query_form.lib.php:336 sql.php:1009 sql.php:1010 sql.php:1027
msgid "Bookmark this SQL query"
msgstr "Conserver cette requête SQL dans les signets"

#: libraries/sql_query_form.lib.php:343 sql.php:1021
msgid "Let every user access this bookmark"
msgstr "Signet visible pour les autres utilisateurs"

#: libraries/sql_query_form.lib.php:349
msgid "Replace existing bookmark of same name"
msgstr "Remplacer un signet existant du même nom"

#: libraries/sql_query_form.lib.php:365
msgid "Do not overwrite this query from outside the window"
msgstr "Ne pas écraser cette requête depuis une autre fenêtre"

#: libraries/sql_query_form.lib.php:372
msgid "Delimiter"
msgstr "Délimiteur"

#: libraries/sql_query_form.lib.php:380
msgid " Show this query here again "
msgstr "Afficher à nouveau la requête après exécution"

#: libraries/sql_query_form.lib.php:443
msgid "View only"
msgstr "Voir uniquement"

#: libraries/sql_query_form.lib.php:490 prefs_manage.php:241
msgid "Location of the text file"
msgstr "Emplacement du fichier texte"

#: libraries/sql_query_form.lib.php:502 tbl_change.php:887
msgid "web server upload directory"
msgstr "répertoire de transfert du serveur web"

#: libraries/sqlparser.lib.php:132
msgid ""
"There seems to be an error in your SQL query. The MySQL server error output "
"below, if there is any, may also help you in diagnosing the problem"
msgstr ""
"Il semble qu'il y ait une erreur dans votre requête SQL. Le message ci-bas "
"peut vous aider à en trouver la cause."

#: libraries/sqlparser.lib.php:167
msgid ""
"There is a chance that you may have found a bug in the SQL parser. Please "
"examine your query closely, and check that the quotes are correct and not "
"mis-matched. Other possible failure causes may be that you are uploading a "
"file with binary outside of a quoted text area. You can also try your query "
"on the MySQL command line interface. The MySQL server error output below, if "
"there is any, may also help you in diagnosing the problem. If you still have "
"problems or if the parser fails where the command line interface succeeds, "
"please reduce your SQL query input to the single query that causes problems, "
"and submit a bug report with the data chunk in the CUT section below:"
msgstr ""
"Il semble que vous ayez trouvé une anomalie dans l'analyseur syntaxique SQL. "
"Veuillez examiner votre requête attentivement et vérifier que vos "
"apostrophes sont conformes. Il se pourrait aussi que vous ayez chargé un "
"fichier dont le contenu binaire n'est pas entre apostrophes. Si vous avez "
"accès à MySQL via son interface de commande en mode ligne, vous pouvez y "
"essayer votre requête. Le message d'erreur présenté plus bas pourrait vous "
"indiquer la source du problème. En dernier recours, veuillez trouver la plus "
"courte requête possible qui cause le problème, et soumettre un rapport "
"d'anomalie en incluant la section à couper : "

#: libraries/sqlparser.lib.php:169
msgid "BEGIN CUT"
msgstr "Début de la section à couper"

#: libraries/sqlparser.lib.php:171
msgid "END CUT"
msgstr "Fin de la section à couper"

#: libraries/sqlparser.lib.php:173
msgid "BEGIN RAW"
msgstr "Début des informations sur l'anomalie"

#: libraries/sqlparser.lib.php:177
msgid "END RAW"
msgstr "Fin des informations sur l'anomalie"

#: libraries/sqlparser.lib.php:363
msgid "Automatically appended backtick to the end of query!"
msgstr "Un guillemet oblique a été ajouté à la fin de la requête!"

#: libraries/sqlparser.lib.php:366
msgid "Unclosed quote"
msgstr "Apostrophe non fermé"

#: libraries/sqlparser.lib.php:518
msgid "Invalid Identifer"
msgstr "Identificateur invalide"

#: libraries/sqlparser.lib.php:635
msgid "Unknown Punctuation String"
msgstr "Ponctuation invalide"

#: libraries/sqlvalidator.lib.php:67
#, php-format
msgid ""
"The SQL validator could not be initialized. Please check if you have "
"installed the necessary PHP extensions as described in the %sdocumentation%s."
msgstr ""
"Le validateur SQL n'a pas pu être initialisé. Vérifiez que les extensions "
"PHP nécessaires ont bien été installées tel que décrit dans la "
"%sdocumentation%s."

#: libraries/tbl_links.inc.php:117 libraries/tbl_links.inc.php:118
msgid "Table seems to be empty!"
msgstr "La table semble vide !"

#: libraries/tbl_links.inc.php:126
#, php-format
msgid "Tracking of %s.%s is activated."
msgstr "Le suivi de %s.%s est activé."

#: libraries/tbl_properties.inc.php:105
msgid ""
"If column type is \"enum\" or \"set\", please enter the values using this "
"format: 'a','b','c'...<br />If you ever need to put a backslash (\"\\\") or "
"a single quote (\"'\") amongst those values, precede it with a backslash "
"(for example '\\\\xyz' or 'a\\'b')."
msgstr ""
"Les différentes valeurs des colonnes de type enum/set sont à spécifier sous "
"la forme 'a','b','c'...<br />Pour utiliser un antislash(\"\\\") ou une "
"apostrophe (\"'\") dans l'une de ces valeurs, faites-le précéder d'un "
"antislash (par exemple '\\\\xyz' ou 'a\\'b')."

#: libraries/tbl_properties.inc.php:106
msgid ""
"For default values, please enter just a single value, without backslash "
"escaping or quotes, using this format: a"
msgstr ""
"Pour les valeurs par défaut, veuillez n'entrer qu'une seule valeur, sans "
"caractère d'échappement ou apostrophes, sous la forme: a"

#: libraries/tbl_properties.inc.php:116 libraries/tbl_properties.inc.php:509
#: tbl_printview.php:323 tbl_structure.php:156 tbl_structure.php:161
#: tbl_structure.php:607 tbl_structure.php:809
msgid "Index"
msgstr "Index"

#: libraries/tbl_properties.inc.php:136
#, php-format
msgid ""
"For a list of available transformation options and their MIME type "
"transformations, click on %stransformation descriptions%s"
msgstr ""
"La %sdescription des transformations%s explique les transformations "
"possibles en fonction des types MIME"

#: libraries/tbl_properties.inc.php:144
msgid "Transformation options"
msgstr "Options de transformation"

#: libraries/tbl_properties.inc.php:145
msgid ""
"Please enter the values for transformation options using this format: 'a', "
"100, b,'c'...<br />If you ever need to put a backslash (\"\\\") or a single "
"quote (\"'\") amongst those values, precede it with a backslash (for example "
"'\\\\xyz' or 'a\\'b')."
msgstr ""
"Veuillez entrer les valeurs des options de transformation en suivant ce "
"format: 'a', 100, b,'c'...<br />Si vous devez entrer un caractère (\"\\\") "
"ou une apostrophe (\"'\") parmi ces valeurs, faites-le précéder du caractère "
"d'échappement, par exemple '\\\\xyz' or 'a\\'b')."

#: libraries/tbl_properties.inc.php:352
msgid "ENUM or SET data too long?"
msgstr "Données trop longues pour ENUM ou SET?"

#: libraries/tbl_properties.inc.php:354
msgid "Get more editing space"
msgstr "Obtenir plus d'espace d'édition"

#: libraries/tbl_properties.inc.php:377
msgctxt "for default"
msgid "None"
msgstr "Aucune"

#: libraries/tbl_properties.inc.php:378
msgid "As defined:"
msgstr "Tel que défini :"

#: libraries/tbl_properties.inc.php:497 tbl_structure.php:155
#: tbl_structure.php:160 tbl_structure.php:605
msgid "Primary"
msgstr "Primaire"

#: libraries/tbl_properties.inc.php:515 tbl_structure.php:159
#: tbl_structure.php:164 tbl_structure.php:614
msgid "Fulltext"
msgstr "Texte entier"

#: libraries/tbl_properties.inc.php:564 transformation_overview.php:57
#, php-format
msgid ""
"No description is available for this transformation.<br />Please ask the "
"author what %s does."
msgstr ""
"Aucune description n'est disponible pour cette transformation.<br />Veuillez "
"demander à son auteur, des détails sur %s."

#: libraries/tbl_properties.inc.php:606 tbl_structure.php:678
#, php-format
msgid "Add %s column(s)"
msgstr "Ajouter %s colonne(s)"

#: libraries/tbl_properties.inc.php:608 tbl_structure.php:672
msgid "You have to add at least one column."
msgstr "Vous devez ajouter au moins une colonne."

#: libraries/tbl_properties.inc.php:716 server_engines.php:56
#: tbl_operations.php:370
msgid "Storage Engine"
msgstr "Moteur de stockage"

#: libraries/tbl_properties.inc.php:745
msgid "PARTITION definition"
msgstr "Définition de PARTITION"

#: libraries/tbl_properties.inc.php:776
msgid "+ Add a new value"
msgstr "+ Ajouter une valeur"

#: libraries/transformations/application_octetstream__download.inc.php:9
msgid ""
"Displays a link to download the binary data of the column. You can use the "
"first option to specify the filename, or use the second option as the name "
"of a column which contains the filename. If you use the second option, you "
"need to set the first option to the empty string."
msgstr ""
"Affiche un lien pour télécharger le contenu binaire d'une colonne. La "
"première option est le nom du fichier binaire; la seconde option est le nom "
"de la colonne contenant le nom du fichier. Si vous utilisez la seconde "
"option, veuillez laisser la première option vide."

#: libraries/transformations/application_octetstream__hex.inc.php:9
msgid ""
"Displays hexadecimal representation of data. Optional first parameter "
"specifies how often space will be added (defaults to 2 nibbles)."
msgstr ""
"Affiche une représentation hexadécimale des données. Le premier paramètre "
"est optionnel et spécifie à quel intervalle un espace sera ajouté (par "
"défaut, à chaque 2 nibbles)."

#: libraries/transformations/image_jpeg__inline.inc.php:9
#: libraries/transformations/image_png__inline.inc.php:9
msgid ""
"Displays a clickable thumbnail. The options are the maximum width and height "
"in pixels. The original aspect ratio is preserved."
msgstr ""
"Affiche une image timbre-poste cliquable. Les options sont: largeur,hauteur "
"en pixels. Le rapport original de l'image est préservé."

#: libraries/transformations/image_jpeg__link.inc.php:9
msgid "Displays a link to download this image."
msgstr "Affiche un lien vers cette image."

#: libraries/transformations/text_plain__dateformat.inc.php:9
msgid ""
"Displays a TIME, TIMESTAMP, DATETIME or numeric unix timestamp column as "
"formatted date. The first option is the offset (in hours) which will be "
"added to the timestamp (Default: 0). Use second option to specify a "
"different date/time format string. Third option determines whether you want "
"to see local date or UTC one (use \"local\" or \"utc\" strings) for that. "
"According to that, date format has different value - for \"local\" see the "
"documentation for PHP's strftime() function and for \"utc\" it is done using "
"gmdate() function."
msgstr ""
"Affiche une colonne TIME, TIMESTAMP, DATETIME ou une colonne numérique "
"contenant une valeur TIMESTAMP UNIX en tant que date formatée. La première "
"option est le décalage (en heures) à ajouter (par défaut, 0). La seconde "
"option sert à indiquer le format de date ou d'heure. La troisième option "
"détermine si vous voulez la date locale («local») ou UTC («utc»). Pour le "
"format «local», le second paramètre utilise le format de la fonction PHP "
"strftime() et pour le format «utc», il utilise la fonction gmdate()."

#: libraries/transformations/text_plain__external.inc.php:9
msgid ""
"LINUX ONLY: Launches an external application and feeds it the column data "
"via standard input. Returns the standard output of the application. The "
"default is Tidy, to pretty-print HTML code. For security reasons, you have "
"to manually edit the file libraries/transformations/text_plain__external.inc."
"php and list the tools you want to make available. The first option is then "
"the number of the program you want to use and the second option is the "
"parameters for the program. The third option, if set to 1, will convert the "
"output using htmlspecialchars() (Default 1). The fourth option, if set to 1, "
"will prevent wrapping and ensure that the output appears all on one line "
"(Default 1)."
msgstr ""
"(Linux seulement) Exécute un programme externe et lui envoie le contenu de "
"la colonne via l'entrée standard. Puis capture la sortie standard de ce "
"programme externe. Le programme par défaut est Tidy, pour un affichage "
"embelli du code HTML. Pour des raisons de sécurité, vous devez éditer le "
"script libraries/transformations/text_plain__external.inc.php et y insérer "
"les noms de programme externe possibles. La première option est le numéro du "
"programme que vous voulez utiliser, la seconde option contient les "
"paramètres pour ce programme. En troisième option, une valeur de 1 va "
"convertir le résultat avec la fonction htmlspecialchars() (par défaut, 1). "
"En option 4, une valeur de 1 va ajouter NOWRAP à la cellule affichée (par "
"défaut, 1)."

#: libraries/transformations/text_plain__formatted.inc.php:9
msgid ""
"Displays the contents of the column as-is, without running it through "
"htmlspecialchars(). That is, the column is assumed to contain valid HTML."
msgstr ""
"Préserve le contenu original de la colonne, sans ajout de caractères "
"d'échappement avec la fonction htmlspecialchars(). Donc il est assumé que la "
"colonne contient du HTML valide."

#: libraries/transformations/text_plain__imagelink.inc.php:9
msgid ""
"Displays an image and a link; the column contains the filename. The first "
"option is a URL prefix like \"http://www.example.com/\". The second and "
"third options are the width and the height in pixels."
msgstr ""
"Affiche une image et un lien, la colonne contient le nom du fichier. La "
"première option est un préfixe URL tel que «http://www.example.com/». La "
"seconde option est la largeur en pixels et la troisième option est la "
"hauteur en pixels."

#: libraries/transformations/text_plain__link.inc.php:9
msgid ""
"Displays a link; the column contains the filename. The first option is a URL "
"prefix like \"http://www.example.com/\". The second option is a title for "
"the link."
msgstr ""
"Affiche un lien, la colonne contient le nom du fichier; en première option, "
"un préfixe URL comme «http://www.example.com/», en seconde option, un titre "
"pour le lien."

#: libraries/transformations/text_plain__longToIpv4.inc.php:9
msgid ""
"Converts an (IPv4) Internet network address into a string in Internet "
"standard dotted format."
msgstr ""
"Convertit une adresse réseau Internet (IPv4) en une chaîne formée de nombres "
"séparés par des points."

#: libraries/transformations/text_plain__sql.inc.php:9
msgid "Formats text as SQL query with syntax highlighting."
msgstr ""
"Affiche le texte comme une requête SQL avec embellissement de la syntaxe."

#: libraries/transformations/text_plain__substr.inc.php:9
msgid ""
"Displays a part of a string. The first option is the number of characters to "
"skip from the beginning of the string (Default 0). The second option is the "
"number of characters to return (Default: until end of string). The third "
"option is the string to append and/or prepend when truncation occurs "
"(Default: \"...\")."
msgstr ""
"N'affiche qu'une partie du champ. En première option, la position de départ "
"(par défaut, 0). En seconde option, le nombre de caractères à afficher (par "
"défaut, le reste). En troisième option, des caractères à afficher à la fin "
"du texte (par défaut: «...»)."

#: libraries/user_preferences.inc.php:32
msgid "Manage your settings"
msgstr "Gérer vos paramètres"

#: libraries/user_preferences.inc.php:47 prefs_manage.php:291
msgid "Configuration has been saved"
msgstr "La configuration a été sauvegardée"

#: libraries/user_preferences.inc.php:68
#, php-format
msgid ""
"Your preferences will be saved for current session only. Storing them "
"permanently requires %sphpMyAdmin configuration storage%s."
msgstr ""
"Vos préférences seront sauvegardées pour la session courante seulement. Un "
"stockage permanent requiert l'installation de  %sstockage de configurations "
"phpMyAdmin%s."

#: libraries/user_preferences.lib.php:142
msgid "Could not save configuration"
msgstr "Impossible de sauvegarder la configuration"

#: libraries/user_preferences.lib.php:309
msgid ""
"Your browser has phpMyAdmin configuration for this domain. Would you like to "
"import it for current session?"
msgstr ""
"Votre navigateur contient une configuration phpMyAdmin pour ce domaine. "
"Voulez-vous l'importer dans la session courante?"

#: libraries/zip_extension.lib.php:25
msgid "No files found inside ZIP archive!"
msgstr "Aucun fichier présent dans l'archive ZIP !"

#: libraries/zip_extension.lib.php:48 libraries/zip_extension.lib.php:50
#: libraries/zip_extension.lib.php:65
msgid "Error in ZIP archive:"
msgstr "Erreur rencontrée dans l'archive ZIP :"

#: main.php:65
msgid "General Settings"
msgstr "Paramètres généraux"

#: main.php:103
msgid "MySQL connection collation"
msgstr "Interclassement pour la connexion MySQL"

#: main.php:119
msgid "Appearance Settings"
msgstr "Paramètres d'affichage"

#: main.php:146 prefs_manage.php:274
msgid "More settings"
msgstr "Plus de paramètres"

#: main.php:163
msgid "Protocol version"
msgstr "Version du protocole"

#: main.php:165 server_privileges.php:1452 server_privileges.php:1606
#: server_privileges.php:1730 server_privileges.php:2149 server_status.php:796
msgid "User"
msgstr "Utilisateur"

#: main.php:169
msgid "MySQL charset"
msgstr "Jeu de caractères pour MySQL"

#: main.php:181
msgid "Web server"
msgstr "Serveur web"

#: main.php:187
msgid "MySQL client version"
msgstr "Version du client MySQL"

#: main.php:189
msgid "PHP extension"
msgstr "Extension PHP"

#: main.php:195
msgid "Show PHP information"
msgstr "Afficher les informations relatives à PHP"

#: main.php:213
msgid "Wiki"
msgstr "Wiki"

#: main.php:216
msgid "Official Homepage"
msgstr "Site officiel"

#: main.php:217
msgid "Contribute"
msgstr "Contribuer"

#: main.php:218
msgid "Get support"
msgstr "Obtenir de l'aide"

#: main.php:219
msgid "List of changes"
msgstr "Liste des changements"

#: main.php:243
msgid ""
"Your configuration file contains settings (root with no password) that "
"correspond to the default MySQL privileged account. Your MySQL server is "
"running with this default, is open to intrusion, and you really should fix "
"this security hole by setting a password for user 'root'."
msgstr ""
"Votre fichier de configuration fait référence à l'utilisateur «root » sans "
"mot de passe, ce qui correspond à la valeur par défaut de MySQL. Votre "
"serveur MySQL est donc ouvert aux intrusions, et vous devriez corriger ce "
"problème de sécurité."

#: main.php:251
msgid ""
"You have enabled mbstring.func_overload in your PHP configuration. This "
"option is incompatible with phpMyAdmin and might cause some data to be "
"corrupted!"
msgstr ""
"Vous avez activé mbstring.func_overload dans votre configuration PHP. Cette "
"option est incompatible avec phpMyAdmin et peut nuire au traitement des "
"données !"

#: main.php:259
msgid ""
"The mbstring PHP extension was not found and you seem to be using a "
"multibyte charset. Without the mbstring extension phpMyAdmin is unable to "
"split strings correctly and it may result in unexpected results."
msgstr ""
"L'extension PHP mbstring n'a pu être localisée et il semble que vous "
"utilisiez un jeu de caractères multi-octets. Sans cette extension, "
"phpMyAdmin est incapable de gérer correctement les caractères et il peut en "
"résulter des problèmes."

#: main.php:267
msgid ""
"Your PHP parameter [a@http://php.net/manual/en/session.configuration.php#ini."
"session.gc-maxlifetime@]session.gc_maxlifetime[/a] is lower that cookie "
"validity configured in phpMyAdmin, because of this, your login will expire "
"sooner than configured in phpMyAdmin."
msgstr ""
"La valeur du paramètre PHP [a@http://php.net/manual/fr/session.configuration."
"php#ini.session.gc-maxlifetime@]session.gc_maxlifetime[/a] est plus petite "
"que la durée du cookie configurée dans phpMyAdmin; donc, votre session de "
"travail expirera plus tôt."

#: main.php:274
msgid ""
"Login cookie store is lower than cookie validity configured in phpMyAdmin, "
"because of this, your login will expire sooner than configured in phpMyAdmin."
msgstr ""
"La valeur du paramètre LoginCookieStore est plus petite que la valeur de "
"LoginCookieValidity; donc, votre session de travail expirera plus tôt que la "
"valeur configurée dans phpMyAdmin."

#: main.php:282
msgid "The configuration file now needs a secret passphrase (blowfish_secret)."
msgstr ""
"Vous devez ajouter dans le fichier de configuration une phrase de passe "
"secrète (blowfish_secret)."

#: main.php:290
msgid ""
"Directory [code]config[/code], which is used by the setup script, still "
"exists in your phpMyAdmin directory. You should remove it once phpMyAdmin "
"has been configured."
msgstr ""
"Le répertoire [code]config[/code], utilisé par le script setup, est encore "
"présent dans votre répertoire phpMyAdmin. Vous devriez le supprimer quand "
"vous aurez terminé la configuration de phpMyAdmin."

#: main.php:299
#, php-format
msgid ""
"The phpMyAdmin configuration storage is not completely configured, some "
"extended features have been deactivated. To find out why click %shere%s."
msgstr ""
"Le stockage de configurations phpMyAdmin n'est pas complètement configuré, "
"certaines fonctionnalités ont été désactivée. Pour en connaître la raison, "
"cliquez %sici%s."

#: main.php:314
msgid ""
"Javascript support is missing or disabled in your browser, some phpMyAdmin "
"functionality will be missing. For example navigation frame will not refresh "
"automatically."
msgstr ""
"Javascript est désactivé ou manquant dans votre fureteur, certaines "
"fonctions de phpMyAdmin seront manquantes. Par exemple le cadre de "
"navigation ne sera pas mis à jour automatiquement."

#: main.php:329
#, php-format
msgid ""
"Your PHP MySQL library version %s differs from your MySQL server version %s. "
"This may cause unpredictable behavior."
msgstr ""
"La version de votre bibliothèque MySQL (%s) de PHP diffère de la version de "
"votre serveur MySQL (%s). Ceci peut occasionner un comportement imprévisible."

#: main.php:341
#, php-format
msgid ""
"Server running with Suhosin. Please refer to %sdocumentation%s for possible "
"issues."
msgstr ""
"Ce serveur utilise Suhosin. Veuillez vous référer à la %sdocumentation%s "
"pour en connaître les conséquences possibles."

#: navigation.php:213 server_databases.php:281 server_synchronize.php:1202
msgid "No databases"
msgstr "Aucune base de données"

#: navigation.php:303
msgid "Filter"
msgstr "Filtre"

#: navigation.php:303
msgid "filter tables by name"
msgstr "filtrer par nom de table"

#: navigation.php:336 navigation.php:337
msgctxt "short form"
msgid "Create table"
msgstr "Nouvelle table"

#: navigation.php:342 navigation.php:514
msgid "Please select a database"
msgstr "Choisissez une base de données"

#: pmd_general.php:74
msgid "Show/Hide left menu"
msgstr "Montrer/cacher le menu de gauche"

#: pmd_general.php:78
msgid "Save position"
msgstr "Sauvegarder la position"

#: pmd_general.php:81 server_synchronize.php:424 server_synchronize.php:867
msgid "Create table"
msgstr "Nouvelle table"

#: pmd_general.php:84 pmd_general.php:352
msgid "Create relation"
msgstr "Nouvelle relation"

#: pmd_general.php:90
msgid "Reload"
msgstr "Recharger"

#: pmd_general.php:93
msgid "Help"
msgstr "Aide"

#: pmd_general.php:97
msgid "Angular links"
msgstr "Liens angulaires"

#: pmd_general.php:97
msgid "Direct links"
msgstr "Liens directs"

#: pmd_general.php:101
msgid "Snap to grid"
msgstr "Accrocher à la grille"

#: pmd_general.php:105
msgid "Small/Big All"
msgstr "Agrandir/réduire tout"

#: pmd_general.php:109
msgid "Toggle small/big"
msgstr "Bascule agrandir/réduire"

#: pmd_general.php:114 pmd_pdf.php:80
msgid "Import/Export coordinates for PDF schema"
msgstr "Importer/Exporter les coordonnées pour le schéma PDF"

#: pmd_general.php:120
msgid "Build Query"
msgstr "Construire la requête"

#: pmd_general.php:125
msgid "Move Menu"
msgstr "Déplacer le menu"

#: pmd_general.php:137
msgid "Hide/Show all"
msgstr "Cacher/montrer tout"

#: pmd_general.php:141
msgid "Hide/Show Tables with no relation"
msgstr "Cacher/montrer les tables sans liens"

#: pmd_general.php:181
msgid "Number of tables"
msgstr "Nombre de tables"

#: pmd_general.php:418
msgid "Delete relation"
msgstr "Effacer la relation"

#: pmd_general.php:460 pmd_general.php:519
msgid "Relation operator"
msgstr "Opérateur de relation"

#: pmd_general.php:470 pmd_general.php:529 pmd_general.php:652
#: pmd_general.php:769
msgid "Except"
msgstr "Sauf"

#: pmd_general.php:476 pmd_general.php:535 pmd_general.php:658
#: pmd_general.php:775
msgid "subquery"
msgstr "sous-requête"

#: pmd_general.php:480 pmd_general.php:576
msgid "Rename to"
msgstr "Renommer en"

#: pmd_general.php:482 pmd_general.php:581
msgid "New name"
msgstr "Nouveau nom"

#: pmd_general.php:485 pmd_general.php:700
msgid "Aggregate"
msgstr "Regroupement"

#: pmd_general.php:487 pmd_general.php:507 pmd_general.php:629
#: pmd_general.php:642 pmd_general.php:705 pmd_general.php:759
#: tbl_select.php:116
msgid "Operator"
msgstr "Opérateur"

#: pmd_general.php:810
msgid "Active options"
msgstr "Options actives"

#: pmd_help.php:22
msgid "To select relation, click :"
msgstr "Pour sélectionner un lien, cliquez : "

#: pmd_help.php:24
msgid ""
"The display column is shown in pink. To set/unset a column as the display "
"column, click the \"Choose column to display\" icon, then click on the "
"appropriate column name."
msgstr ""
"La colonne descriptive est montrée en rose. Pour indiquer qu'une colonne est "
"ou n'est plus la colonne descriptive, cliquer l'icône «Colonne descriptive», "
"puis cliquer sur le nom de colonne approprié."

#: pmd_pdf.php:34
msgid "Page has been created"
msgstr "La page a été créée"

#: pmd_pdf.php:37
msgid "Page creation failed"
msgstr "Échec de création de page"

#: pmd_pdf.php:89
msgid "Page"
msgstr "Page"

#: pmd_pdf.php:99
msgid "Import from selected page"
msgstr "Importer depuis la page sélectionnée"

#: pmd_pdf.php:100
msgid "Export to selected page"
msgstr "Exporter vers la page sélectionnée"

#: pmd_pdf.php:102
msgid "Create a page and export to it"
msgstr "Créer une page et y exporter"

#: pmd_pdf.php:111
msgid "New page name: "
msgstr "Nom de la nouvelle page : "

#: pmd_pdf.php:114
msgid "Export/Import to scale"
msgstr "Exporter/Importer à l'échelle"

#: pmd_pdf.php:119
msgid "recommended"
msgstr "recommandé"

#: pmd_relation_new.php:29
msgid "Error: relation already exists."
msgstr "Erreur: relation déjà existante."

#: pmd_relation_new.php:61 pmd_relation_new.php:86
msgid "Error: Relation not added."
msgstr "Erreur: relation non ajoutée."

#: pmd_relation_new.php:62
msgid "FOREIGN KEY relation added"
msgstr "Relation de type FOREIGN KEY ajoutée"

#: pmd_relation_new.php:84
msgid "Internal relation added"
msgstr "Relation interne ajoutée"

#: pmd_relation_upd.php:55
msgid "Relation deleted"
msgstr "Relation supprimée"

#: pmd_save_pos.php:44
msgid "Error saving coordinates for Designer."
msgstr "Erreur lors de la sauvegarde des coordonnées Concepteur."

#: pmd_save_pos.php:52
msgid "Modifications have been saved"
msgstr "Les modifications ont été sauvegardées"

#: prefs_forms.php:78
msgid "Cannot save settings, submitted form contains errors"
msgstr ""
"Le formulaire soumis contient des erreurs, impossible de sauvegarder les "
"paramètres"

#: prefs_manage.php:80
msgid "Could not import configuration"
msgstr "Erreur d'importation de la configuration"

#: prefs_manage.php:112
msgid "Configuration contains incorrect data for some fields."
msgstr ""
"La configuration contient des valeurs incorrectes pour certains champs."

#: prefs_manage.php:128
msgid "Do you want to import remaining settings?"
msgstr "Voulez-vous importer les autres paramètres?"

#: prefs_manage.php:225 prefs_manage.php:251
msgid "Saved on: @DATE@"
msgstr "Sauvegardé le : @DATE@"

#: prefs_manage.php:239
msgid "Import from file"
msgstr "Importer depuis le fichier"

#: prefs_manage.php:245
msgid "Import from browser's storage"
msgstr "Importer depuis le stockage du navigateur"

#: prefs_manage.php:248
msgid "Settings will be imported from your browser's local storage."
msgstr ""
"Les paramètres seront importés depuis le stockage local de votre navigateur."

#: prefs_manage.php:254
msgid "You have no saved settings!"
msgstr "Vous n'avez pas sauvegardé les paramètres!"

#: prefs_manage.php:258 prefs_manage.php:312
msgid "This feature is not supported by your web browser"
msgstr "Cette fonction n'est pas supportée par votre navigateur"

#: prefs_manage.php:263
msgid "Merge with current configuration"
msgstr "Fusionner avec la configuration courante"

#: prefs_manage.php:277
#, php-format
msgid ""
"You can set more settings by modifying config.inc.php, eg. by using %sSetup "
"script%s."
msgstr ""
"Vous pouvez régler d'autres paramètres en modifiant config.inc.php, par "
"exemple au moyen du %sscript d'installation%s."

#: prefs_manage.php:302
msgid "Save to browser's storage"
msgstr "Sauvegarder dans l'espace de stockage du navigateur"

#: prefs_manage.php:306
msgid "Settings will be saved in your browser's local storage."
msgstr ""
"Les paramètres seront sauvegardés dans l'espace de stockage de votre "
"navigateur."

#: prefs_manage.php:308
msgid "Existing settings will be overwritten!"
msgstr "Les paramètres existants seront écrasés!"

#: prefs_manage.php:323
msgid "You can reset all your settings and restore them to default values."
msgstr "Vous pouvez ramener tous vos paramètres à leur valeur par défaut."

#: querywindow.php:93
msgid "Import files"
msgstr "Importe les fichiers"

#: querywindow.php:104
msgid "All"
msgstr "Tout"

#: schema_edit.php:45 schema_edit.php:51 schema_edit.php:57 schema_edit.php:62
#, php-format
msgid "<b>%s</b> table not found or not set in %s"
msgstr "La table <b>%s</b> est absente ou non définie dans %s"

#: schema_export.php:45
msgid "File doesn't exist"
msgstr "Le fichier n'existe pas"

#: server_binlog.php:106
msgid "Select binary log to view"
msgstr "Sélectionnez le log binaire à consulter"

#: server_binlog.php:122 server_status.php:275
msgid "Files"
msgstr "Fichiers"

#: server_binlog.php:169 server_binlog.php:171 server_status.php:806
#: server_status.php:808
msgid "Truncate Shown Queries"
msgstr "Afficher les requêtes tronquées"

#: server_binlog.php:177 server_binlog.php:179 server_status.php:806
#: server_status.php:808
msgid "Show Full Queries"
msgstr "Afficher les requêtes complètes"

#: server_binlog.php:199
msgid "Log name"
msgstr "Nom du journal binaire"

#: server_binlog.php:200
msgid "Position"
msgstr "Position"

#: server_binlog.php:201
msgid "Event type"
msgstr "Type d'évènement"

#: server_binlog.php:203
msgid "Original position"
msgstr "Position d'origine"

#: server_binlog.php:204
msgid "Information"
msgstr "Information"

#: server_collations.php:39
msgid "Character Sets and Collations"
msgstr "Jeux de caractères et interclassement"

#: server_databases.php:64
msgid "No databases selected."
msgstr "Aucune base de données n'a été sélectionnée."

#: server_databases.php:75
#, php-format
msgid "%s databases have been dropped successfully."
msgstr "%s bases de données ont été supprimées."

#: server_databases.php:100
msgid "Databases statistics"
msgstr "Statistiques sur les bases de données"

#: server_databases.php:183 server_replication.php:179
#: server_replication.php:207
msgid "Master replication"
msgstr "Réplication maître"

#: server_databases.php:185 server_replication.php:246
msgid "Slave replication"
msgstr "Réplication esclave"

#: server_databases.php:272 server_databases.php:273
msgid "Enable Statistics"
msgstr "Activer les statistiques"

#: server_databases.php:275
msgid ""
"Note: Enabling the database statistics here might cause heavy traffic "
"between the web server and the MySQL server."
msgstr ""
"Note: L'activation des statistiques peut causer un trafic important entre le "
"serveur web et le serveur MySQL."

#: server_engines.php:47
msgid "Storage Engines"
msgstr "Moteurs de stockage"

#: server_export.php:20
msgid "View dump (schema) of databases"
msgstr "Schéma et/ou contenu des bases de données"

#: server_privileges.php:32 server_privileges.php:276
msgid "Includes all privileges except GRANT."
msgstr "Tous les privilèges sauf GRANT."

#: server_privileges.php:33 server_privileges.php:202
#: server_privileges.php:529
msgid "Allows altering the structure of existing tables."
msgstr "Permission de modifier la structure des tables existantes."

#: server_privileges.php:34 server_privileges.php:218
#: server_privileges.php:535
msgid "Allows altering and dropping stored routines."
msgstr "Permission de modifier et de supprimer des procédures stockées."

#: server_privileges.php:35 server_privileges.php:194
#: server_privileges.php:528
msgid "Allows creating new databases and tables."
msgstr "Permission de créer des bases de données et des tables."

#: server_privileges.php:36 server_privileges.php:217
#: server_privileges.php:534
msgid "Allows creating stored routines."
msgstr "Permission de créer des procédures stockées."

#: server_privileges.php:37 server_privileges.php:528
msgid "Allows creating new tables."
msgstr "Permission de créer des tables."

#: server_privileges.php:38 server_privileges.php:205
#: server_privileges.php:532
msgid "Allows creating temporary tables."
msgstr "Permission de créer des tables temporaires."

#: server_privileges.php:39 server_privileges.php:219
#: server_privileges.php:568
msgid "Allows creating, dropping and renaming user accounts."
msgstr "Permission de créer, supprimer et renommer des comptes utilisateurs."

#: server_privileges.php:40 server_privileges.php:209
#: server_privileges.php:213 server_privileges.php:540
#: server_privileges.php:544
msgid "Allows creating new views."
msgstr "Permission de créer des vues."

#: server_privileges.php:41 server_privileges.php:193
#: server_privileges.php:520
msgid "Allows deleting data."
msgstr "Permission de détruire des données."

#: server_privileges.php:42 server_privileges.php:195
#: server_privileges.php:531
msgid "Allows dropping databases and tables."
msgstr "Permission d'effacer des bases de données et des tables."

#: server_privileges.php:43 server_privileges.php:531
msgid "Allows dropping tables."
msgstr "Permission d'effacer des tables."

#: server_privileges.php:44 server_privileges.php:210
#: server_privileges.php:548
msgid "Allows to set up events for the event scheduler"
msgstr ""
"Permission de mettre en place des événements pour le programmateur "
"d'événements"

#: server_privileges.php:45 server_privileges.php:220
#: server_privileges.php:536
msgid "Allows executing stored routines."
msgstr "Permission d'exécuter des procédures stockées."

#: server_privileges.php:46 server_privileges.php:199
#: server_privileges.php:523
msgid "Allows importing data from and exporting data into files."
msgstr ""
"Permission d'importer et d'exporter des données à partir de / dans des "
"fichiers."

#: server_privileges.php:47 server_privileges.php:554
msgid ""
"Allows adding users and privileges without reloading the privilege tables."
msgstr ""
"Permission d'ajouter des utilisateurs et des privilèges sans avoir besoin de "
"recharger les privilèges."

#: server_privileges.php:48 server_privileges.php:201
#: server_privileges.php:530
msgid "Allows creating and dropping indexes."
msgstr "Permission de créer et d'effacer des index."

#: server_privileges.php:49 server_privileges.php:191
#: server_privileges.php:454 server_privileges.php:518
msgid "Allows inserting and replacing data."
msgstr "Permission d'ajouter et de remplacer des données."

#: server_privileges.php:50 server_privileges.php:206
#: server_privileges.php:563
msgid "Allows locking tables for the current thread."
msgstr ""
"Permission de verrouiller des enregistrements dans le fil courant (unité "
"d'exécution)."

#: server_privileges.php:51 server_privileges.php:628
#: server_privileges.php:630
msgid "Limits the number of new connections the user may open per hour."
msgstr ""
"Limite du nombre de nouvelles connexions qu'un utilisateur peut démarrer, "
"par heure."

#: server_privileges.php:52 server_privileges.php:616
#: server_privileges.php:618
msgid "Limits the number of queries the user may send to the server per hour."
msgstr ""
"Limite du nombre de requêtes qu'un utilisateur peut envoyer au serveur, par "
"heure."

#: server_privileges.php:53 server_privileges.php:622
#: server_privileges.php:624
msgid ""
"Limits the number of commands that change any table or database the user may "
"execute per hour."
msgstr ""
"Limite du nombre de commandes changeant une table ou base de données, qu'un "
"utilisateur peut exécuter, par heure."

#: server_privileges.php:54 server_privileges.php:634
#: server_privileges.php:636
msgid "Limits the number of simultaneous connections the user may have."
msgstr ""
"Limite le nombre de connexions simultanées autorisées pour un utilisateur."

#: server_privileges.php:55 server_privileges.php:198
#: server_privileges.php:558
msgid "Allows viewing processes of all users"
msgstr "Permission de voir les processus de tous les utilisateurs"

#: server_privileges.php:56 server_privileges.php:200
#: server_privileges.php:460 server_privileges.php:564
msgid "Has no effect in this MySQL version."
msgstr "Non effectif dans cette version de MySQL."

#: server_privileges.php:57 server_privileges.php:196
#: server_privileges.php:559
msgid "Allows reloading server settings and flushing the server's caches."
msgstr ""
"Permission de recharger les paramètres du serveur, et de vidanger la mémoire "
"cache."

#: server_privileges.php:58 server_privileges.php:208
#: server_privileges.php:566
msgid "Allows the user to ask where the slaves / masters are."
msgstr ""
"Permission de demander où sont les maîtres et les esclaves (système de "
"duplication)."

#: server_privileges.php:59 server_privileges.php:207
#: server_privileges.php:567
msgid "Needed for the replication slaves."
msgstr "Nécessaire pour les esclaves (système de duplication)."

#: server_privileges.php:60 server_privileges.php:190
#: server_privileges.php:451 server_privileges.php:517
msgid "Allows reading data."
msgstr "Permission de lire des données."

#: server_privileges.php:61 server_privileges.php:203
#: server_privileges.php:561
msgid "Gives access to the complete list of databases."
msgstr "Permission de voir la liste complète des noms de bases de données."

#: server_privileges.php:62 server_privileges.php:214
#: server_privileges.php:216 server_privileges.php:533
msgid "Allows performing SHOW CREATE VIEW queries."
msgstr "Permission d'exécuter SHOW CREATE VIEW."

#: server_privileges.php:63 server_privileges.php:197
#: server_privileges.php:560
msgid "Allows shutting down the server."
msgstr "Permission d'arrêter le serveur."

#: server_privileges.php:64 server_privileges.php:204
#: server_privileges.php:557
msgid ""
"Allows connecting, even if maximum number of connections is reached; "
"required for most administrative operations like setting global variables or "
"killing threads of other users."
msgstr ""
"Permission de se connecter, même si le nombre maximal de connexions permises "
"a été atteint; ceci est requis pour la plupart des opérations de type "
"administratif, par exemple les changements de variables globales ou la "
"destruction de processus."

#: server_privileges.php:65 server_privileges.php:211
#: server_privileges.php:549
msgid "Allows creating and dropping triggers"
msgstr "Permission de créer et de supprimer des déclencheurs"

#: server_privileges.php:66 server_privileges.php:192
#: server_privileges.php:457 server_privileges.php:519
msgid "Allows changing data."
msgstr "Permission de changer des données."

#: server_privileges.php:67 server_privileges.php:270
msgid "No privileges."
msgstr "Pas de privilèges."

#: server_privileges.php:312 server_privileges.php:313
msgctxt "None privileges"
msgid "None"
msgstr "Aucun"

#: server_privileges.php:443 server_privileges.php:580
#: server_privileges.php:1798 server_privileges.php:1804
msgid "Table-specific privileges"
msgstr "Privilèges spécifiques à une table"

#: server_privileges.php:444 server_privileges.php:588
#: server_privileges.php:1610
msgid " Note: MySQL privilege names are expressed in English "
msgstr " Veuillez noter que les noms de privilèges sont exprimés en anglais"

#: server_privileges.php:513
msgid "Administration"
msgstr "Administration"

#: server_privileges.php:577 server_privileges.php:1609
msgid "Global privileges"
msgstr "Privilèges globaux"

#: server_privileges.php:579 server_privileges.php:1798
msgid "Database-specific privileges"
msgstr "Privilèges spécifiques à une base de données"

#: server_privileges.php:612
msgid "Resource limits"
msgstr "Limites de ressources"

#: server_privileges.php:613
msgid "Note: Setting these options to 0 (zero) removes the limit."
msgstr "Note: Une valeur de 0 (zero) enlève la limite."

#: server_privileges.php:690
msgid "Login Information"
msgstr "Information pour la connexion"

#: server_privileges.php:784
msgid "Do not change the password"
msgstr "Conserver le mot de passe"

#: server_privileges.php:817 server_privileges.php:2286
msgid "No user found."
msgstr "Aucun utilisateur n'a été trouvé."

#: server_privileges.php:861
#, php-format
msgid "The user %s already exists!"
msgstr "L'utilisateur %s existe déjà !"

#: server_privileges.php:945
msgid "You have added a new user."
msgstr "Vous avez ajouté un utilisateur."

#: server_privileges.php:1176
#, php-format
msgid "You have updated the privileges for %s."
msgstr "Vous avez modifié les privilèges pour %s."

#: server_privileges.php:1200
#, php-format
msgid "You have revoked the privileges for %s"
msgstr "Vous avez révoqué les privilèges pour %s"

#: server_privileges.php:1236
#, php-format
msgid "The password for %s was changed successfully."
msgstr "Le mot de passe de %s a été changé."

#: server_privileges.php:1256
#, php-format
msgid "Deleting %s"
msgstr "Destruction de %s"

#: server_privileges.php:1270
msgid "No users selected for deleting!"
msgstr "Aucun utilisateur n'a été choisi en vue de le détruire !"

#: server_privileges.php:1273
msgid "Reloading the privileges"
msgstr "Chargement des privilèges en cours"

#: server_privileges.php:1291
msgid "The selected users have been deleted successfully."
msgstr "Les utilisateurs sélectionnés ont été effacés."

#: server_privileges.php:1326
msgid "The privileges were reloaded successfully."
msgstr "Les privilèges ont été rechargés."

#: server_privileges.php:1337 server_privileges.php:1729
msgid "Edit Privileges"
msgstr "Changer les privilèges"

#: server_privileges.php:1346
msgid "Revoke"
msgstr "Révoquer"

#: server_privileges.php:1373 server_privileges.php:1630
#: server_privileges.php:2243
msgid "Any"
msgstr "N'importe quel"

#: server_privileges.php:1470
msgid "User overview"
msgstr "Vue d'ensemble des utilisateurs"

#: server_privileges.php:1611 server_privileges.php:1803
#: server_privileges.php:2153
msgid "Grant"
msgstr " «Grant »"

#: server_privileges.php:1684
msgid "Remove selected users"
msgstr "Effacer les utilisateurs sélectionnés"

#: server_privileges.php:1687
msgid "Revoke all active privileges from the users and delete them afterwards."
msgstr "Effacer tous les privilèges de ces utilisateurs, puis les effacer."

#: server_privileges.php:1688 server_privileges.php:1689
#: server_privileges.php:1690
msgid "Drop the databases that have the same names as the users."
msgstr ""
"Supprimer les bases de données portant le même nom que les utilisateurs."

#: server_privileges.php:1711
#, php-format
msgid ""
"Note: phpMyAdmin gets the users' privileges directly from MySQL's privilege "
"tables. The content of these tables may differ from the privileges the "
"server uses, if they have been changed manually. In this case, you should "
"%sreload the privileges%s before you continue."
msgstr ""
"Note: phpMyAdmin obtient la liste des privilèges directement à partir des "
"tables MySQL. Le contenu de ces tables peut être différent des privilèges "
"effectifs, si des changements manuels ont été apportés. Dans ce cas, vous "
"devriez %srecharger les privilèges%s avant de continuer."

#: server_privileges.php:1764
msgid "The selected user was not found in the privilege table."
msgstr "L'utilisateur choisi n'existe pas dans la table des privilèges."

#: server_privileges.php:1804
msgid "Column-specific privileges"
msgstr "Privilèges de colonnes"

#: server_privileges.php:2005
msgid "Add privileges on the following database"
msgstr "Ajouter des privilèges sur cette base de données"

#: server_privileges.php:2023
msgid "Wildcards % and _ should be escaped with a \\ to use them literally"
msgstr "Préfixer avec \\ les passepartouts _ et % pour un usage littéral"

#: server_privileges.php:2026
msgid "Add privileges on the following table"
msgstr "Ajouter des privilèges sur cette table"

#: server_privileges.php:2083
msgid "Change Login Information / Copy User"
msgstr "Changement des informations de connexion / Copie d'utilisateur"

#: server_privileges.php:2086
msgid "Create a new user with the same privileges and ..."
msgstr "Créer un nouvel utilisateur avec les mêmes privilèges et ..."

#: server_privileges.php:2088
msgid "... keep the old one."
msgstr "... conserver intact l'ancien utilisateur."

#: server_privileges.php:2089
msgid " ... delete the old one from the user tables."
msgstr " ... supprimer l'ancien utilisateur."

#: server_privileges.php:2090
msgid ""
" ... revoke all active privileges from the old one and delete it afterwards."
msgstr ""
" ... effacer tous les privilèges de l'ancien utilisateur, puis l'effacer."

#: server_privileges.php:2091
msgid ""
" ... delete the old one from the user tables and reload the privileges "
"afterwards."
msgstr ""
" ... supprimer l'ancien utilisateur, puis recharger les privilèges au "
"serveur."

#: server_privileges.php:2114
msgid "Database for user"
msgstr "Base de données pour cet utilisateur"

#: server_privileges.php:2118
msgctxt "Create none database for user"
msgid "None"
msgstr "Aucune"

#: server_privileges.php:2119
msgid "Create database with same name and grant all privileges"
msgstr ""
"Créer une base portant son nom et donner à cet utilisateur tous les "
"privilèges sur cette base"

#: server_privileges.php:2120
msgid "Grant all privileges on wildcard name (username\\_%)"
msgstr "Donner les privilèges passepartout (utilisateur\\_%)"

#: server_privileges.php:2123
#, php-format
msgid "Grant all privileges on database &quot;%s&quot;"
msgstr "Donner tous les privilèges sur la base de données &quot;%s&quot;"

#: server_privileges.php:2146
#, php-format
msgid "Users having access to &quot;%s&quot;"
msgstr "Utilisateurs ayant accès à &quot;%s&quot;"

#: server_privileges.php:2254
msgid "global"
msgstr "global"

#: server_privileges.php:2256
msgid "database-specific"
msgstr "spécifique à cette base de données"

#: server_privileges.php:2258
msgid "wildcard"
msgstr "passepartout"

#: server_privileges.php:2295
msgid "User has been added."
msgstr "La vue %s a été supprimée"

#: server_replication.php:49
msgid "Unknown error"
msgstr "Erreur inconnue"

#: server_replication.php:56
#, php-format
msgid "Unable to connect to master %s."
msgstr "Connexion impossible sur le maître %s."

#: server_replication.php:63
msgid ""
"Unable to read master log position. Possible privilege problem on master."
msgstr ""
"Impossible de lire la position du journal sur le maître. Possible problème "
"de privilège sur le maître."

#: server_replication.php:69
msgid "Unable to change master"
msgstr "Impossible de changer le maître"

#: server_replication.php:72
#, php-format
msgid "Master server changed successfully to %s"
msgstr "Le serveur maître est maintenant %s"

#: server_replication.php:180
msgid "This server is configured as master in a replication process."
msgstr "Ce serveur est un serveur maître dans le processus de réplication."

#: server_replication.php:182 server_status.php:295
msgid "Show master status"
msgstr "Montrer l'état du maître"

#: server_replication.php:185
msgid "Show connected slaves"
msgstr "Montrer les esclaves connectés"

#: server_replication.php:208
#, php-format
msgid ""
"This server is not configured as master in a replication process. Would you "
"like to <a href=\"%s\">configure</a> it?"
msgstr ""
"Ce serveur n'est pas configuré comme maître dans un processus de "
"réplication. Désirez-vous le <a href=\"%s\">configurer</a> ?"

#: server_replication.php:215
msgid "Master configuration"
msgstr "Configuration du maître"

#: server_replication.php:216
msgid ""
"This server is not configured as master server in a replication process. You "
"can choose from either replicating all databases and ignoring certain "
"(useful if you want to replicate majority of databases) or you can choose to "
"ignore all databases by default and allow only certain databases to be "
"replicated. Please select the mode:"
msgstr ""
"Ce serveur n'est pas configuré comme maître dans un processus de "
"réplication. Vous pouvez soit répliquer toutes les bases tout en ignorant "
"certaines d'entre elles (utile si la majorité des bases doivent être "
"répliquées) soit ignorer toutes les bases en demandant que certaines d'entre "
"elles soient répliquées. Veuillez choisir le mode :"

#: server_replication.php:219
msgid "Replicate all databases; Ignore:"
msgstr "Répliquer toutes les bases de données; Ignorer :"

#: server_replication.php:220
msgid "Ignore all databases; Replicate:"
msgstr "Ignorer toutes les bases de données; Répliquer :"

#: server_replication.php:223
msgid "Please select databases:"
msgstr "Sélectionnez les bases de données : "

#: server_replication.php:226
msgid ""
"Now, add the following lines at the end of [mysqld] section in your my.cnf "
"and please restart the MySQL server afterwards."
msgstr ""
"Maintenant, ajoutez les lignes suivantes à la fin de votre fichier my.cnf "
"puis redémarrez le serveur MySQL."

#: server_replication.php:228
msgid ""
"Once you restarted MySQL server, please click on Go button. Afterwards, you "
"should see a message informing you, that this server <b>is</b> configured as "
"master"
msgstr ""
"Quand le serveur MySQL est redémarré, veuillez cliquer sur Exécuter. Par la "
"suite vous devriez voir un message vous informant que ce serveur est "
"configuré comme maître."

#: server_replication.php:291
msgid "Slave SQL Thread not running!"
msgstr "Le fil d'exécution SQL ne tourne pas sur le serveur esclave !"

#: server_replication.php:294
msgid "Slave IO Thread not running!"
msgstr "Le fil d'exécution IO ne tourne pas sur le serveur esclave !"

#: server_replication.php:303
msgid ""
"Server is configured as slave in a replication process. Would you like to:"
msgstr ""
"Le serveur est configuré comme esclave dans un processus de réplication. "
"Voudriez-vous :"

#: server_replication.php:306
msgid "See slave status table"
msgstr "Montrer l'état de l'esclave"

#: server_replication.php:309
msgid "Synchronize databases with master"
msgstr "Synchroniser les bases de données avec le serveur maître"

#: server_replication.php:320
msgid "Control slave:"
msgstr "Contrôler le serveur esclave : "

#: server_replication.php:323
msgid "Full start"
msgstr "Démarrer complètement"

#: server_replication.php:323
msgid "Full stop"
msgstr "Arrêter complètement"

#: server_replication.php:324
msgid "Reset slave"
msgstr "Réinitialiser l'esclave"

#: server_replication.php:326
msgid "Start SQL Thread only"
msgstr "Démarrer seulement le fil d'exécution SQL"

#: server_replication.php:328
msgid "Stop SQL Thread only"
msgstr "Arrêter seulement le fil d'exécution SQL"

#: server_replication.php:331
msgid "Start IO Thread only"
msgstr "Démarrer seulement le fil d'exécution des entrées-sorties"

#: server_replication.php:333
msgid "Stop IO Thread only"
msgstr "Arrêter seulement le fil d'exécution des entrées-sorties"

#: server_replication.php:338
msgid "Error management:"
msgstr "Gestion des erreurs : "

#: server_replication.php:340
msgid "Skipping errors might lead into unsynchronized master and slave!"
msgstr ""
"Ignorer les erreurs peut mener à une désynchronisation entre les serveurs "
"maître et esclave !"

#: server_replication.php:342
msgid "Skip current error"
msgstr "Ignorer l'erreur courante"

#: server_replication.php:343
msgid "Skip next"
msgstr "Ignorer les prochaines"

#: server_replication.php:346
msgid "errors."
msgstr "erreurs."

#: server_replication.php:361
#, php-format
msgid ""
"This server is not configured as slave in a replication process. Would you "
"like to <a href=\"%s\">configure</a> it?"
msgstr ""
"Ce serveur n'est pas configuré comme esclave dans un processus de "
"réplication. Désirez-vous le <a href=\"%s\">configurer</a> ?"

#: server_status.php:27
msgid "Refresh rate"
msgstr "Taux de rafraîchissement"

#: server_status.php:31
#, php-format
msgid "%d minute"
msgid_plural "%d minutes"
msgstr[0] "%d minute"
msgstr[1] "%d minutes"

#: server_status.php:33
#, php-format
msgid "%d second"
msgid_plural "%d seconds"
msgstr[0] "%d seconde"
msgstr[1] "%d secondes"

#: server_status.php:134
#, php-format
msgid "Thread %s was successfully killed."
msgstr "Le processus %s a été éliminé."

#: server_status.php:136
#, php-format
msgid ""
"phpMyAdmin was unable to kill thread %s. It probably has already been closed."
msgstr ""
"phpMyAdmin n'a pu éliminer le processus %s. Il était probablement déjà fermé."

#: server_status.php:263
msgid "Handler"
msgstr "Gestionnaire"

#: server_status.php:264
msgid "Query cache"
msgstr "Cache des requêtes"

#: server_status.php:265
msgid "Threads"
msgstr "Fils d'exécution"

#: server_status.php:267
msgid "Temporary data"
msgstr "Données temporaires"

#: server_status.php:268
msgid "Delayed inserts"
msgstr "Insertions avec délais"

#: server_status.php:269
msgid "Key cache"
msgstr "Cache des clés"

#: server_status.php:270
msgid "Joins"
msgstr "Jointures"

#: server_status.php:272
msgid "Sorting"
msgstr "Mécanisme de tri"

#: server_status.php:274
msgid "Transaction coordinator"
msgstr "Coordonnateur des transactions"

#: server_status.php:285
msgid "Flush (close) all tables"
msgstr "Fermer toutes les tables"

#: server_status.php:287
msgid "Show open tables"
msgstr "Montrer les tables ouvertes"

#: server_status.php:292
msgid "Show slave hosts"
msgstr "Montrer les serveurs esclaves"

#: server_status.php:298
msgid "Show slave status"
msgstr "Montrer l'état des serveurs esclaves"

#: server_status.php:303
msgid "Flush query cache"
msgstr "Vider la cache des requêtes"

#: server_status.php:396
msgid "Runtime Information"
msgstr "Informations sur le serveur"

#: server_status.php:401
msgid "Server traffic"
msgstr "Trafic du serveur"

#: server_status.php:403
msgid "All status variables"
msgstr "Toutes les variables d'état"

#: server_status.php:413 server_status.php:439
#| msgid "Refresh rate"
msgid "Refresh rate:"
msgstr "Taux de rafraîchissement :"

#: server_status.php:462
msgid "Containing the word:"
msgstr "Contenant le mot :"

#: server_status.php:467
msgid "Show only alert values"
msgstr "Afficher uniquement les valeurs d'alerte"

#: server_status.php:471
msgid "Filter by category..."
msgstr "Filtrer par catégorie..."

#: server_status.php:484
msgid "Related links:"
msgstr "Liens connexes:"

#: server_status.php:528 server_status.php:563 server_status.php:676
#: server_status.php:721
msgid "per hour"
msgstr "par heure"

#: server_status.php:532
msgid "per minute"
msgstr "par minute"

#: server_status.php:537
msgid "per second"
msgstr "par seconde"

#: server_status.php:558
msgid "Query type"
msgstr "Type de requête"

#. l10n: # = Amount of queries
#: server_status.php:561
msgid "#"
msgstr "#"

#: server_status.php:625
#, php-format
msgid "Network traffic since startup: %s"
msgstr "Trafic réseau depuis le démarrage : %s"

#: server_status.php:633
#, php-format
msgid "This MySQL server has been running for %s. It started up on %s."
msgstr "Ce serveur MySQL fonctionne depuis %s. Il a démarré le %s."

#: server_status.php:643
msgid ""
"This MySQL server works as <b>master</b> and <b>slave</b> in <b>replication</"
"b> process."
msgstr ""
"Ce serveur est un serveur <b>maître</b> et <b>esclave</b> dans le processus "
"de réplication."

#: server_status.php:645
msgid "This MySQL server works as <b>master</b> in <b>replication</b> process."
msgstr ""
"Ce serveur est un serveur <b>maître</b> dans le processus de <b>réplication</"
"b>."

#: server_status.php:647
msgid "This MySQL server works as <b>slave</b> in <b>replication</b> process."
msgstr ""
"Ce serveur est un serveur <b>esclave</b> dans le processus de "
"<b>réplication</b>."

#: server_status.php:649
msgid ""
"For further information about replication status on the server, please visit "
"the <a href=\"#replication\">replication section</a>."
msgstr ""
"Pour plus d'information sur l'état de la réplication sur ce serveur, "
"consultez la <a href=\"#replication\">section de réplication</a>."

#: server_status.php:659
msgid "Replication status"
msgstr "État de la réplication"

#: server_status.php:675
msgid "Traffic"
msgstr "Trafic"

#: server_status.php:675
msgid ""
"On a busy server, the byte counters may overrun, so those statistics as "
"reported by the MySQL server may be incorrect."
msgstr ""
"Sur un serveur surchargé, la capacité des compteurs d'octets peut être "
"dépassée, auquel cas les statistiques rapportées par MySQL peuvent être "
"inexactes."

#: server_status.php:681
msgid "Received"
msgstr "Reçu"

#: server_status.php:691
msgid "Sent"
msgstr "Envoyé"

#: server_status.php:720
msgid "Connections"
msgstr "Connexions"

#: server_status.php:727
msgid "max. concurrent connections"
msgstr "max. de connexions simultanées"

#: server_status.php:734
msgid "Failed attempts"
msgstr "Tentatives échouées"

#: server_status.php:748
msgid "Aborted"
msgstr "Arrêts prématurés"

#: server_status.php:795
msgid "ID"
msgstr "ID"

#: server_status.php:856
msgid "The number of failed attempts to connect to the MySQL server."
msgstr "Le nombre de tentatives de connexion au serveur MySQL infructueuses."

#: server_status.php:857
msgid ""
"The number of transactions that used the temporary binary log cache but that "
"exceeded the value of binlog_cache_size and used a temporary file to store "
"statements from the transaction."
msgstr ""
"Le nombre de transactions qui ont utilisé la cache temporaire du log binaire "
"mais qui ont excédé la valeur de binlog_cache_size et ont utilisé un fichier "
"temporaire pour stocker les énoncés de la transaction."

#: server_status.php:858
msgid "The number of transactions that used the temporary binary log cache."
msgstr ""
"Le nombre de transactions qui ont utilisé la cache temporaire du log binaire."

#: server_status.php:859
msgid ""
"The number of connection attempts (successful or not) to the MySQL server."
msgstr ""
"Le nombre de tentatives de connexion (réussies ou non) au serveur MySQL."

#: server_status.php:860
msgid ""
"The number of temporary tables on disk created automatically by the server "
"while executing statements. If Created_tmp_disk_tables is big, you may want "
"to increase the tmp_table_size  value to cause temporary tables to be memory-"
"based instead of disk-based."
msgstr ""
"Le nombre de tables temporaires sur disque créées automatiquement par le "
"serveur lors de l'exécution d'énoncés. Si la valeur du paramètre "
"Created_tmp_disk_tables est trop grande, augmentez la valeur de "
"tmp_table_size afin que les tables temporaires soient maintenues en mémoire "
"au lieu d'être sur disque."

#: server_status.php:861
msgid "How many temporary files mysqld has created."
msgstr "Le nombre de fichiers temporaires créés par mysqld."

#: server_status.php:862
msgid ""
"The number of in-memory temporary tables created automatically by the server "
"while executing statements."
msgstr ""
"Le nombre de tables temporaires en mémoire créées automatiquement par le "
"serveur lors de l'exécution d'énoncés."

#: server_status.php:863
msgid ""
"The number of rows written with INSERT DELAYED for which some error occurred "
"(probably duplicate key)."
msgstr ""
"Le nombre de lignes écrites avec INSERT DELAYED pour lesquels une erreur est "
"survenue (probablement un doublon sur la clé)."

#: server_status.php:864
msgid ""
"The number of INSERT DELAYED handler threads in use. Every different table "
"on which one uses INSERT DELAYED gets its own thread."
msgstr ""
"Le nombre de fils d'exécution utilisés pour INSERT DELAYED. Un fil est "
"utilisé pour chacune des tables sur lesquelles un INSERT DELAYED a lieu."

#: server_status.php:865
msgid "The number of INSERT DELAYED rows written."
msgstr "Le nombre de lignes écrites via INSERT DELAYED."

#: server_status.php:866
msgid "The number of executed FLUSH statements."
msgstr "Le nombre de commandes FLUSH exécutées."

#: server_status.php:867
msgid "The number of internal COMMIT statements."
msgstr "Le nombre de commandes COMMIT internes."

#: server_status.php:868
msgid "The number of times a row was deleted from a table."
msgstr "Le nombre de fois qu'une ligne a été supprimée d'une table."

#: server_status.php:869
msgid ""
"The MySQL server can ask the NDB Cluster storage engine if it knows about a "
"table with a given name. This is called discovery. Handler_discover "
"indicates the number of time tables have been discovered."
msgstr ""
"Le serveur MySQL peut demander au moteur de données NDB Cluster s'il connaît "
"une table portant un certain nom. Ceci est appelé &quot;découverte&quot;. Ce "
"paramètre indique le nombre de fois que des tables ont été découvertes."

#: server_status.php:870
msgid ""
"The number of times the first entry was read from an index. If this is high, "
"it suggests that the server is doing a lot of full index scans; for example, "
"SELECT col1 FROM foo, assuming that col1 is indexed."
msgstr ""
"Le nombre de fois que la première entrée a été lue depuis un index. Si c'est "
"élevé, ceci suggère que le serveur effectue beaucoup de parcours complets "
"d'un index; par exemple, SELECT col1 FROM foo, en assumant que col1 est une "
"colonne indexée."

#: server_status.php:871
msgid ""
"The number of requests to read a row based on a key. If this is high, it is "
"a good indication that your queries and tables are properly indexed."
msgstr ""
"Le nombre de requêtes pour lire une ligne via une clé. Si élevé, c'est une "
"bonne indication que vos tables sont correctement indexées."

#: server_status.php:872
msgid ""
"The number of requests to read the next row in key order. This is "
"incremented if you are querying an index column with a range constraint or "
"if you are doing an index scan."
msgstr ""
"Le nombre de requêtes de lecture de la prochaine ligne, en ordre de clé. "
"Ceci est augmenté si vous interrogez une colonne indexée avec un critère de "
"fourchette ou si vous parcourez l'index."

#: server_status.php:873
msgid ""
"The number of requests to read the previous row in key order. This read "
"method is mainly used to optimize ORDER BY ... DESC."
msgstr ""
"Le nombre de requêtes de lecture de la ligne précédente, en ordre de clé. "
"Utilisé surtout pour optimiser ORDER BY ... DESC."

#: server_status.php:874
msgid ""
"The number of requests to read a row based on a fixed position. This is high "
"if you are doing a lot of queries that require sorting of the result. You "
"probably have a lot of queries that require MySQL to scan whole tables or "
"you have joins that don't use keys properly."
msgstr ""
"Le nombre de requêtes de lecture d'une ligne basée sur une position fixe. Ce "
"nombre est élevé si vous faites de nombreuses requêtes qui nécessitent de "
"trier les résultats. Vous avez probablement un grand nombre de requêtes qui "
"demandent à MySQL de parcourir des tables en entier, ou vous avez des "
"jointures qui n'utilisent pas correctement les clés."

#: server_status.php:875
msgid ""
"The number of requests to read the next row in the data file. This is high "
"if you are doing a lot of table scans. Generally this suggests that your "
"tables are not properly indexed or that your queries are not written to take "
"advantage of the indexes you have."
msgstr ""
"Le nombre de requêtes de lecture de la prochaine ligne dans le fichier. "
"Élevé si vous faites plusieurs parcours de tables. Ceci suggère que vos "
"tables ne sont pas correctement indexées ou que vos requêtes ne sont pas "
"écrites de façon à tirer parti des index que vous avez définis."

#: server_status.php:876
msgid "The number of internal ROLLBACK statements."
msgstr "Le nombre d'énoncés ROLLBACK internes."

#: server_status.php:877
msgid "The number of requests to update a row in a table."
msgstr "Le nombre de requêtes de mise à jour de lignes dans une table."

#: server_status.php:878
msgid "The number of requests to insert a row in a table."
msgstr "Le nombre de requêtes d'insertion de lignes dans une table."

#: server_status.php:879
msgid "The number of pages containing data (dirty or clean)."
msgstr "Le nombre de pages contenant des données."

#: server_status.php:880
msgid "The number of pages currently dirty."
msgstr "Le nombre de pages contenant des données «dirty»."

#: server_status.php:881
msgid "The number of buffer pool pages that have been requested to be flushed."
msgstr "Le nombre de pages de mémoire-tampon qui ont été effacées."

#: server_status.php:882
msgid "The number of free pages."
msgstr "Le nombre de pages libres."

#: server_status.php:883
msgid ""
"The number of latched pages in InnoDB buffer pool. These are pages currently "
"being read or written or that can't be flushed or removed for some other "
"reason."
msgstr ""
"Le nombre de pages dans la réserve InnoDB. Ce sont des pages actuellement en "
"train d'être lues ou écrites, ou qui ne peuvent être supprimées pour une "
"autre raison."

#: server_status.php:884
msgid ""
"The number of pages busy because they have been allocated for administrative "
"overhead such as row locks or the adaptive hash index. This value can also "
"be calculated as Innodb_buffer_pool_pages_total - "
"Innodb_buffer_pool_pages_free - Innodb_buffer_pool_pages_data."
msgstr ""
"Le nombre de pages occupées car elles ont été déallouées en raison de "
"verrous sur les enregistrements. Cette valeur peut également être calculée "
"comme suit: Innodb_buffer_pool_pages_total - Innodb_buffer_pool_pages_free - "
"Innodb_buffer_pool_pages_data."

#: server_status.php:885
msgid "Total size of buffer pool, in pages."
msgstr "Taille totale de la réserve, en pages."

#: server_status.php:886
msgid ""
"The number of \"random\" read-aheads InnoDB initiated. This happens when a "
"query is to scan a large portion of a table but in random order."
msgstr ""
"Le nombre de lectures «discontinues» effectuées par InnoDB. Ceci survient "
"lorsqu'une requête doit balayer une large portion de table en ordre "
"discontinu."

#: server_status.php:887
msgid ""
"The number of sequential read-aheads InnoDB initiated. This happens when "
"InnoDB does a sequential full table scan."
msgstr ""
"Le nombre de lectures séquentielles effectuées par InnoDB. Ceci survient "
"quand InnoDB fait un parcours séquentiel intégral de la table."

#: server_status.php:888
msgid "The number of logical read requests InnoDB has done."
msgstr "Le nombre de requêtes de lectures logiques effectuées par InnoDB."

#: server_status.php:889
msgid ""
"The number of logical reads that InnoDB could not satisfy from buffer pool "
"and had to do a single-page read."
msgstr ""
"Le nombre de lectures que InnoDB n'a pu faire à partir de la réserve, menant "
"à une lecture directe d'une page."

#: server_status.php:890
msgid ""
"Normally, writes to the InnoDB buffer pool happen in the background. "
"However, if it's necessary to read or create a page and no clean pages are "
"available, it's necessary to wait for pages to be flushed first. This "
"counter counts instances of these waits. If the buffer pool size was set "
"properly, this value should be small."
msgstr ""
"Normalement, l'écriture dans la réserve InnoDB se passe en arrière-plan. "
"Cependant, s'il est nécessaire de lire ou de créer une page et qu'aucune "
"page n'est disponible, InnoDB doit attendre que des pages soient libérées. "
"Ceci compte le nombre de fois qu'une telle attente a été nécessaire. Si la "
"taille de la réserve est adéquate, cette valeur devrait être petite."

#: server_status.php:891
msgid "The number writes done to the InnoDB buffer pool."
msgstr "Le nombre d'écritures faites dans la réserve InnoDB."

#: server_status.php:892
msgid "The number of fsync() operations so far."
msgstr "Le nombre d'opérations fsync() faites jusqu'à présent."

#: server_status.php:893
msgid "The current number of pending fsync() operations."
msgstr "Le nombre d'opérations fsync() actuellement en attente."

#: server_status.php:894
msgid "The current number of pending reads."
msgstr "Le nombre actuel de lectures en attente."

#: server_status.php:895
msgid "The current number of pending writes."
msgstr "Le nombre actuel d'écritures en attente."

#: server_status.php:896
msgid "The amount of data read so far, in bytes."
msgstr "La quantité d'octets lus jusqu'à présent."

#: server_status.php:897
msgid "The total number of data reads."
msgstr "Le nombre total de lectures de données."

#: server_status.php:898
msgid "The total number of data writes."
msgstr "Le nombre total d'écritures de données."

#: server_status.php:899
msgid "The amount of data written so far, in bytes."
msgstr "La quantité d'octets écrits jusqu'à présent."

#: server_status.php:900
msgid "The number of pages that have been written for doublewrite operations."
msgstr "Le nombre de pages utilisées pour des opérations «doublewrite»."

#: server_status.php:901
msgid "The number of doublewrite operations that have been performed."
msgstr "Le nombre d'opérations «doublewrite» effectuées."

#: server_status.php:902
msgid ""
"The number of waits we had because log buffer was too small and we had to "
"wait for it to be flushed before continuing."
msgstr ""
"Le nombre d'attentes en raison d'un tampon du fichier témoin trop petit; il "
"fallait attendre qu'il se libère avant de continuer."

#: server_status.php:903
msgid "The number of log write requests."
msgstr "Le nombre de requêtes d'écritures sur le fichier témoin."

#: server_status.php:904
msgid "The number of physical writes to the log file."
msgstr "Le nombre d'écritures physiques au fichier témoin."

#: server_status.php:905
msgid "The number of fsync() writes done to the log file."
msgstr "Le nombre d'écritures fsync() sur le fichier témoin."

#: server_status.php:906
msgid "The number of pending log file fsyncs."
msgstr "Le nombre de synchronisations (fsync) du fichier témoin en attente."

#: server_status.php:907
msgid "Pending log file writes."
msgstr "Le nombre d'écritures du fichier témoin en attente."

#: server_status.php:908
msgid "The number of bytes written to the log file."
msgstr "Le nombre d'octets écrits sur le fichier témoin."

#: server_status.php:909
msgid "The number of pages created."
msgstr "Le nombre de pages créées."

#: server_status.php:910
msgid ""
"The compiled-in InnoDB page size (default 16KB). Many values are counted in "
"pages; the page size allows them to be easily converted to bytes."
msgstr ""
"La taille de page InnoDB telle que compilée (16 Ko par défaut). Plusieurs "
"valeurs sont comptées par page; la taille de page leur permet d'être "
"facilement converties en octets."

#: server_status.php:911
msgid "The number of pages read."
msgstr "Le nombre de pages lues."

#: server_status.php:912
msgid "The number of pages written."
msgstr "Le nombre de pages écrites."

#: server_status.php:913
msgid "The number of row locks currently being waited for."
msgstr "Le nombre de verrous d'enregistrements actuellement en attente."

#: server_status.php:914
msgid "The average time to acquire a row lock, in milliseconds."
msgstr "Le temps d'attente moyen pour acquérir un verrou, en millisecondes."

#: server_status.php:915
msgid "The total time spent in acquiring row locks, in milliseconds."
msgstr "Le temps total utilisé pour acquérir un verrou, en millisecondes."

#: server_status.php:916
msgid "The maximum time to acquire a row lock, in milliseconds."
msgstr "Le temps d'attente maximum pour acquérir un verrou, en millisecondes."

#: server_status.php:917
msgid "The number of times a row lock had to be waited for."
msgstr "Le nombre de fois qu'on a dû attendre pour un verrou."

#: server_status.php:918
msgid "The number of rows deleted from InnoDB tables."
msgstr "Le nombre de lignes supprimées des tables InnoDB."

#: server_status.php:919
msgid "The number of rows inserted in InnoDB tables."
msgstr "Le nombre de lignes insérées dans des tables InnoDB."

#: server_status.php:920
msgid "The number of rows read from InnoDB tables."
msgstr "Le nombre de lignes lues dans des tables InnoDB."

#: server_status.php:921
msgid "The number of rows updated in InnoDB tables."
msgstr "Le nombre de lignes mises à jour dans des tables InnoDB."

#: server_status.php:922
msgid ""
"The number of key blocks in the key cache that have changed but haven't yet "
"been flushed to disk. It used to be known as Not_flushed_key_blocks."
msgstr ""
"Le nombre de blocs de clés dans la cache de clés qui ont été modifiés mais "
"pas encore transférés sur disque. Anciennement connu sous le nom "
"Not_flushed_key_blocks."

#: server_status.php:923
msgid ""
"The number of unused blocks in the key cache. You can use this value to "
"determine how much of the key cache is in use."
msgstr ""
"Le nombre de blocs inutilisés dans la cache de clés. Vous pouvez utiliser "
"cette valeur pour déterminer la proportion de la cache de clés qui est "
"utilisée."

#: server_status.php:924
msgid ""
"The number of used blocks in the key cache. This value is a high-water mark "
"that indicates the maximum number of blocks that have ever been in use at "
"one time."
msgstr ""
"Le nombre maximum de blocs utilisés dans le cache. Il s'agit de la valeur "
"maximum du nombre de blocs qui ont été utilisés en même temps dans le cache "
"de clés."

#: server_status.php:925
msgid "The number of requests to read a key block from the cache."
msgstr "Le nombre de requêtes de lecture d'un bloc de clés depuis la cache."

#: server_status.php:926
msgid ""
"The number of physical reads of a key block from disk. If Key_reads is big, "
"then your key_buffer_size value is probably too small. The cache miss rate "
"can be calculated as Key_reads/Key_read_requests."
msgstr ""
"Le nombre de lectures physiques d'un bloc de clés depuis le disque. Si cette "
"valeur est élevée, la taille de votre mémoire tampon de clés est trop "
"petite. Le taux d'échec de la cache peut être calculé par Key reads/Key read "
"requests."

#: server_status.php:927
msgid "The number of requests to write a key block to the cache."
msgstr "Le nombre de requêtes en vue d'écrire un bloc de clé dans la cache."

#: server_status.php:928
msgid "The number of physical writes of a key block to disk."
msgstr "Le nombre d'écritures physiques d'un bloc de clés vers le disque."

#: server_status.php:929
msgid ""
"The total cost of the last compiled query as computed by the query "
"optimizer. Useful for comparing the cost of different query plans for the "
"same query. The default value of 0 means that no query has been compiled yet."
msgstr ""
"Le coût total de la dernière requête compilée, tel que calculé par "
"l'optimiseur de requêtes. Utile pour comparer le coût de diverses stratégies "
"pour une même requête. La valeur de 0 indique qu'aucune requête n'a encore "
"été compilée."

#: server_status.php:930
msgid ""
"The maximum number of connections that have been in use simultaneously since "
"the server started."
msgstr ""
"Le nombre maximum de connexions simultanées depuis le démarrage du serveur."

#: server_status.php:931
msgid "The number of rows waiting to be written in INSERT DELAYED queues."
msgstr "Le nombre de lignes en attente d'écriture (INSERT DELAYED)."

#: server_status.php:932
msgid ""
"The number of tables that have been opened. If opened tables is big, your "
"table cache value is probably too small."
msgstr ""
"Le nombre tables qui ont été ouvertes. Si trop élevé, votre cache de table "
"est probablement trop petite."

#: server_status.php:933
msgid "The number of files that are open."
msgstr "Le nombre de fichiers qui sont ouverts."

#: server_status.php:934
msgid "The number of streams that are open (used mainly for logging)."
msgstr "Le nombre de flux de données qui sont ouverts."

#: server_status.php:935
msgid "The number of tables that are open."
msgstr "Le nombre de tables qui sont ouvertes."

#: server_status.php:936
msgid ""
"The number of free memory blocks in query cache. High numbers can indicate "
"fragmentation issues, which may be solved by issuing a FLUSH QUERY CACHE "
"statement."
msgstr ""
"Le nombre de blocs mémoire libres dans la cache de requêtes. Un nombre élevé "
"peut indiquer des problèmes de fragmentation, qui peuvent être réglés par la "
"commande FLUSH QUERY CACHE."

#: server_status.php:937
msgid "The amount of free memory for query cache."
msgstr "La quantité de mémoire libre dans la cache de requêtes."

#: server_status.php:938
msgid "The number of cache hits."
msgstr "Le nombre de succès dans la cache."

#: server_status.php:939
msgid "The number of queries added to the cache."
msgstr "Le nombre de requêtes ajoutées à la cache."

#: server_status.php:940
msgid ""
"The number of queries that have been removed from the cache to free up "
"memory for caching new queries. This information can help you tune the query "
"cache size. The query cache uses a least recently used (LRU) strategy to "
"decide which queries to remove from the cache."
msgstr ""
"Le nombre de requêtes qui ont été retirées de la cache pour libérer de la "
"mémoire afin de mettre en cache de nouvelles requêtes. Peut être utilisé "
"afin de peaufiner la taille de la cache. La stratégie utilisée pour "
"déterminer quelles requêtes seront retirées est LRU (least recently used)."

#: server_status.php:941
msgid ""
"The number of non-cached queries (not cachable, or not cached due to the "
"query_cache_type setting)."
msgstr ""
"Le nombre de requêtes non en cache (impossible à placer en cache, ou non "
"cachée en raison du paramètre query_cache_type)."

#: server_status.php:942
msgid "The number of queries registered in the cache."
msgstr "Le nombre de requêtes enregistrées dans la cache."

#: server_status.php:943
msgid "The total number of blocks in the query cache."
msgstr "Le nombre total de blocs dans la cache de requêtes."

#: server_status.php:944
msgid "The status of failsafe replication (not yet implemented)."
msgstr "L'état de la réplication sans échec (pas encore implantée)."

#: server_status.php:945
msgid ""
"The number of joins that do not use indexes. If this value is not 0, you "
"should carefully check the indexes of your tables."
msgstr ""
"Le nombre de jointures qui n'ont pas utilisé d'index. Si cette valeur est "
"supérieure à 0, vérifiez soigneusement les indexes de vos tables."

#: server_status.php:946
msgid "The number of joins that used a range search on a reference table."
msgstr ""
"Le nombre de jointures qui ont utilisé une recherche par plage sur une table "
"de référence."

#: server_status.php:947
msgid ""
"The number of joins without keys that check for key usage after each row. "
"(If this is not 0, you should carefully check the indexes of your tables.)"
msgstr ""
"Le nombre de jointures sans clés qui vérifient l'utilisation de clé à chaque "
"ligne. (Si ceci est supérieur à 0, vérifiez soigneusement les indexes de vos "
"tables.)"

#: server_status.php:948
msgid ""
"The number of joins that used ranges on the first table. (It's normally not "
"critical even if this is big.)"
msgstr ""
"Le nombre de jointures qui ont utilisé des plages sur la première table. "
"(Normalement non critique même si cette valeur est élevée.)"

#: server_status.php:949
msgid "The number of joins that did a full scan of the first table."
msgstr ""
"Le nombre de jointures qui ont nécessité le parcours complet de la première "
"table."

#: server_status.php:950
msgid "The number of temporary tables currently open by the slave SQL thread."
msgstr ""
"Le nombre de tables temporaires actuellement ouvertes par le fil d'exécution "
"SQL de l'esclave."

#: server_status.php:951
msgid ""
"Total (since startup) number of times the replication slave SQL thread has "
"retried transactions."
msgstr ""
"Nombre de fois (depuis le démarrage) que le fil d'exécution SQL de l'esclave "
"a envoyé à nouveau des transactions."

#: server_status.php:952
msgid "This is ON if this server is a slave that is connected to a master."
msgstr "Ceci est à ON si ce serveur est un esclave connecté à un maître."

#: server_status.php:953
msgid ""
"The number of threads that have taken more than slow_launch_time seconds to "
"create."
msgstr ""
"Le nombre de fils d'exécution dont le temps de création a excédé "
"slow_launch_time secondes."

#: server_status.php:954
msgid ""
"The number of queries that have taken more than long_query_time seconds."
msgstr ""
"Le nombre de requêtes dont le temps d'exécution a excédé long_query_time "
"secondes."

#: server_status.php:955
msgid ""
"The number of merge passes the sort algorithm has had to do. If this value "
"is large, you should consider increasing the value of the sort_buffer_size "
"system variable."
msgstr ""
"Le nombre d'opérations de fusion effectuées par l'algorithme de tri. Si ce "
"nombre est élevé, augmentez la valeur du paramètre sort_buffer_size."

#: server_status.php:956
msgid "The number of sorts that were done with ranges."
msgstr "Le nombre de tri effectués avec des plages."

#: server_status.php:957
msgid "The number of sorted rows."
msgstr "Le nombre de lignes triées."

#: server_status.php:958
msgid "The number of sorts that were done by scanning the table."
msgstr "Le nombre de tri effectués via un parcours de la table."

#: server_status.php:959
msgid "The number of times that a table lock was acquired immediately."
msgstr "Le nombre de fois qu'un verrou de table a été acquis immédiatement."

#: server_status.php:960
msgid ""
"The number of times that a table lock could not be acquired immediately and "
"a wait was needed. If this is high, and you have performance problems, you "
"should first optimize your queries, and then either split your table or "
"tables or use replication."
msgstr ""
"Le nombre de fois qu'un verrou de table n'a pu être acquis immédiatement, "
"induisant un temps d'attente. Si ce nombre est élevé et que vous éprouvez "
"des problèmes de performance, commencez par optimiser vos requêtes, puis "
"subdivisez vos tables ou encore utiliser la réplication."

#: server_status.php:961
msgid ""
"The number of threads in the thread cache. The cache hit rate can be "
"calculated as Threads_created/Connections. If this value is red you should "
"raise your thread_cache_size."
msgstr ""
"Le nombre de fils dans la cache des fils d'exécution. Le taux peut être "
"calculé via Nombre de fils / connexion. Si cette valeur est en rouge, vous "
"devriez augmenter la taille de cette cache."

#: server_status.php:962
msgid "The number of currently open connections."
msgstr "Le nombre de connexions ouvertes actuellement."

#: server_status.php:963
msgid ""
"The number of threads created to handle connections. If Threads_created is "
"big, you may want to increase the thread_cache_size value. (Normally this "
"doesn't give a notable performance improvement if you have a good thread "
"implementation.)"
msgstr ""
"Le nombre de fils d'exécution créés afin de gérer les connexions. Si ce "
"nombre est trop grand, vous pourriez augmenter la valeur du paramètre "
"thread_cache_size. (Normalement, ceci ne procure pas une amélioration "
"perceptible de la performance si votre serveur gère correctement les fils "
"d'exécution.)"

#: server_status.php:964
msgid "The number of threads that are not sleeping."
msgstr "Le nombre de fils d'exécution non suspendus."

#: server_synchronize.php:92
msgid "Could not connect to the source"
msgstr "Connexion à la source impossible"

#: server_synchronize.php:95
msgid "Could not connect to the target"
msgstr "Connexion à la cible impossible"

#: server_synchronize.php:120 server_synchronize.php:123 tbl_create.php:76
#: tbl_get_field.php:19
#, php-format
msgid "'%s' database does not exist."
msgstr "La base de données «%s» n'existe pas."

#: server_synchronize.php:261
msgid "Structure Synchronization"
msgstr "Synchronisation de structure"

#: server_synchronize.php:266
msgid "Data Synchronization"
msgstr "Synchronisation des données"

#: server_synchronize.php:395 server_synchronize.php:834
msgid "not present"
msgstr "non présent"

#: server_synchronize.php:419 server_synchronize.php:862
msgid "Structure Difference"
msgstr "Différence dans la structure"

#: server_synchronize.php:420 server_synchronize.php:863
msgid "Data Difference"
msgstr "Différence dans les données"

#: server_synchronize.php:425 server_synchronize.php:868
msgid "Add column(s)"
msgstr "Ajouter des colonnes"

#: server_synchronize.php:426 server_synchronize.php:869
msgid "Remove column(s)"
msgstr "Supprimer des colonnes"

#: server_synchronize.php:427 server_synchronize.php:870
msgid "Alter column(s)"
msgstr "Modifier des colonnes"

#: server_synchronize.php:428 server_synchronize.php:871
msgid "Remove index(s)"
msgstr "Supprimer des index"

#: server_synchronize.php:429 server_synchronize.php:872
msgid "Apply index(s)"
msgstr "Appliquer des index"

#: server_synchronize.php:430 server_synchronize.php:873
msgid "Update row(s)"
msgstr "Modifier des lignes"

#: server_synchronize.php:431 server_synchronize.php:874
msgid "Insert row(s)"
msgstr "Insérer des lignes"

#: server_synchronize.php:441 server_synchronize.php:885
msgid "Would you like to delete all the previous rows from target tables?"
msgstr "Voulez-vous supprimer toutes les lignes des tables cible ?"

#: server_synchronize.php:444 server_synchronize.php:889
msgid "Apply Selected Changes"
msgstr "Appliquer les changements sélectionnés"

#: server_synchronize.php:446 server_synchronize.php:891
msgid "Synchronize Databases"
msgstr "Synchroniser les bases de données"

#: server_synchronize.php:459
msgid "Selected target tables have been synchronized with source tables."
msgstr "Les tables sélectionnées ont été synchronisées."

#: server_synchronize.php:937
msgid "Target database has been synchronized with source database"
msgstr "La base cible a été synchronizée avec la base source"

#: server_synchronize.php:998
msgid "The following queries have been executed:"
msgstr "Ces requêtes ont été exécutées :"

#: server_synchronize.php:1126
msgid "Enter manually"
msgstr "Saisir manuellement"

#: server_synchronize.php:1134
msgid "Current connection"
msgstr "Connexion actuelle"

#: server_synchronize.php:1163
#, php-format
msgid "Configuration: %s"
msgstr "Configuration : %s"

#: server_synchronize.php:1178
msgid "Socket"
msgstr "Interface de connexion (socket)"

#: server_synchronize.php:1224
msgid ""
"Target database will be completely synchronized with source database. Source "
"database will remain unchanged."
msgstr ""
"La base de données cible sera complètement synchronisée avec la base source. "
"La base source ne sera pas modifiée."

#: server_variables.php:58
msgid "Setting variable failed"
msgstr "Échec de mise à jour de la variable"

#: server_variables.php:77
msgid "Server variables and settings"
msgstr "Variables et paramètres du serveur"

#: server_variables.php:111 server_variables.php:134
msgid "Session value"
msgstr "Valeur pour la session"

#: server_variables.php:111
msgid "Global value"
msgstr "Valeur globale"

#: setup/frames/config.inc.php:38 setup/frames/index.inc.php:225
msgid "Download"
msgstr "Télécharger"

#: setup/frames/index.inc.php:49
msgid "Cannot load or save configuration"
msgstr "Impossible de charger ou sauvegarder la configuration"

#: setup/frames/index.inc.php:50
msgid ""
"Please create web server writable folder [em]config[/em] in phpMyAdmin top "
"level directory as described in [a@Documentation.html#setup_script]"
"documentation[/a]. Otherwise you will be only able to download or display it."
msgstr ""
"Veuillez créer le répertoire [em]config[/em] accessible en écriture tel que "
"décrit dans la [a@Documentation.html#setup_script]documentation[/a]. Sinon "
"vous ne pourrez que télécharger ou afficher la configuration."

#: setup/frames/index.inc.php:57
msgid ""
"You are not using a secure connection; all data (including potentially "
"sensitive information, like passwords) is transferred unencrypted!"
msgstr ""
"Votre connexion n'est pas sécurisée; toutes les données sont transférées non-"
"encryptées !"

#: setup/frames/index.inc.php:60
#, php-format
msgid ""
"If your server is also configured to accept HTTPS requests follow [a@%s]this "
"link[/a] to use a secure connection."
msgstr ""
"Si votre serveur accepte les requêtes HTTPS, utilisez une [a@%s]connexion "
"sécurisée[/a]."

#: setup/frames/index.inc.php:64
msgid "Insecure connection"
msgstr "Connexion non sécurisée"

#: setup/frames/index.inc.php:92
msgid "Configuration saved."
msgstr "Configuration sauvegardée."

#: setup/frames/index.inc.php:93
msgid ""
"Configuration saved to file config/config.inc.php in phpMyAdmin top level "
"directory, copy it to top level one and delete directory config to use it."
msgstr ""
"La configuration a été sauvegardée dans le fichier config/config.inc.php, "
"copiez ce fichier au répertoire racine de phpMyAdmin et effacez le "
"répertoire config afin de rendre ce fichier de configuration effectif."

#: setup/frames/index.inc.php:100 setup/frames/menu.inc.php:15
msgid "Overview"
msgstr "Survol"

#: setup/frames/index.inc.php:108
msgid "Show hidden messages (#MSG_COUNT)"
msgstr "Afficher les messages cachés (#MSG_COUNT)"

#: setup/frames/index.inc.php:148
msgid "There are no configured servers"
msgstr "Aucun serveur n'est configuré"

#: setup/frames/index.inc.php:156
msgid "New server"
msgstr "Nouveau serveur"

#: setup/frames/index.inc.php:185
msgid "Default language"
msgstr "Langue par défaut"

#: setup/frames/index.inc.php:195
msgid "let the user choose"
msgstr "laisser l'utilisateur choisir"

#: setup/frames/index.inc.php:206
msgid "- none -"
msgstr "- aucun -"

#: setup/frames/index.inc.php:209
msgid "Default server"
msgstr "Serveur par défaut"

#: setup/frames/index.inc.php:219
msgid "End of line"
msgstr "Fin de ligne"

#: setup/frames/index.inc.php:224
msgid "Display"
msgstr "Afficher"

#: setup/frames/index.inc.php:228
msgid "Load"
msgstr "Charger"

#: setup/frames/index.inc.php:239
msgid "phpMyAdmin homepage"
msgstr "Site de phpMyAdmin"

#: setup/frames/index.inc.php:240
msgid "Donate"
msgstr "Faire un don"

#: setup/frames/servers.inc.php:28
msgid "Edit server"
msgstr "Modifier serveur"

#: setup/frames/servers.inc.php:37
msgid "Add a new server"
msgstr "Ajouter un serveur"

#: setup/lib/form_processing.lib.php:42
msgid "Warning"
msgstr "Avertissement"

#: setup/lib/form_processing.lib.php:43
msgid "Submitted form contains errors"
msgstr "Le formulaire soumis contient des erreurs"

#: setup/lib/form_processing.lib.php:44
msgid "Try to revert erroneous fields to their default values"
msgstr "Tenter de ramener les champs en erreur à leur valeur par défaut"

#: setup/lib/form_processing.lib.php:47
msgid "Ignore errors"
msgstr "Ignorer les erreurs"

#: setup/lib/form_processing.lib.php:49
msgid "Show form"
msgstr "Afficher le formulaire"

#: setup/lib/index.lib.php:119
msgid ""
"Neither URL wrapper nor CURL is available. Version check is not possible."
msgstr ""
"Ni CURL ni URL wrapper ne sont disponibles; impossible de chercher une "
"nouvelle version."

#: setup/lib/index.lib.php:126
msgid ""
"Reading of version failed. Maybe you're offline or the upgrade server does "
"not respond."
msgstr "Échec lors de la vérification de version."

#: setup/lib/index.lib.php:143
msgid "Got invalid version string from server"
msgstr "Un numéro de version invalide a été reçu du serveur."

#: setup/lib/index.lib.php:150
msgid "Unparsable version string"
msgstr "Analyse impossible du numéro de version."

#: setup/lib/index.lib.php:162
#, php-format
msgid ""
"You are using Git version, run [kbd]git pull[/kbd] :-)[br]The latest stable "
"version is %s, released on %s."
msgstr ""
"Vous utilisez une version phpMyAdmin obtenue grâce à git, faites [kbd]git "
"pull[/kbd] :-)[br]La dernière version stable est %s, publiée le %s."

#: setup/lib/index.lib.php:165
msgid "No newer stable version is available"
msgstr "Aucune version stable plus récente n'est disponible"

#: setup/lib/index.lib.php:250
#, php-format
msgid ""
"This %soption%s should be disabled as it allows attackers to bruteforce "
"login to any MySQL server. If you feel this is necessary, use %strusted "
"proxies list%s. However, IP-based protection may not be reliable if your IP "
"belongs to an ISP where thousands of users, including you, are connected to."
msgstr ""
"Cette %soption%s ne devrait pas être activée car elle permet à un attaquant "
"de tenter de forcer l'entrée sur tout serveur MySQL. Si vous en avez "
"réellement besoin, utilisez la %sliste des serveurs mandataires de confiance"
"%s."

#: setup/lib/index.lib.php:252
msgid ""
"You didn't have blowfish secret set and have enabled cookie authentication, "
"so a key was automatically generated for you. It is used to encrypt cookies; "
"you don't need to remember it."
msgstr ""
"Vous n'aviez pas configuré un secret Blowfish et utilisez l'authentification "
"cookie , alors une clé secrète a été générée pour vous. Elle sert à "
"encrypter les cookies, vous n'avez pas à vous en souvenir."

#: setup/lib/index.lib.php:253
#, php-format
msgid ""
"%sBzip2 compression and decompression%s requires functions (%s) which are "
"unavailable on this system."
msgstr ""
"La %scompression et décompression Bzip2%s requièrent des fonctions (%s) non "
"disponibles sur ce serveur."

#: setup/lib/index.lib.php:255
msgid ""
"This value should be double checked to ensure that this directory is neither "
"world accessible nor readable or writable by other users on your server."
msgstr ""
"Assurez-vous que ce répertoire n'est pas accessible par les autres "
"utilisateurs."

#: setup/lib/index.lib.php:256
#, php-format
msgid "This %soption%s should be enabled if your web server supports it."
msgstr "Cette %soption%s devrait être activée si votre serveur web le permet."

#: setup/lib/index.lib.php:258
#, php-format
msgid ""
"%sGZip compression and decompression%s requires functions (%s) which are "
"unavailable on this system."
msgstr ""
"La %scompression et décompression GZip%s requièrent des fonctions (%s) non "
"disponibles sur ce serveur."

#: setup/lib/index.lib.php:260
#, php-format
msgid ""
"%sLogin cookie validity%s greater than 1440 seconds may cause random session "
"invalidation if %ssession.gc_maxlifetime%s is lower than its value "
"(currently %d)."
msgstr ""
"Le paramètre %sLogin cookie validity%s avec une valeur de plus de 1440 "
"secondes peut causer des interruptions de la session de travail si le "
"paramètre %ssession.gc_maxlifetime%s a une plus petite valeur (actuellement "
"%d)."

#: setup/lib/index.lib.php:262
#, php-format
msgid ""
"%sLogin cookie validity%s should be set to 1800 seconds (30 minutes) at "
"most. Values larger than 1800 may pose a security risk such as impersonation."
msgstr ""
"Le paramètre %s]Login cookie validity%s devrait contenir une valeur d'au "
"plus 1800 secondes (30 minutes). Une valeur plus grande que 1800 pose un "
"risque."

#: setup/lib/index.lib.php:264
#, php-format
msgid ""
"If using cookie authentication and %sLogin cookie store%s is not 0, %sLogin "
"cookie validity%s must be set to a value less or equal to it."
msgstr ""
"Si vous utilisez l'authentification cookie et que le paramètre %sLogin "
"cookie store%s n'a pas une valeur de 0, le paramètre %sLogin cookie validity"
"%s doit avoir une valeur plus petite ou égale à celui-ci."

#: setup/lib/index.lib.php:266
#, php-format
msgid ""
"If you feel this is necessary, use additional protection settings - %shost "
"authentication%s settings and %strusted proxies list%s. However, IP-based "
"protection may not be reliable if your IP belongs to an ISP where thousands "
"of users, including you, are connected to."
msgstr ""
"Si vous l'estimez nécessaire, utilisez des paramètres de protection - "
"%sauthentification du serveur%s et %sserveurs mandataires de confiance%s. "
"Cependant, la protection par adresse IP peut ne pas être fiable si votre IP "
"appartient à un fournisseur via lequel des milliers d'utilisateurs, vous y "
"compris, sont connectés."

#: setup/lib/index.lib.php:268
#, php-format
msgid ""
"You set the [kbd]config[/kbd] authentication type and included username and "
"password for auto-login, which is not a desirable option for live hosts. "
"Anyone who knows or guesses your phpMyAdmin URL can directly access your "
"phpMyAdmin panel. Set %sauthentication type%s to [kbd]cookie[/kbd] or [kbd]"
"http[/kbd]."
msgstr ""
"La méthode d'authentification [kbd]config[/kbd] permet une connexion "
"automatique, ce qui n'est pas souhaitable dans un environnement réel. Toute "
"personne qui connaît l'URL d'accès peut entrer dans votre phpMyAdmin. Il est "
"suggéré de régler votre %stype d'authentification%s à [kbd]cookie[/kbd] ou "
"[kbd]http[/kbd]."

#: setup/lib/index.lib.php:270
#, php-format
msgid ""
"%sZip compression%s requires functions (%s) which are unavailable on this "
"system."
msgstr ""
"La %scompression Zip%s requiert des fonctions (%s) non disponibles sur ce "
"serveur."

#: setup/lib/index.lib.php:272
#, php-format
msgid ""
"%sZip decompression%s requires functions (%s) which are unavailable on this "
"system."
msgstr ""
"La %sdécompression Zip%s requiert des fonctions (%s) non disponibles sur ce "
"serveur."

#: setup/lib/index.lib.php:296
msgid "You should use SSL connections if your web server supports it."
msgstr "Vous devriez utiliser des connexions SSL si votre serveur le permet."

#: setup/lib/index.lib.php:306
msgid "You should use mysqli for performance reasons."
msgstr "Il est recommandé d'utiliser mysqli pour des raisons de performance."

#: setup/lib/index.lib.php:331
msgid "You allow for connecting to the server without a password."
msgstr "Vous permettez les connexions au serveur sans mot de passe."

#: setup/lib/index.lib.php:351
msgid "Key is too short, it should have at least 8 characters."
msgstr "La clé doit avoir un minimum de 8 caractères."

#: setup/lib/index.lib.php:358
msgid "Key should contain letters, numbers [em]and[/em] special characters."
msgstr ""
"La clé devrait contenir des lettres, des nombres [em]et[/em] des caractères "
"spéciaux."

#: sql.php:95 tbl_change.php:254 tbl_select.php:27 tbl_select.php:28
#: tbl_select.php:31 tbl_select.php:34
msgid "Browse foreign values"
msgstr "Afficher les valeurs de la table liée"

#: sql.php:182
#, php-format
msgid "Using bookmark \"%s\" as default browse query."
msgstr "Le signet «%s» a été utilisé comme requête par défaut."

#: sql.php:654 tbl_replace.php:388
#, php-format
msgid "Inserted row id: %1$d"
msgstr "Identifiant de la ligne insérée : %1$d"

#: sql.php:671
msgid "Showing as PHP code"
msgstr "Affichage du code PHP"

#: sql.php:674 tbl_replace.php:362
msgid "Showing SQL query"
msgstr "Affichage de la requête SQL"

#: sql.php:676
msgid "Validated SQL"
msgstr "SQL validé"

#: sql.php:983
#, php-format
msgid "Problems with indexes of table `%s`"
msgstr "Il y a des problèmes avec les index de la table `%s`"

#: sql.php:1015
msgid "Label"
msgstr "Intitulé"

#: tbl_addfield.php:185 tbl_alter.php:99 tbl_indexes.php:98
#, php-format
msgid "Table %1$s has been altered successfully"
msgstr "La table %1$s a été modifiée avec succès."

#: tbl_change.php:680
msgid " Because of its length,<br /> this column might not be editable "
msgstr ""
"Il est possible que cette colonne<br />ne soit pas éditable<br />en raison "
"de sa longueur"

#: tbl_change.php:797
msgid "Remove BLOB Repository Reference"
msgstr "Supprimer les références au dépôt BLOB"

#: tbl_change.php:803
msgid "Binary - do not edit"
msgstr "Binaire - ne pas éditer"

#: tbl_change.php:851
msgid "Upload to BLOB repository"
msgstr "Télécharger vers le dépôt BLOB"

#: tbl_change.php:980
msgid "Insert as new row"
msgstr "Sauvegarder une nouvelle ligne"

#: tbl_change.php:981
msgid "Insert as new row and ignore errors"
msgstr "Sauvegarder une nouvelle ligne en ignorant les erreurs"

#: tbl_change.php:982
msgid "Show insert query"
msgstr "Afficher l'énoncé d'insertion"

#: tbl_change.php:993
msgid "and then"
msgstr "et ensuite"

#: tbl_change.php:997
msgid "Go back to previous page"
msgstr "Retourner à la page précédente"

#: tbl_change.php:998
msgid "Insert another new row"
msgstr "Insérer une nouvelle ligne"

#: tbl_change.php:1002
msgid "Go back to this page"
msgstr "Demeurer sur cette page"

#: tbl_change.php:1010
msgid "Edit next row"
msgstr "Modifier la ligne suivante"

#: tbl_change.php:1021
msgid ""
"Use TAB key to move from value to value, or CTRL+arrows to move anywhere"
msgstr ""
"Utilisez la tabulation pour aller d'une valeur à l'autre, ou CTRL+flèches "
"pour aller n'importe où"

#: tbl_change.php:1059
#, php-format
msgid "Continue insertion with %s rows"
msgstr "Continuer l'insertion avec %s lignes"

#: tbl_chart.php:85
msgid "Bar"
msgstr "Barre"

#: tbl_chart.php:87
msgid "Line"
msgstr "Ligne"

#: tbl_chart.php:88
msgid "Spline"
msgstr "Spline"

#: tbl_chart.php:89
msgid "Pie"
msgstr "Tarte"

#: tbl_chart.php:91
msgid "Stacked"
msgstr "En piles"

#: tbl_chart.php:94
msgid "Chart title"
msgstr "Titre du graphique"

#: tbl_chart.php:99
msgid "X-Axis:"
msgstr "Axe des X"

#: tbl_chart.php:113
msgid "Series:"
msgstr "Séries:"

#: tbl_chart.php:115
msgid "The remaining columns"
msgstr "Les colonnes restantes"

#: tbl_chart.php:128
msgid "X-Axis label:"
msgstr "Étiquette pour l'axe des X"

#: tbl_chart.php:128
msgid "X Values"
msgstr "Valeurs en X"

#: tbl_chart.php:129
msgid "Y-Axis label:"
msgstr "Étiquette pour l'axe des Y"

#: tbl_chart.php:129
msgid "Y Values"
msgstr "Valeurs en Y"

#: tbl_create.php:56
#, php-format
msgid "Table %s already exists!"
msgstr "La table %s existe déjà !"

#: tbl_create.php:242
#, php-format
msgid "Table %1$s has been created."
msgstr "La table %1$s a été créée."

#: tbl_export.php:24
msgid "View dump (schema) of table"
msgstr "<b>Afficher le schéma</b> de la table"

#: tbl_gis_visualization.php:111
#| msgid "Display servers selection"
msgid "Display GIS Visualization"
msgstr "Visualiser en GIS"

#: tbl_gis_visualization.php:157
msgid "Width"
msgstr "Largeur"

#: tbl_gis_visualization.php:161
msgid "Height"
msgstr "Hauteur"

#: tbl_gis_visualization.php:165
#| msgid "Textarea columns"
msgid "Label column"
msgstr "Colonne pour étiquette"

#: tbl_gis_visualization.php:167
#, fuzzy
#| msgid "- none -"
msgid "-- None --"
msgstr "- aucun -"

#: tbl_gis_visualization.php:180
#| msgid "Total count"
msgid "Spatial column"
msgstr "Colonne pour donnée spatiale"

#: tbl_gis_visualization.php:201
msgid "Use OpenStreetMaps as Base Layer"
msgstr "Utiliser OpenStreetMaps comme couche de base"

#: tbl_gis_visualization.php:204
msgid "Redraw"
msgstr "Dessiner à nouveau"

#: tbl_gis_visualization.php:206
#| msgid "Save as file"
msgid "Save to file"
msgstr "Sauvegarder dans un fichier"

#: tbl_gis_visualization.php:207
#| msgid "Table name"
msgid "File name"
msgstr "Nom du fichier"

#: tbl_indexes.php:66
msgid "The name of the primary key must be \"PRIMARY\"!"
msgstr "Le nom d'une clé primaire doit être «PRIMARY»!"

#: tbl_indexes.php:75
msgid "Can't rename index to PRIMARY!"
msgstr "La clé ne peut être renommée PRIMARY!"

#: tbl_indexes.php:91
msgid "No index parts defined!"
msgstr "Aucune colonne n'a été définie pour cet index!"

#: tbl_indexes.php:159
msgid "Create a new index"
msgstr "Créer un nouvel index"

#: tbl_indexes.php:161
msgid "Modify an index"
msgstr "Modifier un index"

#: tbl_indexes.php:167
msgid "Index name:"
msgstr "Nom de l'index :"

#: tbl_indexes.php:173
msgid "Index type:"
msgstr "Type d'index :"

#: tbl_indexes.php:183
msgid ""
"(\"PRIMARY\" <b>must</b> be the name of and <b>only of</b> a primary key!)"
msgstr "(«PRIMARY» <b>doit et ne peut être</b> que le nom d'une clé primaire!)"

#: tbl_indexes.php:257
#, php-format
msgid "Add to index &nbsp;%s&nbsp;column(s)"
msgstr "Ajouter à l'index&nbsp;%s&nbsp;colonne(s)"

#: tbl_indexes.php:262 tbl_structure.php:726 tbl_structure.php:737
msgid "Column count has to be larger than zero."
msgstr "Le nombre de champs doit être plus grand que zéro."

#: tbl_move_copy.php:44
msgid "Can't move table to same one!"
msgstr "On ne peut déplacer la table sur elle-même!"

#: tbl_move_copy.php:46
msgid "Can't copy table to same one!"
msgstr "On ne peut copier la table sur elle-même!"

#: tbl_move_copy.php:54
#, php-format
msgid "Table %s has been moved to %s."
msgstr "La table %s a été déplacée vers %s."

#: tbl_move_copy.php:56
#, php-format
msgid "Table %s has been copied to %s."
msgstr "La table %s a été copiée vers %s."

#: tbl_move_copy.php:74
msgid "The table name is empty!"
msgstr "Le nom de la table est vide"

#: tbl_operations.php:264
msgid "Alter table order by"
msgstr "<b>Ordonner</b> la table par"

#: tbl_operations.php:273
msgid "(singly)"
msgstr "(à refaire après insertions/destructions)"

#: tbl_operations.php:293
msgid "Move table to (database<b>.</b>table):"
msgstr "Déplacer la table vers (base<b>.</b>table) : "

#: tbl_operations.php:351
msgid "Table options"
msgstr "<b>Options</b> pour cette table"

#: tbl_operations.php:355
msgid "Rename table to"
msgstr "Changer le nom de la table pour"

#: tbl_operations.php:531
msgid "Copy table to (database<b>.</b>table):"
msgstr "Copier la table vers (base<b>.</b>table) :"

#: tbl_operations.php:578
msgid "Switch to copied table"
msgstr "Aller à la table copiée"

#: tbl_operations.php:590
msgid "Table maintenance"
msgstr "<b>Maintenance</b> de la table"

#: tbl_operations.php:614
msgid "Defragment table"
msgstr "Défragmenter la table"

#: tbl_operations.php:662
#, php-format
msgid "Table %s has been flushed"
msgstr "La table %s a été rechargée"

#: tbl_operations.php:668
msgid "Flush the table (FLUSH)"
msgstr "Recharger la table (FLUSH)"

#: tbl_operations.php:677
msgid "Delete data or table"
msgstr "Supprimer les données ou la table"

#: tbl_operations.php:692
msgid "Empty the table (TRUNCATE)"
msgstr "Vider la table (TRUNCATE)"

#: tbl_operations.php:712
msgid "Delete the table (DROP)"
msgstr "Supprimer la table (DROP)"

#: tbl_operations.php:733
msgid "Partition maintenance"
msgstr "Gestion des partitions"

#: tbl_operations.php:741
#, php-format
msgid "Partition %s"
msgstr "Partition %s"

#: tbl_operations.php:744
msgid "Analyze"
msgstr "Analyser"

#: tbl_operations.php:745
msgid "Check"
msgstr "Vérifier"

#: tbl_operations.php:746
msgid "Optimize"
msgstr "Optimiser"

#: tbl_operations.php:747
msgid "Rebuild"
msgstr "Reconstruire"

#: tbl_operations.php:748
msgid "Repair"
msgstr "Réparer"

#: tbl_operations.php:760
msgid "Remove partitioning"
msgstr "Supprimer le partitionnement"

#: tbl_operations.php:786
msgid "Check referential integrity:"
msgstr "Vérifier l'intégrité référentielle"

#: tbl_printview.php:72
msgid "Show tables"
msgstr "Afficher les tables"

#: tbl_printview.php:307 tbl_structure.php:792
msgid "Space usage"
msgstr "Espace utilisé"

#: tbl_printview.php:311 tbl_structure.php:796
msgid "Usage"
msgstr "Espace"

#: tbl_printview.php:338 tbl_structure.php:823
msgid "Effective"
msgstr "Effectif"

#: tbl_printview.php:363 tbl_structure.php:861
msgid "Row Statistics"
msgstr "Statistiques"

#: tbl_printview.php:366 tbl_structure.php:864
msgid "Statements"
msgstr "Information"

#: tbl_printview.php:377 tbl_structure.php:876
msgid "static"
msgstr "statique"

#: tbl_printview.php:379 tbl_structure.php:878
msgid "dynamic"
msgstr "dynamique"

#: tbl_printview.php:401 tbl_structure.php:921
msgid "Row length"
msgstr "Longueur enr."

#: tbl_printview.php:411 tbl_structure.php:929
msgid " Row size "
msgstr " Taille enr. "

#: tbl_relation.php:276
#, php-format
msgid "Error creating foreign key on %1$s (check data types)"
msgstr ""
"Erreur lors de la création de la clé étrangère sur %1$s (vérifiez le type "
"des colonnes)"

#: tbl_relation.php:402
msgid "Internal relation"
msgstr "Relation interne"

#: tbl_relation.php:404
msgid ""
"An internal relation is not necessary when a corresponding FOREIGN KEY "
"relation exists."
msgstr ""
"Une relation interne n'est pas nécessaire lorsqu'une clé correspondante de "
"type FOREIGN KEY existe"

#: tbl_relation.php:410
msgid "Foreign key constraint"
msgstr "Contrainte de clé étrangère"

#: tbl_select.php:110
msgid "Do a \"query by example\" (wildcard: \"%\")"
msgstr "Recherche «par valeur» (passepartout: «% ») "

#: tbl_select.php:234
msgid "Select columns (at least one):"
msgstr "Choisir les colonnes (au moins une)"

#: tbl_select.php:252
msgid "Add search conditions (body of the \"where\" clause):"
msgstr "Critères de recherche (pour l'énoncé «where») :"

#: tbl_select.php:259
msgid "Number of rows per page"
msgstr "Nombre de lignes par page"

#: tbl_select.php:265
msgid "Display order:"
msgstr "Ordre d'affichage :"

#: tbl_structure.php:158 tbl_structure.php:163 tbl_structure.php:611
msgid "Spatial"
msgstr "Spatial"

#: tbl_structure.php:165 tbl_structure.php:169
msgid "Browse distinct values"
msgstr "Affiche les valeurs distinctes"

#: tbl_structure.php:170 tbl_structure.php:171
msgid "Add primary key"
msgstr "Ajouter une clé primaire"

#: tbl_structure.php:172 tbl_structure.php:173
msgid "Add index"
msgstr "Ajouter un index"

#: tbl_structure.php:174 tbl_structure.php:175
msgid "Add unique index"
msgstr "Ajouter un index unique"

#: tbl_structure.php:176 tbl_structure.php:177
#| msgid "Add index"
msgid "Add SPATIAL index"
msgstr "Ajouter un index SPATIAL"

#: tbl_structure.php:178 tbl_structure.php:179
msgid "Add FULLTEXT index"
msgstr "Ajouter un index FULLTEXT"

#: tbl_structure.php:391
msgctxt "None for default"
msgid "None"
msgstr "Aucune"

#: tbl_structure.php:404
#, php-format
msgid "Column %s has been dropped"
msgstr "La colonne %s a été effacée"

#: tbl_structure.php:415 tbl_structure.php:509
#, php-format
msgid "A primary key has been added on %s"
msgstr "Une clé primaire a été ajoutée sur %s"

#: tbl_structure.php:430 tbl_structure.php:445 tbl_structure.php:465
#: tbl_structure.php:480 tbl_structure.php:522 tbl_structure.php:535
#: tbl_structure.php:548 tbl_structure.php:561
#, php-format
msgid "An index has been added on %s"
msgstr "Un index a été ajouté sur %s"

#: tbl_structure.php:497
msgid "Show more actions"
msgstr "Montrer d'autres actions"

#: tbl_structure.php:642 tbl_structure.php:644
msgid "Relation view"
msgstr "Gestion des relations"

#: tbl_structure.php:651 tbl_structure.php:653
msgid "Propose table structure"
msgstr "Suggérer des optimisations quant à la structure de la table"

#: tbl_structure.php:676
msgid "Add column"
msgstr "Ajouter une colonne"

#: tbl_structure.php:690
msgid "At End of Table"
msgstr "En fin de table"

#: tbl_structure.php:691
msgid "At Beginning of Table"
msgstr "En début de table"

#: tbl_structure.php:692
#, php-format
msgid "After %s"
msgstr "Après %s"

#: tbl_structure.php:731
#, php-format
msgid "Create an index on &nbsp;%s&nbsp;columns"
msgstr "Créer un index sur &nbsp;%s&nbsp;colonnes"

#: tbl_structure.php:892
msgid "partitioned"
msgstr "partitionné"

#: tbl_tracking.php:109
#, php-format
msgid "Tracking report for table `%s`"
msgstr "Rapport de suivi pour la table `%s`"

#: tbl_tracking.php:182
#, php-format
msgid "Version %s is created, tracking for %s.%s is activated."
msgstr "Version %s créée, le suivi pour %s.%s est activé."

#: tbl_tracking.php:190
#, php-format
msgid "Tracking for %s.%s , version %s is deactivated."
msgstr "Le suivi pour %s.%s , version %s est désactivé."

#: tbl_tracking.php:198
#, php-format
msgid "Tracking for %s.%s , version %s is activated."
msgstr "Le suivi pour %s.%s , version %s est activé."

#: tbl_tracking.php:208
msgid "SQL statements executed."
msgstr "Énoncés SQL exécutés."

#: tbl_tracking.php:214
msgid ""
"You can execute the dump by creating and using a temporary database. Please "
"ensure that you have the privileges to do so."
msgstr ""
"Vous pouvez exécuter cette exportation en créant une base de données "
"temporaire. Veuillez vous assurer que vous avez les privilèges appropriés à "
"cette opération."

#: tbl_tracking.php:215
msgid "Comment out these two lines if you do not need them."
msgstr "Enlevez les deux lignes suivantes si elles sont inutiles."

#: tbl_tracking.php:224
msgid "SQL statements exported. Please copy the dump or execute it."
msgstr "Énoncés SQL exportés. Vous pouvez copier le fichier ou l'exécuter."

#: tbl_tracking.php:255
#, php-format
msgid "Version %s snapshot (SQL code)"
msgstr "Instantané de la version %s (code SQL)"

#: tbl_tracking.php:382
msgid "Tracking data definition successfully deleted"
msgstr "Le suivi des définitions de données a été effacé avec succès"

#: tbl_tracking.php:384 tbl_tracking.php:401
msgid "Query error"
msgstr "Erreur de requête"

#: tbl_tracking.php:399
msgid "Tracking data manipulation successfully deleted"
msgstr "Le suivi des manipulations de données a été effacé avec succès"

#: tbl_tracking.php:411
msgid "Tracking statements"
msgstr "Suivi des énoncés"

#: tbl_tracking.php:427 tbl_tracking.php:555
#, php-format
msgid "Show %s with dates from %s to %s by user %s %s"
msgstr "Montrer %s depuis le %s jusqu'au %s par l'utilisateur %s %s"

#: tbl_tracking.php:432
msgid "Delete tracking data row from report"
msgstr "Supprimer du rapport le suivi des données"

#: tbl_tracking.php:443
msgid "No data"
msgstr "Aucune donnée"

#: tbl_tracking.php:453 tbl_tracking.php:510
msgid "Date"
msgstr "Date"

#: tbl_tracking.php:455
msgid "Data definition statement"
msgstr "Énoncé de définition de données"

#: tbl_tracking.php:512
msgid "Data manipulation statement"
msgstr "Énoncé de manipulation de données"

#: tbl_tracking.php:558
msgid "SQL dump (file download)"
msgstr "Exportation SQL (télécharger)"

#: tbl_tracking.php:559
msgid "SQL dump"
msgstr "Exportation SQL"

#: tbl_tracking.php:560
msgid "This option will replace your table and contained data."
msgstr "Cette option remplacera votre table et son contenu."

#: tbl_tracking.php:560
msgid "SQL execution"
msgstr "Exécution SQL"

#: tbl_tracking.php:572
#, php-format
msgid "Export as %s"
msgstr "Exporter en tant que %s"

#: tbl_tracking.php:612
msgid "Show versions"
msgstr "Montrer les versions"

#: tbl_tracking.php:644
msgid "Version"
msgstr "Version"

#: tbl_tracking.php:692
#, php-format
msgid "Deactivate tracking for %s.%s"
msgstr "Désactiver le suivi de %s.%s"

#: tbl_tracking.php:694
msgid "Deactivate now"
msgstr "Désactiver maintenant"

#: tbl_tracking.php:705
#, php-format
msgid "Activate tracking for %s.%s"
msgstr "Activer le suivi de %s.%s"

#: tbl_tracking.php:707
msgid "Activate now"
msgstr "Activer maintenant"

#: tbl_tracking.php:720
#, php-format
msgid "Create version %s of %s.%s"
msgstr "Créer la version %s de %s.%s"

#: tbl_tracking.php:724
msgid "Track these data definition statements:"
msgstr "Suivre les énoncés de définition de données suivants :"

#: tbl_tracking.php:732
msgid "Track these data manipulation statements:"
msgstr "Suivre les énoncés de manipulation de données suivants :"

#: tbl_tracking.php:740
msgid "Create version"
msgstr "Créer une version"

#: themes.php:31
#, php-format
msgid ""
"No themes support; please check your configuration and/or your themes in "
"directory %s."
msgstr ""
"Les thèmes ne sont pas supportés, veuillez vérifier votre configuration et/"
"ou vos thèmes dans le répertoire %s."

#: themes.php:41
msgid "Get more themes!"
msgstr "Obtenez d'autres thèmes!"

#: transformation_overview.php:24
msgid "Available MIME types"
msgstr "Types MIME disponibles"

#: transformation_overview.php:37
msgid ""
"MIME types printed in italics do not have a separate transformation function"
msgstr ""
"Les types MIME affichées en italiques ne possèdent pas de fonctions de "
"transformation."

#: transformation_overview.php:42
msgid "Available transformations"
msgstr "Transformations disponibles"

#: transformation_overview.php:47
msgctxt "for MIME transformation"
msgid "Description"
msgstr "Description"

#: user_password.php:48
msgid "You don't have sufficient privileges to be here right now!"
msgstr "Vous n'êtes pas autorisé à accéder à cette page"

#: user_password.php:110
msgid "The profile has been updated."
msgstr "Le profil a été modifié."

#: view_create.php:141
msgid "VIEW name"
msgstr "Nom de la vue"

#: view_operations.php:91
msgid "Rename view to"
msgstr "Changer le nom de la vue pour"

#~ msgid ""
#~ "phpMyAdmin was unable to read your configuration file!<br />This might "
#~ "happen if PHP finds a parse error in it or PHP cannot find the file.<br /"
#~ ">Please call the configuration file directly using the link below and "
#~ "read the PHP error message(s) that you receive. In most cases a quote or "
#~ "a semicolon is missing somewhere.<br />If you receive a blank page, "
#~ "everything is fine."
#~ msgstr ""
#~ "phpMyAdmin n'a pu lire votre fichier de configuration!<br />Il est "
#~ "possible qu'il contienne une erreur de syntaxe, ou que PHP soit incapable "
#~ "de le trouver.<br />À l'aide du lien suivant, vous pouvez vérifier le "
#~ "message d'erreur généré par PHP.<br />La plupart du temps, un apostrophe "
#~ "ou un point-virgule sont manquants.<br />Si vous recevez une page "
#~ "blanche, aucune erreur n'a été détectée."

#~ msgid "Dropping Event"
#~ msgstr "Destruction d'évènement"

#~ msgid "Dropping Procedure"
#~ msgstr "Destruction de procédure"

#~ msgid "Theme / Style"
#~ msgstr "Thème / Style"

#~ msgid "seconds"
#~ msgstr "secondes"

#~ msgid "Query execution time comparison (in microseconds)"
#~ msgstr "Comparaison du temps d'exécution des requêtes (en microsecondes)"

#~ msgid "Query results"
#~ msgstr "Résultats de la requête"

#~ msgid "GD extension is needed for charts."
#~ msgstr "L'extension GD est requise pour les graphiques."

#~ msgid "JSON encoder is needed for chart tooltips."
#~ msgstr "L'encodeur JSON est requis pour afficher les conseils de graphique."

#~ msgid "The number of free memory blocks in query cache."
#~ msgstr "Le nombre de blocs de mémoire libre dans la cache de requêtes."

#~ msgctxt "$strShowStatusReset"
#~ msgid "Reset"
#~ msgstr "Réinitialiser"

#~ msgid "Show processes"
#~ msgstr "Afficher les processus"

#~ msgctxt "for Show status"
#~ msgid "Reset"
#~ msgstr "Réinitialiser"

#~ msgid ""
#~ "<b>Server traffic</b>: These tables show the network traffic statistics "
#~ "of this MySQL server since its startup."
#~ msgstr ""
#~ "<b>Statistiques sur le trafic</b>: Ce tableau indique le trafic réseau "
#~ "observé sur ce serveur MySQL depuis son démarrage."

#~ msgid ""
#~ "<b>Query statistics</b>: Since its startup, %s queries have been sent to "
#~ "the server."
#~ msgstr ""
#~ "<b>Statistiques sur les requêtes</b>: Depuis son démarrage, %s requêtes "
#~ "ont été envoyées au serveur."

#~ msgid "Note: Generating the query chart can take a long time."
#~ msgstr ""
#~ "Remarque : la génération du graphique des requêtes peut prendre un "
#~ "certain temps."

#~ msgid "Chart generated successfully."
#~ msgstr "Le graphique a été généré."

#~ msgid ""
#~ "The result of this query can't be used for a chart. See [a@./"
#~ "Documentation.html#faq6_29@Documentation]FAQ 6.29[/a]"
#~ msgstr ""
#~ "Les résultats de cette requête ne peuvent servir à produire un graphique. "
#~ "Voir le [a@./Documentation.html#faq6_29@Documentation]FAQ 6.29[/a]"

#~ msgid "Title"
#~ msgstr "Titre"

#~ msgid "Area margins"
#~ msgstr "Marges pour la zone"

#~ msgid "Legend margins"
#~ msgstr "Marges pour la légende"

#~ msgid "Radar"
#~ msgstr "Radar"

#~ msgid "Bar type"
#~ msgstr "Type de barre"

#~ msgid "Multi"
#~ msgstr "Multi"

#~ msgid "Continuous image"
#~ msgstr "Image continue"

#~ msgid ""
#~ "For compatibility reasons the chart image is segmented by default, select "
#~ "this to draw the whole chart in one image."
#~ msgstr ""
#~ "Pour des raisons de compatibilité le graphique est segmenté, sélectionnez "
#~ "ceci pour afficher le graphique complet en une seule image."

#~ msgid ""
#~ "When drawing a radar chart all values are normalized to a range [0..10]."
#~ msgstr ""
#~ "Dans un graphique radar toutes les valeurs sont normalisées dans une "
#~ "plage [0..10]."

#~ msgid ""
#~ "Note that not every result table can be put to the chart. See <a href=\"./"
#~ "Documentation.html#faq6_29\" target=\"Documentation\">FAQ 6.29</a>"
#~ msgstr ""
#~ "Toute table de résultats ne peut être affichée en graphique. Voir le <a "
#~ "href=\"./Documentation.html#faq6_29\" target=\"Documentation\">FAQ 6.29</"
#~ "a>"

#~ msgid "Add a New User"
#~ msgstr "Ajouter un utilisateur"

#~ msgid "Create User"
#~ msgstr "Créer un compte d'utilisateur"

#~ msgid "Add a new User"
#~ msgstr "Ajouter un utilisateur"

#~ msgid "Show table row links on left side"
#~ msgstr "Montrer les liens des lignes de données du côté gauche"

#~ msgid "Show table row links on right side"
#~ msgstr "Montrer les liens des lignes de données du côté droit"

#~ msgid "Background color"
#~ msgstr "Couleur d'arrière-plan"

#~ msgid "Choose..."
#~ msgstr "Choisissez..."

#~ msgid "Delete the matches for the "
#~ msgstr "Supprimer de la table %s les occurences?"

#~ msgid "Show left delete link"
#~ msgstr "Montrer à gauche le lien d'effacement"

#~ msgid "Show right delete link"
#~ msgstr "Montrer à droite le lien d'effacement"

#~ msgid "Mailing lists"
#~ msgstr "Listes de courriel"<|MERGE_RESOLUTION|>--- conflicted
+++ resolved
@@ -3,13 +3,8 @@
 msgstr ""
 "Project-Id-Version: phpMyAdmin 3.5.0-dev\n"
 "Report-Msgid-Bugs-To: phpmyadmin-devel@lists.sourceforge.net\n"
-<<<<<<< HEAD
 "POT-Creation-Date: 2011-06-24 12:07+0200\n"
-"PO-Revision-Date: 2011-06-17 17:10+0200\n"
-=======
-"POT-Creation-Date: 2011-06-22 10:16+0200\n"
 "PO-Revision-Date: 2011-06-23 15:36+0200\n"
->>>>>>> 1c0ae704
 "Last-Translator: Marc Delisle <marc@infomarc.info>\n"
 "Language-Team: french <fr@li.org>\n"
 "Language: fr\n"
@@ -528,76 +523,45 @@
 msgid "MySQL returned an empty result set (i.e. zero rows)."
 msgstr "MySQL a retourné un résultat vide (aucune ligne)."
 
-<<<<<<< HEAD
 #: db_routines.php:190 db_routines.php:295 db_routines.php:300
 #: db_routines.php:324
 #, fuzzy, php-format
 #| msgid "The following queries have been executed:"
 msgid "The following query has failed: \"%s\""
-msgstr "Ces requêtes ont été exécutées :"
-=======
-#: db_routines.php:190 db_routines.php:290 db_routines.php:295
-#: db_routines.php:319
-#, php-format
-msgid "Query \"%s\" failed"
 msgstr "La requête «%s» a échoué"
->>>>>>> 1c0ae704
 
 #: db_routines.php:191 db_routines.php:296 db_routines.php:301
 #: db_routines.php:311 db_routines.php:325 libraries/common.lib.php:609
 msgid "MySQL said: "
 msgstr "MySQL a répondu: "
 
-<<<<<<< HEAD
 #: db_routines.php:208 db_routines.php:240 db_routines.php:268
 #: db_routines.php:407
-#, fuzzy
-=======
-#: db_routines.php:208 db_routines.php:263 db_routines.php:402
->>>>>>> 1c0ae704
 #| msgid "Error in Processing Request"
 msgid "Error in processing request"
 msgstr "Erreur dans le traitement de la requête"
 
-<<<<<<< HEAD
 #: db_routines.php:209 db_routines.php:241 db_routines.php:269
 #: db_routines.php:408
-#, fuzzy, php-format
+#, php-format
 #| msgid "No tables found in database"
 msgid "No routine with name %1$s found in database %2$s"
-msgstr "Aucune table n'a été trouvée dans cette base."
-=======
-#: db_routines.php:209 db_routines.php:264 db_routines.php:403
-#, php-format
-#| msgid "No tables found in database"
-msgid "No routine with name %s found in database %s"
-msgstr ""
-"Aucune procédure portant le nom %s n'a été trouvée dans la base de données %"
-"s"
->>>>>>> 1c0ae704
+msgstr ""
+"Aucune procédure portant le nom %1$s n'a été trouvée dans la base de données %"
+"2$s"
 
 #: db_routines.php:230 db_routines.php:234
 msgid "Execute routine"
 msgstr "Exécuter la procédure"
 
-<<<<<<< HEAD
 #: db_routines.php:259 db_routines.php:263
-#, fuzzy, php-format
-=======
-#: db_routines.php:254 db_routines.php:258
-#, php-format
->>>>>>> 1c0ae704
+#, php-format
 #| msgid "Export defaults"
 msgid "Export of routine %s"
 msgstr "Exporter la procédure %s"
 
-<<<<<<< HEAD
 #: db_routines.php:288 libraries/db_routines.lib.php:960
-#, fuzzy, php-format
-=======
-#: db_routines.php:283 libraries/db_routines.lib.php:960
-#, php-format
->>>>>>> 1c0ae704
+#, php-format
 #| msgid "Invalid server index: %s"
 msgid "Invalid routine type: \"%s\""
 msgstr "Type de procédure invalide : «%s»"
@@ -610,24 +574,14 @@
 msgid "The backed up query was:"
 msgstr "La requête conservée est :"
 
-<<<<<<< HEAD
 #: db_routines.php:314
-#, fuzzy, php-format
-=======
-#: db_routines.php:309
-#, php-format
->>>>>>> 1c0ae704
+#, php-format
 #| msgid "Column %s has been dropped"
 msgid "Routine %1$s has been modified."
 msgstr "La procédure %1$s a été modifiée."
 
-<<<<<<< HEAD
 #: db_routines.php:327
-#, fuzzy, php-format
-=======
-#: db_routines.php:322
-#, php-format
->>>>>>> 1c0ae704
+#, php-format
 #| msgid "Table %1$s has been created."
 msgid "Routine %1$s has been created."
 msgstr "La procédure %1$s a été créée."
@@ -637,22 +591,12 @@
 msgstr ""
 "<b>Au moins une erreur s'est produite lors du traitement de la requête :</b>"
 
-<<<<<<< HEAD
 #: db_routines.php:379
-#, fuzzy
-=======
-#: db_routines.php:374
->>>>>>> 1c0ae704
 #| msgid "Create relation"
 msgid "Create routine"
 msgstr "Créer une procédure"
 
-<<<<<<< HEAD
 #: db_routines.php:383
-#, fuzzy
-=======
-#: db_routines.php:378
->>>>>>> 1c0ae704
 #| msgid "Edit mode"
 msgid "Edit routine"
 msgstr "Modifier une procédure"
@@ -2171,13 +2115,8 @@
 
 #: libraries/common.inc.php:587
 #| msgid "Could not save configuration"
-<<<<<<< HEAD
 msgid "Failed to read configuration file"
-msgstr "Impossible de sauvegarder la configuration"
-=======
-msgid "Failed to to read configuration file"
 msgstr "Impossible de lire le fichier de configuration"
->>>>>>> 1c0ae704
 
 #: libraries/common.inc.php:588
 msgid ""
