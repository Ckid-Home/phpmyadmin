# Automatically generated <>, 2010.
msgid ""
msgstr ""
"Project-Id-Version: phpMyAdmin 3.5.0-dev\n"
"Report-Msgid-Bugs-To: phpmyadmin-devel@lists.sourceforge.net\n"
<<<<<<< HEAD
"POT-Creation-Date: 2011-09-18 06:14-0400\n"
"PO-Revision-Date: 2010-07-21 14:50+0200\n"
"Last-Translator: Marc Delisle <marc@infomarc.info>\n"
=======
"POT-Creation-Date: 2011-09-13 12:29-0400\n"
"PO-Revision-Date: 2011-09-15 11:33+0200\n"
"Last-Translator:  <fran.dieguez@mabishu.com>\n"
>>>>>>> cefc14fe
"Language-Team: galician <gl@li.org>\n"
"Language: gl\n"
"MIME-Version: 1.0\n"
"Content-Type: text/plain; charset=UTF-8\n"
"Content-Transfer-Encoding: 8bit\n"
"Plural-Forms: nplurals=2; plural=(n != 1);\n"
"X-Generator: Pootle 2.0.5\n"

#: browse_foreigners.php:35 browse_foreigners.php:53 js/messages.php:320
#: libraries/display_tbl.lib.php:358 server_privileges.php:1673
msgid "Show all"
msgstr "Ver tódolos rexistros"

#: browse_foreigners.php:70 libraries/PDF.class.php:42
#: libraries/common.lib.php:2355
#: libraries/schema/Pdf_Relation_Schema.class.php:1142
#: libraries/schema/Pdf_Relation_Schema.class.php:1166
#: libraries/schema/User_Schema.class.php:393
#: libraries/select_lang.lib.php:487
msgid "Page number:"
msgstr "Número de páxina:"

#: browse_foreigners.php:133
msgid ""
"The target browser window could not be updated. Maybe you have closed the "
"parent window, or your browser's security settings are configured to block "
"cross-window updates."
msgstr ""
"Non foi posíbel actualizar a xanela do navegador. Quizáis porque pechou a "
"xanela pai ou porque as opcións de seguranza do seu navegador están "
"bloqueando as actualizacións entre xanelas."

#: browse_foreigners.php:151 libraries/common.lib.php:3036
#: libraries/common.lib.php:3043 libraries/common.lib.php:3247
#: libraries/common.lib.php:3248 libraries/db_links.inc.php:60
#: libraries/tbl_links.inc.php:68
msgid "Search"
msgstr "Buscar"

#: browse_foreigners.php:154 db_operations.php:372 db_operations.php:412
#: db_operations.php:522 db_operations.php:549 db_search.php:336
#: db_structure.php:586 enum_editor.php:63 gis_data_editor.php:133
#: gis_data_editor.php:166 gis_data_editor.php:315 js/messages.php:207
#: libraries/Config.class.php:1326 libraries/Theme_Manager.class.php:309
#: libraries/auth/cookie.auth.lib.php:247 libraries/common.lib.php:1315
#: libraries/common.lib.php:2328 libraries/core.lib.php:508
#: libraries/display_change_password.lib.php:72
#: libraries/display_create_table.lib.php:61
#: libraries/display_export.lib.php:349 libraries/display_import.lib.php:267
#: libraries/display_tbl.lib.php:556 libraries/display_tbl.lib.php:676
#: libraries/replication_gui.lib.php:76 libraries/replication_gui.lib.php:375
#: libraries/rte/rte_events.lib.php:493 libraries/rte/rte_routines.lib.php:963
#: libraries/rte/rte_routines.lib.php:1441
#: libraries/rte/rte_triggers.lib.php:373
#: libraries/schema/User_Schema.class.php:147
#: libraries/schema/User_Schema.class.php:204
#: libraries/schema/User_Schema.class.php:443
#: libraries/schema/User_Schema.class.php:484
#: libraries/select_server.lib.php:93 libraries/sql_query_form.lib.php:348
#: libraries/sql_query_form.lib.php:411 libraries/sql_query_form.lib.php:464
#: libraries/tbl_properties.inc.php:587 libraries/tbl_properties.inc.php:758
#: main.php:107 navigation.php:169 navigation.php:207 pmd_pdf.php:120
#: prefs_manage.php:263 prefs_manage.php:314 server_binlog.php:109
#: server_privileges.php:744 server_privileges.php:1784
#: server_privileges.php:2148 server_privileges.php:2195
#: server_privileges.php:2238 server_replication.php:233
#: server_replication.php:316 server_replication.php:347
#: server_synchronize.php:1300 tbl_change.php:340 tbl_change.php:1066
#: tbl_change.php:1103 tbl_indexes.php:268 tbl_operations.php:284
#: tbl_operations.php:321 tbl_operations.php:523 tbl_operations.php:585
#: tbl_operations.php:767 tbl_select.php:235 tbl_structure.php:671
#: tbl_structure.php:708 tbl_tracking.php:416 tbl_tracking.php:554
#: tbl_zoom_select.php:305 view_create.php:181 view_operations.php:99
msgid "Go"
msgstr "Ir"

#: browse_foreigners.php:169 browse_foreigners.php:173
#: libraries/Index.class.php:432 tbl_tracking.php:304
msgid "Keyname"
msgstr "Nome da chave"

#: browse_foreigners.php:170 browse_foreigners.php:172
#: server_collations.php:54 server_collations.php:66 server_engines.php:56
#: server_plugins.php:147 server_status.php:1466
msgid "Description"
msgstr "Descrición"

#: browse_foreigners.php:249 browse_foreigners.php:258
#: browse_foreigners.php:270 browse_foreigners.php:278
msgid "Use this value"
msgstr "Usar este valor"

#: bs_disp_as_mime_type.php:29 bs_play_media.php:35
#: libraries/blobstreaming.lib.php:385
msgid "No blob streaming server configured!"
msgstr "Non se configurou ningún servidor de streaming blob!"

#: bs_disp_as_mime_type.php:35
#| msgid "Failed to write file to disk."
msgid "Failed to fetch headers"
msgstr "Produciuse un fallo ao obter as cabeceiras."

#: bs_disp_as_mime_type.php:41
msgid "Failed to open remote URL"
msgstr "Produciuse un fallo ao abrir o URL remoto"

#: changelog.php:32 license.php:28
#, php-format
msgid ""
"The %s file is not available on this system, please visit www.phpmyadmin.net "
"for more information."
msgstr ""
"O ficheiro %s non está dispoñíbel neste sistema, visite www.phpmyadmin.net "
"para obter máis información."

#: db_create.php:60
#, php-format
msgid "Database %1$s has been created."
msgstr "Creouse a base de datos %1$s."

#: db_datadict.php:49 db_operations.php:364
msgid "Database comment: "
msgstr "Comentario da base de datos: "

#: db_datadict.php:153 libraries/schema/Pdf_Relation_Schema.class.php:1279
#: libraries/tbl_properties.inc.php:695 tbl_operations.php:366
#: tbl_printview.php:124
msgid "Table comments"
msgstr "Comentarios da táboa"

#: db_datadict.php:162 db_qbe.php:196 libraries/Index.class.php:436
#: libraries/export/htmlword.php:249 libraries/export/latex.php:359
#: libraries/export/odt.php:286 libraries/export/texytext.php:228
#: libraries/schema/Pdf_Relation_Schema.class.php:1305
#: libraries/schema/Pdf_Relation_Schema.class.php:1326
#: libraries/tbl_properties.inc.php:281 libraries/tbl_select.lib.php:108
#: tbl_change.php:318 tbl_chart.php:89 tbl_indexes.php:196
#: tbl_printview.php:136 tbl_relation.php:399 tbl_tracking.php:257
<<<<<<< HEAD
#: tbl_tracking.php:308 tbl_zoom_select.php:426
#, fuzzy
=======
#: tbl_tracking.php:308 tbl_zoom_select.php:392
>>>>>>> cefc14fe
#| msgid "Column names"
msgid "Column"
msgstr "Columnas"

#: db_datadict.php:163 db_printview.php:103 libraries/Index.class.php:433
#: libraries/db_structure.lib.php:46 libraries/export/htmlword.php:250
#: libraries/export/latex.php:359 libraries/export/odt.php:289
#: libraries/export/texytext.php:229 libraries/rte/rte_list.lib.php:53
#: libraries/rte/rte_list.lib.php:69 libraries/rte/rte_routines.lib.php:829
#: libraries/rte/rte_routines.lib.php:854
#: libraries/rte/rte_routines.lib.php:1359
#: libraries/schema/Pdf_Relation_Schema.class.php:1306
#: libraries/schema/Pdf_Relation_Schema.class.php:1327
#: libraries/tbl_properties.inc.php:107 libraries/tbl_select.lib.php:109
#: server_privileges.php:2251 tbl_change.php:297 tbl_change.php:324
#: tbl_printview.php:137 tbl_printview.php:277 tbl_structure.php:202
#: tbl_structure.php:765 tbl_tracking.php:258 tbl_tracking.php:305
msgid "Type"
msgstr "Columna"

#: db_datadict.php:165 libraries/Index.class.php:439
#: libraries/export/htmlword.php:251 libraries/export/latex.php:359
#: libraries/export/odt.php:292 libraries/export/texytext.php:230
#: libraries/schema/Pdf_Relation_Schema.class.php:1308
#: libraries/schema/Pdf_Relation_Schema.class.php:1329
#: libraries/tbl_properties.inc.php:116 tbl_change.php:333
#: tbl_printview.php:139 tbl_structure.php:205 tbl_tracking.php:260
#: tbl_tracking.php:311 tbl_zoom_select.php:427
msgid "Null"
msgstr "Nulo"

#: db_datadict.php:166 db_structure.php:509 libraries/export/htmlword.php:252
#: libraries/export/latex.php:359 libraries/export/odt.php:295
#: libraries/export/texytext.php:231
#: libraries/schema/Pdf_Relation_Schema.class.php:1309
#: libraries/schema/Pdf_Relation_Schema.class.php:1330
#: libraries/tbl_properties.inc.php:113 tbl_printview.php:140
#: tbl_structure.php:206 tbl_tracking.php:261
msgid "Default"
msgstr "Predeterminado"

#: db_datadict.php:170 libraries/export/htmlword.php:254
#: libraries/export/latex.php:361 libraries/export/odt.php:299
#: libraries/export/texytext.php:233
#: libraries/schema/Pdf_Relation_Schema.class.php:1311
#: libraries/schema/Pdf_Relation_Schema.class.php:1332 tbl_printview.php:144
msgid "Links to"
msgstr "Ligazóns a"

#: db_datadict.php:172 db_printview.php:109
#: libraries/config/messages.inc.php:94 libraries/config/messages.inc.php:109
#: libraries/config/messages.inc.php:131 libraries/export/htmlword.php:257
#: libraries/export/latex.php:364 libraries/export/odt.php:304
#: libraries/export/texytext.php:236
#: libraries/schema/Pdf_Relation_Schema.class.php:1322
#: libraries/schema/Pdf_Relation_Schema.class.php:1333
#: libraries/tbl_properties.inc.php:136 tbl_printview.php:146
msgid "Comments"
msgstr "Comentarios"

#: db_datadict.php:233 js/messages.php:227 libraries/Index.class.php:349
#: libraries/Index.class.php:376 libraries/Index.class.php:674
#: libraries/config.values.php:45 libraries/config.values.php:51
#: libraries/config/FormDisplay.tpl.php:198 libraries/export/htmlword.php:299
#: libraries/export/latex.php:407 libraries/export/odt.php:343
#: libraries/export/texytext.php:278 libraries/mult_submits.inc.php:287
#: libraries/schema/Pdf_Relation_Schema.class.php:1357
#: libraries/user_preferences.lib.php:284 prefs_manage.php:128
#: server_privileges.php:1473 server_privileges.php:1483
#: server_privileges.php:1728 server_privileges.php:1739
#: server_privileges.php:2060 server_privileges.php:2065
#: server_privileges.php:2367 sql.php:280 sql.php:341 tbl_printview.php:194
#: tbl_structure.php:349 tbl_tracking.php:321 tbl_tracking.php:326
msgid "No"
msgstr "Non"

#: db_datadict.php:233 js/messages.php:226 libraries/Index.class.php:350
#: libraries/Index.class.php:375 libraries/Index.class.php:674
#: libraries/config.values.php:45 libraries/config.values.php:51
#: libraries/config/FormDisplay.tpl.php:198 libraries/export/htmlword.php:299
#: libraries/export/latex.php:407 libraries/export/odt.php:343
#: libraries/export/texytext.php:278 libraries/mult_submits.inc.php:46
#: libraries/mult_submits.inc.php:78 libraries/mult_submits.inc.php:87
#: libraries/mult_submits.inc.php:92 libraries/mult_submits.inc.php:97
#: libraries/mult_submits.inc.php:102 libraries/mult_submits.inc.php:262
#: libraries/mult_submits.inc.php:276 libraries/mult_submits.inc.php:286
#: libraries/mult_submits.inc.php:299
#: libraries/schema/Pdf_Relation_Schema.class.php:1357
#: libraries/user_preferences.lib.php:284 prefs_manage.php:127
#: server_databases.php:81 server_privileges.php:1471
#: server_privileges.php:1481 server_privileges.php:1725
#: server_privileges.php:1739 server_privileges.php:2060
#: server_privileges.php:2063 server_privileges.php:2367 sql.php:340
#: tbl_printview.php:194 tbl_structure.php:41 tbl_structure.php:349
#: tbl_tracking.php:319 tbl_tracking.php:324
msgid "Yes"
msgstr "Si"

#: db_datadict.php:287 db_printview.php:263 tbl_printview.php:462
msgid "Print"
msgstr "Imprimir"

#: db_export.php:26
msgid "View dump (schema) of database"
msgstr "Ver o volcado (esquema) da base de datos"

#: db_export.php:30 db_printview.php:94 db_qbe.php:101 db_tracking.php:48
#: export.php:354 navigation.php:296
msgid "No tables found in database."
msgstr "Non foi posíbel atopar ningunha táboa na base de datos."

#: db_export.php:40 db_search.php:318 server_export.php:26
msgid "Select All"
msgstr "Seleccionar todo"

#: db_export.php:42 db_search.php:321 server_export.php:28
msgid "Unselect All"
msgstr "Deseleccionar todo"

#: db_operations.php:41 tbl_create.php:22
msgid "The database name is empty!"
msgstr "O nome da base de datos está baleiro!"

#: db_operations.php:274
#, php-format
msgid "Database %s has been renamed to %s"
msgstr "A base de datos %s foi renomeada a %s"

#: db_operations.php:278
#, php-format
msgid "Database %s has been copied to %s"
msgstr "A base de datos %s foi copiada para %s"

#: db_operations.php:406
msgid "Rename database to"
msgstr "Renomear a base de datos a"

<<<<<<< HEAD
#: db_operations.php:432
#, fuzzy
=======
#: db_operations.php:427
>>>>>>> cefc14fe
#| msgid "Rename database to"
msgid "Remove database"
msgstr "Eliminar base de datos"

#: db_operations.php:444
#, php-format
msgid "Database %s has been dropped."
msgstr "A base de datos %s foi eliminada."

<<<<<<< HEAD
#: db_operations.php:449
#, fuzzy
=======
#: db_operations.php:444
>>>>>>> cefc14fe
#| msgid "Go to database"
msgid "Drop the database (DROP)"
msgstr "Eliminar base de datos (DROP)"

#: db_operations.php:478
msgid "Copy database to"
msgstr "Copiar a base de datos a"

#: db_operations.php:485 tbl_operations.php:552 tbl_tracking.php:409
msgid "Structure only"
msgstr "Só a estrutura"

#: db_operations.php:486 tbl_operations.php:553 tbl_tracking.php:411
msgid "Structure and data"
msgstr "Estrutura e datos"

#: db_operations.php:487 tbl_operations.php:554 tbl_tracking.php:410
msgid "Data only"
msgstr "Só os datos"

#: db_operations.php:495
msgid "CREATE DATABASE before copying"
msgstr "CREATE DATABSE antes de copiar"

#: db_operations.php:498 libraries/config/messages.inc.php:126
#: libraries/config/messages.inc.php:127 libraries/config/messages.inc.php:129
#: libraries/config/messages.inc.php:135 tbl_operations.php:560
#, php-format
msgid "Add %s"
msgstr "Engadir %s"

#: db_operations.php:502 libraries/config/messages.inc.php:119
#: tbl_operations.php:318 tbl_operations.php:562
msgid "Add AUTO_INCREMENT value"
msgstr "Engadir o valor incremental (AUTO_INCREMENT)"

#: db_operations.php:506 tbl_operations.php:569
msgid "Add constraints"
msgstr "Engadir limitacións"

#: db_operations.php:519
msgid "Switch to copied database"
msgstr "Pasar á base de datos copiada"

#: db_operations.php:542 libraries/Index.class.php:438
#: libraries/build_html_for_db.lib.php:20 libraries/db_structure.lib.php:48
#: libraries/mysql_charsets.lib.php:113 libraries/tbl_properties.inc.php:114
#: libraries/tbl_properties.inc.php:701 libraries/tbl_select.lib.php:110
#: server_collations.php:53 server_collations.php:65 tbl_operations.php:382
#: tbl_structure.php:203 tbl_structure.php:870 tbl_tracking.php:259
#: tbl_tracking.php:310
msgid "Collation"
msgstr "Orde alfabética"

<<<<<<< HEAD
#: db_operations.php:555
#, fuzzy, php-format
=======
#: db_operations.php:550
#, php-format
>>>>>>> cefc14fe
#| msgid ""
#| "The additional features for working with linked tables have been "
#| "deactivated. To find out why click %shere%s."
msgid ""
"The phpMyAdmin configuration storage has been deactivated. To find out why "
"click %shere%s."
msgstr ""
"Desactivouse a configuración de almacenamento. Para saber por que prema %"
"saqu&iacute;%s."

<<<<<<< HEAD
#: db_operations.php:589
#, fuzzy
=======
#: db_operations.php:584
>>>>>>> cefc14fe
#| msgid "Relational schema"
msgid "Edit or export relational schema"
msgstr "Editar ou exportar esquema relacional"

#: db_printview.php:101 db_tracking.php:85 db_tracking.php:186
#: libraries/config/messages.inc.php:504 libraries/db_structure.lib.php:32
#: libraries/export/pdf.php:95 libraries/export/xml.php:359
#: libraries/header.inc.php:158 libraries/rte/rte_list.lib.php:59
#: libraries/rte/rte_triggers.lib.php:310
#: libraries/schema/User_Schema.class.php:271 server_privileges.php:1835
#: server_privileges.php:1893 server_privileges.php:2162
#: server_synchronize.php:436 server_synchronize.php:908 tbl_tracking.php:634
msgid "Table"
msgstr "Táboa"

#: db_printview.php:102 libraries/build_html_for_db.lib.php:31
#: libraries/db_structure.lib.php:42 libraries/header_printview.inc.php:62
#: libraries/import.lib.php:151 navigation.php:591 navigation.php:613
#: tbl_printview.php:358 tbl_structure.php:363 tbl_structure.php:469
#: tbl_structure.php:880
msgid "Rows"
msgstr "Filas"

#: db_printview.php:106 libraries/db_structure.lib.php:53 tbl_indexes.php:197
msgid "Size"
msgstr "Tamaño"

#: db_printview.php:159 db_structure.php:461 libraries/export/sql.php:790
msgid "in use"
msgstr "en uso"

#: db_printview.php:184 libraries/db_info.inc.php:70
#: libraries/export/sql.php:742
#: libraries/schema/Pdf_Relation_Schema.class.php:1284 tbl_printview.php:398
#: tbl_structure.php:912
msgid "Creation"
msgstr "Creación"

#: db_printview.php:193 libraries/db_info.inc.php:75
#: libraries/export/sql.php:747
#: libraries/schema/Pdf_Relation_Schema.class.php:1289 tbl_printview.php:408
#: tbl_structure.php:920
msgid "Last update"
msgstr "Última actualización"

#: db_printview.php:202 libraries/db_info.inc.php:80
#: libraries/export/sql.php:752
#: libraries/schema/Pdf_Relation_Schema.class.php:1294 tbl_printview.php:418
#: tbl_structure.php:928
msgid "Last check"
msgstr "Última revisión"

<<<<<<< HEAD
#: db_printview.php:219 db_structure.php:485
#, fuzzy, php-format
=======
#: db_printview.php:219 db_structure.php:443
#, php-format
>>>>>>> cefc14fe
#| msgid "%s table(s)"
msgid "%s table"
msgid_plural "%s tables"
msgstr[0] "%s táboa"
msgstr[1] "%s táboas"

#: db_qbe.php:41
msgid "You have to choose at least one column to display"
msgstr "Ten que escoller polo menos unha columna para mostrar"

#: db_qbe.php:186
#, php-format
#| msgid "Switch to copied table"
msgid "Switch to %svisual builder%s"
msgstr "Cambiar ao %sconstrutor visual%s"

#: db_qbe.php:222 libraries/db_structure.lib.php:90
#: libraries/display_tbl.lib.php:957
msgid "Sort"
msgstr "Ordenar"

#: db_qbe.php:231 db_qbe.php:265 libraries/db_structure.lib.php:97
#: libraries/display_tbl.lib.php:547 libraries/display_tbl.lib.php:918
#: server_databases.php:162 server_databases.php:179 tbl_operations.php:279
#: tbl_select.php:222
msgid "Ascending"
msgstr "Ascendente"

#: db_qbe.php:232 db_qbe.php:273 libraries/db_structure.lib.php:105
#: libraries/display_tbl.lib.php:552 libraries/display_tbl.lib.php:915
#: server_databases.php:162 server_databases.php:179 tbl_operations.php:280
#: tbl_select.php:223
msgid "Descending"
msgstr "Descendente"

#: db_qbe.php:286 db_tracking.php:91 libraries/display_tbl.lib.php:422
#: tbl_change.php:287 tbl_tracking.php:639
msgid "Show"
msgstr "Mostrar"

#: db_qbe.php:322
msgid "Criteria"
msgstr "Criterio"

#: db_qbe.php:375 db_qbe.php:457 db_qbe.php:549 db_qbe.php:580
msgid "Ins"
msgstr "Inserir"

#: db_qbe.php:379 db_qbe.php:461 db_qbe.php:546 db_qbe.php:577
msgid "And"
msgstr "E"

#: db_qbe.php:388 db_qbe.php:469 db_qbe.php:551 db_qbe.php:582
msgid "Del"
msgstr "Eliminar"

#: db_qbe.php:392 db_qbe.php:473 db_qbe.php:544 db_qbe.php:575
#: server_privileges.php:398 tbl_change.php:908 tbl_indexes.php:264
#: tbl_select.php:196
msgid "Or"
msgstr "ou"

#: db_qbe.php:529
msgid "Modify"
msgstr "Modificar"

#: db_qbe.php:606
#, fuzzy
#| msgid "Add/Delete Criteria Row"
msgid "Add/Delete criteria rows"
msgstr "Engadir/Eliminar filas de criterios"

#: db_qbe.php:618
#, fuzzy
#| msgid "Add/Delete Field Columns"
msgid "Add/Delete columns"
msgstr "Engadir/Eliminar columnas de campo"

#: db_qbe.php:631 db_qbe.php:656
msgid "Update Query"
msgstr "Actualizar a procura"

#: db_qbe.php:639
msgid "Use Tables"
msgstr "Usar as táboas"

#: db_qbe.php:662
#, php-format
msgid "SQL query on database <b>%s</b>:"
msgstr "Procura tipo SQL na base de datos <b>%s</b>:"

#: db_qbe.php:955 libraries/common.lib.php:1163
msgid "Submit Query"
msgstr "Enviar esta procura"

#: db_search.php:30 libraries/auth/config.auth.lib.php:77
#: libraries/auth/config.auth.lib.php:96
#: libraries/auth/cookie.auth.lib.php:568 libraries/auth/http.auth.lib.php:51
#: libraries/auth/signon.auth.lib.php:237
msgid "Access denied"
msgstr "Denegouse o acceso"

#: db_search.php:42 db_search.php:285
msgid "at least one of the words"
msgstr "polo menos unha das palabras"

#: db_search.php:43 db_search.php:286
msgid "all words"
msgstr "todas as palabras"

#: db_search.php:44 db_search.php:287
msgid "the exact phrase"
msgstr "a frase exacta"

#: db_search.php:45 db_search.php:288
msgid "as regular expression"
msgstr "como expresión regular"

#: db_search.php:208
#, php-format
msgid "Search results for \"<i>%s</i>\" %s:"
msgstr "Procurar os resultados para \"<i>%s</i>\" %s:"

#: db_search.php:226
#, php-format
#| msgid "%s match(es) inside table <i>%s</i>"
msgid "%s match inside table <i>%s</i>"
msgid_plural "%s matches inside table <i>%s</i>"
msgstr[0] "%s ocorrencia dentro da táboa <i>%s</i>"
msgstr[1] "%s ocorrencias dentro da táboa <i>%s</i>"

#: db_search.php:233 libraries/common.lib.php:3038
#: libraries/common.lib.php:3245 libraries/common.lib.php:3246
#: libraries/tbl_links.inc.php:55 tbl_structure.php:569
msgid "Browse"
msgstr "Visualizar"

#: db_search.php:238
#, php-format
#| msgid "Dumping data for table"
msgid "Delete the matches for the %s table?"
msgstr "Eliminar as coincidencias para a táboa %s?"

#: db_search.php:238 libraries/display_tbl.lib.php:1364
#: libraries/display_tbl.lib.php:2354
#: libraries/schema/User_Schema.class.php:197
#: libraries/schema/User_Schema.class.php:272
#: libraries/schema/User_Schema.class.php:307
#: libraries/schema/User_Schema.class.php:337
#: libraries/sql_query_form.lib.php:404 pmd_general.php:417
#: setup/frames/index.inc.php:139 setup/frames/index.inc.php:230
#: tbl_tracking.php:426 tbl_tracking.php:447 tbl_tracking.php:504
msgid "Delete"
msgstr "Eliminar"

#: db_search.php:251
#, php-format
#| msgid "<b>Total:</b> <i>%s</i> match(es)"
msgid "<b>Total:</b> <i>%s</i> match"
msgid_plural "<b>Total:</b> <i>%s</i> matches"
msgstr[0] "<b>Total:</b> <i>%s</i> ocorrencia"
msgstr[1] "<b>Total:</b> <i>%s</i> ocorrencias"

#: db_search.php:273
msgid "Search in database"
msgstr "Procurar na base de datos"

#: db_search.php:276
#, fuzzy
#| msgid "Word(s) or value(s) to search for (wildcard: \"%\"):"
msgid "Words or values to search for (wildcard: \"%\"):"
msgstr "Palabras(s) ou valore(s) a procurar (o comodín é: \"%\"):"

#: db_search.php:281
msgid "Find:"
msgstr "Atopar:"

#: db_search.php:285 db_search.php:286
msgid "Words are separated by a space character (\" \")."
msgstr "As palabras divídense cun carácter de espazo (\" \")."

#: db_search.php:299
#, fuzzy
#| msgid "Inside table(s):"
msgid "Inside tables:"
msgstr "Dentro da(s) táboa(s):"

#: db_search.php:329
#| msgid "Inside field:"
msgid "Inside column:"
msgstr "Dentro da columna:"

<<<<<<< HEAD
#: db_structure.php:67
#, fuzzy
=======
#: db_structure.php:66
>>>>>>> cefc14fe
#| msgid "No tables found in database."
msgid "No tables found in database"
msgstr "No se atoparon táboas na base de datos:"

#: db_structure.php:292 tbl_operations.php:692
#, php-format
msgid "Table %s has been emptied"
msgstr "Vaciouse a táboa %s"

#: db_structure.php:301 tbl_operations.php:709
#, php-format
msgid "View %s has been dropped"
msgstr "Deixouse a vista %s"

#: db_structure.php:301 tbl_operations.php:709
#, php-format
msgid "Table %s has been dropped"
msgstr "Eliminouse a táboa %s"

#: db_structure.php:311 tbl_create.php:269
msgid "Tracking is active."
msgstr "O seguemento está activado."

#: db_structure.php:315 tbl_create.php:271
msgid "Tracking is not active."
msgstr "O seguemento non está activado."

#: db_structure.php:422 libraries/display_tbl.lib.php:2238
#, php-format
msgid ""
"This view has at least this number of rows. Please refer to %sdocumentation%"
"s."
msgstr ""
"Esta vista ten, cando menos, este número de fileiras. Vexa a %sdocumentation%"
"s."

#: db_structure.php:438 db_structure.php:452 libraries/header.inc.php:158
#: libraries/tbl_info.inc.php:60 tbl_structure.php:209
msgid "View"
msgstr "Vista"

#: db_structure.php:492 libraries/db_structure.lib.php:35
#: libraries/server_links.inc.php:90 server_replication.php:31
#: server_replication.php:162 server_status.php:588
msgid "Replication"
msgstr "Replicación"

#: db_structure.php:496
msgid "Sum"
msgstr "Suma"

#: db_structure.php:503 libraries/StorageEngine.class.php:331
#, php-format
msgid "%s is the default storage engine on this MySQL server."
msgstr "%s é o motor de almacenamento predefinido neste servidor de MySQL."

#: db_structure.php:532 db_structure.php:549 db_structure.php:550
#: libraries/display_tbl.lib.php:2379 libraries/display_tbl.lib.php:2384
#: libraries/mult_submits.inc.php:15 server_databases.php:264
#: server_databases.php:269 server_privileges.php:1756 tbl_structure.php:557
#: tbl_structure.php:566
msgid "With selected:"
msgstr "Todos os marcados"

#: db_structure.php:535 libraries/display_tbl.lib.php:2374
#: server_databases.php:266 server_privileges.php:682
#: server_privileges.php:1759 tbl_structure.php:560
msgid "Check All"
msgstr "Marcalos todos"

#: db_structure.php:539 libraries/display_tbl.lib.php:2375
#: libraries/replication_gui.lib.php:35 server_databases.php:268
#: server_privileges.php:685 server_privileges.php:1763 tbl_structure.php:564
msgid "Uncheck All"
msgstr "Quitarlles as marcas a todos"

#: db_structure.php:544
msgid "Check tables having overhead"
msgstr "Exceso na comprobación"

#: db_structure.php:552 libraries/common.lib.php:3258
#: libraries/common.lib.php:3259 libraries/config/messages.inc.php:164
#: libraries/db_links.inc.php:56 libraries/display_tbl.lib.php:2392
#: libraries/display_tbl.lib.php:2530 libraries/server_links.inc.php:65
#: libraries/tbl_links.inc.php:80 prefs_manage.php:286
#: server_privileges.php:1447 server_status.php:1589
#: setup/frames/menu.inc.php:21
msgid "Export"
msgstr "Exportar"

#: db_structure.php:554 db_structure.php:613
#: libraries/display_tbl.lib.php:2481 tbl_structure.php:612
msgid "Print view"
msgstr "Visualización previa da impresión"

#: db_structure.php:558 libraries/common.lib.php:3254
#: libraries/common.lib.php:3255
msgid "Empty"
msgstr "Borrar"

#: db_structure.php:560 db_tracking.php:104 libraries/Index.class.php:482
#: libraries/common.lib.php:3252 libraries/common.lib.php:3253
#: server_databases.php:270 tbl_structure.php:150 tbl_structure.php:151
#: tbl_structure.php:573
msgid "Drop"
msgstr "Eliminar"

#: db_structure.php:562 tbl_operations.php:608
msgid "Check table"
msgstr "Verificar a táboa"

#: db_structure.php:565 tbl_operations.php:657 tbl_structure.php:814
msgid "Optimize table"
msgstr "Optimizar a táboa"

#: db_structure.php:567 tbl_operations.php:644
msgid "Repair table"
msgstr "Reparar a táboa"

#: db_structure.php:570 tbl_operations.php:631
msgid "Analyze table"
msgstr "Analizar a táboa"

#: db_structure.php:572
#, fuzzy
#| msgid "Go to table"
msgid "Add prefix to table"
msgstr "Ir á táboa"

#: db_structure.php:574 libraries/mult_submits.inc.php:251
#, fuzzy
#| msgid "Replace table data with file"
msgid "Replace table prefix"
msgstr "Substituír os datos da táboa polos do ficheiro"

#: db_structure.php:576 libraries/mult_submits.inc.php:251
#, fuzzy
#| msgid "Replace table data with file"
msgid "Copy table with prefix"
msgstr "Substituír os datos da táboa polos do ficheiro"

#: db_structure.php:619 libraries/schema/User_Schema.class.php:420
msgid "Data Dictionary"
msgstr "Dicionario de datos"

#: db_tracking.php:79
msgid "Tracked tables"
msgstr "Táboas seguidas"

#: db_tracking.php:84 libraries/config/messages.inc.php:498
#: libraries/export/htmlword.php:78 libraries/export/latex.php:151
#: libraries/export/odt.php:109 libraries/export/pdf.php:95
#: libraries/export/sql.php:602 libraries/export/texytext.php:66
#: libraries/export/xml.php:292 libraries/header.inc.php:146
#: libraries/header_printview.inc.php:57 server_databases.php:161
#: server_privileges.php:1830 server_privileges.php:1893
#: server_privileges.php:2156 server_status.php:1228
#: server_synchronize.php:1267 server_synchronize.php:1271
#: tbl_tracking.php:633
msgid "Database"
msgstr "Base de datos"

#: db_tracking.php:86
msgid "Last version"
msgstr "Última versión"

#: db_tracking.php:87 tbl_tracking.php:636
msgid "Created"
msgstr "Creada"

#: db_tracking.php:88 tbl_tracking.php:637
msgid "Updated"
msgstr "Actualizada"

#: db_tracking.php:89 libraries/rte/rte_events.lib.php:380
#: libraries/rte/rte_list.lib.php:67 libraries/server_links.inc.php:51
#: server_status.php:1231 sql.php:872 tbl_tracking.php:638
msgid "Status"
msgstr "Estado"

#: db_tracking.php:90 libraries/Index.class.php:430
#: libraries/db_structure.lib.php:39 libraries/rte/rte_list.lib.php:52
#: libraries/rte/rte_list.lib.php:61 libraries/rte/rte_list.lib.php:68
#: server_databases.php:195 server_privileges.php:1702
#: server_privileges.php:1897 server_privileges.php:2254 tbl_structure.php:211
msgid "Action"
msgstr "Acción"

#: db_tracking.php:101 js/messages.php:36
msgid "Delete tracking data for this table"
msgstr ""

#: db_tracking.php:119 tbl_tracking.php:590 tbl_tracking.php:648
msgid "active"
msgstr "activado"

#: db_tracking.php:121 tbl_tracking.php:592 tbl_tracking.php:650
msgid "not active"
msgstr "desactivado"

#: db_tracking.php:134
msgid "Versions"
msgstr "Versións"

#: db_tracking.php:135 tbl_tracking.php:400 tbl_tracking.php:668
msgid "Tracking report"
msgstr "Informe de seguemento"

#: db_tracking.php:136 tbl_tracking.php:235 tbl_tracking.php:670
msgid "Structure snapshot"
msgstr "Instantánea da estrutura"

#: db_tracking.php:181
msgid "Untracked tables"
msgstr "Táboas non seguidas"

#: db_tracking.php:201 db_tracking.php:203 tbl_structure.php:638
msgid "Track table"
msgstr "Seguir a táboa"

#: db_tracking.php:229
msgid "Database Log"
msgstr "Rexistro de actividade da base de datos"

#: enum_editor.php:21 libraries/tbl_properties.inc.php:754
#, php-format
msgid "Values for the column \"%s\""
msgstr ""

#: enum_editor.php:22 libraries/tbl_properties.inc.php:755
msgid "Enter each value in a separate field."
msgstr ""

#: enum_editor.php:57
msgid "+ Restart insertion and add a new value"
msgstr ""

#: enum_editor.php:67 gis_data_editor.php:317
msgid "Output"
msgstr ""

#: enum_editor.php:68
msgid "Copy and paste the joined values into the \"Length/Values\" field"
msgstr ""

#: export.php:29
#, fuzzy
msgid "Bad type!"
msgstr "Tipo de procura"

#: export.php:77
msgid "Selected export type has to be saved in file!"
msgstr "Gardouse nun ficheiro o tipo de exportación seleccionada!"

#: export.php:106
#, fuzzy
#| msgid "Apply index(s)"
msgid "Bad parameters!"
msgstr "Aplicar índice(s)"

#: export.php:166 export.php:191 export.php:652
#, php-format
msgid "Insufficient space to save the file %s."
msgstr "Non hai espazo para gardar o ficheiro %s."

#: export.php:307
#, php-format
msgid ""
"File %s already exists on server, change filename or check overwrite option."
msgstr ""
"O ficheiro %s xa existe no servidor - escolla outro nome ou seleccione a "
"opción de eliminar."

#: export.php:311 export.php:315
#, php-format
msgid "The web server does not have permission to save the file %s."
msgstr "O servidor web non ten permiso para gardar o ficheiro %s."

#: export.php:654
#, php-format
msgid "Dump has been saved to file %s."
msgstr "Gardouse o volcado no ficheiro %s."

#: file_echo.php:21
#, fuzzy
#| msgid "Export tables"
msgid "Invalid export type"
msgstr "Exportar as táboas"

#: gis_data_editor.php:84
#, php-format
msgid "Value for the column \"%s\""
msgstr ""

#: gis_data_editor.php:113 tbl_gis_visualization.php:172
msgid "Use OpenStreetMaps as Base Layer"
msgstr ""

#: gis_data_editor.php:134
msgid "SRID"
msgstr ""

#: gis_data_editor.php:151 js/messages.php:293
#: libraries/display_tbl.lib.php:665
msgid "Geometry"
msgstr ""

#: gis_data_editor.php:172 js/messages.php:289
msgid "Point"
msgstr ""

#: gis_data_editor.php:173 gis_data_editor.php:197 gis_data_editor.php:245
#: gis_data_editor.php:297 js/messages.php:287
msgid "X"
msgstr ""

#: gis_data_editor.php:175 gis_data_editor.php:199 gis_data_editor.php:247
#: gis_data_editor.php:299 js/messages.php:288
msgid "Y"
msgstr ""

#: gis_data_editor.php:195 gis_data_editor.php:243 gis_data_editor.php:295
#: js/messages.php:290
#, php-format
msgid "Point %d"
msgstr ""

#: gis_data_editor.php:204 gis_data_editor.php:250 gis_data_editor.php:302
#: js/messages.php:296
#, fuzzy
#| msgid "Apply index(s)"
msgid "Add a point"
msgstr "Aplicar índice(s)"

#: gis_data_editor.php:220 js/messages.php:291
#, fuzzy
#| msgid "Lines terminated by"
msgid "Linestring"
msgstr "As liñas rematan por"

#: gis_data_editor.php:223 gis_data_editor.php:279 js/messages.php:295
msgid "Outer Ring"
msgstr ""

#: gis_data_editor.php:225 gis_data_editor.php:281 js/messages.php:294
msgid "Inner Ring"
msgstr ""

#: gis_data_editor.php:252
#, fuzzy
#| msgid "Add a new User"
msgid "Add a linestring"
msgstr "Engadir un usuario novo"

#: gis_data_editor.php:252 gis_data_editor.php:304 js/messages.php:297
#, fuzzy
#| msgid "Add a new User"
msgid "Add an inner ring"
msgstr "Engadir un usuario novo"

#: gis_data_editor.php:266 js/messages.php:292
msgid "Polygon"
msgstr ""

#: gis_data_editor.php:306 js/messages.php:298
#, fuzzy
#| msgid "Add column(s)"
msgid "Add a polygon"
msgstr "Engadir columna(s)"

#: gis_data_editor.php:310
#, fuzzy
#| msgid "Add a new server"
msgid "Add geometry"
msgstr "Engadir un servidor novo"

#: gis_data_editor.php:318
msgid ""
"Chose \"GeomFromText\" from the \"Function\" column and paste the below "
"string into the \"Value\" field"
msgstr ""

#: import.php:57
#, php-format
msgid ""
"You probably tried to upload too large file. Please refer to %sdocumentation%"
"s for ways to workaround this limit."
msgstr ""
"Posibelmente tentou enviar un ficheiro demasiado grande. Consulte a %"
"sdocumentación%s para averiguar como evitar este límite."

#: import.php:277 import.php:330 libraries/File.class.php:457
#: libraries/File.class.php:540
msgid "File could not be read"
msgstr "Non se puido ler o ficheiro"

#: import.php:285 import.php:294 import.php:313 import.php:322
#: libraries/File.class.php:610 libraries/File.class.php:618
#: libraries/File.class.php:634 libraries/File.class.php:642
#, php-format
msgid ""
"You attempted to load file with unsupported compression (%s). Either support "
"for it is not implemented or disabled by your configuration."
msgstr ""
"Tentou cargar un ficheiro cunha compresión descoñecida (%s). Ora non se sabe "
"como descomprimir, ora está desactivada na configuración."

#: import.php:335
msgid ""
"No data was received to import. Either no file name was submitted, or the "
"file size exceeded the maximum size permitted by your PHP configuration. See "
"[a@./Documentation.html#faq1_16@Documentation]FAQ 1.16[/a]."
msgstr ""
"Non se recibiron datos para importar. Ou ben non se enviou o ficheiro ou ben "
"o seu tamaño excede o máximo permitido pola súa configuración de PHP. "
"Consulte FAQ 1.16."

#: import.php:352
msgid ""
"Cannot convert file's character set without character set conversion library"
msgstr ""

#: import.php:376 libraries/display_import.lib.php:23
msgid "Could not load import plugins, please check your installation!"
msgstr "Non se puideron importar as extensións - Comprobe a instalación."

#: import.php:401
msgid "The bookmark has been deleted."
msgstr "Eliminouse o marcador."

#: import.php:405
msgid "Showing bookmark"
msgstr "A mostrar o marcador"

#: import.php:407 sql.php:907
#, php-format
msgid "Bookmark %s created"
msgstr "Creouse o marcador %s"

#: import.php:413 import.php:419
#, php-format
msgid "Import has been successfully finished, %d queries executed."
msgstr "A importación rematou sen problemas. Executáronse %d procuras."

#: import.php:428
msgid ""
"Script timeout passed, if you want to finish import, please resubmit same "
"file and import will resume."
msgstr ""
"Ultrapasouse o tempo de espera do guión. Se quere rematar a importación, "
"volva a enviar o mesmo ficheiro e a importación continuará."

#: import.php:430
msgid ""
"However on last run no data has been parsed, this usually means phpMyAdmin "
"won't be able to finish this import unless you increase php time limits."
msgstr ""
"Porén, na última executación non se examinou nada de datos, o que "
"normalmente significa que o phpMyAdmin non poderá rematar esta importación a "
"non ser que lle incrementen os limites de tempo de php."

#: import.php:458 libraries/Message.class.php:175
#: libraries/display_tbl.lib.php:2275 libraries/rte/rte_routines.lib.php:1197
#: libraries/sql_query_form.lib.php:113 tbl_operations.php:229
#: tbl_relation.php:289 tbl_row_action.php:126 view_operations.php:60
msgid "Your SQL query has been executed successfully"
msgstr "A seu orde de SQL executouse sen problemas"

#: import_status.php:29 libraries/common.lib.php:651
#: libraries/schema/Export_Relation_Schema.class.php:237 user_password.php:109
msgid "Back"
msgstr "Voltar"

#: index.php:164
msgid "phpMyAdmin is more friendly with a <b>frames-capable</b> browser."
msgstr "phpMyAdmin utilízase mellor cun navegador que <b>acepte molduras</b>."

#: js/messages.php:27 libraries/server_synchronize.lib.php:1329
#: libraries/server_synchronize.lib.php:1338
msgid "Click to select"
msgstr ""

#: js/messages.php:28
msgid "Click to unselect"
msgstr ""

#: js/messages.php:29 libraries/import.lib.php:103 sql.php:237
msgid "\"DROP DATABASE\" statements are disabled."
msgstr "Non se permiten as ordes \"DROP DATABASE\"."

#: js/messages.php:32 libraries/mult_submits.inc.php:282 sql.php:335
msgid "Do you really want to "
msgstr "Seguro? "

#: js/messages.php:33 libraries/mult_submits.inc.php:282 sql.php:320
msgid "You are about to DESTROY a complete database!"
msgstr "Está a piques de eliminar (DESTROY) unha base de datos enteira!"

#: js/messages.php:34
#| msgid "You are about to DESTROY a complete database!"
msgid "You are about to DESTROY a complete table!"
msgstr "Está a piques de eliminar (DESTROY) unha táboa enteira!"

#: js/messages.php:35
#| msgid "You are about to DESTROY a complete database!"
msgid "You are about to TRUNCATE a complete table!"
msgstr "Está a piques de baleirar (TRUNCATE) unha base de datos enteira!"

#: js/messages.php:37
#| msgid "Allows inserting and replacing data."
msgid "Deleting tracking data"
msgstr "Eliminar os datos de seguemento"

#: js/messages.php:38
msgid "Dropping Primary Key/Index"
msgstr "Eliminar chaves primarias/Índice"

#: js/messages.php:39
msgid "This operation could take a long time. Proceed anyway?"
msgstr ""
"Esta operación pode que leve moito tempo. Desexa proceder de todas formas?"

#: js/messages.php:42
msgid "You are about to DISABLE a BLOB Repository!"
msgstr "Está a piques de desactivar (DISABLE) un repositorio de BLOB!"

#: js/messages.php:43
#, php-format
msgid "Are you sure you want to disable all BLOB references for database %s?"
msgstr ""
"Ten a certeza de querer desactivar todas as referencias a BLOB da base de "
"datos %s?"

#: js/messages.php:46
msgid "Missing value in the form!"
msgstr "Falta un valor no formulario!"

#: js/messages.php:47
msgid "This is not a number!"
msgstr "Non é un número!"

#. l10n: Default description for the y-Axis of Charts
#: js/messages.php:51
#, fuzzy
#| msgid "Log file count"
msgid "Total count"
msgstr "Número de ficheiros de rexistro"

#: js/messages.php:54
msgid "The host name is empty!"
msgstr "O nome do servidor está vacío!"

#: js/messages.php:55
msgid "The user name is empty!"
msgstr "O nome do usuario está vacío!"

#: js/messages.php:56 server_privileges.php:1314 user_password.php:50
msgid "The password is empty!"
msgstr "O contrasinal está vacío!"

#: js/messages.php:57 server_privileges.php:1312 user_password.php:53
msgid "The passwords aren't the same!"
msgstr "Os contrasinais non son os mesmos."

#: js/messages.php:58 server_privileges.php:1769 server_privileges.php:1793
#: server_privileges.php:2205 server_privileges.php:2404
#, fuzzy
#| msgid "Any user"
msgid "Add user"
msgstr "Calquera usuario"

#: js/messages.php:59
#, fuzzy
#| msgid "Reloading the privileges"
msgid "Reloading Privileges"
msgstr "A recargar os privilexios"

#: js/messages.php:60
#, fuzzy
#| msgid "Remove selected users"
msgid "Removing Selected Users"
msgstr "Eliminar os usuarios seleccionados"

#: js/messages.php:61 js/messages.php:130 libraries/tbl_properties.inc.php:753
#: tbl_tracking.php:235 tbl_tracking.php:400
msgid "Close"
msgstr "Fechar"

#: js/messages.php:64 js/messages.php:250 libraries/Index.class.php:460
#: libraries/common.lib.php:590 libraries/common.lib.php:1139
#: libraries/common.lib.php:3256 libraries/common.lib.php:3257
#: libraries/config/messages.inc.php:478 libraries/display_tbl.lib.php:1328
#: libraries/schema/User_Schema.class.php:196 setup/frames/index.inc.php:138
msgid "Edit"
msgstr "Modificar"

#: js/messages.php:65 server_status.php:794
#, fuzzy
#| msgid "Server Choice"
msgid "Live traffic chart"
msgstr "Escolla de servidor"

#: js/messages.php:66 server_status.php:797
msgid "Live conn./process chart"
msgstr ""

#: js/messages.php:67 server_status.php:815
#, fuzzy
#| msgid "SQL Query box"
msgid "Live query chart"
msgstr "Caixa de Procuras SQL"

#: js/messages.php:69
msgid "Static data"
msgstr ""

#. l10n: Total number of queries
#: js/messages.php:71 libraries/build_html_for_db.lib.php:46
#: libraries/engines/innodb.lib.php:158 server_databases.php:223
#: server_status.php:1115 server_status.php:1176 tbl_printview.php:315
#: tbl_structure.php:802
msgid "Total"
msgstr "Total"

#. l10n: Other, small valued, queries
#: js/messages.php:73 server_status.php:594 server_status.php:1013
msgid "Other"
msgstr ""

#. l10n: Thousands separator
#: js/messages.php:75 libraries/common.lib.php:1393
msgid ","
msgstr "."

#. l10n: Decimal separator
#: js/messages.php:77 libraries/common.lib.php:1395
msgid "."
msgstr ","

#: js/messages.php:79
msgid "KiB sent since last refresh"
msgstr ""

#: js/messages.php:80
msgid "KiB received since last refresh"
msgstr ""

#: js/messages.php:81
#, fuzzy
#| msgid "Server Choice"
msgid "Server traffic (in KiB)"
msgstr "Escolla de servidor"

#: js/messages.php:82
msgid "Connections since last refresh"
msgstr ""

#: js/messages.php:83 js/messages.php:121 server_status.php:1224
msgid "Processes"
msgstr "Procesos"

#: js/messages.php:84
#, fuzzy
#| msgid "Connections"
msgid "Connections / Processes"
msgstr "Conexións"

#. l10n: Questions is the name of a MySQL Status variable
#: js/messages.php:86
msgid "Questions since last refresh"
msgstr ""

#. l10n: Questions is the name of a MySQL Status variable
#: js/messages.php:88
msgid "Questions (executed statements by the server)"
msgstr ""

#: js/messages.php:90 server_status.php:776
#, fuzzy
#| msgid "Show statistics"
msgid "Query statistics"
msgstr "Mostrar as estatísticas"

#: js/messages.php:93
#, fuzzy
#| msgid "Cannot load or save configuration"
msgid "Local monitor configuration incompatible"
msgstr "Non se puido cargar ou gravar a configuración"

#: js/messages.php:94
msgid ""
"The chart arrangement configuration in your browsers local storage is not "
"compatible anymore to the newer version of the monitor dialog. It is very "
"likely that your current configuration will not work anymore. Please reset "
"your configuration to default in the <i>Settings</i> menu."
msgstr ""

#: js/messages.php:96
#, fuzzy
#| msgid "Query cache"
msgid "Query cache efficiency"
msgstr "caché de procuras"

#: js/messages.php:97
#, fuzzy
#| msgid "Query cache"
msgid "Query cache usage"
msgstr "caché de procuras"

#: js/messages.php:98
#, fuzzy
#| msgid "Query cache"
msgid "Query cache used"
msgstr "caché de procuras"

#: js/messages.php:100
msgid "System CPU Usage"
msgstr ""

#: js/messages.php:101
msgid "System memory"
msgstr ""

#: js/messages.php:102
msgid "System swap"
msgstr ""

#. l10n: shortcuts for Megabyte
#: js/messages.php:103 libraries/common.lib.php:1343 server_status.php:1669
msgid "MiB"
msgstr "MiB"

#. l10n: shortcuts for Kilobyte
#: js/messages.php:104 libraries/common.lib.php:1341 server_status.php:1669
msgid "KiB"
msgstr "KiB"

#: js/messages.php:106
msgid "Average load"
msgstr ""

#: js/messages.php:107
#, fuzzy
#| msgid "Log file count"
msgid "Total memory"
msgstr "Número de ficheiros de rexistro"

#: js/messages.php:108
msgid "Cached memory"
msgstr ""

#: js/messages.php:109
#, fuzzy
#| msgid "Buffer Pool"
msgid "Buffered memory"
msgstr "Reserva da memoria intermedia"

#: js/messages.php:110
msgid "Free memory"
msgstr ""

#: js/messages.php:111
msgid "Used memory"
msgstr ""

#: js/messages.php:113
#, fuzzy
#| msgid "Total"
msgid "Total Swap"
msgstr "Total"

#: js/messages.php:114
msgid "Cached Swap"
msgstr ""

#: js/messages.php:115
msgid "Used Swap"
msgstr ""

#: js/messages.php:116
#, fuzzy
#| msgid "Free pages"
msgid "Free Swap"
msgstr "Páxinas libres"

#: js/messages.php:118
msgid "Bytes sent"
msgstr ""

#: js/messages.php:119
#, fuzzy
#| msgid "Received"
msgid "Bytes received"
msgstr "Recibido"

#: js/messages.php:120 server_status.php:1134
msgid "Connections"
msgstr "Conexións"

#. l10n: Questions is the name of a MySQL Status variable
#: js/messages.php:124
#, fuzzy
#| msgid "Versions"
msgid "Questions"
msgstr "Versións"

#: js/messages.php:125 server_status.php:1089
msgid "Traffic"
msgstr "Tráfico"

#: js/messages.php:126 libraries/server_links.inc.php:73
#: server_status.php:1544
#, fuzzy
#| msgid "settings"
msgid "Settings"
msgstr "opcións"

#: js/messages.php:127
#, fuzzy
#| msgid "Rename database to"
msgid "Remove chart"
msgstr "Mudar o nome da base de datos para"

#: js/messages.php:128
msgid "Edit title and labels"
msgstr ""

#: js/messages.php:129
#, fuzzy
#| msgid "Snap to grid"
msgid "Add chart to grid"
msgstr "Axustar á grella"

#: js/messages.php:131
msgid "Please add at least one variable to the series"
msgstr ""

#: js/messages.php:132 libraries/display_export.lib.php:308
#: libraries/display_tbl.lib.php:554 libraries/export/sql.php:1092
#: libraries/tbl_properties.inc.php:539 pmd_general.php:504
#: server_privileges.php:2046 server_status.php:1257 server_status.php:1686
#: tbl_zoom_select.php:143 tbl_zoom_select.php:270
msgid "None"
msgstr "Ningunha"

#: js/messages.php:133
msgid "Resume monitor"
msgstr ""

#: js/messages.php:134
msgid "Pause monitor"
msgstr ""

#: js/messages.php:136
msgid "general_log and slow_query_log are enabled."
msgstr ""

#: js/messages.php:137
msgid "general_log is enabled."
msgstr ""

#: js/messages.php:138
msgid "slow_query_log is enabled."
msgstr ""

#: js/messages.php:139
msgid "slow_query_log and general_log are disabled."
msgstr ""

#: js/messages.php:140
msgid "log_output is not set to TABLE."
msgstr ""

#: js/messages.php:141
msgid "log_output is set to TABLE."
msgstr ""

#: js/messages.php:142
#, php-format
msgid ""
"slow_query_log is enabled, but the server logs only queries that take longer "
"than %d seconds. It is advisable to set this long_query_time 0-2 seconds, "
"depending on your system."
msgstr ""

#: js/messages.php:143
#, php-format
msgid "long_query_time is set to %d second(s)."
msgstr ""

#: js/messages.php:144
msgid ""
"Following settings will be applied globally and reset to default on server "
"restart:"
msgstr ""

#. l10n: %s is FILE or TABLE
#: js/messages.php:146
#, php-format
#| msgid "Save as file"
msgid "Set log_output to %s"
msgstr "Configurar «log_output» a %s"

#. l10n: Enable in this context means setting a status variable to ON
#: js/messages.php:148
#, php-format
#| msgid "Enabled"
msgid "Enable %s"
msgstr "Activar %s"

#. l10n: Disable in this context means setting a status variable to OFF
#: js/messages.php:150
#, php-format
#| msgid "Disable"
msgid "Disable %s"
msgstr "Desactivar %s"

#. l10n: %d seconds
#: js/messages.php:152
#, php-format
msgid "Set long_query_time to %ds"
msgstr "Definir «long_query_time» a %ds"

#: js/messages.php:153
msgid ""
"You can't change these variables. Please log in as root or contact your "
"database administrator."
msgstr ""

#: js/messages.php:154
#, fuzzy
#| msgid "Other core settings"
msgid "Change settings"
msgstr "Outras opcións principais"

#: js/messages.php:155
#, fuzzy
#| msgid "settings"
msgid "Current settings"
msgstr "opcións"

#: js/messages.php:157 server_status.php:1634
#, fuzzy
#| msgid "Report title"
msgid "Chart Title"
msgstr "Título do informe"

#. l10n: As in differential values
#: js/messages.php:159
#, fuzzy
#| msgid "Difference"
msgid "Differential"
msgstr "Diferenza"

#: js/messages.php:160
#, php-format
msgid "Divided by %s:"
msgstr ""

#: js/messages.php:162
msgid "From slow log"
msgstr ""

#: js/messages.php:163
msgid "From general log"
msgstr ""

#: js/messages.php:164
msgid "Analysing & loading logs. This may take a while."
msgstr ""

#: js/messages.php:165
msgid ""
"This column shows the amount of identical queries that are grouped together. "
"However only the SQL query itself has been used as a grouping criteria, so "
"the other attributes of queries, such as start time, may differ."
msgstr ""

#: js/messages.php:166
msgid ""
"Since grouping of INSERTs queries has been selected, INSERT queries into the "
"same table are also being grouped together, disregarding of the inserted "
"data."
msgstr ""

#: js/messages.php:167
msgid "Log data loaded. Queries executed in this time span:"
msgstr ""

#: js/messages.php:169
#, fuzzy
#| msgid "Go to database"
msgid "Jump to Log table"
msgstr "Ir á base de datos"

#: js/messages.php:170
msgid "Log analysed, but no data found in this time span."
msgstr ""

#. l10n: A collection of available filters
#: js/messages.php:173
#, fuzzy
#| msgid "Tables display options"
msgid "Log table filter options"
msgstr "Opcións de exhibición das táboas"

#. l10n: Filter as in "Start Filtering"
#: js/messages.php:175
msgid "Filter"
msgstr "Filtro"

#: js/messages.php:176
msgid "Filter queries by word/regexp:"
msgstr ""

#: js/messages.php:177
msgid "Group queries, ignoring variable data in WHERE clauses"
msgstr ""

#: js/messages.php:178
#, fuzzy
#| msgid "Number of inserted rows"
msgid "Sum of grouped rows:"
msgstr "Número de fileiras inseridas"

#: js/messages.php:179
#, fuzzy
#| msgid "Total"
msgid "Total:"
msgstr "Total"

#: js/messages.php:181
#, fuzzy
#| msgid "Load"
msgid "Loading logs"
msgstr "Cargar"

#: js/messages.php:182
msgid "Monitor refresh failed"
msgstr ""

#: js/messages.php:183
msgid ""
"While requesting new chart data the server returned an invalid response. "
"This is most likely because your session expired. Reloading the page and "
"reentering your credentials should help."
msgstr ""

#: js/messages.php:184
#, fuzzy
#| msgid "Reload"
msgid "Reload page"
msgstr "Recargar"

#: js/messages.php:186
msgid "Affected rows:"
msgstr ""

#: js/messages.php:188
msgid "Failed parsing config file. It doesn't seem to be valid JSON code"
msgstr ""

#: js/messages.php:189
msgid ""
"Failed building chart grid with imported config. Resetting to default "
"config..."
msgstr ""

#: js/messages.php:190 libraries/config/messages.inc.php:170
#: libraries/db_links.inc.php:82 libraries/server_links.inc.php:69
#: libraries/tbl_links.inc.php:89 prefs_manage.php:229 server_status.php:1589
#: setup/frames/menu.inc.php:20
msgid "Import"
msgstr "Importar"

#: js/messages.php:192
#, fuzzy
#| msgid "Update Query"
msgid "Analyse Query"
msgstr "Actualizar a procura"

#: js/messages.php:196
msgid "Advisor system"
msgstr ""

#: js/messages.php:197
msgid "Possible performance issues"
msgstr ""

#: js/messages.php:198
msgid "Issue"
msgstr ""

#: js/messages.php:199
#, fuzzy
#| msgid "Documentation"
msgid "Recommendation"
msgstr "Documentación"

#: js/messages.php:200
#, fuzzy
#| msgid "Details..."
msgid "Rule details"
msgstr "Detalles..."

#: js/messages.php:201
#, fuzzy
#| msgid "Customization"
msgid "Justification"
msgstr "Personalización"

#: js/messages.php:202
msgid "Used variable / formula"
msgstr ""

#: js/messages.php:203
msgid "Test"
msgstr ""

#: js/messages.php:208 libraries/tbl_properties.inc.php:758
#: pmd_general.php:382 pmd_general.php:419 pmd_general.php:539
#: pmd_general.php:587 pmd_general.php:663 pmd_general.php:717
#: pmd_general.php:780
msgid "Cancel"
msgstr "Cancelar"

#: js/messages.php:211
#, fuzzy
#| msgid "Load"
msgid "Loading"
msgstr "Cargar"

#: js/messages.php:212
#, fuzzy
#| msgid "Processes"
msgid "Processing Request"
msgstr "Procesos"

#: js/messages.php:213 libraries/import/ods.php:80
#: libraries/rte/rte_export.lib.php:39
msgid "Error in Processing Request"
msgstr ""

#: js/messages.php:214
msgid "Dropping Column"
msgstr ""

#: js/messages.php:215
msgid "Adding Primary Key"
msgstr ""

#: js/messages.php:216 libraries/relation.lib.php:76 pmd_general.php:380
#: pmd_general.php:537 pmd_general.php:585 pmd_general.php:661
#: pmd_general.php:715 pmd_general.php:778
msgid "OK"
msgstr "Conforme"

#: js/messages.php:217
msgid "Click to dismiss this notification"
msgstr ""

#: js/messages.php:220
#, fuzzy
#| msgid "Rename database to"
msgid "Renaming Databases"
msgstr "Mudar o nome da base de datos para"

#: js/messages.php:221
#, fuzzy
#| msgid "Rename database to"
msgid "Reload Database"
msgstr "Mudar o nome da base de datos para"

#: js/messages.php:222
#, fuzzy
#| msgid "Copy database to"
msgid "Copying Database"
msgstr "Copiar a base de datos para"

#: js/messages.php:223
#, fuzzy
#| msgid "Charset"
msgid "Changing Charset"
msgstr "Conxunto de caracteres"

#: js/messages.php:224
#, fuzzy
#| msgid "Table must have at least one field."
msgid "Table must have at least one column"
msgstr "A táboa ha de ter, polo menos, un campo."

#: js/messages.php:225
#, fuzzy
#| msgid "Create table"
msgid "Create Table"
msgstr "Crear táboas"

#: js/messages.php:230
#, fuzzy
#| msgid "Use Tables"
msgid "Insert Table"
msgstr "Usar as táboas"

#: js/messages.php:231
#, fuzzy
#| msgid "Apply index(s)"
msgid "Hide indexes"
msgstr "Aplicar índice(s)"

#: js/messages.php:232
#, fuzzy
#| msgid "Show grid"
msgid "Show indexes"
msgstr "Mostrar a grella"

#: js/messages.php:235
#, fuzzy
#| msgid "Search"
msgid "Searching"
msgstr "Procurar"

#: js/messages.php:236
#, fuzzy
#| msgid "SQL Query box"
msgid "Hide search results"
msgstr "Caixa de Procuras SQL"

#: js/messages.php:237
#, fuzzy
#| msgid "SQL Query box"
msgid "Show search results"
msgstr "Caixa de Procuras SQL"

#: js/messages.php:238
#, fuzzy
#| msgid "Browse"
msgid "Browsing"
msgstr "Visualizar"

#: js/messages.php:239
#, fuzzy
#| msgid "Deleting %s"
msgid "Deleting"
msgstr "A eliminar %s"

#: js/messages.php:242
msgid "The definition of a stored function must contain a RETURN statement!"
msgstr ""

#: js/messages.php:245
msgid ""
"Note: If the file contains multiple tables, they will be combined into one"
msgstr ""

#: js/messages.php:248
#, fuzzy
#| msgid "SQL Query box"
msgid "Hide query box"
msgstr "Caixa de Procuras SQL"

#: js/messages.php:249
#, fuzzy
#| msgid "SQL Query box"
msgid "Show query box"
msgstr "Caixa de Procuras SQL"

#: js/messages.php:251 tbl_row_action.php:28
msgid "No rows selected"
msgstr "Non hai ningunha fileira seleccionada"

#: js/messages.php:252 libraries/common.lib.php:2653
#: libraries/display_tbl.lib.php:2387 querywindow.php:90 querywindow.php:94
#: querywindow.php:97 tbl_structure.php:149 tbl_structure.php:572
msgid "Change"
msgstr "Mudar"

#: js/messages.php:253
#, fuzzy
#| msgid "Maximum execution time"
msgid "Query execution time"
msgstr "Tempo máximo de execución"

#: js/messages.php:256 libraries/config/FormDisplay.tpl.php:323
#: libraries/schema/User_Schema.class.php:351
#: libraries/tbl_properties.inc.php:747 setup/frames/config.inc.php:39
#: setup/frames/index.inc.php:228 tbl_change.php:1018
#: tbl_gis_visualization.php:193 tbl_indexes.php:261 tbl_relation.php:563
msgid "Save"
msgstr "Gardar"

#: js/messages.php:259
#, fuzzy
#| msgid "SQL Query box"
msgid "Hide search criteria"
msgstr "Caixa de Procuras SQL"

#: js/messages.php:260
#, fuzzy
#| msgid "SQL Query box"
msgid "Show search criteria"
msgstr "Caixa de Procuras SQL"

#: js/messages.php:263 libraries/tbl_select.lib.php:135
#, fuzzy
#| msgid "Search"
msgid "Zoom Search"
msgstr "Procurar"

#: js/messages.php:265
msgid "Each point represents a data row."
msgstr ""

#: js/messages.php:267
msgid "Hovering over a point will show its label."
msgstr ""

#: js/messages.php:269
msgid "Use mousewheel to zoom in or out of the plot."
msgstr ""

#: js/messages.php:271
msgid "Click and drag the mouse to navigate the plot."
msgstr ""

#: js/messages.php:273
msgid "Click reset zoom link to come back to original state."
msgstr ""

#: js/messages.php:275
msgid "Click a data point to view and possibly edit the data row."
msgstr ""

#: js/messages.php:277
msgid "The plot can be resized by dragging it along the bottom right corner."
msgstr ""

#: js/messages.php:279
msgid "Strings are converted into integer for plotting"
msgstr ""

#: js/messages.php:281
#, fuzzy
#| msgid "Add/Delete Field Columns"
msgid "Select two columns"
msgstr "Engadir/Eliminar columnas de campo"

#: js/messages.php:282
msgid "Select two different columns"
msgstr ""

#: js/messages.php:285 tbl_change.php:312 tbl_indexes.php:211
#: tbl_indexes.php:238
msgid "Ignore"
msgstr "Ignorar"

#: js/messages.php:286 libraries/display_tbl.lib.php:1329
msgid "Copy"
msgstr ""

#: js/messages.php:301
#, fuzzy
#| msgid "Add column(s)"
msgid "Add columns"
msgstr "Engadir columna(s)"

#: js/messages.php:304
msgid "Select referenced key"
msgstr "Seleccionar a chave referida"

#: js/messages.php:305
msgid "Select Foreign Key"
msgstr "Escoller unha chave externa"

#: js/messages.php:306
msgid "Please select the primary key or a unique key"
msgstr "Escolla a chave primaria ou unha chave única"

#: js/messages.php:307 pmd_general.php:77 tbl_relation.php:545
#, fuzzy
#| msgid "Choose field to display"
msgid "Choose column to display"
msgstr "Escolla o campo que quere que se mostre"

#: js/messages.php:308
msgid ""
"You haven't saved the changes in the layout. They will be lost if you don't "
"save them.Do you want to continue?"
msgstr ""

#: js/messages.php:311
msgid "Add an option for column "
msgstr ""

#: js/messages.php:314
msgid "Press escape to cancel editing"
msgstr ""

#: js/messages.php:315
msgid ""
"You have edited some data and they have not been saved. Are you sure you "
"want to leave this page before saving the data?"
msgstr ""

#: js/messages.php:316
msgid "Drag to reorder"
msgstr ""

#: js/messages.php:317
msgid "Click to sort"
msgstr ""

#: js/messages.php:318
msgid "Click to mark/unmark"
msgstr ""

#: js/messages.php:319
msgid "Click the drop-down arrow<br />to toggle column's visibility"
msgstr ""

#: js/messages.php:321
msgid ""
"This table does not contain a unique column. Features related to the grid "
"edit, checkbox, Edit, Copy and Delete links may not work after saving."
msgstr ""

#: js/messages.php:322
msgid ""
"You can also edit most columns<br />by clicking directly on their content."
msgstr ""

#: js/messages.php:323
#, fuzzy
#| msgid "Go to view"
msgid "Go to link"
msgstr "Ir á vista"

#: js/messages.php:326
#, fuzzy
#| msgid "Generate Password"
msgid "Generate password"
msgstr "Xerar un contrasinal"

#: js/messages.php:327 libraries/replication_gui.lib.php:369
msgid "Generate"
msgstr "Xerar"

#: js/messages.php:328
#, fuzzy
#| msgid "Change password"
msgid "Change Password"
msgstr "Trocar o contrasinal"

#: js/messages.php:331 tbl_structure.php:465
#, fuzzy
#| msgid "Mon"
msgid "More"
msgstr "Lu"

#: js/messages.php:334 setup/lib/index.lib.php:173
#, php-format
msgid ""
"A newer version of phpMyAdmin is available and you should consider "
"upgrading. The newest version is %s, released on %s."
msgstr ""
"Existe unha versión máis recente do phpMyAdmin e debería considerar "
"actualizala. A versión máis recente é %s, publicada o %s."

#. l10n: Latest available phpMyAdmin version
#: js/messages.php:336
#, fuzzy
#| msgid "Check for latest version"
msgid ", latest stable version:"
msgstr "Comprobar cal é a última versión"

#: js/messages.php:337
#, fuzzy
#| msgid "Go to database"
msgid "up to date"
msgstr "Ir á base de datos"

#. l10n: Display text for calendar close link
#: js/messages.php:356
#, fuzzy
#| msgid "Donate"
msgid "Done"
msgstr "Doar"

#: js/messages.php:360
#, fuzzy
#| msgid "Previous"
msgctxt "Previous month"
msgid "Prev"
msgstr "Anterior"

#: js/messages.php:365
#, fuzzy
#| msgid "Next"
msgctxt "Next month"
msgid "Next"
msgstr "Seguinte"

#. l10n: Display text for current month link in calendar
#: js/messages.php:368
#, fuzzy
#| msgid "Total"
msgid "Today"
msgstr "Total"

#: js/messages.php:371
#, fuzzy
#| msgid "Binary"
msgid "January"
msgstr "Binario "

#: js/messages.php:372
msgid "February"
msgstr ""

#: js/messages.php:373
#, fuzzy
#| msgid "Mar"
msgid "March"
msgstr "Mar"

#: js/messages.php:374
#, fuzzy
#| msgid "Apr"
msgid "April"
msgstr "Abr"

#: js/messages.php:375
msgid "May"
msgstr "Maio"

#: js/messages.php:376
#, fuzzy
#| msgid "Jun"
msgid "June"
msgstr "Xuño"

#: js/messages.php:377
#, fuzzy
#| msgid "Jul"
msgid "July"
msgstr "Xullo"

#: js/messages.php:378
#, fuzzy
#| msgid "Aug"
msgid "August"
msgstr "Ago"

#: js/messages.php:379
msgid "September"
msgstr ""

#: js/messages.php:380
#, fuzzy
#| msgid "Oct"
msgid "October"
msgstr "Out"

#: js/messages.php:381
msgid "November"
msgstr ""

#: js/messages.php:382
msgid "December"
msgstr ""

#. l10n: Short month name
#: js/messages.php:386 libraries/common.lib.php:1550
msgid "Jan"
msgstr "Xan"

#. l10n: Short month name
#: js/messages.php:388 libraries/common.lib.php:1552
msgid "Feb"
msgstr "Feb"

#. l10n: Short month name
#: js/messages.php:390 libraries/common.lib.php:1554
msgid "Mar"
msgstr "Mar"

#. l10n: Short month name
#: js/messages.php:392 libraries/common.lib.php:1556
msgid "Apr"
msgstr "Abr"

#. l10n: Short month name
#: js/messages.php:394 libraries/common.lib.php:1558
#, fuzzy
#| msgid "May"
msgctxt "Short month name"
msgid "May"
msgstr "Maio"

#. l10n: Short month name
#: js/messages.php:396 libraries/common.lib.php:1560
msgid "Jun"
msgstr "Xuño"

#. l10n: Short month name
#: js/messages.php:398 libraries/common.lib.php:1562
msgid "Jul"
msgstr "Xullo"

#. l10n: Short month name
#: js/messages.php:400 libraries/common.lib.php:1564
msgid "Aug"
msgstr "Ago"

#. l10n: Short month name
#: js/messages.php:402 libraries/common.lib.php:1566
msgid "Sep"
msgstr "Set"

#. l10n: Short month name
#: js/messages.php:404 libraries/common.lib.php:1568
msgid "Oct"
msgstr "Out"

#. l10n: Short month name
#: js/messages.php:406 libraries/common.lib.php:1570
msgid "Nov"
msgstr "Nov"

#. l10n: Short month name
#: js/messages.php:408 libraries/common.lib.php:1572
msgid "Dec"
msgstr "Dec"

#: js/messages.php:411
#, fuzzy
#| msgid "Sun"
msgid "Sunday"
msgstr "Do"

#: js/messages.php:412
#, fuzzy
#| msgid "Mon"
msgid "Monday"
msgstr "Lu"

#: js/messages.php:413
#, fuzzy
#| msgid "Tue"
msgid "Tuesday"
msgstr "Ma"

#: js/messages.php:414
msgid "Wednesday"
msgstr ""

#: js/messages.php:415
msgid "Thursday"
msgstr ""

#: js/messages.php:416
#, fuzzy
#| msgid "Fri"
msgid "Friday"
msgstr "Ve"

#: js/messages.php:417
msgid "Saturday"
msgstr ""

#. l10n: Short week day name
#: js/messages.php:421
#, fuzzy
#| msgctxt "Short week day name"
#| msgid "Sun"
msgid "Sun"
msgstr "Do"

#. l10n: Short week day name
#: js/messages.php:423 libraries/common.lib.php:1577
msgid "Mon"
msgstr "Lu"

#. l10n: Short week day name
#: js/messages.php:425 libraries/common.lib.php:1579
msgid "Tue"
msgstr "Ma"

#. l10n: Short week day name
#: js/messages.php:427 libraries/common.lib.php:1581
msgid "Wed"
msgstr "Mé"

#. l10n: Short week day name
#: js/messages.php:429 libraries/common.lib.php:1583
msgid "Thu"
msgstr "Xo"

#. l10n: Short week day name
#: js/messages.php:431 libraries/common.lib.php:1585
msgid "Fri"
msgstr "Ve"

#. l10n: Short week day name
#: js/messages.php:433 libraries/common.lib.php:1587
msgid "Sat"
msgstr "Sá"

#. l10n: Minimal week day name
#: js/messages.php:437
#, fuzzy
#| msgid "Sun"
msgid "Su"
msgstr "Do"

#. l10n: Minimal week day name
#: js/messages.php:439
#, fuzzy
#| msgid "Mon"
msgid "Mo"
msgstr "Lu"

#. l10n: Minimal week day name
#: js/messages.php:441
#, fuzzy
#| msgid "Tue"
msgid "Tu"
msgstr "Ma"

#. l10n: Minimal week day name
#: js/messages.php:443
#, fuzzy
#| msgid "Wed"
msgid "We"
msgstr "Mé"

#. l10n: Minimal week day name
#: js/messages.php:445
#, fuzzy
#| msgid "Thu"
msgid "Th"
msgstr "Xo"

#. l10n: Minimal week day name
#: js/messages.php:447
#, fuzzy
#| msgid "Fri"
msgid "Fr"
msgstr "Ve"

#. l10n: Minimal week day name
#: js/messages.php:449
#, fuzzy
#| msgid "Sat"
msgid "Sa"
msgstr "Sá"

#. l10n: Column header for week of the year in calendar
#: js/messages.php:451
#, fuzzy
#| msgid "Wiki"
msgid "Wk"
msgstr "Wiki"

#: js/messages.php:458 libraries/rte/rte_list.lib.php:62
#: libraries/rte/rte_triggers.lib.php:326 server_status.php:1230 sql.php:873
msgid "Time"
msgstr "Tempo"

#: js/messages.php:459
msgid "Hour"
msgstr ""

#: js/messages.php:460
#, fuzzy
#| msgid "in use"
msgid "Minute"
msgstr "en uso"

#: js/messages.php:461
#, fuzzy
#| msgid "per second"
msgid "Second"
msgstr "por segundo"

#: libraries/Advisor.class.php:168
#, php-format
msgid "Failed formatting string for rule '%s'. PHP threw following error: %s"
msgstr ""

#: libraries/Config.class.php:703
msgid "Remove \"./config\" directory before using phpMyAdmin!"
msgstr ""

#: libraries/Config.class.php:727
#, php-format
msgid "Existing configuration file (%s) is not readable."
msgstr ""

#: libraries/Config.class.php:752
msgid "Wrong permissions on configuration file, should not be world writable!"
msgstr ""

#: libraries/Config.class.php:1297
msgid "Font size"
msgstr "Tamaño da letra"

#: libraries/File.class.php:221
msgid "File was not an uploaded file."
msgstr ""

#: libraries/File.class.php:260 libraries/File.class.php:389
#, fuzzy
#| msgid "Unknown error in file upload."
msgid "Unknown error while uploading."
msgstr "Erro descoñecido ao enviar o ficheiro."

#: libraries/File.class.php:278
msgid "The uploaded file exceeds the upload_max_filesize directive in php.ini."
msgstr ""
"O tamaño do ficheiro enviado excede a directiva upload_max_filesize de php."
"ini."

#: libraries/File.class.php:281
msgid ""
"The uploaded file exceeds the MAX_FILE_SIZE directive that was specified in "
"the HTML form."
msgstr ""
"O tamaño do ficheiro excede a directiva MAX_FILE_SIZE que se especificou no "
"formulario HTML."

#: libraries/File.class.php:284
msgid "The uploaded file was only partially uploaded."
msgstr "O ficheiro enviado só se recibiu parcialmente."

#: libraries/File.class.php:287
msgid "Missing a temporary folder."
msgstr "Falta un directorio temporal."

#: libraries/File.class.php:290
msgid "Failed to write file to disk."
msgstr "Non se puido escribir no disco."

#: libraries/File.class.php:293
msgid "File upload stopped by extension."
msgstr "Detívose o envío do ficheiro por causa do engadido."

#: libraries/File.class.php:296
msgid "Unknown error in file upload."
msgstr "Erro descoñecido ao enviar o ficheiro."

#: libraries/File.class.php:496
msgid ""
"Error moving the uploaded file, see [a@./Documentation."
"html#faq1_11@Documentation]FAQ 1.11[/a]"
msgstr "Erro ao mover o ficheiro enviado. Consulte FAQ 1.11"

#: libraries/File.class.php:508
msgid "Error while moving uploaded file."
msgstr ""

#: libraries/File.class.php:516
msgid "Cannot read (moved) upload file."
msgstr ""

#: libraries/Index.class.php:418 tbl_relation.php:526
msgid "No index defined!"
msgstr "Non se definiu ningún índice"

#: libraries/Index.class.php:423 libraries/build_html_for_db.lib.php:41
#: tbl_tracking.php:300
msgid "Indexes"
msgstr "Índices"

#: libraries/Index.class.php:434 libraries/tbl_properties.inc.php:481
#: tbl_structure.php:154 tbl_structure.php:159 tbl_structure.php:576
#: tbl_tracking.php:306
msgid "Unique"
msgstr "Único"

#: libraries/Index.class.php:435 tbl_tracking.php:307
msgid "Packed"
msgstr "Empaquetado"

#: libraries/Index.class.php:437 tbl_tracking.php:309
msgid "Cardinality"
msgstr "Cardinalidade"

#: libraries/Index.class.php:440 libraries/rte/rte_events.lib.php:480
#: libraries/rte/rte_routines.lib.php:950 tbl_tracking.php:263
#: tbl_tracking.php:312
msgid "Comment"
msgstr "Comentario"

#: libraries/Index.class.php:466
msgid "The primary key has been dropped"
msgstr "Eliminouse a chave primaria"

#: libraries/Index.class.php:470
#, php-format
msgid "Index %s has been dropped"
msgstr "Eliminouse o índice %s"

#: libraries/Index.class.php:568
#, php-format
msgid ""
"The indexes %1$s and %2$s seem to be equal and one of them could possibly be "
"removed."
msgstr ""
"Parece que os índice %1$s e %2$s son iguais e posibelmente poderíase "
"eliminar un deles"

#: libraries/List_Database.class.php:379 libraries/config/messages.inc.php:177
#: libraries/server_links.inc.php:43 server_databases.php:104
#: server_privileges.php:1830
msgid "Databases"
msgstr "Bases de datos"

#: libraries/Message.class.php:193 libraries/blobstreaming.lib.php:356
#: libraries/blobstreaming.lib.php:365 libraries/common.lib.php:556
#: libraries/core.lib.php:210 libraries/import.lib.php:140 tbl_change.php:904
#: tbl_operations.php:229 tbl_relation.php:287 view_operations.php:60
msgid "Error"
msgstr "Houbo un erro"

#: libraries/Message.class.php:241
#, fuzzy, php-format
#| msgid "%1$d row(s) affected."
msgid "%1$d row affected."
msgid_plural "%1$d rows affected."
msgstr[0] "%1$d fileira(s) afectada(s)."
msgstr[1] "%1$d fileira(s) afectada(s)."

#: libraries/Message.class.php:257
#, fuzzy, php-format
#| msgid "%1$d row(s) deleted."
msgid "%1$d row deleted."
msgid_plural "%1$d rows deleted."
msgstr[0] "%1$d fileira(s) eliminada(s)."
msgstr[1] "%1$d fileira(s) eliminada(s)."

#: libraries/Message.class.php:273
#, fuzzy, php-format
#| msgid "%1$d row(s) inserted."
msgid "%1$d row inserted."
msgid_plural "%1$d rows inserted."
msgstr[0] "%1$d fileira(s) inserida(s)."
msgstr[1] "%1$d fileira(s) inserida(s)."

#: libraries/PDF.class.php:81
#, fuzzy
#| msgid "Allows reading data."
msgid "Error while creating PDF:"
msgstr "Permite gravar datos."

#: libraries/RecentTable.class.php:107
#, fuzzy
#| msgid "Cannot load or save configuration"
msgid "Could not save recent table"
msgstr "Non se puido cargar ou gravar a configuración"

#: libraries/RecentTable.class.php:142
#, fuzzy
#| msgid "Count tables"
msgid "Recent tables"
msgstr "Contar as táboas"

#: libraries/RecentTable.class.php:149
#, fuzzy
#| msgid "There are no configured servers"
msgid "There are no recent tables"
msgstr "Non hai ningún servidor configurado"

#: libraries/StorageEngine.class.php:198
msgid ""
"There is no detailed status information available for this storage engine."
msgstr ""
"Non se conta con información de estado detallada sobre este motor de "
"almacenamento."

#: libraries/StorageEngine.class.php:334
#, php-format
msgid "%s is available on this MySQL server."
msgstr "%s está dispoñíbel neste servidor de MySQL."

#: libraries/StorageEngine.class.php:337
#, php-format
msgid "%s has been disabled for this MySQL server."
msgstr "%s foi desactivado neste servidor de MySQL."

#: libraries/StorageEngine.class.php:341
#, php-format
msgid "This MySQL server does not support the %s storage engine."
msgstr "Este servidor de MySQL non acepta o motor de almacenamento %s."

#: libraries/Table.class.php:329
#, fuzzy
#| msgid "Show slave status"
msgid "unknown table status: "
msgstr "Mostrar o estado dos escravos"

#: libraries/Table.class.php:1115
msgid "Invalid database"
msgstr "A base de datos non é válida"

#: libraries/Table.class.php:1129 tbl_get_field.php:25
msgid "Invalid table name"
msgstr "Non se admite este nome de táboa."

#: libraries/Table.class.php:1145
#, php-format
msgid "Error renaming table %1$s to %2$s"
msgstr "Houbo un erro ao mudarlle o nome á táboa %1$s para %2$s"

#: libraries/Table.class.php:1232
#, php-format
msgid "Table %s has been renamed to %s"
msgstr "A táboa %s chámase agora %s"

#: libraries/Table.class.php:1364
msgid "Could not save table UI preferences"
msgstr ""

#: libraries/Table.class.php:1387
#, php-format
msgid ""
"Failed to cleanup table UI preferences (see $cfg['Servers'][$i]"
"['MaxTableUiprefs'] %s)"
msgstr ""

#: libraries/Table.class.php:1513
#, php-format
msgid ""
"Cannot save UI property \"%s\". The changes made will not be persistent "
"after you refresh this page. Please check if the table structure has been "
"changed."
msgstr ""

#: libraries/Theme.class.php:145
#, php-format
msgid "No valid image path for theme %s found!"
msgstr "Non hai un camiño válido de imaxe para o tema %s!"

#: libraries/Theme.class.php:340
msgid "No preview available."
msgstr "Non se dispón de previsualización."

#: libraries/Theme.class.php:343
msgid "take it"
msgstr "cólleo"

#: libraries/Theme_Manager.class.php:110
#, php-format
msgid "Default theme %s not found!"
msgstr "Non se atopou o tema por omisión %s!"

#: libraries/Theme_Manager.class.php:151
#, php-format
msgid "Theme %s not found!"
msgstr "Non se atopou o tema %s!"

#: libraries/Theme_Manager.class.php:217
#, php-format
msgid "Theme path not found for theme %s!"
msgstr "Non se atopou o camiño do tema para o tema %s!"

#: libraries/Theme_Manager.class.php:296 themes.php:20 themes.php:27
msgid "Theme"
msgstr ""

#: libraries/auth/config.auth.lib.php:71
msgid "Cannot connect: invalid settings."
msgstr "Non se pode conectar: os axustes non son válidos."

#: libraries/auth/config.auth.lib.php:85
#: libraries/auth/cookie.auth.lib.php:174 libraries/auth/http.auth.lib.php:64
#, php-format
msgid "Welcome to %s"
msgstr "Reciba a benvida a %s"

#: libraries/auth/config.auth.lib.php:100
#, php-format
msgid ""
"You probably did not create a configuration file. You might want to use the %"
"1$ssetup script%2$s to create one."
msgstr ""
"Isto débese, posibelmente, a que non se creou un ficheiro de configuración. "
"Tal vez queira utilizar %1$ssetup script%2$s para crear un."

#: libraries/auth/config.auth.lib.php:109
msgid ""
"phpMyAdmin tried to connect to the MySQL server, and the server rejected the "
"connection. You should check the host, username and password in your "
"configuration and make sure that they correspond to the information given by "
"the administrator of the MySQL server."
msgstr ""
"O phpMyAdmin tentouse conectar ao servidor de MySQL, mais o servidor "
"rexeitou a conexión. Deberá comprobar o nome do servidor, o nome de usuario "
"e o contrasinal no ficheiro config.inc.php e asegurarse de que corresponden "
"coa información proporcionada polo administrador do servidor do MySQL."

#: libraries/auth/cookie.auth.lib.php:35
msgid "Failed to use Blowfish from mcrypt!"
msgstr ""

#: libraries/auth/cookie.auth.lib.php:199
msgid "Log in"
msgstr "Entrada (login)"

#: libraries/auth/cookie.auth.lib.php:201
#: libraries/auth/cookie.auth.lib.php:203
#: libraries/navigation_header.inc.php:92
#: libraries/navigation_header.inc.php:96
msgid "phpMyAdmin documentation"
msgstr "Documentación do phpMyAdmin"

#: libraries/auth/cookie.auth.lib.php:213
#: libraries/auth/cookie.auth.lib.php:214
msgid "You can enter hostname/IP address and port separated by space."
msgstr ""
"Pode escribir o nome de servidor/enderezo IP e o porto separados por un "
"espazo."

#: libraries/auth/cookie.auth.lib.php:213
msgid "Server:"
msgstr "Servidor"

#: libraries/auth/cookie.auth.lib.php:218
msgid "Username:"
msgstr "Nome de usuario:"

#: libraries/auth/cookie.auth.lib.php:222
msgid "Password:"
msgstr "Contrasinal:"

#: libraries/auth/cookie.auth.lib.php:229
msgid "Server Choice"
msgstr "Escolla de servidor"

#: libraries/auth/cookie.auth.lib.php:275 libraries/header.inc.php:87
msgid "Cookies must be enabled past this point."
msgstr "A partir de aquí debe permitir cookies."

#: libraries/auth/cookie.auth.lib.php:566
#: libraries/auth/signon.auth.lib.php:235
msgid ""
"Login without a password is forbidden by configuration (see AllowNoPassword)"
msgstr ""
"A configuración prohibe rexistrarse sen contrasinal (vexa AllowNoPassword)"

#: libraries/auth/cookie.auth.lib.php:570
#: libraries/auth/signon.auth.lib.php:239
#, php-format
msgid "No activity within %s seconds; please log in again"
msgstr ""
"Non se rexistrou actividade ningunha desde hai %s segundos ou máis. Terá que "
"entrar de novo"

#: libraries/auth/cookie.auth.lib.php:580
#: libraries/auth/cookie.auth.lib.php:582
#: libraries/auth/signon.auth.lib.php:243
msgid "Cannot log in to the MySQL server"
msgstr "Non se dá conectado co servidor de MySQL"

#: libraries/auth/http.auth.lib.php:69
msgid "Wrong username/password. Access denied."
msgstr "O usuario ou o contrasinal están errados. Denegouse o acceso."

#: libraries/auth/signon.auth.lib.php:88
#, fuzzy
#| msgid "Enter login options for signon authentication"
msgid "Can not find signon authentication script:"
msgstr ""
"Introduza as opcións de rexistro de entrada para a autenticación mediante "
"rexistro de entrada"

#: libraries/auth/swekey/swekey.auth.lib.php:116
#, php-format
msgid "File %s does not contain any key id"
msgstr "O ficheiro %s non contén ningún identificador de chave"

#: libraries/auth/swekey/swekey.auth.lib.php:156
#: libraries/auth/swekey/swekey.auth.lib.php:177
msgid "Hardware authentication failed"
msgstr "Fallou a autenticación do hardware"

#: libraries/auth/swekey/swekey.auth.lib.php:163
msgid "No valid authentication key plugged"
msgstr "Non se meteu ningunha chave de autenticación válida"

#: libraries/auth/swekey/swekey.auth.lib.php:196
msgid "Authenticating..."
msgstr "A autenticar..."

#: libraries/blobstreaming.lib.php:272
msgid "PBMS error"
msgstr ""

#: libraries/blobstreaming.lib.php:306
#, fuzzy
#| msgid "MySQL connection collation"
msgid "PBMS connection failed:"
msgstr "Codificación de caracteres (Collation) da conexión de MySQL"

#: libraries/blobstreaming.lib.php:361
msgid "PBMS get BLOB info failed:"
msgstr ""

#: libraries/blobstreaming.lib.php:373
msgid "PBMS get BLOB Content-Type failed"
msgstr ""

#: libraries/blobstreaming.lib.php:401
msgid "View image"
msgstr "Ver a imaxe"

#: libraries/blobstreaming.lib.php:408
msgid "Play audio"
msgstr "Reproducir o son"

#: libraries/blobstreaming.lib.php:417
msgid "View video"
msgstr "Ver o vídeo"

#: libraries/blobstreaming.lib.php:423
msgid "Download file"
msgstr "Descargar o ficheiro"

#: libraries/blobstreaming.lib.php:494
#, php-format
msgid "Could not open file: %s"
msgstr ""

#: libraries/bookmark.lib.php:73
msgid "shared"
msgstr ""

#: libraries/build_html_for_db.lib.php:26
#: libraries/config/messages.inc.php:183 libraries/export/xml.php:51
#: server_status.php:590
msgid "Tables"
msgstr "Táboas"

#: libraries/build_html_for_db.lib.php:36 libraries/config/setup.forms.php:302
#: libraries/config/setup.forms.php:338 libraries/config/setup.forms.php:361
#: libraries/config/setup.forms.php:366
#: libraries/config/user_preferences.forms.php:201
#: libraries/config/user_preferences.forms.php:237
#: libraries/config/user_preferences.forms.php:260
#: libraries/config/user_preferences.forms.php:265
#: libraries/export/latex.php:201 libraries/export/sql.php:1092
#: server_privileges.php:612 server_replication.php:314 tbl_printview.php:281
#: tbl_structure.php:771
msgid "Data"
msgstr "Datos"

#: libraries/build_html_for_db.lib.php:51 libraries/db_structure.lib.php:55
#: tbl_printview.php:300 tbl_structure.php:788
msgid "Overhead"
msgstr "De máis (Overhead)"

#: libraries/build_html_for_db.lib.php:94
#, fuzzy
#| msgid "Go to database"
msgid "Jump to database"
msgstr "Ir á base de datos"

#: libraries/build_html_for_db.lib.php:131
#, fuzzy
#| msgid "Master replication"
msgid "Not replicated"
msgstr "Replicación do principal"

#: libraries/build_html_for_db.lib.php:137
#, fuzzy
#| msgid "Replication"
msgid "Replicated"
msgstr "Replicación"

#: libraries/build_html_for_db.lib.php:151
#, php-format
msgid "Check privileges for database &quot;%s&quot;."
msgstr "Comprobar os privilexios da base de datos &quot;%s&quot;."

#: libraries/build_html_for_db.lib.php:154
msgid "Check Privileges"
msgstr "Comprobar os privilexios"

#: libraries/common.inc.php:147
msgid "possible exploit"
msgstr ""

#: libraries/common.inc.php:156
msgid "numeric key detected"
msgstr ""

#: libraries/common.inc.php:597
#, fuzzy
#| msgid "Cannot load or save configuration"
msgid "Failed to read configuration file"
msgstr "Non se puido cargar ou gravar a configuración"

#: libraries/common.inc.php:598
msgid ""
"This usually means there is a syntax error in it, please check any errors "
"shown below."
msgstr ""

#: libraries/common.inc.php:605
#, fuzzy, php-format
#| msgid "Could not load default configuration from: \"%1$s\""
msgid "Could not load default configuration from: %1$s"
msgstr "Non se puido cargar a configuración desde: \"%1$s\""

#: libraries/common.inc.php:610
msgid ""
"The <tt>$cfg['PmaAbsoluteUri']</tt> directive MUST be set in your "
"configuration file!"
msgstr ""
"A directiva <tt>$cfg['PmaAbsoluteUri']</tt> DEBE estar asignada no seu "
"ficheiro de configuración."

#: libraries/common.inc.php:640
#, fuzzy, php-format
#| msgid "Invalid server index: \"%s\""
msgid "Invalid server index: %s"
msgstr "O índice do servidor non é válido: \"%s\""

#: libraries/common.inc.php:647
#, php-format
msgid "Invalid hostname for server %1$s. Please review your configuration."
msgstr ""
"O nome de servidor non é válido para o servidor %1$s. Revise a configuración."

#: libraries/common.inc.php:656 libraries/config/messages.inc.php:502
#: libraries/header.inc.php:136 main.php:158 server_status.php:775
#: server_synchronize.php:1247
msgid "Server"
msgstr "Servidor"

#: libraries/common.inc.php:835
msgid "Invalid authentication method set in configuration:"
msgstr "Na configuración indicouse un método de autenticación que non válido::"

#: libraries/common.inc.php:943
#, php-format
msgid "You should upgrade to %s %s or later."
msgstr "Debería actualizar a %s %s ou posterior."

#: libraries/common.lib.php:135
#, php-format
msgid "Max: %s%s"
msgstr "Tamaño máximo: %s%s"

#. l10n: Please check that translation actually exists.
#: libraries/common.lib.php:390
msgctxt "MySQL 5.5 documentation language"
msgid "en"
msgstr "en"

#. l10n: Please check that translation actually exists.
#: libraries/common.lib.php:394
msgctxt "MySQL 5.1 documentation language"
msgid "en"
msgstr "en"

#. l10n: Please check that translation actually exists.
#: libraries/common.lib.php:398
msgctxt "MySQL 5.0 documentation language"
msgid "en"
msgstr "en"

#: libraries/common.lib.php:413 libraries/common.lib.php:416
#: libraries/common.lib.php:418 libraries/common.lib.php:437
#: libraries/common.lib.php:440 libraries/common.lib.php:460
#: libraries/common.lib.php:462 libraries/config/FormDisplay.tpl.php:162
#: libraries/display_export.lib.php:234 libraries/engines/pbms.lib.php:71
#: libraries/engines/pbxt.lib.php:106 libraries/relation.lib.php:74
#: libraries/sql_query_form.lib.php:385 libraries/sql_query_form.lib.php:388
#: main.php:216 server_variables.php:129
msgid "Documentation"
msgstr "Documentación"

#: libraries/common.lib.php:568 libraries/header_printview.inc.php:60
#: server_status.php:577 server_status.php:1233
msgid "SQL query"
msgstr "orde SQL"

#: libraries/common.lib.php:609 libraries/rte/rte_events.lib.php:103
#: libraries/rte/rte_events.lib.php:108 libraries/rte/rte_events.lib.php:118
#: libraries/rte/rte_events.lib.php:131 libraries/rte/rte_routines.lib.php:255
#: libraries/rte/rte_routines.lib.php:260
#: libraries/rte/rte_routines.lib.php:270
#: libraries/rte/rte_routines.lib.php:284
#: libraries/rte/rte_routines.lib.php:1247
#: libraries/rte/rte_triggers.lib.php:76 libraries/rte/rte_triggers.lib.php:81
#: libraries/rte/rte_triggers.lib.php:91
#: libraries/rte/rte_triggers.lib.php:104
msgid "MySQL said: "
msgstr "Mensaxes do MySQL: "

#: libraries/common.lib.php:1072
#, fuzzy
#| msgid "Could not connect to MySQL server"
msgid "Failed to connect to SQL validator!"
msgstr "Non se puido conectar co servidor de MySQL"

#: libraries/common.lib.php:1113 libraries/config/messages.inc.php:479
msgid "Explain SQL"
msgstr "Explicar SQL"

#: libraries/common.lib.php:1117
msgid "Skip Explain SQL"
msgstr "Saltar a explicacion de SQL"

#: libraries/common.lib.php:1152
msgid "Without PHP Code"
msgstr "sen código PHP"

#: libraries/common.lib.php:1155 libraries/config/messages.inc.php:481
msgid "Create PHP Code"
msgstr "Crear código PHP"

#: libraries/common.lib.php:1174 libraries/config/messages.inc.php:480
#: server_status.php:786 server_status.php:808 server_status.php:827
msgid "Refresh"
msgstr "Refrescar"

#: libraries/common.lib.php:1184
msgid "Skip Validate SQL"
msgstr "Omitir a validacion de"

#: libraries/common.lib.php:1187 libraries/config/messages.inc.php:483
msgid "Validate SQL"
msgstr "Validar o SQL"

#: libraries/common.lib.php:1246
msgid "Inline edit of this query"
msgstr ""

#: libraries/common.lib.php:1248
#, fuzzy
#| msgid "Engines"
msgctxt "Inline edit query"
msgid "Inline"
msgstr "Motores"

#: libraries/common.lib.php:1314 sql.php:868
msgid "Profiling"
msgstr "Análise do desempeño"

#. l10n: shortcuts for Byte
#: libraries/common.lib.php:1339
msgid "B"
msgstr "B"

#. l10n: shortcuts for Gigabyte
#: libraries/common.lib.php:1345
msgid "GiB"
msgstr "GiB"

#. l10n: shortcuts for Terabyte
#: libraries/common.lib.php:1347
msgid "TiB"
msgstr "TiB"

#. l10n: shortcuts for Petabyte
#: libraries/common.lib.php:1349
msgid "PiB"
msgstr "PiB"

#. l10n: shortcuts for Exabyte
#: libraries/common.lib.php:1351
msgid "EiB"
msgstr "EiB"

#. l10n: Short week day name
#: libraries/common.lib.php:1575
msgctxt "Short week day name"
msgid "Sun"
msgstr "Do"

#. l10n: See http://www.php.net/manual/en/function.strftime.php
#: libraries/common.lib.php:1591
#: libraries/transformations/text_plain__dateformat.inc.php:35
msgid "%B %d, %Y at %I:%M %p"
msgstr "%d de %B de %Y ás %H:%M"

#: libraries/common.lib.php:1925
#, php-format
msgid "%s days, %s hours, %s minutes and %s seconds"
msgstr "%s días, %s horas, %s minutos e %s segundos"

#: libraries/common.lib.php:2016
#, fuzzy
#| msgid "Routines"
msgid "Missing parameter:"
msgstr "Rutinas"

#: libraries/common.lib.php:2364 libraries/common.lib.php:2367
#: libraries/display_tbl.lib.php:306
#, fuzzy
#| msgid "Begin"
msgctxt "First page"
msgid "Begin"
msgstr "Inicio"

#: libraries/common.lib.php:2365 libraries/common.lib.php:2368
#: libraries/display_tbl.lib.php:307 server_binlog.php:135
#: server_binlog.php:137
#, fuzzy
#| msgid "Previous"
msgctxt "Previous page"
msgid "Previous"
msgstr "Anterior"

#: libraries/common.lib.php:2395 libraries/common.lib.php:2398
#: libraries/display_tbl.lib.php:370 server_binlog.php:170
#: server_binlog.php:172
#, fuzzy
#| msgid "Next"
msgctxt "Next page"
msgid "Next"
msgstr "Seguinte"

#: libraries/common.lib.php:2396 libraries/common.lib.php:2399
#: libraries/display_tbl.lib.php:385
#, fuzzy
#| msgid "End"
msgctxt "Last page"
msgid "End"
msgstr "Fin"

#: libraries/common.lib.php:2466
#, php-format
msgid "Jump to database &quot;%s&quot;."
msgstr "Saltar à base de datos &quot;%s&quot;."

#: libraries/common.lib.php:2486
#, php-format
msgid "The %s functionality is affected by a known bug, see %s"
msgstr "A función %s vese afectada por un erro descoñecido; consulte %s"

#: libraries/common.lib.php:2660
msgid "Click to toggle"
msgstr ""

#: libraries/common.lib.php:3034 libraries/common.lib.php:3041
#: libraries/common.lib.php:3251 libraries/config/setup.forms.php:293
#: libraries/config/setup.forms.php:330 libraries/config/setup.forms.php:356
#: libraries/config/user_preferences.forms.php:192
#: libraries/config/user_preferences.forms.php:229
#: libraries/config/user_preferences.forms.php:255
#: libraries/db_links.inc.php:48 libraries/export/latex.php:336
#: libraries/import.lib.php:1125 libraries/tbl_links.inc.php:61
#: libraries/tbl_properties.inc.php:603 pmd_general.php:140
#: server_privileges.php:612 server_replication.php:313 tbl_tracking.php:253
msgid "Structure"
msgstr "Estrutura"

#: libraries/common.lib.php:3035 libraries/common.lib.php:3042
#: libraries/config/messages.inc.php:214 libraries/db_links.inc.php:53
#: libraries/export/sql.php:25 libraries/import/sql.php:18
#: libraries/server_links.inc.php:47 libraries/tbl_links.inc.php:65
#: querywindow.php:64
msgid "SQL"
msgstr "SQL"

#: libraries/common.lib.php:3037 libraries/common.lib.php:3249
#: libraries/common.lib.php:3250 libraries/sql_query_form.lib.php:282
#: libraries/sql_query_form.lib.php:285 libraries/tbl_links.inc.php:74
msgid "Insert"
msgstr "Inserir"

#: libraries/common.lib.php:3044 libraries/db_links.inc.php:85
#: libraries/tbl_links.inc.php:93 libraries/tbl_links.inc.php:114
#: view_operations.php:87
msgid "Operations"
msgstr "Operacións"

#: libraries/common.lib.php:3183 libraries/sql_query_form.lib.php:436
#: prefs_manage.php:239
msgid "Browse your computer:"
msgstr ""

#: libraries/common.lib.php:3202
#, fuzzy, php-format
#| msgid "web server upload directory"
msgid "Select from the web server upload directory <b>%s</b>:"
msgstr "directorio de recepción do servidor web"

#: libraries/common.lib.php:3223 libraries/sql_query_form.lib.php:445
#: tbl_change.php:905
msgid "The directory you set for upload work cannot be reached"
msgstr "Non se pode acceder ao directorio que designou para os envíos"

#: libraries/common.lib.php:3232
msgid "There are no files to upload"
msgstr ""

#: libraries/common.lib.php:3260 libraries/common.lib.php:3261
msgid "Execute"
msgstr ""

#: libraries/config.values.php:45 libraries/config.values.php:47
#: libraries/config.values.php:51
msgid "Both"
msgstr ""

#: libraries/config.values.php:47
msgid "Nowhere"
msgstr ""

#: libraries/config.values.php:47
msgid "Left"
msgstr ""

#: libraries/config.values.php:47
msgid "Right"
msgstr ""

#: libraries/config.values.php:76
msgid "Open"
msgstr ""

#: libraries/config.values.php:77
#, fuzzy
#| msgid "Close"
msgid "Closed"
msgstr "Fechar"

#: libraries/config.values.php:78 libraries/config/FormDisplay.tpl.php:167
#: libraries/relation.lib.php:78 libraries/relation.lib.php:85
#: pmd_relation_new.php:66
msgid "Disabled"
msgstr "Desactivado"

#: libraries/config.values.php:99 libraries/export/htmlword.php:25
#: libraries/export/latex.php:42 libraries/export/odt.php:34
#: libraries/export/sql.php:129 libraries/export/texytext.php:24
msgid "structure"
msgstr "estrutura"

#: libraries/config.values.php:100 libraries/export/htmlword.php:25
#: libraries/export/latex.php:42 libraries/export/odt.php:34
#: libraries/export/sql.php:130 libraries/export/texytext.php:24
msgid "data"
msgstr ""

#: libraries/config.values.php:101 libraries/export/htmlword.php:25
#: libraries/export/latex.php:42 libraries/export/odt.php:34
#: libraries/export/sql.php:131 libraries/export/texytext.php:24
#, fuzzy
#| msgid "Structure and data"
msgid "structure and data"
msgstr "Estrutura e datos"

#: libraries/config.values.php:103
msgid "Quick - display only the minimal options to configure"
msgstr ""

#: libraries/config.values.php:104
msgid "Custom - display all possible options to configure"
msgstr ""

#: libraries/config.values.php:105
msgid "Custom - like above, but without the quick/custom choice"
msgstr ""

#: libraries/config.values.php:123
#, fuzzy
#| msgid "Complete inserts"
msgid "complete inserts"
msgstr "Insercións completas"

#: libraries/config.values.php:124
#, fuzzy
#| msgid "Extended inserts"
msgid "extended inserts"
msgstr "Insercións estendidas"

#: libraries/config.values.php:125
msgid "both of the above"
msgstr ""

#: libraries/config.values.php:126
msgid "neither of the above"
msgstr ""

#: libraries/config/FormDisplay.class.php:83
#: libraries/config/validate.lib.php:438
msgid "Not a positive number"
msgstr "Non é un número positivo"

#: libraries/config/FormDisplay.class.php:84
#: libraries/config/validate.lib.php:450
msgid "Not a non-negative number"
msgstr "Non é un número negativo"

#: libraries/config/FormDisplay.class.php:85
#: libraries/config/validate.lib.php:426
msgid "Not a valid port number"
msgstr "Non é un número de porto válido"

#: libraries/config/FormDisplay.class.php:86
#: libraries/config/FormDisplay.class.php:535
#: libraries/config/validate.lib.php:378 libraries/config/validate.lib.php:465
msgid "Incorrect value"
msgstr "O valor é incorrecto"

#: libraries/config/FormDisplay.class.php:87
#: libraries/config/validate.lib.php:479
#, php-format
msgid "Value must be equal or lower than %s"
msgstr ""

#: libraries/config/FormDisplay.class.php:499
#, php-format
msgid "Missing data for %s"
msgstr "Faltan datos de %s"

#: libraries/config/FormDisplay.class.php:696
#: libraries/config/FormDisplay.class.php:700
#, fuzzy
#| msgid "Variable"
msgid "unavailable"
msgstr "Variábel"

#: libraries/config/FormDisplay.class.php:697
#: libraries/config/FormDisplay.class.php:701
#, php-format
msgid "\"%s\" requires %s extension"
msgstr ""

#: libraries/config/FormDisplay.class.php:715
#, php-format
msgid "import will not work, missing function (%s)"
msgstr ""

#: libraries/config/FormDisplay.class.php:719
#, php-format
msgid "export will not work, missing function (%s)"
msgstr ""

#: libraries/config/FormDisplay.class.php:726
msgid "SQL Validator is disabled"
msgstr ""

#: libraries/config/FormDisplay.class.php:733
#, fuzzy
#| msgid "PHP extension to use"
msgid "SOAP extension not found"
msgstr "Engadido PHP que empregar"

#: libraries/config/FormDisplay.class.php:741
#, fuzzy, php-format
#| msgid "Maximum tables"
msgid "maximum %s"
msgstr "Táboas máximas"

#: libraries/config/FormDisplay.tpl.php:167
msgid "This setting is disabled, it will not be applied to your configuration"
msgstr ""

#: libraries/config/FormDisplay.tpl.php:242
#, php-format
msgid "Set value: %s"
msgstr "Poñer como valor: %s"

#: libraries/config/FormDisplay.tpl.php:247
#: libraries/config/messages.inc.php:356
msgid "Restore default value"
msgstr "Volver ao valor por omisión"

#: libraries/config/FormDisplay.tpl.php:263
msgid "Allow users to customize this value"
msgstr ""

#: libraries/config/FormDisplay.tpl.php:324
#: libraries/schema/User_Schema.class.php:505 prefs_manage.php:318
#: prefs_manage.php:323 tbl_change.php:1067
msgid "Reset"
msgstr "Reiniciar"

#: libraries/config/messages.inc.php:17
msgid "Improves efficiency of screen refresh"
msgstr ""

#: libraries/config/messages.inc.php:18
#, fuzzy
#| msgid "Enable"
msgid "Enable Ajax"
msgstr "Activar"

#: libraries/config/messages.inc.php:19
msgid ""
"If enabled user can enter any MySQL server in login form for cookie auth"
msgstr ""
"Se estiver activado, os usuarios poden entrar en calqueraa servidor de MySQL "
"no formulario de rexistro de cookie auth"

#: libraries/config/messages.inc.php:20
msgid "Allow login to any MySQL server"
msgstr "Permitir rexistrarse en calquera servidor de MySQL"

#: libraries/config/messages.inc.php:21
msgid ""
"Enabling this allows a page located on a different domain to call phpMyAdmin "
"inside a frame, and is a potential [strong]security hole[/strong] allowing "
"cross-frame scripting attacks"
msgstr ""

#: libraries/config/messages.inc.php:22
msgid "Allow third party framing"
msgstr ""

#: libraries/config/messages.inc.php:23
msgid "Show &quot;Drop database&quot; link to normal users"
msgstr ""
"Mostrarlles a ligazón &quot;Eliminar base de datos&quot; aos usuarios normais"

#: libraries/config/messages.inc.php:24
msgid ""
"Secret passphrase used for encrypting cookies in [kbd]cookie[/kbd] "
"authentication"
msgstr ""
"Contrasinal secreto empregado coas cookies de cifrado na autenticación "
"mediante [kbd]cookie[/kbd]s"

#: libraries/config/messages.inc.php:25
msgid "Blowfish secret"
msgstr "Segredo Blowfish"

#: libraries/config/messages.inc.php:26
msgid "Highlight selected rows"
msgstr "Resaltar as fileiras seleccionadas"

#: libraries/config/messages.inc.php:27
msgid "Row marker"
msgstr "Marcador de fileiras"

#: libraries/config/messages.inc.php:28
msgid "Highlight row pointed by the mouse cursor"
msgstr "Resaltar a fileira á que apunta o cursor do rato"

#: libraries/config/messages.inc.php:29
msgid "Highlight pointer"
msgstr "Resaltar o punteiro"

#: libraries/config/messages.inc.php:30
msgid ""
"Enable [a@http://en.wikipedia.org/wiki/Bzip2]bzip2[/a] compression for "
"import and export operations"
msgstr ""
"Activar a compresión [a@http://gl.wikipedia.org/wiki/Bzip2]bzip2[/a] nas "
"operacións de importación e exportación"

#: libraries/config/messages.inc.php:31
msgid "Bzip2"
msgstr "Bzip2"

#: libraries/config/messages.inc.php:32
#, fuzzy
#| msgid ""
#| "Defines which type of editing controls should be used for CHAR and "
#| "VARCHAR fields; [kbd]input[/kbd] - allows limiting of input length, [kbd]"
#| "textarea[/kbd] - allows newlines in fields"
msgid ""
"Defines which type of editing controls should be used for CHAR and VARCHAR "
"columns; [kbd]input[/kbd] - allows limiting of input length, [kbd]textarea[/"
"kbd] - allows newlines in columns"
msgstr ""
"Define o tipo de controles de edición que se empregan nos campos CHAR e "
"VARCHAR; [kbd]input[/kbd] - permite limitar a lonxitude da entrada, [kbd]"
"textarea[/kbd] - permite que os campos teñan saltos de parágrafo"

#: libraries/config/messages.inc.php:33
#, fuzzy
#| msgid "CHAR fields editing"
msgid "CHAR columns editing"
msgstr "Edición dos campos CHAR"

#: libraries/config/messages.inc.php:34
msgid "Number of columns for CHAR/VARCHAR textareas"
msgstr "Número de columnas das áreas de texto de CHAR/VARCHAR"

#: libraries/config/messages.inc.php:35
msgid "CHAR textarea columns"
msgstr "Columnas de área de texto de CHAR"

#: libraries/config/messages.inc.php:36
msgid "Number of rows for CHAR/VARCHAR textareas"
msgstr "Número de fileiras das áreas de texto de CHAR/VARCHAR"

#: libraries/config/messages.inc.php:37
msgid "CHAR textarea rows"
msgstr "Fileiras de área de texto de CHAR"

#: libraries/config/messages.inc.php:38
msgid "Check config file permissions"
msgstr "Comprobar os permisos do ficheiro de configuración"

#: libraries/config/messages.inc.php:39
msgid ""
"Compress gzip/bzip2 exports on the fly without the need for much memory; if "
"you encounter problems with created gzip/bzip2 files disable this feature"
msgstr ""
"Comprimir ao voo as exportacións en gzip/bzip2 que non precisen moita "
"memoria; se atopa problemas cos ficheiros gzip/bzip2 que se creen, desactive "
"esta funcionalidade"

#: libraries/config/messages.inc.php:40
msgid "Compress on the fly"
msgstr "Comprimir ao voo"

#: libraries/config/messages.inc.php:41 setup/frames/config.inc.php:25
#: setup/frames/index.inc.php:166
msgid "Configuration file"
msgstr "Ficheiro de configuración"

#: libraries/config/messages.inc.php:42
msgid ""
"Whether a warning (&quot;Are your really sure...&quot;) should be displayed "
"when you're about to lose data"
msgstr ""
"Se se debe mostrar un aviso (&quot;Ten a certeza...&quot;) cando se estea a "
"piques de perder datos"

#: libraries/config/messages.inc.php:43
msgid "Confirm DROP queries"
msgstr "Confirmar as procuras DROP"

#: libraries/config/messages.inc.php:44
msgid "Debug SQL"
msgstr ""

#: libraries/config/messages.inc.php:45
#, fuzzy
#| msgid "Databases display options"
msgid "Default display direction"
msgstr "Opcións de exhibición das bases de datos"

#: libraries/config/messages.inc.php:46
msgid ""
"[kbd]horizontal[/kbd], [kbd]vertical[/kbd] or a number that indicates "
"maximum number for which vertical model is used"
msgstr ""

#: libraries/config/messages.inc.php:47
msgid "Display direction for altering/creating columns"
msgstr ""

#: libraries/config/messages.inc.php:48
msgid "Tab that is displayed when entering a database"
msgstr "O separador que aparece cando se entra nunha base de datos"

#: libraries/config/messages.inc.php:49
msgid "Default database tab"
msgstr "Separador por omisión das bases de datos"

#: libraries/config/messages.inc.php:50
msgid "Tab that is displayed when entering a server"
msgstr "O separador que aparece cando se entra nun servidor"

#: libraries/config/messages.inc.php:51
msgid "Default server tab"
msgstr "Separador por omisión dos servidores"

#: libraries/config/messages.inc.php:52
msgid "Tab that is displayed when entering a table"
msgstr "O separador que aparece cando se entra nunha táboa"

#: libraries/config/messages.inc.php:53
msgid "Default table tab"
msgstr "Separador por omisión das táboas"

#: libraries/config/messages.inc.php:54
#, fuzzy
#| msgid "Show binary contents as HEX"
msgid "Show binary contents as HEX by default"
msgstr "Mostrar o contido binario como HEX"

#: libraries/config/messages.inc.php:55 libraries/display_tbl.lib.php:652
msgid "Show binary contents as HEX"
msgstr "Mostrar o contido binario como HEX"

#: libraries/config/messages.inc.php:56
msgid "Show database listing as a list instead of a drop down"
msgstr ""
"Mostrar a listaxe das bases de datos como listaxe no canto de nun menú "
"despregábel"

#: libraries/config/messages.inc.php:57
msgid "Display databases as a list"
msgstr "Mostrar as bases de datos nunha listaxe"

#: libraries/config/messages.inc.php:58
msgid "Show server listing as a list instead of a drop down"
msgstr ""
"Mostrar a listaxe dos servidores como listaxe no canto de nun menú "
"despregábel"

#: libraries/config/messages.inc.php:59
msgid "Display servers as a list"
msgstr "Mostrar os servidores nunha listaxe"

#: libraries/config/messages.inc.php:60
msgid ""
"Disable the table maintenance mass operations, like optimizing or repairing "
"the selected tables of a database."
msgstr ""

#: libraries/config/messages.inc.php:61
#, fuzzy
#| msgid "Table maintenance"
msgid "Disable multi table maintenance"
msgstr "Táboa de mantemento"

#: libraries/config/messages.inc.php:62
msgid "Edit SQL queries in popup window"
msgstr ""

#: libraries/config/messages.inc.php:63
#, fuzzy
#| msgid "Edit next row"
msgid "Edit in window"
msgstr "Modificar a fileira seguinte"

#: libraries/config/messages.inc.php:64
#, fuzzy
#| msgid "Display Features"
msgid "Display errors"
msgstr "Mostrar as características"

#: libraries/config/messages.inc.php:65
#, fuzzy
#| msgid "Ignore errors"
msgid "Gather errors"
msgstr "Ignorar os erros"

#: libraries/config/messages.inc.php:66
msgid "Show icons for warning, error and information messages"
msgstr ""

#: libraries/config/messages.inc.php:67
#, fuzzy
#| msgid "Ignore errors"
msgid "Iconic errors"
msgstr "Ignorar os erros"

#: libraries/config/messages.inc.php:68
msgid ""
"Set the number of seconds a script is allowed to run ([kbd]0[/kbd] for no "
"limit)"
msgstr ""
"Indicar o número de segundos durante o que se permite que un script se "
"execute ([kbd]0[/kbd] para non o limitar)"

#: libraries/config/messages.inc.php:69
msgid "Maximum execution time"
msgstr "Tempo máximo de execución"

#: libraries/config/messages.inc.php:70 prefs_manage.php:297
msgid "Save as file"
msgstr "Enviar <i>(gravar nun ficheiro)</i><br />"

#: libraries/config/messages.inc.php:71 libraries/config/messages.inc.php:239
msgid "Character set of the file"
msgstr "Conxunto de caracteres do ficheiro"

#: libraries/config/messages.inc.php:72 libraries/config/messages.inc.php:88
#: tbl_gis_visualization.php:181 tbl_printview.php:340 tbl_structure.php:840
msgid "Format"
msgstr "Formato"

#: libraries/config/messages.inc.php:73
msgid "Compression"
msgstr "Compresión"

#: libraries/config/messages.inc.php:74 libraries/config/messages.inc.php:81
#: libraries/config/messages.inc.php:89 libraries/config/messages.inc.php:93
#: libraries/config/messages.inc.php:106 libraries/config/messages.inc.php:108
#: libraries/config/messages.inc.php:141 libraries/config/messages.inc.php:144
#: libraries/config/messages.inc.php:146 libraries/export/csv.php:30
#: libraries/export/excel.php:25 libraries/export/htmlword.php:30
#: libraries/export/latex.php:72 libraries/export/ods.php:25
#: libraries/export/odt.php:58 libraries/export/texytext.php:28
#, fuzzy
#| msgid "Put fields names in the first row"
msgid "Put columns names in the first row"
msgstr "Pór os nomes dos campos na primeira fileira"

#: libraries/config/messages.inc.php:75 libraries/config/messages.inc.php:241
#: libraries/config/messages.inc.php:248 libraries/import/csv.php:76
#: libraries/import/ldi.php:42
#, fuzzy
#| msgid "Fields enclosed by"
msgid "Columns enclosed by"
msgstr "Os campos delimítanse con"

#: libraries/config/messages.inc.php:76 libraries/config/messages.inc.php:242
#: libraries/config/messages.inc.php:249 libraries/import/csv.php:81
#: libraries/import/ldi.php:43
#, fuzzy
#| msgid "Fields escaped by"
msgid "Columns escaped by"
msgstr "Os campos escápanse con"

#: libraries/config/messages.inc.php:77 libraries/config/messages.inc.php:83
#: libraries/config/messages.inc.php:90 libraries/config/messages.inc.php:99
#: libraries/config/messages.inc.php:107 libraries/config/messages.inc.php:111
#: libraries/config/messages.inc.php:142 libraries/config/messages.inc.php:145
#: libraries/config/messages.inc.php:147 libraries/export/texytext.php:27
msgid "Replace NULL by"
msgstr "Substituír NULL por "

#: libraries/config/messages.inc.php:78 libraries/config/messages.inc.php:84
#, fuzzy
#| msgid "Remove CRLF characters within fields"
msgid "Remove CRLF characters within columns"
msgstr "Eliminar os caracteres CRLF dentro dos campos"

#: libraries/config/messages.inc.php:79 libraries/config/messages.inc.php:245
#: libraries/config/messages.inc.php:253 libraries/import/csv.php:63
#: libraries/import/ldi.php:41
#, fuzzy
#| msgid "Lines terminated by"
msgid "Columns terminated by"
msgstr "As liñas rematan por"

#: libraries/config/messages.inc.php:80 libraries/config/messages.inc.php:240
#: libraries/import/csv.php:86 libraries/import/ldi.php:44
msgid "Lines terminated by"
msgstr "As liñas rematan por"

#: libraries/config/messages.inc.php:82
#, fuzzy
#| msgid "Excel edition"
msgid "Excel edition"
msgstr "Edición mediante MS-Excel"

#: libraries/config/messages.inc.php:85
msgid "Database name template"
msgstr "Modelo de nome das bases de datos"

#: libraries/config/messages.inc.php:86
msgid "Server name template"
msgstr "Modelo de nome dos servidores"

#: libraries/config/messages.inc.php:87
msgid "Table name template"
msgstr "Modelo de nome dos ficheiros"

#: libraries/config/messages.inc.php:91 libraries/config/messages.inc.php:104
#: libraries/config/messages.inc.php:113 libraries/config/messages.inc.php:137
#: libraries/config/messages.inc.php:143 libraries/export/htmlword.php:24
#: libraries/export/latex.php:40 libraries/export/odt.php:32
#: libraries/export/sql.php:123 libraries/export/texytext.php:23
#, fuzzy
#| msgid "%s table(s)"
msgid "Dump table"
msgstr "%s táboa(s)"

#: libraries/config/messages.inc.php:92 libraries/export/latex.php:32
msgid "Include table caption"
msgstr "Incluír o título da táboa"

#: libraries/config/messages.inc.php:95 libraries/config/messages.inc.php:101
#: libraries/export/latex.php:50 libraries/export/latex.php:74
msgid "Table caption"
msgstr "Título da táboa"

#: libraries/config/messages.inc.php:96 libraries/config/messages.inc.php:102
msgid "Continued table caption"
msgstr "Título da táboa continuado"

#: libraries/config/messages.inc.php:97 libraries/config/messages.inc.php:103
#: libraries/export/latex.php:54 libraries/export/latex.php:78
msgid "Label key"
msgstr "Chave da etiqueta"

#: libraries/config/messages.inc.php:98 libraries/config/messages.inc.php:110
#: libraries/config/messages.inc.php:134 libraries/export/odt.php:310
#: libraries/tbl_properties.inc.php:149
msgid "MIME type"
msgstr "Tipo MIME"

#: libraries/config/messages.inc.php:100 libraries/config/messages.inc.php:112
#: libraries/config/messages.inc.php:136 tbl_relation.php:396
msgid "Relations"
msgstr "Relacións"

#: libraries/config/messages.inc.php:105
#, fuzzy
#| msgid "Export type"
msgid "Export method"
msgstr "Tipo de exportación"

#: libraries/config/messages.inc.php:114 libraries/config/messages.inc.php:116
msgid "Save on server"
msgstr "Gravar no servidor"

#: libraries/config/messages.inc.php:115 libraries/config/messages.inc.php:117
#: libraries/display_export.lib.php:190 libraries/display_export.lib.php:216
msgid "Overwrite existing file(s)"
msgstr "Eliminar o(s) ficheiro(s) xa existente(s)"

#: libraries/config/messages.inc.php:118
msgid "Remember file name template"
msgstr "Lembrar o modelo do nome de ficheiro"

#: libraries/config/messages.inc.php:120
#, fuzzy
#| msgid "Enclose table and field names with backquotes"
msgid "Enclose table and column names with backquotes"
msgstr "Protexer os nomes das táboas e dos campos con&nbsp;\" ` \""

#: libraries/config/messages.inc.php:121 libraries/config/messages.inc.php:260
#: libraries/display_export.lib.php:348
msgid "SQL compatibility mode"
msgstr "Modo de compatiblidade SQL"

#: libraries/config/messages.inc.php:122 libraries/export/sql.php:190
msgid "<code>CREATE TABLE</code> options:"
msgstr ""

#: libraries/config/messages.inc.php:123
msgid "Creation/Update/Check dates"
msgstr "Datas de creación/actualización/comprobación"

#: libraries/config/messages.inc.php:124
msgid "Use delayed inserts"
msgstr "Usar insercións demoradas"

#: libraries/config/messages.inc.php:125 libraries/export/sql.php:81
msgid "Disable foreign key checks"
msgstr "Desactivar as comprobacións de chaves exteriores"

#: libraries/config/messages.inc.php:128
msgid "Use hexadecimal for BLOB"
msgstr "Use hexadecimal para BLOB"

#: libraries/config/messages.inc.php:130
msgid "Use ignore inserts"
msgstr "Usar insercións ignoradas"

#: libraries/config/messages.inc.php:132
msgid "Syntax to use when inserting data"
msgstr ""

#: libraries/config/messages.inc.php:133 libraries/export/sql.php:285
msgid "Maximal length of created query"
msgstr "Lonxitude máxima da procura creada"

#: libraries/config/messages.inc.php:138
#, fuzzy
#| msgid "Export tables"
msgid "Export type"
msgstr "Exportar as táboas"

#: libraries/config/messages.inc.php:139 libraries/export/sql.php:73
msgid "Enclose export in a transaction"
msgstr "Incluír a exportación nunha transacción"

#: libraries/config/messages.inc.php:140
#, fuzzy
#| msgid "Export contents"
msgid "Export time in UTC"
msgstr "Exportar o contido"

#: libraries/config/messages.inc.php:148
msgid "Force secured connection while using phpMyAdmin"
msgstr ""
"Obrigar a que se empregue unha conexión segura mentres se empregue o "
"phpMyAdmin"

#: libraries/config/messages.inc.php:149
msgid "Force SSL connection"
msgstr "Obrigar a conectarse con SSL"

#: libraries/config/messages.inc.php:150
msgid ""
"Sort order for items in a foreign-key dropdown box; [kbd]content[/kbd] is "
"the referenced data, [kbd]id[/kbd] is the key value"
msgstr ""
"Ordenación dos elementos dun menú despregábel de chaves alleas;  [kbd]content"
"[/kbd] son os datos referenciados, [kbd]id[/kbd] é o valor da chave"

#: libraries/config/messages.inc.php:151
msgid "Foreign key dropdown order"
msgstr "Ordenación das chaves alleas"

#: libraries/config/messages.inc.php:152
msgid "A dropdown will be used if fewer items are present"
msgstr "Emprégase un menú despregábel de haber un número menor de elementos"

#: libraries/config/messages.inc.php:153
msgid "Foreign key limit"
msgstr "Límite das chaves alleas"

#: libraries/config/messages.inc.php:154
msgid "Browse mode"
msgstr "Modo de navegación"

#: libraries/config/messages.inc.php:155
msgid "Customize browse mode"
msgstr "Personalizar o modo de navegación"

#: libraries/config/messages.inc.php:157 libraries/config/messages.inc.php:159
#: libraries/config/messages.inc.php:176 libraries/config/messages.inc.php:187
#: libraries/config/messages.inc.php:189 libraries/config/messages.inc.php:217
#: libraries/config/messages.inc.php:229
#, fuzzy
#| msgid "Customize default export options"
msgid "Customize default options"
msgstr "Personalizar as opcións de exportación por omisión"

#: libraries/config/messages.inc.php:158 libraries/config/setup.forms.php:240
#: libraries/config/setup.forms.php:313
#: libraries/config/user_preferences.forms.php:141
#: libraries/config/user_preferences.forms.php:212 libraries/export/csv.php:19
#: libraries/import/csv.php:22
msgid "CSV"
msgstr "CSV"

#: libraries/config/messages.inc.php:160
msgid "Developer"
msgstr ""

#: libraries/config/messages.inc.php:161
msgid "Settings for phpMyAdmin developers"
msgstr ""

#: libraries/config/messages.inc.php:162
msgid "Edit mode"
msgstr "Modo de edición"

#: libraries/config/messages.inc.php:163
msgid "Customize edit mode"
msgstr "Personalizar o modo de edición"

#: libraries/config/messages.inc.php:165
msgid "Export defaults"
msgstr "Exportar o predeterminado"

#: libraries/config/messages.inc.php:166
msgid "Customize default export options"
msgstr "Personalizar as opcións de exportación por omisión"

#: libraries/config/messages.inc.php:167 libraries/config/messages.inc.php:209
#: setup/frames/menu.inc.php:16
msgid "Features"
msgstr "Funcionalidades"

#: libraries/config/messages.inc.php:168
#, fuzzy
#| msgid "Generate"
msgid "General"
msgstr "Xerar"

#: libraries/config/messages.inc.php:169
msgid "Set some commonly used options"
msgstr ""

#: libraries/config/messages.inc.php:171
msgid "Import defaults"
msgstr "Opcións de importación por omisión"

#: libraries/config/messages.inc.php:172
msgid "Customize default common import options"
msgstr "Personalizar as opcións frecuentes de importación por omisión"

#: libraries/config/messages.inc.php:173
msgid "Import / export"
msgstr "Importación / exportación"

#: libraries/config/messages.inc.php:174
msgid "Set import and export directories and compression options"
msgstr ""
"Designe os directorios de importación e exportación e as opcións de "
"compresión"

#: libraries/config/messages.inc.php:175 libraries/export/latex.php:27
msgid "LaTeX"
msgstr "LaTeX"

#: libraries/config/messages.inc.php:178
msgid "Databases display options"
msgstr "Opcións de exhibición das bases de datos"

#: libraries/config/messages.inc.php:179 setup/frames/menu.inc.php:18
msgid "Navigation frame"
msgstr "Moldura de navegación"

#: libraries/config/messages.inc.php:180
msgid "Customize appearance of the navigation frame"
msgstr "Personalizar a aparencia da moldura de navegación"

#: libraries/config/messages.inc.php:181 libraries/select_server.lib.php:35
#: setup/frames/index.inc.php:111
msgid "Servers"
msgstr "Servidores"

#: libraries/config/messages.inc.php:182
msgid "Servers display options"
msgstr "Opcións de exhibición dos servidores"

#: libraries/config/messages.inc.php:184
msgid "Tables display options"
msgstr "Opcións de exhibición das táboas"

#: libraries/config/messages.inc.php:185 setup/frames/menu.inc.php:19
msgid "Main frame"
msgstr "Moldura principal"

#: libraries/config/messages.inc.php:186
msgid "Microsoft Office"
msgstr ""

#: libraries/config/messages.inc.php:188
#, fuzzy
#| msgid "Open Document Text"
msgid "Open Document"
msgstr "Texto Open Document"

#: libraries/config/messages.inc.php:190
msgid "Other core settings"
msgstr "Outras opcións principais"

#: libraries/config/messages.inc.php:191
msgid "Settings that didn't fit enywhere else"
msgstr "Configuracións que non cadraban noutra parte"

#: libraries/config/messages.inc.php:192
#, fuzzy
#| msgid "Page number:"
msgid "Page titles"
msgstr "Número de páxina:"

#: libraries/config/messages.inc.php:193
msgid ""
"Specify browser's title bar text. Refer to [a@Documentation."
"html#cfg_TitleTable]documentation[/a] for magic strings that can be used to "
"get special values."
msgstr ""

#: libraries/config/messages.inc.php:194
#: libraries/navigation_header.inc.php:80
#: libraries/navigation_header.inc.php:83
#: libraries/navigation_header.inc.php:86
msgid "Query window"
msgstr "Xanela de procuras"

#: libraries/config/messages.inc.php:195
msgid "Customize query window options"
msgstr "Personalizar as opcións da xanela de procuras"

#: libraries/config/messages.inc.php:196
msgid "Security"
msgstr "Seguranza"

#: libraries/config/messages.inc.php:197
msgid ""
"Please note that phpMyAdmin is just a user interface and its features do not "
"limit MySQL"
msgstr ""
"Lembre que o phpMyAdmin é simplemente unha interface de usuario e que as "
"súas funcionalidades non se limitan ao MySQL"

#: libraries/config/messages.inc.php:198
msgid "Basic settings"
msgstr "Configuración básica"

#: libraries/config/messages.inc.php:199
#, fuzzy
#| msgid "Authentication type"
msgid "Authentication"
msgstr "Tipo de autenticación"

#: libraries/config/messages.inc.php:200
#, fuzzy
#| msgid "Authentication type"
msgid "Authentication settings"
msgstr "Tipo de autenticación"

#: libraries/config/messages.inc.php:201
msgid "Server configuration"
msgstr "Configuración do servidor"

#: libraries/config/messages.inc.php:202
msgid ""
"Advanced server configuration, do not change these options unless you know "
"what they are for"
msgstr ""
"Configuración avanzada do servidor; non altere estas opcións a non ser que "
"saiba o que está a facer"

#: libraries/config/messages.inc.php:203
msgid "Enter server connection parameters"
msgstr "Introduza os parámetros da conexión ao servidor"

#: libraries/config/messages.inc.php:204
#, fuzzy
#| msgid "Configuration file"
msgid "Configuration storage"
msgstr "Ficheiro de configuración"

#: libraries/config/messages.inc.php:205
#, fuzzy
#| msgid ""
#| "Configure phpMyAdmin database to gain access to additional features, see "
#| "[a@../Documentation.html#linked-tables]linked-tables infrastructure[/a] "
#| "in documentation"
msgid ""
"Configure phpMyAdmin configuration storage to gain access to additional "
"features, see [a@Documentation.html#linked-tables]phpMyAdmin configuration "
"storage[/a] in documentation"
msgstr ""
"Configurar o phpMyAdmin para ter acceso a funcionalidades adicionais; vexa "
"[a@../Documentation.html#linked-tables]infraestrutura de táboas ligadas[/a] "
"na documentación"

#: libraries/config/messages.inc.php:206
msgid "Changes tracking"
msgstr ""

#: libraries/config/messages.inc.php:207
msgid ""
"Tracking of changes made in database. Requires the phpMyAdmin configuration "
"storage."
msgstr ""

#: libraries/config/messages.inc.php:208
msgid "Customize export options"
msgstr "Personalizar as opcións de exportación"

#: libraries/config/messages.inc.php:210
msgid "Customize import defaults"
msgstr "Personalizar as opcións de importación por omisión"

#: libraries/config/messages.inc.php:211
msgid "Customize navigation frame"
msgstr "Personalizar a moldura de navegación"

#: libraries/config/messages.inc.php:212
msgid "Customize main frame"
msgstr "Personalizar a moldura principal"

#: libraries/config/messages.inc.php:213 libraries/config/messages.inc.php:218
#: setup/frames/menu.inc.php:17
msgid "SQL queries"
msgstr "Solicitudes SQL"

#: libraries/config/messages.inc.php:215
msgid "SQL Query box"
msgstr "Caixa de Procuras SQL"

#: libraries/config/messages.inc.php:216
msgid "Customize links shown in SQL Query boxes"
msgstr "Personalizar as ligazóns que aparecen nas caixas de Procura SQL"

#: libraries/config/messages.inc.php:219
#, fuzzy
#| msgid "SQL queries"
msgid "SQL queries settings"
msgstr "Solicitudes SQL"

#: libraries/config/messages.inc.php:220
#, fuzzy
#| msgid "SQL history"
msgid "SQL Validator"
msgstr "Historial de SQL"

#: libraries/config/messages.inc.php:221
msgid ""
"If you wish to use the SQL Validator service, you should be aware that "
"[strong]all SQL statements are stored anonymously for statistical purposes[/"
"strong].[br][em][a@http://sqlvalidator.mimer.com/]Mimer SQL Validator[/a], "
"Copyright 2002 Upright Database Technology. All rights reserved.[/em]"
msgstr ""

#: libraries/config/messages.inc.php:222
msgid "Startup"
msgstr "Inicio"

#: libraries/config/messages.inc.php:223
msgid "Customize startup page"
msgstr "Personalizar a páxina de inicio"

#: libraries/config/messages.inc.php:224
msgid "Tabs"
msgstr "Separadores"

#: libraries/config/messages.inc.php:225
msgid "Choose how you want tabs to work"
msgstr "Escolla como quere que funcionen os separadores"

#: libraries/config/messages.inc.php:226
#, fuzzy
#| msgid "Use text field"
msgid "Text fields"
msgstr "Use campo de texto"

#: libraries/config/messages.inc.php:227
#, fuzzy
#| msgid "Customize export options"
msgid "Customize text input fields"
msgstr "Personalizar as opcións de exportación"

#: libraries/config/messages.inc.php:228 libraries/export/texytext.php:18
msgid "Texy! text"
msgstr "Texto para Texy!"

#: libraries/config/messages.inc.php:230
#, fuzzy
#| msgid "Warning"
msgid "Warnings"
msgstr "Advertencia"

#: libraries/config/messages.inc.php:231
msgid "Disable some of the warnings shown by phpMyAdmin"
msgstr ""

#: libraries/config/messages.inc.php:232
msgid ""
"Enable [a@http://en.wikipedia.org/wiki/Gzip]gzip[/a] compression for import "
"and export operations"
msgstr ""
"Activar a compresión [a@http://gl.wikipedia.org/wiki/Gzip]gzip[/a] nas "
"operacións de importación e exportación"

#: libraries/config/messages.inc.php:233
msgid "GZip"
msgstr "GZip"

#: libraries/config/messages.inc.php:234
msgid "Extra parameters for iconv"
msgstr "Parámetros extra para iconv"

#: libraries/config/messages.inc.php:235
msgid ""
"If enabled, phpMyAdmin continues computing multiple-statement queries even "
"if one of the queries failed"
msgstr ""
"Se estiver activado, o phpMyAdmin continúa a calcular as procuras de "
"afirmacións múltiplas mesmo se unha destas procuras fallase"

#: libraries/config/messages.inc.php:236
msgid "Ignore multiple statement errors"
msgstr "Ignorar os erros de afirmacións múltiplas"

#: libraries/config/messages.inc.php:237
msgid ""
"Allow interrupt of import in case script detects it is close to time limit. "
"This might be good way to import large files, however it can break "
"transactions."
msgstr ""
"Permitir que se interrompa a importación no caso de que un script detecte "
"que se achega ao límite de tempo. Isto pode ser unha boa maneira de importar "
"ficheiros grandes; porén, pode rachar as transaccións."

#: libraries/config/messages.inc.php:238
msgid "Partial import: allow interrupt"
msgstr "Importación parcial: permitir interromper"

#: libraries/config/messages.inc.php:243 libraries/config/messages.inc.php:250
#: libraries/import/csv.php:27 libraries/import/ldi.php:40
msgid "Do not abort on INSERT error"
msgstr ""

#: libraries/config/messages.inc.php:244 libraries/config/messages.inc.php:252
#: libraries/import/csv.php:26 libraries/import/ldi.php:39
msgid "Replace table data with file"
msgstr "Substituír os datos da táboa polos do ficheiro"

#: libraries/config/messages.inc.php:246
msgid ""
"Default format; be aware that this list depends on location (database, "
"table) and only SQL is always available"
msgstr ""
"Formato por omisión; lembre que esta listaxe depende da localización (base "
"de datos, táboa) e só SQL está sempre dispoñíbel"

#: libraries/config/messages.inc.php:247
msgid "Format of imported file"
msgstr "Formato do ficheiro importado"

#: libraries/config/messages.inc.php:251 libraries/import/ldi.php:46
msgid "Use LOCAL keyword"
msgstr "Utilice a palabra chave LOCAL"

#: libraries/config/messages.inc.php:254 libraries/config/messages.inc.php:262
#: libraries/config/messages.inc.php:263
msgid "Column names in first row"
msgstr "Nomes das columnas na primeira fileira"

#: libraries/config/messages.inc.php:255 libraries/import/ods.php:27
msgid "Do not import empty rows"
msgstr "Non importar as fileiras baleiras"

#: libraries/config/messages.inc.php:256
#, fuzzy
#| msgid "Import currencies ($5.00 to 5.00)"
msgid "Import currencies ($5.00 to 5.00)"
msgstr "Importar as moedas ($5.00 a 5.00)"

#: libraries/config/messages.inc.php:257
#, fuzzy
#| msgid "Import percentages as proper decimals (12.00% to .12)"
msgid "Import percentages as proper decimals (12.00% to .12)"
msgstr "Importar as porcentaxes como decimais correctos (12.00% a .12)"

#: libraries/config/messages.inc.php:258
#, fuzzy
#| msgid "Number of records (queries) to skip from start"
msgid "Number of queries to skip from start"
msgstr "Número de rexistros (procuras) que se ignoran desde o comezo"

#: libraries/config/messages.inc.php:259
msgid "Partial import: skip queries"
msgstr "Importación parcial: ignorar as procuras"

#: libraries/config/messages.inc.php:261
#, fuzzy
#| msgid "Do not use AUTO_INCREMENT for zero values"
msgid "Do not use AUTO_INCREMENT for zero values"
msgstr "Non empregar AUTO_INCREMENT cos valores cero"

#: libraries/config/messages.inc.php:264
msgid "Initial state for sliders"
msgstr ""

#: libraries/config/messages.inc.php:265
msgid "How many rows can be inserted at one time"
msgstr "Cantas fileiras se poden inserir dunha volta"

#: libraries/config/messages.inc.php:266
msgid "Number of inserted rows"
msgstr "Número de fileiras inseridas"

#: libraries/config/messages.inc.php:267
msgid "Target for quick access icon"
msgstr "Destino da icona de acceso rápido"

#: libraries/config/messages.inc.php:268
msgid "Show logo in left frame"
msgstr "Mostrar o logotipo na moldura esquerda"

#: libraries/config/messages.inc.php:269
msgid "Display logo"
msgstr "Mostrar o logotipo"

#: libraries/config/messages.inc.php:270
msgid "Display server choice at the top of the left frame"
msgstr "Mostrar a escolla de servidor na parte superior da moldura esquerda"

#: libraries/config/messages.inc.php:271
msgid "Display servers selection"
msgstr "Mostrar a selección de servidores"

#: libraries/config/messages.inc.php:272
#, fuzzy
#| msgid "Maximum number of tables displayed in table list"
msgid "Minimum number of tables to display the table filter box"
msgstr "Número máximo de táboas que se mostran na listaxe de táboas"

#: libraries/config/messages.inc.php:273
msgid "String that separates databases into different tree levels"
msgstr "Cadea que separa as bases de datos en tres niveis distintos"

#: libraries/config/messages.inc.php:274
msgid "Database tree separator"
msgstr "Separador da árbores das bases de datos"

#: libraries/config/messages.inc.php:275
msgid ""
"Only light version; display databases in a tree (determined by the separator "
"defined below)"
msgstr ""
"Só na versión lixeira; mostrar as bases de datos nunha árbore (determinada "
"polo separador que se defina embaixo)"

#: libraries/config/messages.inc.php:276
msgid "Display databases in a tree"
msgstr "Mostrar as bases de datos nunha árbore"

#: libraries/config/messages.inc.php:277
msgid "Disable this if you want to see all databases at once"
msgstr "Desactive isto se quere ver todas as bases de datos ao mesmo tempo"

#: libraries/config/messages.inc.php:278
msgid "Use light version"
msgstr "Empregar a versión lixeira"

#: libraries/config/messages.inc.php:279
msgid "Maximum table tree depth"
msgstr "Profundidade máxima das táboas"

#: libraries/config/messages.inc.php:280
msgid "String that separates tables into different tree levels"
msgstr "Cadea que separa as táboas en tres niveis distintos"

#: libraries/config/messages.inc.php:281
msgid "Table tree separator"
msgstr "Separador da árbore de táboas"

#: libraries/config/messages.inc.php:282
msgid "URL where logo in the navigation frame will point to"
msgstr ""

#: libraries/config/messages.inc.php:283
msgid "Logo link URL"
msgstr "URL da ligazón ao logotipo"

#: libraries/config/messages.inc.php:284
msgid ""
"Open the linked page in the main window ([kbd]main[/kbd]) or in a new one "
"([kbd]new[/kbd])"
msgstr ""
"Abrir a páxina ligada na xanela principal ([kbd]principal[/kbd]) ou nunha "
"nova ([kbd]nova[/kbd])"

#: libraries/config/messages.inc.php:285
msgid "Logo link target"
msgstr "Destino da ligazón do logotipo"

#: libraries/config/messages.inc.php:286
msgid "Highlight server under the mouse cursor"
msgstr "Resaltar o servidor que estea por baixo do cursor do rato"

#: libraries/config/messages.inc.php:287
msgid "Enable highlighting"
msgstr "Activar o resaltado"

#: libraries/config/messages.inc.php:288
#, fuzzy
#| msgid "Maximum number of tables displayed in table list"
msgid "Maximum number of recently used tables; set 0 to disable"
msgstr "Número máximo de táboas que se mostran na listaxe de táboas"

#: libraries/config/messages.inc.php:289
#, fuzzy
#| msgid "Untracked tables"
msgid "Recently used tables"
msgstr "Táboas non seguidas"

#: libraries/config/messages.inc.php:290
msgid "Use less graphically intense tabs"
msgstr "Empregar separadores con menos carga gráfica"

#: libraries/config/messages.inc.php:291
msgid "Light tabs"
msgstr "Separadores lixeiros"

#: libraries/config/messages.inc.php:292
#, fuzzy
#| msgid "Maximum number of characters used when a SQL query is displayed"
msgid ""
"Maximum number of characters shown in any non-numeric column on browse view"
msgstr ""
"Número máximo de caracteres empregados cando se mostra unha procura SQL"

#: libraries/config/messages.inc.php:293
msgid "Limit column characters"
msgstr ""

#: libraries/config/messages.inc.php:294
msgid ""
"If TRUE, logout deletes cookies for all servers; when set to FALSE, logout "
"only occurs for the current server. Setting this to FALSE makes it easy to "
"forget to log out from other servers when connected to multiple servers."
msgstr ""
"De ser VERDADEIRO, ao saír elimínanse as cookies de todos os servidores; de "
"ser FALSO, a saída só se produce do servidor actual. Cando se configura como "
"FALSO fai que sexa máis doado esquecer saír dos outros servidores cando se "
"está conectado a varios servidores."

#: libraries/config/messages.inc.php:295
msgid "Delete all cookies on logout"
msgstr "Eliminar todas as cookies ao saír"

#: libraries/config/messages.inc.php:296
msgid ""
"Define whether the previous login should be recalled or not in cookie "
"authentication mode"
msgstr ""
"Definir se se debe lembrar ou non o rexisto previo no modo de autenticación "
"mediante cookies"

#: libraries/config/messages.inc.php:297
msgid "Recall user name"
msgstr "Lembrar o nome de usuario"

#: libraries/config/messages.inc.php:298
msgid ""
"Defines how long (in seconds) a login cookie should be stored in browser. "
"The default of 0 means that it will be kept for the existing session only, "
"and will be deleted as soon as you close the browser window. This is "
"recommended for non-trusted environments."
msgstr ""
"Definir cantos segundos se debe almacenar unha cookie de rexistro no "
"navegador. O predefinido, 0, significa que se mantén só para a sesión "
"existente e que se elimina cando se feche a xanela do navegador. Recoméndase "
"isto para os ambientes que non sexan de confianza."

#: libraries/config/messages.inc.php:299
msgid "Login cookie store"
msgstr "Almacenar as cookies de rexistro"

#: libraries/config/messages.inc.php:300
msgid "Define how long (in seconds) a login cookie is valid"
msgstr "Definir por cantos segundos é válida unha cookie"

#: libraries/config/messages.inc.php:301
msgid "Login cookie validity"
msgstr "Validez das cookies de rexistro"

#: libraries/config/messages.inc.php:302
msgid "Double size of textarea for LONGTEXT columns"
msgstr ""

#: libraries/config/messages.inc.php:303
msgid "Bigger textarea for LONGTEXT"
msgstr ""

#: libraries/config/messages.inc.php:304
msgid "Use icons on main page"
msgstr ""

#: libraries/config/messages.inc.php:305
msgid "Maximum number of characters used when a SQL query is displayed"
msgstr ""
"Número máximo de caracteres empregados cando se mostra unha procura SQL"

#: libraries/config/messages.inc.php:306
msgid "Maximum displayed SQL length"
msgstr "Lonxitude máxima de SQL que se mostra"

#: libraries/config/messages.inc.php:307 libraries/config/messages.inc.php:312
#: libraries/config/messages.inc.php:339
msgid "Users cannot set a higher value"
msgstr ""

#: libraries/config/messages.inc.php:308
msgid "Maximum number of databases displayed in left frame and database list"
msgstr ""
"Número máximo de bases de datos que aparecen na moldura da esquerda e na "
"listaxe de bases de datos"

#: libraries/config/messages.inc.php:309
msgid "Maximum databases"
msgstr "Bases de datos máximas"

#: libraries/config/messages.inc.php:310
msgid ""
"Number of rows displayed when browsing a result set. If the result set "
"contains more rows, &quot;Previous&quot; and &quot;Next&quot; links will be "
"shown."
msgstr ""
"Número máximo de filerias que aparecen cando se visualiza un conxunto de "
"resultados. Se o conxunto de resultados contén máis fileiras, aparecen as "
"ligazóns &quot;Anterior&quot; and &quot;Seguinte&quot;."

#: libraries/config/messages.inc.php:311
msgid "Maximum number of rows to display"
msgstr "Número máximo de fileiras que se mostran"

#: libraries/config/messages.inc.php:313
msgid "Maximum number of tables displayed in table list"
msgstr "Número máximo de táboas que se mostran na listaxe de táboas"

#: libraries/config/messages.inc.php:314
msgid "Maximum tables"
msgstr "Táboas máximas"

#: libraries/config/messages.inc.php:315
msgid ""
"Disable the default warning that is displayed if mcrypt is missing for "
"cookie authentication"
msgstr ""

#: libraries/config/messages.inc.php:316
msgid "mcrypt warning"
msgstr ""

#: libraries/config/messages.inc.php:317
msgid ""
"The number of bytes a script is allowed to allocate, eg. [kbd]32M[/kbd] "
"([kbd]0[/kbd] for no limit)"
msgstr ""
"O número de bytes que se permite asignar a un script, p.ex. [kbd]32M[/kbd] "
"([kbd]0[/kbd] para non o limitar)"

#: libraries/config/messages.inc.php:318
msgid "Memory limit"
msgstr "Límite da memoria"

#: libraries/config/messages.inc.php:319
msgid "These are Edit, Copy and Delete links"
msgstr ""

#: libraries/config/messages.inc.php:320
msgid "Where to show the table row links"
msgstr ""

#: libraries/config/messages.inc.php:321
msgid "Use natural order for sorting table and database names"
msgstr ""

#: libraries/config/messages.inc.php:322
#, fuzzy
#| msgid "Alter table order by"
msgid "Natural order"
msgstr "Ordenar a táboa por"

#: libraries/config/messages.inc.php:323 libraries/config/messages.inc.php:333
msgid "Use only icons, only text or both"
msgstr "Empregar só iconas, só texto ou ambos os dous"

#: libraries/config/messages.inc.php:324
msgid "Iconic navigation bar"
msgstr "Barra de navegación por iconas"

#: libraries/config/messages.inc.php:325
msgid "use GZip output buffering for increased speed in HTTP transfers"
msgstr ""
"Empregar un búfer para a saída de GZip para atinxir unha maior velocidade "
"nas transferencias HTTP"

#: libraries/config/messages.inc.php:326
msgid "GZip output buffering"
msgstr "Búfer para a saída de GZip"

#: libraries/config/messages.inc.php:327
#, fuzzy
#| msgid ""
#| "[kbd]SMART[/kbd] - i.e. descending order for fields of type TIME, DATE, "
#| "DATETIME and TIMESTAMP, ascending order otherwise"
msgid ""
"[kbd]SMART[/kbd] - i.e. descending order for columns of type TIME, DATE, "
"DATETIME and TIMESTAMP, ascending order otherwise"
msgstr ""
"[kbd]INTELIXENTE[/kbd] - isto é, orde descendente para os campos do tipo "
"TIME, DATE, DATETIME e TIMESTAMP e ascendente para os demais"

#: libraries/config/messages.inc.php:328
msgid "Default sorting order"
msgstr "Ordenación por omisión"

#: libraries/config/messages.inc.php:329
msgid "Use persistent connections to MySQL databases"
msgstr "Empregar conexións persistentes coas bases de datos MySQL"

#: libraries/config/messages.inc.php:330
msgid "Persistent connections"
msgstr "Conexións persistentes"

#: libraries/config/messages.inc.php:331
msgid ""
"Disable the default warning that is displayed on the database details "
"Structure page if any of the required tables for the phpMyAdmin "
"configuration storage could not be found"
msgstr ""

#: libraries/config/messages.inc.php:332
msgid "Missing phpMyAdmin configuration storage tables"
msgstr ""

#: libraries/config/messages.inc.php:334
msgid "Iconic table operations"
msgstr "Operacións de tábocas con iconas"

#: libraries/config/messages.inc.php:335
#, fuzzy
#| msgid "Disallow BLOB and BINARY fields from editing"
msgid "Disallow BLOB and BINARY columns from editing"
msgstr "Impedir que se poidan editar os ficheiros BLOB e BINARY"

#: libraries/config/messages.inc.php:336
#, fuzzy
#| msgid "Protect binary fields"
msgid "Protect binary columns"
msgstr "Protexer os campos binarios"

#: libraries/config/messages.inc.php:337
#, fuzzy
#| msgid ""
#| "Enable if you want DB-based query history (requires pmadb). If disabled, "
#| "this utilizes JS-routines to display query history (lost by window close)."
msgid ""
"Enable if you want DB-based query history (requires phpMyAdmin configuration "
"storage). If disabled, this utilizes JS-routines to display query history "
"(lost by window close)."
msgstr ""
"Activar se se quere un historial baseado en base de datos (require pmadb). "
"Se estiver desactivado, utiliza rutinas JS para mostrar o historial de "
"procuras (que se perde cando se fecha a xanela)."

#: libraries/config/messages.inc.php:338
msgid "Permanent query history"
msgstr "Historial de procuras permanente"

#: libraries/config/messages.inc.php:340
msgid "How many queries are kept in history"
msgstr "Cantas procuras se gardan no historial"

#: libraries/config/messages.inc.php:341
msgid "Query history length"
msgstr "Lonxitude do historial de procuras"

#: libraries/config/messages.inc.php:342
msgid "Tab displayed when opening a new query window"
msgstr "O separador que aparece cando se entra nunha xanela de procuras"

#: libraries/config/messages.inc.php:343
msgid "Default query window tab"
msgstr "Separador por omisión das xanelas de procuras"

#: libraries/config/messages.inc.php:344
msgid "Query window height (in pixels)"
msgstr ""

#: libraries/config/messages.inc.php:345
#, fuzzy
#| msgid "Query window"
msgid "Query window height"
msgstr "Xanela de procuras"

#: libraries/config/messages.inc.php:346
#, fuzzy
#| msgid "Query window"
msgid "Query window width (in pixels)"
msgstr "Xanela de procuras"

#: libraries/config/messages.inc.php:347
#, fuzzy
#| msgid "Query window"
msgid "Query window width"
msgstr "Xanela de procuras"

#: libraries/config/messages.inc.php:348
msgid "Select which functions will be used for character set conversion"
msgstr ""
"Seleccione as funcións que quere empregar para a conversión dos conxuntos de "
"caracteres"

#: libraries/config/messages.inc.php:349
msgid "Recoding engine"
msgstr "Motor de recodificación"

#: libraries/config/messages.inc.php:350
msgid "When browsing tables, the sorting of each table is remembered"
msgstr ""

#: libraries/config/messages.inc.php:351
#, fuzzy
#| msgid "Rename table to"
msgid "Remember table's sorting"
msgstr "Mudar o nome da táboa para"

#: libraries/config/messages.inc.php:352
msgid "Repeat the headers every X cells, [kbd]0[/kbd] deactivates this feature"
msgstr ""

#: libraries/config/messages.inc.php:353
#, fuzzy
#| msgid "Repair threads"
msgid "Repeat headers"
msgstr "Reparar os fíos"

#: libraries/config/messages.inc.php:354
msgid "Show help button instead of Documentation text"
msgstr ""

#: libraries/config/messages.inc.php:355
msgid "Show help button"
msgstr ""

#: libraries/config/messages.inc.php:357
msgid "Save all edited cells at once"
msgstr ""

#: libraries/config/messages.inc.php:358
msgid "Directory where exports can be saved on server"
msgstr "Directorio no que se poden gravar as exportacións no servidor"

#: libraries/config/messages.inc.php:359
msgid "Save directory"
msgstr "Directorio de gardado"

#: libraries/config/messages.inc.php:360
msgid "Leave blank if not used"
msgstr "Déixeo en branco se non o vai empregar"

#: libraries/config/messages.inc.php:361
#, fuzzy
#| msgid "Host authentication order"
msgid "Host authorization order"
msgstr "Orde de autenticación do servidor"

#: libraries/config/messages.inc.php:362
msgid "Leave blank for defaults"
msgstr "Déixeo en branco para o predefinido"

#: libraries/config/messages.inc.php:363
#, fuzzy
#| msgid "Host authentication rules"
msgid "Host authorization rules"
msgstr "Regras de autenticación do servidor"

#: libraries/config/messages.inc.php:364
msgid "Allow logins without a password"
msgstr "Permitir rexistrarse sen contrasinal"

#: libraries/config/messages.inc.php:365
msgid "Allow root login"
msgstr "Permitir o rexistro de root"

#: libraries/config/messages.inc.php:366
msgid "HTTP Basic Auth Realm name to display when doing HTTP Auth"
msgstr ""

#: libraries/config/messages.inc.php:367
msgid "HTTP Realm"
msgstr ""

#: libraries/config/messages.inc.php:368
msgid ""
"The path for the config file for [a@http://swekey.com]SweKey hardware "
"authentication[/a] (not located in your document root; suggested: /etc/"
"swekey.conf)"
msgstr ""
"O camiño ao ficheiro de configuración da [a@http://swekey.com]autenticación "
"de hardware SweKey[/a] (non se localiza na raíz dos documentos; suxírese: /"
"etc/swekey.conf)"

#: libraries/config/messages.inc.php:369
msgid "SweKey config file"
msgstr "Ficheiro de configuración SweKey"

#: libraries/config/messages.inc.php:370
msgid "Authentication method to use"
msgstr "Método de autenticación que se quere empregar"

#: libraries/config/messages.inc.php:371 setup/frames/index.inc.php:127
msgid "Authentication type"
msgstr "Tipo de autenticación"

#: libraries/config/messages.inc.php:372
msgid ""
"Leave blank for no [a@http://wiki.phpmyadmin.net/pma/bookmark]bookmark[/a] "
"support, suggested: [kbd]pma_bookmark[/kbd]"
msgstr ""
"Déixeo en branco se non quere a funcionalidade de [a@http://wiki.phpmyadmin."
"net/pma/bookmark]marcadores[/a]; por omisión: [kbd]pma_bookmark[/kbd]"

#: libraries/config/messages.inc.php:373
msgid "Bookmark table"
msgstr "Táboa de marcadores"

#: libraries/config/messages.inc.php:374
msgid ""
"Leave blank for no column comments/mime types, suggested: [kbd]"
"pma_column_info[/kbd]"
msgstr ""
"Déixeo en branco se non quere comentarios/tipos mime das columnas; por "
"omisión: [kbd]pma_column_info[/kbd]"

#: libraries/config/messages.inc.php:375
msgid "Column information table"
msgstr "Táboa de información das columnas"

#: libraries/config/messages.inc.php:376
msgid "Compress connection to MySQL server"
msgstr "Comprimir a conexión ao servidor de MySQL"

#: libraries/config/messages.inc.php:377
msgid "Compress connection"
msgstr "Comprimir a conexión"

#: libraries/config/messages.inc.php:378
msgid "How to connect to server, keep [kbd]tcp[/kbd] if unsure"
msgstr "Como ligar co servidor; déixeo como tc se non está segura/a"

#: libraries/config/messages.inc.php:379
msgid "Connection type"
msgstr "Tipo de conexión"

#: libraries/config/messages.inc.php:380
msgid "Control user password"
msgstr "Contrasinal do usuario de control"

#: libraries/config/messages.inc.php:381
msgid ""
"A special MySQL user configured with limited permissions, more information "
"available on [a@http://wiki.phpmyadmin.net/pma/controluser]wiki[/a]"
msgstr ""
"Un usuario especial de MySQL configurado con permisos limitados; hai máis "
"información dispoñíbel no [a@http://wiki.phpmyadmin.net/pma/controluser]wiki"
"[/a]"

#: libraries/config/messages.inc.php:382
msgid "Control user"
msgstr "Usuario de control"

#: libraries/config/messages.inc.php:383
msgid "Count tables when showing database list"
msgstr "Contar as táboas cando se mostre a listaxe de bases de datos"

#: libraries/config/messages.inc.php:384
msgid "Count tables"
msgstr "Contar as táboas"

#: libraries/config/messages.inc.php:385
msgid ""
"Leave blank for no Designer support, suggested: [kbd]pma_designer_coords[/"
"kbd]"
msgstr ""
"Déixeo en branco se non quere empregar Designer; por omisión: [kbd]"
"pma_designer_coords[/kbd]"

#: libraries/config/messages.inc.php:386
msgid "Designer table"
msgstr "Táboa de Designer"

#: libraries/config/messages.inc.php:387
msgid ""
"More information on [a@http://sf.net/support/tracker.php?aid=1849494]PMA bug "
"tracker[/a] and [a@http://bugs.mysql.com/19588]MySQL Bugs[/a]"
msgstr ""
"Máis información no [a@http://sf.net/support/tracker.php?aid=1849494]"
"Seguidor de erros dePMA[/a] e en [a@http://bugs.mysql.com/19588]Erros do "
"MySQL[/a]"

#: libraries/config/messages.inc.php:388
msgid "Disable use of INFORMATION_SCHEMA"
msgstr "Desactivar o uso de INFORMATION_SCHEMA"

#: libraries/config/messages.inc.php:389
msgid "What PHP extension to use; you should use mysqli if supported"
msgstr ""
"O engadido de PHP que quere empregar; debería empregar mysqli se se admite"

#: libraries/config/messages.inc.php:390
msgid "PHP extension to use"
msgstr "Engadido PHP que empregar"

#: libraries/config/messages.inc.php:391
msgid "Hide databases matching regular expression (PCRE)"
msgstr "Acochar as bases de datos que coincidan cunha expresión regular (PCRE)"

#: libraries/config/messages.inc.php:392
msgid "Hide databases"
msgstr "Acochar as bases de datos"

#: libraries/config/messages.inc.php:393
msgid ""
"Leave blank for no SQL query history support, suggested: [kbd]pma_history[/"
"kbd]"
msgstr ""
"Déixeo en branco se non quere un histórico das procuras SQL; por omisión: "
"[kbd]pma_history[/kbd]"

#: libraries/config/messages.inc.php:394
msgid "SQL query history table"
msgstr "Táboa do historial de procuras SQL query"

#: libraries/config/messages.inc.php:395
msgid "Hostname where MySQL server is running"
msgstr "Nome da máquina na que se executa o servidor de MySQL"

#: libraries/config/messages.inc.php:396
msgid "Server hostname"
msgstr "Nome do servidor"

#: libraries/config/messages.inc.php:397
msgid "Logout URL"
msgstr "URL de desconexión"

#: libraries/config/messages.inc.php:398
msgid ""
"This configuration make sure that we only keep N (N = MaxTableUiprefs) "
"newest record in \"table_uiprefs\" and automatically delete older records"
msgstr ""

#: libraries/config/messages.inc.php:399
#, fuzzy
#| msgid "Maximum number of tables displayed in table list"
msgid "Maximum number of records saved in \"table_uiprefs\" table"
msgstr "Número máximo de táboas que se mostran na listaxe de táboas"

#: libraries/config/messages.inc.php:400
msgid "Try to connect without password"
msgstr "Tentar conectarse sen contrasinal"

#: libraries/config/messages.inc.php:401
msgid "Connect without password"
msgstr "Conectarse sen contrasinal"

#: libraries/config/messages.inc.php:402
#, fuzzy
#| msgid ""
#| "You can use MySQL wildcard characters (% and _), escape them if you want "
#| "to use their literal instances, i.e. use 'my\\_db' and not 'my_db'"
msgid ""
"You can use MySQL wildcard characters (% and _), escape them if you want to "
"use their literal instances, i.e. use [kbd]'my\\_db'[/kbd] and not "
"[kbd]'my_db'[/kbd]. Using this option you can sort database list, just enter "
"their names in order and use [kbd]*[/kbd] at the end to show the rest in "
"alphabetical order."
msgstr ""
"Pode empregar os caracteres comodín do MySQL (% and _); escápeos se quere "
"empregar os caracteres en si, isto é, empregue 'aminha\\_bd' no canto de "
"'amiña_bd'"

#: libraries/config/messages.inc.php:403
msgid "Show only listed databases"
msgstr "Mostrar só as bases de datos listadas"

#: libraries/config/messages.inc.php:404 libraries/config/messages.inc.php:445
msgid "Leave empty if not using config auth"
msgstr "Déixeo en branco se non vai empregar config auth"

#: libraries/config/messages.inc.php:405
msgid "Password for config auth"
msgstr "Contrasinal para config auth"

#: libraries/config/messages.inc.php:406
msgid ""
"Leave blank for no PDF schema support, suggested: [kbd]pma_pdf_pages[/kbd]"
msgstr ""
"Déixeo en branco se non quere PDF schema; por omisión: [kbd]pma_pdf_pages[/"
"kbd]"

#: libraries/config/messages.inc.php:407
msgid "PDF schema: pages table"
msgstr "PDF schema: táboa de páxinas"

#: libraries/config/messages.inc.php:408
msgid ""
"Database used for relations, bookmarks, and PDF features. See [a@http://wiki."
"phpmyadmin.net/pma/pmadb]pmadb[/a] for complete information. Leave blank for "
"no support. Suggested: [kbd]phpmyadmin[/kbd]"
msgstr ""
"Base de datos empregada para relacións, marcadores e funcionalidades PDF. "
"Vexa [a@http://wiki.phpmyadmin.net/pma/pmadb]pmadb[/a] para a información "
"completa. Déixeo en branco se non lle interesan. Por omisión: [kbd]phpmyadmin"
"[/kbd]"

#: libraries/config/messages.inc.php:409
#, fuzzy
#| msgid "database name"
msgid "Database name"
msgstr "nome da base de datos"

#: libraries/config/messages.inc.php:410
msgid "Port on which MySQL server is listening, leave empty for default"
msgstr ""
"Porto polo que está a escoitar o servidor de MySQL server; déixeo en branco "
"para deixar o predefinido"

#: libraries/config/messages.inc.php:411
msgid "Server port"
msgstr "Porto do servidor"

#: libraries/config/messages.inc.php:412
#, fuzzy
#| msgid ""
#| "Leave blank for no SQL query history support, suggested: [kbd]pma_history"
#| "[/kbd]"
msgid ""
"Leave blank for no \"persistent\" recently used tables across sessions, "
"suggested: [kbd]pma_recent[/kbd]"
msgstr ""
"Déixeo en branco se non quere un histórico das procuras SQL; por omisión: "
"[kbd]pma_history[/kbd]"

#: libraries/config/messages.inc.php:413
#, fuzzy
#| msgid "Recall user name"
msgid "Recently used table"
msgstr "Lembrar o nome de usuario"

#: libraries/config/messages.inc.php:414
msgid ""
"Leave blank for no [a@http://wiki.phpmyadmin.net/pma/relation]relation-links"
"[/a] support, suggested: [kbd]pma_relation[/kbd]"
msgstr ""
"Déixeo en branco se non quere [a@http://wiki.phpmyadmin.net/pma/relation]"
"ligazóns de relación[/a]; por omisión: [kbd]pma_relation[/kbd]"

#: libraries/config/messages.inc.php:415
msgid "Relation table"
msgstr "Táboa de relacións"

#: libraries/config/messages.inc.php:416
msgid "SQL command to fetch available databases"
msgstr "Comando SQL para obter as bases de datos dispoñíbeis"

#: libraries/config/messages.inc.php:417
msgid "SHOW DATABASES command"
msgstr "Mostrar o orde SHOW DATABASES"

#: libraries/config/messages.inc.php:418
msgid ""
"See [a@http://wiki.phpmyadmin.net/pma/auth_types#signon]authentication types"
"[/a] for an example"
msgstr ""
"Vexa os [a@http://wiki.phpmyadmin.net/pma/auth_types#signon]tipos de "
"autenticación[/a] se quere un exemplo"

#: libraries/config/messages.inc.php:419
msgid "Signon session name"
msgstr "Nome de sesión de rexistro de entrada"

#: libraries/config/messages.inc.php:420
msgid "Signon URL"
msgstr "URL de rexistro de entrada"

#: libraries/config/messages.inc.php:421
msgid "Socket on which MySQL server is listening, leave empty for default"
msgstr ""
"Socket polo que está a escoitar o servidor de MySQL; déixeo en branco para "
"deixar o predefinido"

#: libraries/config/messages.inc.php:422
msgid "Server socket"
msgstr "Socket do servidor"

#: libraries/config/messages.inc.php:423
#, fuzzy
msgid "Enable SSL for connection to MySQL server"
msgstr "Comprimir a conexión ao servidor de MySQL"

#: libraries/config/messages.inc.php:424
msgid "Use SSL"
msgstr "Empregar SSL"

#: libraries/config/messages.inc.php:425
msgid ""
"Leave blank for no PDF schema support, suggested: [kbd]pma_table_coords[/kbd]"
msgstr ""
"Déixeo en branco se non quere PDF schema; por omisión: [kbd]pma_table_coords"
"[/kbd]"

#: libraries/config/messages.inc.php:426
msgid "PDF schema: table coordinates"
msgstr "PDF schema: coordenadas de táboa"

#: libraries/config/messages.inc.php:427
#, fuzzy
#| msgid ""
#| "Table to describe the display fields, leave blank for no support; "
#| "suggested: [kbd]pma_table_info[/kbd]"
msgid ""
"Table to describe the display columns, leave blank for no support; "
"suggested: [kbd]pma_table_info[/kbd]"
msgstr ""
"Táboa para describir os campos a exhibir; déixeo en branco se non a quere; "
"por omisión: [kbd]pma_table_info[/kbd]"

#: libraries/config/messages.inc.php:428
#, fuzzy
#| msgid "Display fields table"
msgid "Display columns table"
msgstr "Táboa de campos a exhibir"

#: libraries/config/messages.inc.php:429
#, fuzzy
#| msgid ""
#| "Leave blank for no SQL query history support, suggested: [kbd]pma_history"
#| "[/kbd]"
msgid ""
"Leave blank for no \"persistent\" tables'UI preferences across sessions, "
"suggested: [kbd]pma_table_uiprefs[/kbd]"
msgstr ""
"Déixeo en branco se non quere un histórico das procuras SQL; por omisión: "
"[kbd]pma_history[/kbd]"

#: libraries/config/messages.inc.php:430
#, fuzzy
#| msgid "Defragment table"
msgid "UI preferences table"
msgstr "Táboa de desfragmentación"

#: libraries/config/messages.inc.php:431
msgid ""
"Whether a DROP DATABASE IF EXISTS statement will be added as first line to "
"the log when creating a database."
msgstr ""

#: libraries/config/messages.inc.php:432
msgid "Add DROP DATABASE"
msgstr ""

#: libraries/config/messages.inc.php:433
msgid ""
"Whether a DROP TABLE IF EXISTS statement will be added as first line to the "
"log when creating a table."
msgstr ""

#: libraries/config/messages.inc.php:434
msgid "Add DROP TABLE"
msgstr ""

#: libraries/config/messages.inc.php:435
msgid ""
"Whether a DROP VIEW IF EXISTS statement will be added as first line to the "
"log when creating a view."
msgstr ""

#: libraries/config/messages.inc.php:436
msgid "Add DROP VIEW"
msgstr ""

#: libraries/config/messages.inc.php:437
msgid "Defines the list of statements the auto-creation uses for new versions."
msgstr ""

#: libraries/config/messages.inc.php:438
#, fuzzy
#| msgid "Statements"
msgid "Statements to track"
msgstr "Informacións"

#: libraries/config/messages.inc.php:439
#, fuzzy
#| msgid ""
#| "Leave blank for no SQL query history support, suggested: [kbd]pma_history"
#| "[/kbd]"
msgid ""
"Leave blank for no SQL query tracking support, suggested: [kbd]pma_tracking[/"
"kbd]"
msgstr ""
"Déixeo en branco se non quere un histórico das procuras SQL; por omisión: "
"[kbd]pma_history[/kbd]"

#: libraries/config/messages.inc.php:440
#, fuzzy
#| msgid "SQL query history table"
msgid "SQL query tracking table"
msgstr "Táboa do historial de procuras SQL query"

#: libraries/config/messages.inc.php:441
msgid ""
"Whether the tracking mechanism creates versions for tables and views "
"automatically."
msgstr ""

#: libraries/config/messages.inc.php:442
#, fuzzy
#| msgid "Automatic recovery mode"
msgid "Automatically create versions"
msgstr "Modo de recuperación automática"

#: libraries/config/messages.inc.php:443
#, fuzzy
#| msgid ""
#| "Leave blank for no SQL query history support, suggested: [kbd]pma_history"
#| "[/kbd]"
msgid ""
"Leave blank for no user preferences storage in database, suggested: [kbd]"
"pma_userconfig[/kbd]"
msgstr ""
"Déixeo en branco se non quere un histórico das procuras SQL; por omisión: "
"[kbd]pma_history[/kbd]"

#: libraries/config/messages.inc.php:444
msgid "User preferences storage table"
msgstr ""

#: libraries/config/messages.inc.php:446
msgid "User for config auth"
msgstr "Usuario para config auth"

#: libraries/config/messages.inc.php:447
msgid ""
"Disable if you know that your pma_* tables are up to date. This prevents "
"compatibility checks and thereby increases performance"
msgstr ""
"Desactíveo se sabe que as táboas pma_* tables están actualizadas. Isto evita "
"as comprobacións de compatibilidade e, polo tanto, mellora o desempeño"

#: libraries/config/messages.inc.php:448
msgid "Verbose check"
msgstr "Comprobación estensa"

#: libraries/config/messages.inc.php:449
msgid ""
"A user-friendly description of this server. Leave blank to display the "
"hostname instead."
msgstr ""
"Unha descrición lexíbel deste servidor. Déixea en branco para que no seu "
"canto apareza o nome da máquina."

#: libraries/config/messages.inc.php:450
msgid "Verbose name of this server"
msgstr "Nome longo deste servidor"

#: libraries/config/messages.inc.php:451
#, fuzzy
#| msgid ""
#| "Whether a user should be displayed a &quot;show all (records)&quot; button"
msgid "Whether a user should be displayed a &quot;show all (rows)&quot; button"
msgstr ""
"Se se lle debería mostrar un botón  &quot;mostrar todos (rexistros)&quot; ao "
"usuario"

#: libraries/config/messages.inc.php:452
msgid "Allow to display all the rows"
msgstr "Permitir que se mostren todas as fileiras"

#: libraries/config/messages.inc.php:453
msgid ""
"Please note that enabling this has no effect with [kbd]config[/kbd] "
"authentication mode because the password is hard coded in the configuration "
"file; this does not limit the ability to execute the same command directly"
msgstr ""
"Lembre que activar isto non ten efecto ningún co modo de autenticación "
"mediante [kbd]config[/kbd] porque o contrasinal está escrito no ficheiro de "
"configuración; isto non limita a capacidade de executar a mesmo orde "
"directamente"

#: libraries/config/messages.inc.php:454
msgid "Show password change form"
msgstr "Mostrar o formulario para mudar de contrasinal"

#: libraries/config/messages.inc.php:455
msgid "Show create database form"
msgstr "Mostrar o formulario para crear bases de datos"

#: libraries/config/messages.inc.php:456
msgid ""
"Defines whether or not type display direction option is shown when browsing "
"a table"
msgstr ""

#: libraries/config/messages.inc.php:457
#, fuzzy
#| msgid "Databases display options"
msgid "Show display direction"
msgstr "Opcións de exhibición das bases de datos"

#: libraries/config/messages.inc.php:458
msgid ""
"Defines whether or not type fields should be initially displayed in edit/"
"insert mode"
msgstr ""

#: libraries/config/messages.inc.php:459
#, fuzzy
#| msgid "Show open tables"
msgid "Show field types"
msgstr "Mostrar as táboas abertas"

#: libraries/config/messages.inc.php:460
msgid "Display the function fields in edit/insert mode"
msgstr "Mostrar os campos de función no modo editar/inserir"

#: libraries/config/messages.inc.php:461
msgid "Show function fields"
msgstr "Mostrar os campos de función"

#: libraries/config/messages.inc.php:462
msgid "Whether to show hint or not"
msgstr ""

#: libraries/config/messages.inc.php:463
#, fuzzy
#| msgid "Show grid"
msgid "Show hint"
msgstr "Mostrar a grella"

#: libraries/config/messages.inc.php:464
msgid ""
"Shows link to [a@http://php.net/manual/function.phpinfo.php]phpinfo()[/a] "
"output"
msgstr ""
"Mostra unha ligazón á saída de [a@http://php.net/manual/function.phpinfo.php]"
"phpinfo()[/a]"

#: libraries/config/messages.inc.php:465
msgid "Show phpinfo() link"
msgstr "Mostrar a ligazón a phpinfo()"

#: libraries/config/messages.inc.php:466
msgid "Show detailed MySQL server information"
msgstr "Mostrar información detallada do servidor de MySQL"

#: libraries/config/messages.inc.php:467
msgid "Defines whether SQL queries generated by phpMyAdmin should be displayed"
msgstr "Define se se deben mostrar as procuras SQL xeradas polo phpMyAdmin"

#: libraries/config/messages.inc.php:468
msgid "Show SQL queries"
msgstr "Mostrar as procuras SQL"

#: libraries/config/messages.inc.php:469
msgid "Allow to display database and table statistics (eg. space usage)"
msgstr ""
"Permitir que se mostren as estatísticas das bases de datos e das táboas (p."
"ex. o uso do espazo)"

#: libraries/config/messages.inc.php:470
msgid "Show statistics"
msgstr "Mostrar as estatísticas"

#: libraries/config/messages.inc.php:471
msgid ""
"If tooltips are enabled and a database comment is set, this will flip the "
"comment and the real name"
msgstr ""
"Se as mensaxes estiveren activadas e existir un comentario da base de datos, "
"isto substitúe o comentario polo nome real"

#: libraries/config/messages.inc.php:472
msgid "Display database comment instead of its name"
msgstr "Mostrar o comentario da base de datos no canto do seu nome"

#: libraries/config/messages.inc.php:473
msgid ""
"When setting this to [kbd]nested[/kbd], the alias of the table name is only "
"used to split/nest the tables according to the $cfg"
"['LeftFrameTableSeparator'] directive, so only the folder is called like the "
"alias, the table name itself stays unchanged"
msgstr ""
"Cando isto se configura como [kbd]aniñado[/kbd], o alcume do nome da táboa "
"só se emprega para partir/aniñar as táboas de acordo coa directiva $cfg"
"['LeftFrameTableSeparator'], polo que só o cartafol se chama como o alcume; "
"o nome mesmo da táboa fica sen cambiar"

#: libraries/config/messages.inc.php:474
msgid "Display table comment instead of its name"
msgstr "Mostrar o comentario da táboa no canto do seu nome"

#: libraries/config/messages.inc.php:475
msgid "Display table comments in tooltips"
msgstr "Mostrar os comentarios das táboas nas mensaxes"

#: libraries/config/messages.inc.php:476
msgid ""
"Mark used tables and make it possible to show databases with locked tables"
msgstr ""
"Marcar as táboas empregadas e permitir que se mostren as bases de datos con "
"táboas bloqueadas"

#: libraries/config/messages.inc.php:477
msgid "Skip locked tables"
msgstr "Ignorar as táboas bloqueadas"

#: libraries/config/messages.inc.php:482
msgid "Requires SQL Validator to be enabled"
msgstr ""

#: libraries/config/messages.inc.php:484
#: libraries/display_change_password.lib.php:40
#: libraries/replication_gui.lib.php:62 libraries/replication_gui.lib.php:63
#: libraries/replication_gui.lib.php:341 libraries/replication_gui.lib.php:345
#: libraries/replication_gui.lib.php:355 server_privileges.php:877
#: server_privileges.php:881 server_privileges.php:892
#: server_privileges.php:1698 server_synchronize.php:1263
msgid "Password"
msgstr "Contrasinal"

#: libraries/config/messages.inc.php:485
msgid ""
"[strong]Warning:[/strong] requires PHP SOAP extension or PEAR SOAP to be "
"installed"
msgstr ""

#: libraries/config/messages.inc.php:486
msgid "Enable SQL Validator"
msgstr ""

#: libraries/config/messages.inc.php:487
msgid ""
"If you have a custom username, specify it here (defaults to [kbd]anonymous[/"
"kbd])"
msgstr ""

#: libraries/config/messages.inc.php:488 tbl_tracking.php:445
#: tbl_tracking.php:502
msgid "Username"
msgstr "Nome de usuario"

#: libraries/config/messages.inc.php:489
msgid ""
"Suggest a database name on the &quot;Create Database&quot; form (if "
"possible) or keep the text field empty"
msgstr ""
"Suxerir un nome para as bases de datos no formulario &quot;Crear base de "
"datos&quot; (de ser posíbel) ou manter o campo de texto baleiro"

#: libraries/config/messages.inc.php:490
msgid "Suggest new database name"
msgstr "Suxerir un nome novo para as bases de datos"

#: libraries/config/messages.inc.php:491
msgid "A warning is displayed on the main page if Suhosin is detected"
msgstr ""

#: libraries/config/messages.inc.php:492
msgid "Suhosin warning"
msgstr ""

#: libraries/config/messages.inc.php:493
msgid ""
"Textarea size (columns) in edit mode, this value will be emphasized for SQL "
"query textareas (*2) and for query window (*1.25)"
msgstr ""

#: libraries/config/messages.inc.php:494
#, fuzzy
#| msgid "CHAR textarea columns"
msgid "Textarea columns"
msgstr "Columnas de área de texto de CHAR"

#: libraries/config/messages.inc.php:495
msgid ""
"Textarea size (rows) in edit mode, this value will be emphasized for SQL "
"query textareas (*2) and for query window (*1.25)"
msgstr ""

#: libraries/config/messages.inc.php:496
#, fuzzy
#| msgid "CHAR textarea rows"
msgid "Textarea rows"
msgstr "Fileiras de área de texto de CHAR"

#: libraries/config/messages.inc.php:497
msgid "Title of browser window when a database is selected"
msgstr ""

#: libraries/config/messages.inc.php:499
msgid "Title of browser window when nothing is selected"
msgstr ""

#: libraries/config/messages.inc.php:500
#, fuzzy
#| msgid "Default table tab"
msgid "Default title"
msgstr "Separador por omisión das táboas"

#: libraries/config/messages.inc.php:501
msgid "Title of browser window when a server is selected"
msgstr ""

#: libraries/config/messages.inc.php:503
msgid "Title of browser window when a table is selected"
msgstr ""

#: libraries/config/messages.inc.php:505
msgid ""
"Input proxies as [kbd]IP: trusted HTTP header[/kbd]. The following example "
"specifies that phpMyAdmin should trust a HTTP_X_FORWARDED_FOR (X-Forwarded-"
"For) header coming from the proxy 1.2.3.4:[br][kbd]1.2.3.4: "
"HTTP_X_FORWARDED_FOR[/kbd]"
msgstr ""
"Escriba os proxies como [kbd]IP: cabezallo HTTP de confianza[/kbd]. O "
"exemplo seguinte especifica que o phpMyAdmin debería confiar nun cabezallo "
"HTTP_X_FORWARDED_FOR (X-Forwarded-For) proveniente do proxy 1.2.3.4:[br][kbd]"
"1.2.3.4: HTTP_X_FORWARDED_FOR[/kbd]"

#: libraries/config/messages.inc.php:506
msgid "List of trusted proxies for IP allow/deny"
msgstr "Lista de proxies de confianza para permiso/denegación de IP"

#: libraries/config/messages.inc.php:507
msgid "Directory on server where you can upload files for import"
msgstr ""
"Directorio do servidor ao que se poden enviar os ficheiros que importar"

#: libraries/config/messages.inc.php:508
msgid "Upload directory"
msgstr "Directorio de envíos"

#: libraries/config/messages.inc.php:509
msgid "Allow for searching inside the entire database"
msgstr "Permitir procurar na base de datos completa"

#: libraries/config/messages.inc.php:510
msgid "Use database search"
msgstr "Empregar procuras na base de datos"

#: libraries/config/messages.inc.php:511
msgid ""
"When disabled, users cannot set any of the options below, regardless of the "
"checkbox on the right"
msgstr ""

#: libraries/config/messages.inc.php:512
msgid "Enable the Developer tab in settings"
msgstr ""

#: libraries/config/messages.inc.php:513
msgid ""
"Show affected rows of each statement on multiple-statement queries. See "
"libraries/import.lib.php for defaults on how many queries a statement may "
"contain."
msgstr ""
"Mostrar as fileiras afectadas de cada afirmación nas procuras de afirmacións "
"múltiplas. Vexa libraries/import.lib.php para o que está predeterminado para "
"cantas procuras pode conter unha afirmación."

#: libraries/config/messages.inc.php:514
msgid "Verbose multiple statements"
msgstr "Afirmacións múltiplas estensas"

#: libraries/config/messages.inc.php:515 setup/frames/index.inc.php:242
msgid "Check for latest version"
msgstr "Comprobar cal é a última versión"

#: libraries/config/messages.inc.php:516
msgid "Enables check for latest version on main phpMyAdmin page"
msgstr ""

#: libraries/config/messages.inc.php:517 setup/lib/index.lib.php:121
#: setup/lib/index.lib.php:131 setup/lib/index.lib.php:151
#: setup/lib/index.lib.php:161 setup/lib/index.lib.php:172
#: setup/lib/index.lib.php:179 setup/lib/index.lib.php:185
#: setup/lib/index.lib.php:224
msgid "Version check"
msgstr "Comprobación da versión"

#: libraries/config/messages.inc.php:518
msgid ""
"Enable [a@http://en.wikipedia.org/wiki/ZIP_(file_format)]ZIP[/a] compression "
"for import and export operations"
msgstr ""
"Activar a compresión [a@http://gl.wikipedia.org/wiki/ZIP_(formato de "
"ficheiro)]ZIP[/a] nas operacións de importación e exportación"

#: libraries/config/messages.inc.php:519
msgid "ZIP"
msgstr "ZIP"

#: libraries/config/setup.forms.php:41
#, fuzzy
#| msgid "Host authentication order"
msgid "Config authentication"
msgstr "Orde de autenticación do servidor"

#: libraries/config/setup.forms.php:45
#, fuzzy
#| msgid "Host authentication order"
msgid "Cookie authentication"
msgstr "Orde de autenticación do servidor"

#: libraries/config/setup.forms.php:48
#, fuzzy
#| msgid "Host authentication order"
msgid "HTTP authentication"
msgstr "Orde de autenticación do servidor"

#: libraries/config/setup.forms.php:51
#, fuzzy
#| msgid "Host authentication order"
msgid "Signon authentication"
msgstr "Orde de autenticación do servidor"

#: libraries/config/setup.forms.php:248
#: libraries/config/user_preferences.forms.php:149 libraries/import/ldi.php:35
msgid "CSV using LOAD DATA"
msgstr "CSV utilizando LOAD DATA"

#: libraries/config/setup.forms.php:257 libraries/config/setup.forms.php:350
#: libraries/config/user_preferences.forms.php:157
#: libraries/config/user_preferences.forms.php:249 libraries/export/ods.php:18
#: libraries/import/ods.php:22
msgid "Open Document Spreadsheet"
msgstr "Folla de cálculo Open Document"

#: libraries/config/setup.forms.php:264
#: libraries/config/user_preferences.forms.php:164
msgid "Quick"
msgstr ""

#: libraries/config/setup.forms.php:268
#: libraries/config/user_preferences.forms.php:168
#, fuzzy
#| msgid "Custom color"
msgid "Custom"
msgstr "Cor personalizada"

#: libraries/config/setup.forms.php:289
#: libraries/config/user_preferences.forms.php:188
msgid "Database export options"
msgstr "Opcións de exportación da base de datos"

#: libraries/config/setup.forms.php:322
#: libraries/config/user_preferences.forms.php:221
#: libraries/export/excel.php:18
msgid "CSV for MS Excel"
msgstr "CSV (para datos de MS Excel)"

#: libraries/config/setup.forms.php:345
#: libraries/config/user_preferences.forms.php:244
#: libraries/export/htmlword.php:18
msgid "Microsoft Word 2000"
msgstr "Microsoft Word 2000"

#: libraries/config/setup.forms.php:354
#: libraries/config/user_preferences.forms.php:253 libraries/export/odt.php:22
msgid "Open Document Text"
msgstr "Texto Open Document"

#: libraries/config/validate.lib.php:198
msgid "Could not initialize Drizzle connection library"
msgstr ""

#: libraries/config/validate.lib.php:205 libraries/config/validate.lib.php:212
#, fuzzy
#| msgid "Could not connect to MySQL server"
msgid "Could not connect to Drizzle server"
msgstr "Non se puido conectar co servidor de MySQL"

#: libraries/config/validate.lib.php:223 libraries/config/validate.lib.php:230
msgid "Could not connect to MySQL server"
msgstr "Non se puido conectar co servidor de MySQL"

#: libraries/config/validate.lib.php:254
msgid "Empty username while using config authentication method"
msgstr ""
"Atopouse un nome de usuario baleiro ao empregar o método de autenticación da "
"configuración"

#: libraries/config/validate.lib.php:258
msgid "Empty signon session name while using signon authentication method"
msgstr ""
"Atopouse un nome de rexistro da sesión baleiro ao empregar o método de "
"autenticación mediante rexistro de entrada"

#: libraries/config/validate.lib.php:262
msgid "Empty signon URL while using signon authentication method"
msgstr ""
"Atopouse un URL de rexistro baleiro ao empregar o método de autenticación "
"mediante rexistro de entrada"

#: libraries/config/validate.lib.php:295
msgid "Empty phpMyAdmin control user while using pmadb"
msgstr "Atopouse un usuario de control de phpMyAdmin baleiro ao empregar pmadb"

#: libraries/config/validate.lib.php:299
msgid "Empty phpMyAdmin control user password while using pmadb"
msgstr ""
"Atopouse un contrasinal de control de phpMyAdmin baleiro ao empregar pmadb"

#: libraries/config/validate.lib.php:385
#, php-format
msgid "Incorrect IP address: %s"
msgstr "O enderezo IP é incorrecto: %s"

#. l10n: Please check that translation actually exists.
#: libraries/core.lib.php:245
msgctxt "PHP documentation language"
msgid "en"
msgstr "en"

#: libraries/core.lib.php:261
#, php-format
msgid "The %s extension is missing. Please check your PHP configuration."
msgstr ""

#: libraries/core.lib.php:409
msgid "possible deep recursion attack"
msgstr ""

#: libraries/db_links.inc.php:42 libraries/db_links.inc.php:43
#: libraries/db_links.inc.php:44
msgid "Database seems to be empty!"
msgstr "Parece ser que a táboa está baleira!"

#: libraries/db_links.inc.php:65 libraries/relation.lib.php:140
#: libraries/tbl_links.inc.php:97
msgid "Tracking"
msgstr "Seguemento"

#: libraries/db_links.inc.php:70
msgid "Query"
msgstr "Procurar cun exemplo"

#: libraries/db_links.inc.php:75 libraries/relation.lib.php:128
msgid "Designer"
msgstr "Deseñador"

#: libraries/db_links.inc.php:92 libraries/server_links.inc.php:60
#: server_privileges.php:119 server_privileges.php:1894
#: server_privileges.php:2252
msgid "Privileges"
msgstr "Privilexios"

#: libraries/db_links.inc.php:96 libraries/rte/rte_words.lib.php:25
msgid "Routines"
msgstr "Rutinas"

#: libraries/db_links.inc.php:100 libraries/export/sql.php:641
#: libraries/rte/rte_words.lib.php:49
msgid "Events"
msgstr "Acontecementos"

#: libraries/db_links.inc.php:104 libraries/export/sql.php:1031
#: libraries/export/xml.php:57 libraries/rte/rte_words.lib.php:37
#: libraries/tbl_links.inc.php:103
msgid "Triggers"
msgstr "Lanza"

#: libraries/db_structure.lib.php:43 libraries/display_tbl.lib.php:2124
msgid ""
"May be approximate. See [a@./Documentation.html#faq3_11@Documentation]FAQ "
"3.11[/a]"
msgstr "Pode non ser exacto. Consulte a FAQ 3.11"

#: libraries/dbi/drizzle.dbi.lib.php:114 libraries/dbi/mysql.dbi.lib.php:117
#: libraries/dbi/mysqli.dbi.lib.php:142
msgid "Connection for controluser as defined in your configuration failed."
msgstr ""
"Fallou a conexión para controluser tal e como se define na súa configuración."

#: libraries/dbi/drizzle.dbi.lib.php:344 libraries/dbi/mysql.dbi.lib.php:351
#: libraries/dbi/mysql.dbi.lib.php:353 libraries/dbi/mysqli.dbi.lib.php:384
msgid "The server is not responding"
msgstr "O servidor non está a responder"

#: libraries/dbi/drizzle.dbi.lib.php:344
#, fuzzy
#| msgid "(or the local MySQL server's socket is not correctly configured)"
msgid "(or the local Drizzle server's socket is not correctly configured)"
msgstr ""
"(ou o socket local do servidor de MySQL non se configurou correctamente)"

#: libraries/dbi/mysql.dbi.lib.php:351 libraries/dbi/mysqli.dbi.lib.php:384
msgid "(or the local MySQL server's socket is not correctly configured)"
msgstr ""
"(ou o socket local do servidor de MySQL non se configurou correctamente)"

#: libraries/dbi/mysql.dbi.lib.php:360
msgid "Details..."
msgstr "Detalles..."

#: libraries/display_change_password.lib.php:29 main.php:93
#: user_password.php:105 user_password.php:123
msgid "Change password"
msgstr "Trocar o contrasinal"

#: libraries/display_change_password.lib.php:34
#: libraries/replication_gui.lib.php:351 server_privileges.php:888
msgid "No Password"
msgstr "Sen contrasinal"

#: libraries/display_change_password.lib.php:45
#: libraries/replication_gui.lib.php:359 libraries/replication_gui.lib.php:362
#: server_privileges.php:896 server_privileges.php:899
msgid "Re-type"
msgstr "Reescribir"

#: libraries/display_change_password.lib.php:51
msgid "Password Hashing"
msgstr "Hash do contrasinal"

#: libraries/display_change_password.lib.php:65
#, fuzzy
#| msgid "MySQL&nbsp;4.0 compatible"
msgid "MySQL 4.0 compatible"
msgstr "Compatíbel co MySQL&nbsp;4.0"

#: libraries/display_create_database.lib.php:21
#: libraries/display_create_database.lib.php:39
#, fuzzy
#| msgid "Create new database"
msgid "Create database"
msgstr "Crear unha base de datos nova"

#: libraries/display_create_database.lib.php:33
msgid "Create"
msgstr "Crear"

#: libraries/display_create_database.lib.php:43 server_privileges.php:121
#: server_privileges.php:1583 server_replication.php:33
msgid "No Privileges"
msgstr "Sen privilexios"

#: libraries/display_create_table.lib.php:46
#, php-format
msgid "Create table on database %s"
msgstr "Crear unha táboa nova na base de datos %s"

#: libraries/display_create_table.lib.php:51 libraries/rte/rte_list.lib.php:51
#: libraries/rte/rte_list.lib.php:57 libraries/rte/rte_list.lib.php:66
#: libraries/rte/rte_routines.lib.php:853
#: libraries/rte/rte_routines.lib.php:1358
#: libraries/tbl_properties.inc.php:106 setup/frames/index.inc.php:126
#: tbl_structure.php:201
msgid "Name"
msgstr "Nome"

#: libraries/display_create_table.lib.php:55
#, fuzzy
#| msgid "Number of fields"
msgid "Number of columns"
msgstr "Número de campos"

#: libraries/display_export.lib.php:37
msgid "Could not load export plugins, please check your installation!"
msgstr ""
"Non se deron carregado as extensións de exportación. Verifique a instalación."

#: libraries/display_export.lib.php:82
#, fuzzy
#| msgid "Allows locking tables for the current thread."
msgid "Exporting databases from the current server"
msgstr "Permite bloquear táboas do fío en uso"

#: libraries/display_export.lib.php:84
#, fuzzy, php-format
#| msgid "Create table on database %s"
msgid "Exporting tables from \"%s\" database"
msgstr "Crear unha táboa nova na base de datos %s"

#: libraries/display_export.lib.php:86
#, fuzzy, php-format
#| msgid "Create table on database %s"
msgid "Exporting rows from \"%s\" table"
msgstr "Crear unha táboa nova na base de datos %s"

#: libraries/display_export.lib.php:92
#, fuzzy
#| msgid "Export type"
msgid "Export Method:"
msgstr "Tipo de exportación"

#: libraries/display_export.lib.php:108
msgid "Quick - display only the minimal options"
msgstr ""

#: libraries/display_export.lib.php:124
#, fuzzy
#| msgid "Customize default export options"
msgid "Custom - display all possible options"
msgstr "Personalizar as opcións de exportación por omisión"

#: libraries/display_export.lib.php:132
#, fuzzy
#| msgid "Databases"
msgid "Database(s):"
msgstr "Bases de datos"

#: libraries/display_export.lib.php:134
#, fuzzy
#| msgid "Tables"
msgid "Table(s):"
msgstr "Táboas"

#: libraries/display_export.lib.php:144
#, fuzzy
#| msgid "Rows"
msgid "Rows:"
msgstr "Fileiras"

#: libraries/display_export.lib.php:152
#, fuzzy
#| msgid "Dump all rows"
msgid "Dump some row(s)"
msgstr "Envorcar todas as fileiras"

#: libraries/display_export.lib.php:154
#, fuzzy
#| msgid "Number of fields"
msgid "Number of rows:"
msgstr "Número de campos"

#: libraries/display_export.lib.php:157
msgid "Row to begin at:"
msgstr ""

#: libraries/display_export.lib.php:168
msgid "Dump all rows"
msgstr "Envorcar todas as fileiras"

#: libraries/display_export.lib.php:176 libraries/display_export.lib.php:197
msgid "Output:"
msgstr ""

#: libraries/display_export.lib.php:183 libraries/display_export.lib.php:209
#, fuzzy, php-format
#| msgid "Save on server in %s directory"
msgid "Save on server in the directory <b>%s</b>"
msgstr "Gardar no servidor no directorio %s"

#: libraries/display_export.lib.php:201
#, fuzzy
#| msgid "Save as file"
msgid "Save output to a file"
msgstr "Enviar <i>(gravar nun ficheiro)</i><br />"

#: libraries/display_export.lib.php:222
#, fuzzy
#| msgid "File name template"
msgid "File name template:"
msgstr "Modelo para o nome de ficheiro"

#: libraries/display_export.lib.php:224
msgid "@SERVER@ will become the server name"
msgstr ""

#: libraries/display_export.lib.php:226
msgid ", @DATABASE@ will become the database name"
msgstr ""

#: libraries/display_export.lib.php:228
msgid ", @TABLE@ will become the table name"
msgstr ""

#: libraries/display_export.lib.php:232
#, fuzzy, php-format
#| msgid ""
#| "This value is interpreted using %1$sstrftime%2$s, so you can use time "
#| "formatting strings. Additionally the following transformations will "
#| "happen: %3$s. Other text will be kept as is."
msgid ""
"This value is interpreted using %1$sstrftime%2$s, so you can use time "
"formatting strings. Additionally the following transformations will happen: %"
"3$s. Other text will be kept as is. See the %4$sFAQ%5$s for details."
msgstr ""
"Este valor interprétase utilizando %1$sstrftime%2$s, de maneira que pode "
"utilizar cadeas de formato de hora. Produciranse transformacións en "
"consecuencia: %3$s. O resto do texto ficará como está."

#: libraries/display_export.lib.php:270
msgid "use this for future exports"
msgstr ""

#: libraries/display_export.lib.php:276 libraries/display_import.lib.php:188
#: libraries/display_import.lib.php:201 libraries/sql_query_form.lib.php:461
msgid "Character set of the file:"
msgstr "Conxunto de caracteres do ficheiro:"

#: libraries/display_export.lib.php:306
#, fuzzy
#| msgid "Compression"
msgid "Compression:"
msgstr "Compresión"

#: libraries/display_export.lib.php:310
#, fuzzy
#| msgid "\"zipped\""
msgid "zipped"
msgstr "comprimido no formato \"zip\""

#: libraries/display_export.lib.php:312
#, fuzzy
#| msgid "\"gzipped\""
msgid "gzipped"
msgstr "comprimido no formato \"gzip\""

#: libraries/display_export.lib.php:314
#, fuzzy
#| msgid "\"bzipped\""
msgid "bzipped"
msgstr "comprimido no formato \"bzip\""

#: libraries/display_export.lib.php:323
#, fuzzy
#| msgid "Save as file"
msgid "View output as text"
msgstr "Enviar <i>(gravar nun ficheiro)</i><br />"

#: libraries/display_export.lib.php:328 libraries/display_import.lib.php:244
#: libraries/export/codegen.php:38
#, fuzzy
#| msgid "Format"
msgid "Format:"
msgstr "Formato"

#: libraries/display_export.lib.php:333
#, fuzzy
#| msgid "Transformation options"
msgid "Format-specific options:"
msgstr "Opcións de transformación"

#: libraries/display_export.lib.php:334
msgid ""
"Scroll down to fill in the options for the selected format and ignore the "
"options for other formats."
msgstr ""

#: libraries/display_export.lib.php:342 libraries/display_import.lib.php:260
#, fuzzy
#| msgid "Recoding engine"
msgid "Encoding Conversion:"
msgstr "Motor de recodificación"

#: libraries/display_import.lib.php:66
msgid ""
"The file being uploaded is probably larger than the maximum allowed size or "
"this is a known bug in webkit based (Safari, Google Chrome, Arora etc.) "
"browsers."
msgstr ""
"O ficheiro que se vai enviar é, posibelmente, maior do que o tamaño máximo "
"permitido ou este é un erro coñecido dos navegadores baseados en webkit "
"(Safari, Google Chrome, Arora etc.)."

#: libraries/display_import.lib.php:76
msgid "The file is being processed, please be patient."
msgstr "Estase a procesar o ficheiro; teña paciencia, por favor."

#: libraries/display_import.lib.php:98
msgid ""
"Please be patient, the file is being uploaded. Details about the upload are "
"not available."
msgstr ""
"Teña paciencia, estase a enviar o ficheiro. Os detalles sobre o envío non "
"están dispoñíbeis."

#: libraries/display_import.lib.php:129
#, fuzzy
#| msgid "Cannot log in to the MySQL server"
msgid "Importing into the current server"
msgstr "Non se dá conectado co servidor de MySQL"

#: libraries/display_import.lib.php:131
#, fuzzy, php-format
#| msgid "Go to database"
msgid "Importing into the database \"%s\""
msgstr "Ir á base de datos"

#: libraries/display_import.lib.php:133
#, fuzzy, php-format
#| msgid "Go to database"
msgid "Importing into the table \"%s\""
msgstr "Ir á base de datos"

#: libraries/display_import.lib.php:139
#, fuzzy
#| msgid "File to import"
msgid "File to Import:"
msgstr "Ficheiro a importar"

#: libraries/display_import.lib.php:156
#, php-format
msgid "File may be compressed (%s) or uncompressed."
msgstr ""

#: libraries/display_import.lib.php:158
msgid ""
"A compressed file's name must end in <b>.[format].[compression]</b>. "
"Example: <b>.sql.zip</b>"
msgstr ""

#: libraries/display_import.lib.php:178
msgid "File uploads are not allowed on this server."
msgstr "Este servidor non admite a recepción de ficheiros."

#: libraries/display_import.lib.php:208
#, fuzzy
#| msgid "Partial import"
msgid "Partial Import:"
msgstr "Importación parcial"

#: libraries/display_import.lib.php:214
#, php-format
msgid ""
"Previous import timed out, after resubmitting will continue from position %d."
msgstr ""
"A importación anterior excedeu do tempo permitido; unha vez reiniciada "
"continuará desde a posición %d."

#: libraries/display_import.lib.php:221
#, fuzzy
#| msgid ""
#| "Allow the interruption of an import in case the script detects it is "
#| "close to the PHP timeout limit. This might be good way to import large "
#| "files, however it can break transactions."
msgid ""
"Allow the interruption of an import in case the script detects it is close "
"to the PHP timeout limit. <i>(This might be good way to import large files, "
"however it can break transactions.)</i>"
msgstr ""
"Permitir que se interrumpa a importación no caso de que o guión detecte que "
"está perto do limite. Este podería ser un bon método para importar ficheiros "
"longos, aínda que pode rachar transaccións."

#: libraries/display_import.lib.php:228
#, fuzzy
#| msgid "Number of records (queries) to skip from start"
msgid "Number of rows to skip, starting from the first row:"
msgstr "Número de rexistros (procuras) que se ignoran desde o comezo"

#: libraries/display_import.lib.php:250
msgid "Format-Specific Options:"
msgstr ""

#: libraries/display_select_lang.lib.php:46
#: libraries/display_select_lang.lib.php:47 setup/frames/index.inc.php:72
msgid "Language"
msgstr "Lingua"

#: libraries/display_tbl.lib.php:401
#, fuzzy
#| msgid "Save directory"
msgid "Save edited data"
msgstr "Directorio de gardado"

#: libraries/display_tbl.lib.php:407
#, fuzzy
#| msgid "CHAR textarea columns"
msgid "Restore column order"
msgstr "Columnas de área de texto de CHAR"

#: libraries/display_tbl.lib.php:418
#, php-format
msgid "%d is not valid row number."
msgstr "%d non é un número de fileira válido."

#: libraries/display_tbl.lib.php:423
#, fuzzy
#| msgid "Start"
msgid "Start row"
msgstr "Inicio"

#: libraries/display_tbl.lib.php:425
#, fuzzy
#| msgid "Number of fields"
msgid "Number of rows"
msgstr "Número de campos"

#: libraries/display_tbl.lib.php:430
#, fuzzy
#| msgid "Mon"
msgid "Mode"
msgstr "Lu"

#: libraries/display_tbl.lib.php:432
msgid "horizontal"
msgstr "horizontal"

#: libraries/display_tbl.lib.php:433
msgid "horizontal (rotated headers)"
msgstr "horizontal (cabezallos rotados)"

#: libraries/display_tbl.lib.php:434
msgid "vertical"
msgstr "vertical"

#: libraries/display_tbl.lib.php:439
#, php-format
msgid "Headers every %s rows"
msgstr ""

#: libraries/display_tbl.lib.php:536
msgid "Sort by key"
msgstr "Ordenar pola chave"

#: libraries/display_tbl.lib.php:608 libraries/export/codegen.php:41
#: libraries/export/csv.php:34 libraries/export/excel.php:37
#: libraries/export/htmlword.php:33 libraries/export/json.php:29
#: libraries/export/latex.php:35 libraries/export/mediawiki.php:23
#: libraries/export/ods.php:29 libraries/export/odt.php:27
#: libraries/export/pdf.php:29 libraries/export/php_array.php:29
#: libraries/export/sql.php:88 libraries/export/texytext.php:31
#: libraries/export/xml.php:27 libraries/export/yaml.php:30
#: libraries/import.lib.php:1104 libraries/import.lib.php:1125
#: libraries/import/csv.php:33 libraries/import/docsql.php:35
#: libraries/import/ldi.php:49 libraries/import/ods.php:32
#: libraries/import/shp.php:17 libraries/import/sql.php:20
#: libraries/import/xml.php:25 libraries/rte/rte_routines.lib.php:856
#: tbl_select.php:175 tbl_structure.php:856
msgid "Options"
msgstr "Opcións"

#: libraries/display_tbl.lib.php:613 libraries/display_tbl.lib.php:623
#, fuzzy
#| msgid "Partial Texts"
msgid "Partial texts"
msgstr "Textos parciais"

#: libraries/display_tbl.lib.php:614 libraries/display_tbl.lib.php:627
#, fuzzy
#| msgid "Full Texts"
msgid "Full texts"
msgstr "Textos completos"

#: libraries/display_tbl.lib.php:640
msgid "Relational key"
msgstr "Chave relacional"

#: libraries/display_tbl.lib.php:641
#, fuzzy
#| msgid "Relational display field"
msgid "Relational display column"
msgstr "Campo de exhibición relacional"

#: libraries/display_tbl.lib.php:648
msgid "Show binary contents"
msgstr "Mostrar os contidos binarios"

#: libraries/display_tbl.lib.php:650
msgid "Show BLOB contents"
msgstr "Mostrar os contidos BLOB"

#: libraries/display_tbl.lib.php:660 pmd_general.php:147 tbl_change.php:324
#: tbl_change.php:330
msgid "Hide"
msgstr "Agochar"

#: libraries/display_tbl.lib.php:660 libraries/relation.lib.php:112
#: libraries/tbl_properties.inc.php:150 transformation_overview.php:46
msgid "Browser transformation"
msgstr "Transformación do navegador"

#: libraries/display_tbl.lib.php:666
msgid "Well Known Text"
msgstr ""

#: libraries/display_tbl.lib.php:667
msgid "Well Known Binary"
msgstr ""

#: libraries/display_tbl.lib.php:1344 libraries/display_tbl.lib.php:1356
msgid "The row has been deleted"
msgstr "Eliminouse o rexistro"

#: libraries/display_tbl.lib.php:1383 libraries/display_tbl.lib.php:2354
#: server_status.php:1253
msgid "Kill"
msgstr "Matar (kill)"

#: libraries/display_tbl.lib.php:2228
msgid "in query"
msgstr "a procurar"

#: libraries/display_tbl.lib.php:2246
msgid "Showing rows"
msgstr "A mostrar rexistros "

#: libraries/display_tbl.lib.php:2256
msgid "total"
msgstr "total"

#: libraries/display_tbl.lib.php:2264 sql.php:705
#, php-format
msgid "Query took %01.4f sec"
msgstr "a pesquisa levou %01.4f segundos"

#: libraries/display_tbl.lib.php:2460
msgid "Query results operations"
msgstr "Operacións de resultados da procura"

#: libraries/display_tbl.lib.php:2488
msgid "Print view (with full texts)"
msgstr "Vista previa da impresión (con textos completos)"

#: libraries/display_tbl.lib.php:2536 tbl_chart.php:86
#, fuzzy
#| msgid "Display PDF schema"
msgid "Display chart"
msgstr "Mostrar o esquema PDF"

#: libraries/display_tbl.lib.php:2551
msgid "Visualize GIS data"
msgstr ""

#: libraries/display_tbl.lib.php:2571
#, fuzzy
#| msgid "Create version"
msgid "Create view"
msgstr "Crear unha versión"

#: libraries/display_tbl.lib.php:2673
msgid "Link not found"
msgstr "Non se atopou o vínculo"

#: libraries/engines/bdb.lib.php:20 main.php:215
msgid "Version information"
msgstr "Información sobre a versión"

#: libraries/engines/innodb.lib.php:20
msgid "Data home directory"
msgstr "Directorio base dos datos"

#: libraries/engines/innodb.lib.php:21
msgid "The common part of the directory path for all InnoDB data files."
msgstr ""
"Parte común do camiño do directorio que ten todos os ficheiros de datos de "
"innoDB."

#: libraries/engines/innodb.lib.php:24
msgid "Data files"
msgstr "Ficheiros de datos"

#: libraries/engines/innodb.lib.php:27
msgid "Autoextend increment"
msgstr "Incremento de Autoextend"

#: libraries/engines/innodb.lib.php:28
msgid ""
"The increment size for extending the size of an autoextending tablespace "
"when it becomes full."
msgstr ""
" Tamaño do incremento para estender o tamaño dun espazo de táboa cando se "
"encha."

#: libraries/engines/innodb.lib.php:32
msgid "Buffer pool size"
msgstr "Tamaño da reserva da memoria intermedia"

#: libraries/engines/innodb.lib.php:33
msgid ""
"The size of the memory buffer InnoDB uses to cache data and indexes of its "
"tables."
msgstr ""
"Tamaño da memoria intermedia que usa InnoDB para gardar provisoriamente os "
"datos e índices das súas táboas."

#: libraries/engines/innodb.lib.php:130
msgid "Buffer Pool"
msgstr "Reserva da memoria intermedia"

#: libraries/engines/innodb.lib.php:131 server_status.php:638
msgid "InnoDB Status"
msgstr "Estado de InnoDB"

#: libraries/engines/innodb.lib.php:153
msgid "Buffer Pool Usage"
msgstr "Uso da reserva da memoria intermedia"

#: libraries/engines/innodb.lib.php:161
msgid "pages"
msgstr "páxinas"

#: libraries/engines/innodb.lib.php:170
msgid "Free pages"
msgstr "Páxinas libres"

#: libraries/engines/innodb.lib.php:176
msgid "Dirty pages"
msgstr "Páxinas suxas"

#: libraries/engines/innodb.lib.php:182
msgid "Pages containing data"
msgstr "Páxinas con datos"

#: libraries/engines/innodb.lib.php:188
msgid "Pages to be flushed"
msgstr "Páxinas que se eliminarán"

#: libraries/engines/innodb.lib.php:194
msgid "Busy pages"
msgstr "Páxinas ocupadas"

#: libraries/engines/innodb.lib.php:203
msgid "Latched pages"
msgstr "Páxinas fechadas"

#: libraries/engines/innodb.lib.php:214
msgid "Buffer Pool Activity"
msgstr "Actividade da reserva da memoria intermedia"

#: libraries/engines/innodb.lib.php:218
msgid "Read requests"
msgstr "Peticións de lectura"

#: libraries/engines/innodb.lib.php:224
msgid "Write requests"
msgstr "Peticións de escrita"

#: libraries/engines/innodb.lib.php:230
msgid "Read misses"
msgstr "Houbo fallos de lectura"

#: libraries/engines/innodb.lib.php:236
msgid "Write waits"
msgstr "Esperas para escribir"

#: libraries/engines/innodb.lib.php:242
msgid "Read misses in %"
msgstr "Houbo fallos de lectura en %"

#: libraries/engines/innodb.lib.php:250
msgid "Write waits in %"
msgstr "Esperas para escribir en %"

#: libraries/engines/myisam.lib.php:22
msgid "Data pointer size"
msgstr "Tamaño do punteiro de datos"

#: libraries/engines/myisam.lib.php:23
msgid ""
"The default pointer size in bytes, to be used by CREATE TABLE for MyISAM "
"tables when no MAX_ROWS option is specified."
msgstr ""
"O tamaño por omisión do punteiro de datos en bytes; usarase con CREATE TABLE "
"para táboas MyISAM cando non se especifique a opción MAX_ROWS."

#: libraries/engines/myisam.lib.php:27
msgid "Automatic recovery mode"
msgstr "Modo de recuperación automática"

#: libraries/engines/myisam.lib.php:28
msgid ""
"The mode for automatic recovery of crashed MyISAM tables, as set via the --"
"myisam-recover server startup option."
msgstr ""
"O modo de recuperación automática de táboas MyISAM estragadas, tal e como se "
"configura na opción de inicio do servidor --myisam-recover."

#: libraries/engines/myisam.lib.php:31
msgid "Maximum size for temporary sort files"
msgstr "Tamaño máximo dos ficheiros de ordenación temporais"

#: libraries/engines/myisam.lib.php:32
msgid ""
"The maximum size of the temporary file MySQL is allowed to use while re-"
"creating a MyISAM index (during REPAIR TABLE, ALTER TABLE, or LOAD DATA "
"INFILE)."
msgstr ""
"O tamaño máximo do ficheiro temporal que se lle permite utilizar a MySQL no "
"momento de recrear un índice MyISAM (durante REPAIR TABLE, ALTER TABLE, ou "
"LOAD DATA INFILE)."

#: libraries/engines/myisam.lib.php:36
msgid "Maximum size for temporary files on index creation"
msgstr "Tamaño máximo dos ficheiros temporais no momento de crear índices"

#: libraries/engines/myisam.lib.php:37
msgid ""
"If the temporary file used for fast MyISAM index creation would be larger "
"than using the key cache by the amount specified here, prefer the key cache "
"method."
msgstr ""
"Se o ficheiro temporal usado para a creación rápida dun índice de MyISAM for "
"máis grande que se se usar o caché de chaves na cantidade que se especifique "
"aquí, preferir o método da caché de chaves."

#: libraries/engines/myisam.lib.php:41
msgid "Repair threads"
msgstr "Reparar os fíos"

#: libraries/engines/myisam.lib.php:42
msgid ""
"If this value is greater than 1, MyISAM table indexes are created in "
"parallel (each index in its own thread) during the repair by sorting process."
msgstr ""
"Se este valor é maior que 1, os índices das táboas MyISAM créanse en "
"paralelo (cada índice no seu propio fío) durante o proceso Reparar ordenando."

#: libraries/engines/myisam.lib.php:46
msgid "Sort buffer size"
msgstr "Tamaño da memoria intermedia de ordenación"

#: libraries/engines/myisam.lib.php:47
msgid ""
"The buffer that is allocated when sorting MyISAM indexes during a REPAIR "
"TABLE or when creating indexes with CREATE INDEX or ALTER TABLE."
msgstr ""
"Cantidade de memoria intermedia que se reserva ao ordenar os índices MyISAM "
"durante unha instrución REPAIR TABLE ou ao crear índices con CREATE INDEX ou "
"ALTER TABLE."

#: libraries/engines/pbms.lib.php:30
#, fuzzy
#| msgid "Garbage threshold"
msgid "Garbage Threshold"
msgstr "Limiar do lixo"

#: libraries/engines/pbms.lib.php:31
#, fuzzy
#| msgid ""
#| "The percentage of garbage in a data log file before it is compacted. This "
#| "is a value between 1 and 99. The default is 50."
msgid "The percentage of garbage in a repository file before it is compacted."
msgstr ""
"A porcentaxe de lixo no ficheiro de datos antes de compactar. É un valor "
"entre 1 e 99. Por omisión é 50."

#: libraries/engines/pbms.lib.php:35 libraries/replication_gui.lib.php:70
#: server_synchronize.php:1251
msgid "Port"
msgstr "Porto"

#: libraries/engines/pbms.lib.php:36
msgid ""
"The port for the PBMS stream-based communications. Setting this value to 0 "
"will disable HTTP communication with the daemon."
msgstr ""

#: libraries/engines/pbms.lib.php:40
msgid "Repository Threshold"
msgstr ""

#: libraries/engines/pbms.lib.php:41
msgid ""
"The maximum size of a BLOB repository file. You may use Kb, MB or GB to "
"indicate the unit of the value. A value in bytes is assumed when no unit is "
"specified."
msgstr ""

#: libraries/engines/pbms.lib.php:45
msgid "Temp Blob Timeout"
msgstr ""

#: libraries/engines/pbms.lib.php:46
msgid ""
"The timeout, in seconds, for temporary BLOBs. Uploaded BLOB data is removed "
"after this time, unless they are referenced by a record in the database."
msgstr ""

#: libraries/engines/pbms.lib.php:50
#, fuzzy
#| msgid "Log file threshold"
msgid "Temp Log Threshold"
msgstr "Limiar do ficheiro de rexistro"

#: libraries/engines/pbms.lib.php:51
msgid ""
"The maximum size of a temporary BLOB log file. You may use Kb, MB or GB to "
"indicate the unit of the value. A value in bytes is assumed when no unit is "
"specified."
msgstr ""

#: libraries/engines/pbms.lib.php:55
msgid "Max Keep Alive"
msgstr ""

#: libraries/engines/pbms.lib.php:56
msgid ""
"The timeout for inactive connection with the keep-alive flag set. After this "
"time the connection will be closed. The time-out is in milliseconds (1/1000)."
msgstr ""

#: libraries/engines/pbms.lib.php:60
msgid "Metadata Headers"
msgstr ""

#: libraries/engines/pbms.lib.php:61
msgid ""
"A \":\" delimited list of metadata headers to be used to initialize the "
"pbms_metadata_header table when a database is created."
msgstr ""

#: libraries/engines/pbms.lib.php:94
#, php-format
msgid ""
"Documentation and further information about PBMS can be found on %sThe "
"PrimeBase Media Streaming home page%s."
msgstr ""

#: libraries/engines/pbms.lib.php:96 libraries/engines/pbxt.lib.php:127
#, fuzzy
#| msgid "Relations"
msgid "Related Links"
msgstr "Relacións"

#: libraries/engines/pbms.lib.php:98
msgid "The PrimeBase Media Streaming Blog by Barry Leslie"
msgstr ""

#: libraries/engines/pbms.lib.php:99
msgid "PrimeBase XT Home Page"
msgstr ""

#: libraries/engines/pbxt.lib.php:22
msgid "Index cache size"
msgstr "Tamaño da caché do índice"

#: libraries/engines/pbxt.lib.php:23
msgid ""
"This is the amount of memory allocated to the index cache. Default value is "
"32MB. The memory allocated here is used only for caching index pages."
msgstr ""
"Esta é a cantidade de memoria asignada á caché do índice. O valor por "
"omisión é 32MB. A memoria que se asigne aquí só se emprega para a caché das "
"páxinas de índice.."

#: libraries/engines/pbxt.lib.php:27
msgid "Record cache size"
msgstr "Tamaño da caché dos rexistros"

#: libraries/engines/pbxt.lib.php:28
msgid ""
"This is the amount of memory allocated to the record cache used to cache "
"table data. The default value is 32MB. This memory is used to cache changes "
"to the handle data (.xtd) and row pointer (.xtr) files."
msgstr ""
"Esta é a cantidade de memoria asignada á caché dos rexistros empregada como "
"caché dos datos das táboas. O valor por omisión é 32MB. Esta memoria "
"emprégase como caché das modificacións dos ficheiros de datos de "
"manipulación (.xtd) e punteiros das ficleiras (.xtr)."

#: libraries/engines/pbxt.lib.php:32
msgid "Log cache size"
msgstr "Tamaño da caché do rexistro"

#: libraries/engines/pbxt.lib.php:33
msgid ""
"The amount of memory allocated to the transaction log cache used to cache on "
"transaction log data. The default is 16MB."
msgstr ""
"a cantidade de memoria asignada á caché do rexistro de transaccións "
"empregada como caché dos datos do rexistro de transaccións. Por omisión é "
"16MB."

#: libraries/engines/pbxt.lib.php:37
msgid "Log file threshold"
msgstr "Limiar do ficheiro de rexistro"

#: libraries/engines/pbxt.lib.php:38
msgid ""
"The size of a transaction log before rollover, and a new log is created. The "
"default value is 16MB."
msgstr ""
"O tamaño dun rexistro de transaccións antes do rollover, e créase un "
"rexistro novo. O valor por omisión é 16MB."

#: libraries/engines/pbxt.lib.php:42
msgid "Transaction buffer size"
msgstr "Tamaño do búfer de transaccións"

#: libraries/engines/pbxt.lib.php:43
msgid ""
"The size of the global transaction log buffer (the engine allocates 2 "
"buffers of this size). The default is 1MB."
msgstr ""
"O tamaño do búfer do rexistro de transaccións globais (o motor asigna dous "
"búferes deste tamaño). Por omisión é 1MB."

#: libraries/engines/pbxt.lib.php:47
msgid "Checkpoint frequency"
msgstr "Frecuencia do punto de comprobación"

#: libraries/engines/pbxt.lib.php:48
msgid ""
"The amount of data written to the transaction log before a checkpoint is "
"performed. The default value is 24MB."
msgstr ""
"A cantidade de datos escritos no rexistro de transaccións antes de realizar "
"o punto de comprobación. O valor por omisión é 24MB."

#: libraries/engines/pbxt.lib.php:52
msgid "Data log threshold"
msgstr "Limiar do rexistro de datos"

#: libraries/engines/pbxt.lib.php:53
msgid ""
"The maximum size of a data log file. The default value is 64MB. PBXT can "
"create a maximum of 32000 data logs, which are used by all tables. So the "
"value of this variable can be increased to increase the total amount of data "
"that can be stored in the database."
msgstr ""
"O tamaño máximo dun ficheiro de rexistro de datos. O valor por omisión é "
"64MB. PBXT pode crear un máximo de 32.000 rexistros de datos, que empregan "
"todas as táboas. Polo tanto, o valor desta varíabel pódese aumentar para "
"incrementar a cantidade total de datos que se poden almacenar na base de "
"datos."

#: libraries/engines/pbxt.lib.php:57
msgid "Garbage threshold"
msgstr "Limiar do lixo"

#: libraries/engines/pbxt.lib.php:58
msgid ""
"The percentage of garbage in a data log file before it is compacted. This is "
"a value between 1 and 99. The default is 50."
msgstr ""
"A porcentaxe de lixo no ficheiro de datos antes de compactar. É un valor "
"entre 1 e 99. Por omisión é 50."

#: libraries/engines/pbxt.lib.php:62
msgid "Log buffer size"
msgstr "Tamaño do búfer do rexistro"

#: libraries/engines/pbxt.lib.php:63
msgid ""
"The size of the buffer used when writing a data log. The default is 256MB. "
"The engine allocates one buffer per thread, but only if the thread is "
"required to write a data log."
msgstr ""
"O tamaño do búfer empregado ao escribir un rexistro de datos. Por omisión é "
"256MB. O motor asigna un búfer por fío, mais só se se require o fío para "
"escribir un rexistro de datos."

#: libraries/engines/pbxt.lib.php:67
msgid "Data file grow size"
msgstr "Tamaño de aumento do ficheiro de datos"

#: libraries/engines/pbxt.lib.php:68
msgid "The grow size of the handle data (.xtd) files."
msgstr "O tamaño de aumento dos ficheiros de datos de manipulación (.xtd)."

#: libraries/engines/pbxt.lib.php:72
msgid "Row file grow size"
msgstr "Tamaño de aumento do ficheiro de fileiras"

#: libraries/engines/pbxt.lib.php:73
msgid "The grow size of the row pointer (.xtr) files."
msgstr "O tamaño de aumento dos ficheiros de punteiro de fileira (.xtr)."

#: libraries/engines/pbxt.lib.php:77
msgid "Log file count"
msgstr "Número de ficheiros de rexistro"

#: libraries/engines/pbxt.lib.php:78
msgid ""
"This is the number of transaction log files (pbxt/system/xlog*.xt) the "
"system will maintain. If the number of logs exceeds this value then old logs "
"will be deleted, otherwise they are renamed and given the next highest "
"number."
msgstr ""
"Este é o número de ficheiros de rexistro de transaccións (pbxt/system/xlog*."
"xt) que vai manter o sistema. Se o número de ficheiros de rexistro excede "
"este valor, os ficheiros de rexistro antigos elimínanse; se non, múdaselles "
"o nome e dáselles o número máis alto seguinte."

#: libraries/engines/pbxt.lib.php:125
#, php-format
msgid ""
"Documentation and further information about PBXT can be found on the %"
"sPrimeBase XT Home Page%s."
msgstr ""

#: libraries/engines/pbxt.lib.php:129
msgid "The PrimeBase XT Blog by Paul McCullagh"
msgstr ""

#: libraries/engines/pbxt.lib.php:130
msgid "The PrimeBase Media Streaming (PBMS) home page"
msgstr ""

#: libraries/export/csv.php:24 libraries/import/csv.php:28
#, fuzzy
#| msgid "Lines terminated by"
msgid "Columns separated with:"
msgstr "As liñas rematan por"

#: libraries/export/csv.php:25 libraries/import/csv.php:29
#, fuzzy
#| msgid "Fields enclosed by"
msgid "Columns enclosed with:"
msgstr "Os campos delimítanse con"

#: libraries/export/csv.php:26 libraries/import/csv.php:30
#, fuzzy
#| msgid "Fields escaped by"
msgid "Columns escaped with:"
msgstr "Os campos escápanse con"

#: libraries/export/csv.php:27 libraries/import/csv.php:31
#, fuzzy
#| msgid "Lines terminated by"
msgid "Lines terminated with:"
msgstr "As liñas rematan por"

#: libraries/export/csv.php:28 libraries/export/excel.php:23
#: libraries/export/htmlword.php:29 libraries/export/latex.php:80
#: libraries/export/ods.php:24 libraries/export/odt.php:60
#, fuzzy
#| msgid "Replace NULL by"
msgid "Replace NULL with:"
msgstr "Substituír NULL por "

#: libraries/export/csv.php:29 libraries/export/excel.php:24
#, fuzzy
#| msgid "Remove CRLF characters within fields"
msgid "Remove carriage return/line feed characters within columns"
msgstr "Eliminar os caracteres CRLF dentro dos campos"

#: libraries/export/excel.php:33
#, fuzzy
#| msgid "Excel edition"
msgid "Excel edition:"
msgstr "Edición mediante MS-Excel"

#: libraries/export/htmlword.php:28 libraries/export/latex.php:70
#: libraries/export/odt.php:56 libraries/export/sql.php:222
#: libraries/export/texytext.php:26 libraries/export/xml.php:73
#, fuzzy
#| msgid "Databases display options"
msgid "Data dump options"
msgstr "Opcións de exhibición das bases de datos"

#: libraries/export/htmlword.php:121 libraries/export/odt.php:161
#: libraries/export/sql.php:1187 libraries/export/texytext.php:109
msgid "Dumping data for table"
msgstr "A extraer datos da táboa"

#: libraries/export/htmlword.php:195 libraries/export/odt.php:235
#: libraries/export/sql.php:1020 libraries/export/texytext.php:177
msgid "Table structure for table"
msgstr "Estrutura da táboa"

#: libraries/export/latex.php:14
msgid "Content of table @TABLE@"
msgstr "Contido da táboa @TABLE@"

#: libraries/export/latex.php:15
msgid "(continued)"
msgstr "(continuado)"

#: libraries/export/latex.php:16
msgid "Structure of table @TABLE@"
msgstr "Estrutura da táboa @TABLE@"

#: libraries/export/latex.php:48 libraries/export/odt.php:40
#: libraries/export/sql.php:142
#, fuzzy
#| msgid "Transformation options"
msgid "Object creation options"
msgstr "Opcións de transformación"

#: libraries/export/latex.php:52 libraries/export/latex.php:76
#, fuzzy
#| msgid "Table caption"
msgid "Table caption (continued)"
msgstr "Título da táboa"

#: libraries/export/latex.php:57 libraries/export/odt.php:43
#: libraries/export/sql.php:56
#, fuzzy
#| msgid "Disable foreign key checks"
msgid "Display foreign key relationships"
msgstr "Desactivar as comprobacións de chaves exteriores"

#: libraries/export/latex.php:60 libraries/export/odt.php:46
#, fuzzy
#| msgid "Displaying Column Comments"
msgid "Display comments"
msgstr "A mostrar os comentarios das columnas"

#: libraries/export/latex.php:63 libraries/export/odt.php:49
#: libraries/export/sql.php:63
#, fuzzy
#| msgid "Available MIME types"
msgid "Display MIME types"
msgstr "Tipos MIME dispoñíbeis"

#: libraries/export/latex.php:129 libraries/export/sql.php:482
#: libraries/export/xml.php:131 libraries/header_printview.inc.php:56
#: libraries/replication_gui.lib.php:66 libraries/replication_gui.lib.php:179
#: libraries/replication_gui.lib.php:275 libraries/replication_gui.lib.php:278
#: libraries/replication_gui.lib.php:335 server_privileges.php:812
#: server_privileges.php:815 server_privileges.php:871
#: server_privileges.php:1697 server_privileges.php:2250
#: server_status.php:1227
msgid "Host"
msgstr "Servidor"

#: libraries/export/latex.php:134 libraries/export/sql.php:487
#: libraries/export/xml.php:136 libraries/header_printview.inc.php:58
msgid "Generation Time"
msgstr "Xerado en"

#: libraries/export/latex.php:135 libraries/export/sql.php:489
#: libraries/export/xml.php:137
msgid "Server version"
msgstr "Versión do servidor"

#: libraries/export/latex.php:136 libraries/export/sql.php:490
#: libraries/export/xml.php:138
msgid "PHP Version"
msgstr "Versión do PHP"

#: libraries/export/mediawiki.php:15
msgid "MediaWiki Table"
msgstr "Táboa do MediaWiki"

#: libraries/export/pdf.php:18
msgid "PDF"
msgstr "PDF"

#: libraries/export/pdf.php:24
msgid "(Generates a report containing the data of a single table)"
msgstr "(Xera un informe que contén os datos dunha única táboa)"

#: libraries/export/pdf.php:25
#, fuzzy
#| msgid "Report title"
msgid "Report title:"
msgstr "Título do informe"

#: libraries/export/php_array.php:18
msgid "PHP array"
msgstr "Array de PHP"

#: libraries/export/sql.php:40
msgid ""
"Display comments <i>(includes info such as export timestamp, PHP version, "
"and server version)</i>"
msgstr ""

#: libraries/export/sql.php:45
#, fuzzy
#| msgid "Add custom comment into header (\\n splits lines)"
msgid "Additional custom header comment (\\n splits lines):"
msgstr "Engadir un comentario propio no cabezallo (\\n liñas diferentes)"

#: libraries/export/sql.php:50
msgid ""
"Include a timestamp of when databases were created, last updated, and last "
"checked"
msgstr ""

#: libraries/export/sql.php:100
msgid ""
"Database system or older MySQL server to maximize output compatibility with:"
msgstr ""

#: libraries/export/sql.php:114 libraries/export/sql.php:173
#: libraries/export/sql.php:180
#, fuzzy, php-format
#| msgid "Statements"
msgid "Add %s statement"
msgstr "Informacións"

#: libraries/export/sql.php:152
#, fuzzy
#| msgid "Statements"
msgid "Add statements:"
msgstr "Informacións"

#: libraries/export/sql.php:211
msgid ""
"Enclose table and column names with backquotes <i>(Protects column and table "
"names formed with special characters or keywords)</i>"
msgstr ""

#: libraries/export/sql.php:231
msgid "Instead of <code>INSERT</code> statements, use:"
msgstr ""

#: libraries/export/sql.php:238
msgid "<code>INSERT DELAYED</code> statements"
msgstr ""

#: libraries/export/sql.php:245
msgid "<code>INSERT IGNORE</code> statements"
msgstr ""

#: libraries/export/sql.php:255
msgid "Function to use when dumping data:"
msgstr ""

#: libraries/export/sql.php:268
msgid "Syntax to use when inserting data:"
msgstr ""

#: libraries/export/sql.php:274
msgid ""
"include column names in every <code>INSERT</code> statement <br /> &nbsp; "
"&nbsp; &nbsp; Example: <code>INSERT INTO tbl_name (col_A,col_B,col_C) VALUES "
"(1,2,3)</code>"
msgstr ""

#: libraries/export/sql.php:275
msgid ""
"insert multiple rows in every <code>INSERT</code> statement<br /> &nbsp; "
"&nbsp; &nbsp; Example: <code>INSERT INTO tbl_name VALUES (1,2,3), (4,5,6), "
"(7,8,9)</code>"
msgstr ""

#: libraries/export/sql.php:276
msgid ""
"both of the above<br /> &nbsp; &nbsp; &nbsp; Example: <code>INSERT INTO "
"tbl_name (col_A,col_B) VALUES (1,2,3), (4,5,6), (7,8,9)</code>"
msgstr ""

#: libraries/export/sql.php:277
msgid ""
"neither of the above<br /> &nbsp; &nbsp; &nbsp; Example: <code>INSERT INTO "
"tbl_name VALUES (1,2,3)</code>"
msgstr ""

#: libraries/export/sql.php:292
msgid ""
"Dump binary columns in hexadecimal notation <i>(for example, \"abc\" becomes "
"0x616263)</i>"
msgstr ""

#: libraries/export/sql.php:301
msgid ""
"Dump TIMESTAMP columns in UTC <i>(enables TIMESTAMP columns to be dumped and "
"reloaded between servers in different time zones)</i>"
msgstr ""

#: libraries/export/sql.php:342 libraries/export/xml.php:45
msgid "Procedures"
msgstr "Procedementos"

#: libraries/export/sql.php:359 libraries/export/xml.php:40
msgid "Functions"
msgstr "Funcións"

#: libraries/export/sql.php:854
msgid "Constraints for dumped tables"
msgstr "Limitacións para os volcados das táboas"

#: libraries/export/sql.php:863
msgid "Constraints for table"
msgstr "Limitacións para a táboa"

#: libraries/export/sql.php:962
msgid "MIME TYPES FOR TABLE"
msgstr "TIPOS MIME PARA A TÁBOA"

#: libraries/export/sql.php:974
msgid "RELATIONS FOR TABLE"
msgstr "RELACIÓNS PARA A TÁBOA"

#: libraries/export/sql.php:1043
msgid "Structure for view"
msgstr "Estrutura para a vista"

#: libraries/export/sql.php:1052
msgid "Stand-in structure for view"
msgstr "Estrutura existente para a vista"

#: libraries/export/sql.php:1111
#, fuzzy
#| msgid "Allows reading data."
msgid "Error reading data:"
msgstr "Permite gravar datos."

#: libraries/export/xml.php:19 libraries/import/xml.php:21
msgid "XML"
msgstr "XML"

#: libraries/export/xml.php:34
msgid "Object creation options (all are recommended)"
msgstr ""

#: libraries/export/xml.php:62
#, fuzzy
#| msgid "View"
msgid "Views"
msgstr "Vista"

#: libraries/export/xml.php:78
msgid "Export contents"
msgstr "Exportar o contido"

#: libraries/footer.inc.php:163 libraries/footer.inc.php:166
#: libraries/footer.inc.php:169
msgid "Open new phpMyAdmin window"
msgstr "Abrir unha xanela nova co phpMyAdmin"

#: libraries/gis_visualization.lib.php:134
msgid "No data found for GIS visualization."
msgstr ""

#: libraries/header_http.inc.php:15 libraries/header_meta_style.inc.php:15
msgid "GLOBALS overwrite attempt"
msgstr ""

#: libraries/header_printview.inc.php:49 libraries/header_printview.inc.php:54
msgid "SQL result"
msgstr "Resultado SQL"

#: libraries/header_printview.inc.php:59
msgid "Generated by"
msgstr "Xerado por"

#: libraries/import.lib.php:157 libraries/rte/rte_routines.lib.php:1241
#: sql.php:701 tbl_change.php:188 tbl_get_field.php:34
msgid "MySQL returned an empty result set (i.e. zero rows)."
msgstr "MySQL retornou un conxunto vacío (ex. cero rexistros)."

#: libraries/import.lib.php:1100
msgid ""
"The following structures have either been created or altered. Here you can:"
msgstr "As estruturas seguintes foron creadas ou alteradas. Aquí pode:"

#: libraries/import.lib.php:1101
#, fuzzy
#| msgid "View a structure`s contents by clicking on its name"
msgid "View a structure's contents by clicking on its name"
msgstr "Ver o contido dunha estrutura premendo o seu nome"

#: libraries/import.lib.php:1102
msgid ""
"Change any of its settings by clicking the corresponding \"Options\" link"
msgstr ""
"Mude calqueraa destas opcións premendo a ligazón \"Opcións\" correspondente"

#: libraries/import.lib.php:1103
#, fuzzy
#| msgid "Edit its structure by following the \"Structure\" link"
msgid "Edit structure by following the \"Structure\" link"
msgstr "Modificar a súa estrutura seguindo a ligazón \"Estrutura\""

#: libraries/import.lib.php:1106
msgid "Go to database"
msgstr "Ir á base de datos"

#: libraries/import.lib.php:1109 libraries/import.lib.php:1132
#, fuzzy, php-format
#| msgid "Missing data for %s"
msgid "Edit settings for %s"
msgstr "Faltan datos de %s"

#: libraries/import.lib.php:1127
msgid "Go to table"
msgstr "Ir á táboa"

#: libraries/import.lib.php:1130
#, fuzzy, php-format
#| msgid "Structure only"
msgid "Structure of %s"
msgstr "Só a estrutura"

#: libraries/import.lib.php:1136
msgid "Go to view"
msgstr "Ir á vista"

#: libraries/import/csv.php:38 libraries/import/ods.php:26
msgid ""
"The first line of the file contains the table column names <i>(if this is "
"unchecked, the first line will become part of the data)</i>"
msgstr ""

#: libraries/import/csv.php:40
msgid ""
"If the data in each row of the file is not in the same order as in the "
"database, list the corresponding column names here. Column names must be "
"separated by commas and not enclosed in quotations."
msgstr ""

#: libraries/import/csv.php:42
#, fuzzy
#| msgid "Column names"
msgid "Column names: "
msgstr "Nomes das columnas"

#: libraries/import/csv.php:62 libraries/import/csv.php:75
#: libraries/import/csv.php:80 libraries/import/csv.php:85
#, php-format
msgid "Invalid parameter for CSV import: %s"
msgstr "Hai un parámetro non válido para a importación de CSV: %s"

#: libraries/import/csv.php:132
#, php-format
msgid ""
"Invalid column (%s) specified! Ensure that columns names are spelled "
"correctly, separated by commas, and not enclosed in quotes."
msgstr ""

#: libraries/import/csv.php:190 libraries/import/csv.php:437
#, php-format
msgid "Invalid format of CSV input on line %d."
msgstr "O formato de entrada de CSV non é válido na liña %d."

#: libraries/import/csv.php:325
#, fuzzy, php-format
#| msgid "Invalid field count in CSV input on line %d."
msgid "Invalid column count in CSV input on line %d."
msgstr "A contaxe de campos non é válida na entrada de CSV na liña %d."

#: libraries/import/docsql.php:28
msgid "DocSQL"
msgstr "DocSQL"

#: libraries/import/docsql.php:32 libraries/tbl_properties.inc.php:578
#: server_synchronize.php:441 server_synchronize.php:913
msgid "Table name"
msgstr "Nome da táboa"

#: libraries/import/ldi.php:45 libraries/schema/User_Schema.class.php:350
#: view_create.php:147
msgid "Column names"
msgstr "Nomes das columnas"

#: libraries/import/ldi.php:57
msgid "This plugin does not support compressed imports!"
msgstr "Este engadido non é capaz de realizar importacións comprimidas!"

#: libraries/import/ods.php:28
#, fuzzy
#| msgid "Import percentages as proper decimals (12.00% to .12)"
msgid "Import percentages as proper decimals <i>(ex. 12.00% to .12)</i>"
msgstr "Importar as porcentaxes como decimais correctos (12.00% a .12)"

#: libraries/import/ods.php:29
#, fuzzy
#| msgid "Import currencies ($5.00 to 5.00)"
msgid "Import currencies <i>(ex. $5.00 to 5.00)</i>"
msgstr "Importar as moedas ($5.00 a 5.00)"

#: libraries/import/shp.php:14
msgid "ESRI Shape File"
msgstr ""

#: libraries/import/shp.php:275
#, php-format
msgid "There was an error importing the ESRI shape file: \"%s\"."
msgstr ""

#: libraries/import/shp.php:331
msgid ""
"You tried to import an invalid file or the imported file contains invalid "
"data"
msgstr ""

#: libraries/import/shp.php:333
#, php-format
msgid "MySQL Spatial Extension does not support ESRI type \"%s\"."
msgstr ""

#: libraries/import/shp.php:371
#, fuzzy
#| msgid "File %s does not contain any key id"
msgid "The imported file does not contain any data"
msgstr "O ficheiro %s non contén ningún identificador de chave"

#: libraries/import/sql.php:33
#, fuzzy
#| msgid "SQL compatibility mode"
msgid "SQL compatibility mode:"
msgstr "Modo de compatiblidade SQL"

#: libraries/import/sql.php:43
#, fuzzy
#| msgid "Do not use AUTO_INCREMENT for zero values"
msgid "Do not use <code>AUTO_INCREMENT</code> for zero values"
msgstr "Non empregar AUTO_INCREMENT cos valores cero"

#: libraries/import/xml.php:74 libraries/import/xml.php:130
msgid ""
"The XML file specified was either malformed or incomplete. Please correct "
"the issue and try again."
msgstr ""
"O ficheiro XML especificado estaba estragado ou incompleto. Corrixa o "
"problema e ténteo de novo."

#: libraries/kanji-encoding.lib.php:147
#, fuzzy
#| msgid "None"
msgctxt "None encoding conversion"
msgid "None"
msgstr "Ningunha"

#. l10n: This is currently used only in Japanese locales
#: libraries/kanji-encoding.lib.php:153
msgid "Convert to Kana"
msgstr ""

#: libraries/mult_submits.inc.php:254
#, fuzzy
#| msgid "Fri"
msgid "From"
msgstr "Ve"

#: libraries/mult_submits.inc.php:257
msgid "To"
msgstr ""

#: libraries/mult_submits.inc.php:262 libraries/mult_submits.inc.php:276
#: libraries/sql_query_form.lib.php:396 tbl_zoom_select.php:461
msgid "Submit"
msgstr "Enviar"

#: libraries/mult_submits.inc.php:268
msgid "Add table prefix"
msgstr ""

#: libraries/mult_submits.inc.php:271
#, fuzzy
#| msgid "Apply index(s)"
msgid "Add prefix"
msgstr "Aplicar índice(s)"

#: libraries/mult_submits.inc.php:488 tbl_replace.php:344
msgid "No change"
msgstr "Sen cambios"

#: libraries/mysql_charsets.lib.php:113
msgid "Charset"
msgstr "Conxunto de caracteres"

#: libraries/mysql_charsets.lib.php:212 libraries/mysql_charsets.lib.php:413
#: tbl_change.php:572
msgid "Binary"
msgstr "Binario "

#: libraries/mysql_charsets.lib.php:224
msgid "Bulgarian"
msgstr "Búlgaro"

#: libraries/mysql_charsets.lib.php:228 libraries/mysql_charsets.lib.php:353
msgid "Simplified Chinese"
msgstr "Chinés simplificado"

#: libraries/mysql_charsets.lib.php:230 libraries/mysql_charsets.lib.php:373
msgid "Traditional Chinese"
msgstr "Chinés tradicional"

#: libraries/mysql_charsets.lib.php:234 libraries/mysql_charsets.lib.php:420
msgid "case-insensitive"
msgstr "sen distinguir maiúsculas de minúsculas"

#: libraries/mysql_charsets.lib.php:237 libraries/mysql_charsets.lib.php:422
msgid "case-sensitive"
msgstr "distinguindo maiúsculas de minúsculas"

#: libraries/mysql_charsets.lib.php:240
msgid "Croatian"
msgstr "Croata"

#: libraries/mysql_charsets.lib.php:243
msgid "Czech"
msgstr "Checo"

#: libraries/mysql_charsets.lib.php:246
msgid "Danish"
msgstr "Dinamarqués"

#: libraries/mysql_charsets.lib.php:249
msgid "English"
msgstr "Inglés"

#: libraries/mysql_charsets.lib.php:252
msgid "Esperanto"
msgstr "Esperanto"

#: libraries/mysql_charsets.lib.php:255
msgid "Estonian"
msgstr "Estonio"

#: libraries/mysql_charsets.lib.php:258 libraries/mysql_charsets.lib.php:261
msgid "German"
msgstr "Alemán"

#: libraries/mysql_charsets.lib.php:258
msgid "dictionary"
msgstr "dicionario"

#: libraries/mysql_charsets.lib.php:261
msgid "phone book"
msgstr "directorio telefónico"

#: libraries/mysql_charsets.lib.php:264
msgid "Hungarian"
msgstr "Húngaro"

#: libraries/mysql_charsets.lib.php:267
msgid "Icelandic"
msgstr "Islandés"

#: libraries/mysql_charsets.lib.php:270 libraries/mysql_charsets.lib.php:360
msgid "Japanese"
msgstr "Xaponés"

#: libraries/mysql_charsets.lib.php:273
msgid "Latvian"
msgstr "Letonio"

#: libraries/mysql_charsets.lib.php:276
msgid "Lithuanian"
msgstr "Lituano"

#: libraries/mysql_charsets.lib.php:279 libraries/mysql_charsets.lib.php:382
msgid "Korean"
msgstr "Coreano"

#: libraries/mysql_charsets.lib.php:282
msgid "Persian"
msgstr "Persa"

#: libraries/mysql_charsets.lib.php:285
msgid "Polish"
msgstr "Polonés"

#: libraries/mysql_charsets.lib.php:288 libraries/mysql_charsets.lib.php:336
msgid "West European"
msgstr "Europeo occidental"

#: libraries/mysql_charsets.lib.php:291
msgid "Romanian"
msgstr "Romeno"

#: libraries/mysql_charsets.lib.php:294
msgid "Slovak"
msgstr "Eslovaco"

#: libraries/mysql_charsets.lib.php:297
msgid "Slovenian"
msgstr "Esloveno"

#: libraries/mysql_charsets.lib.php:300
msgid "Spanish"
msgstr "Español"

#: libraries/mysql_charsets.lib.php:303
msgid "Traditional Spanish"
msgstr "Español tradicional"

#: libraries/mysql_charsets.lib.php:306 libraries/mysql_charsets.lib.php:403
msgid "Swedish"
msgstr "Sueco"

#: libraries/mysql_charsets.lib.php:309 libraries/mysql_charsets.lib.php:406
msgid "Thai"
msgstr "Tailandés"

#: libraries/mysql_charsets.lib.php:312 libraries/mysql_charsets.lib.php:400
msgid "Turkish"
msgstr "Turco"

#: libraries/mysql_charsets.lib.php:315 libraries/mysql_charsets.lib.php:397
msgid "Ukrainian"
msgstr "Ucraíno"

#: libraries/mysql_charsets.lib.php:318 libraries/mysql_charsets.lib.php:327
msgid "Unicode"
msgstr "Unicode"

#: libraries/mysql_charsets.lib.php:318 libraries/mysql_charsets.lib.php:327
#: libraries/mysql_charsets.lib.php:336 libraries/mysql_charsets.lib.php:343
#: libraries/mysql_charsets.lib.php:365 libraries/mysql_charsets.lib.php:376
msgid "multilingual"
msgstr "multilíngüe"

#: libraries/mysql_charsets.lib.php:343
msgid "Central European"
msgstr "Centroeuropeu"

#: libraries/mysql_charsets.lib.php:348
msgid "Russian"
msgstr "Ruso"

#: libraries/mysql_charsets.lib.php:365
msgid "Baltic"
msgstr "Báltico"

#: libraries/mysql_charsets.lib.php:370
msgid "Armenian"
msgstr "Armenio"

#: libraries/mysql_charsets.lib.php:376
msgid "Cyrillic"
msgstr "Cirílico"

#: libraries/mysql_charsets.lib.php:379
msgid "Arabic"
msgstr "Árabe"

#: libraries/mysql_charsets.lib.php:385
msgid "Hebrew"
msgstr "Hebreu"

#: libraries/mysql_charsets.lib.php:388
msgid "Georgian"
msgstr "Xeorxiano"

#: libraries/mysql_charsets.lib.php:391
msgid "Greek"
msgstr "Grego"

#: libraries/mysql_charsets.lib.php:394
msgid "Czech-Slovak"
msgstr "Checo-eslovaco"

#: libraries/mysql_charsets.lib.php:409 libraries/mysql_charsets.lib.php:416
msgid "unknown"
msgstr "descoñecido"

#: libraries/navigation_header.inc.php:57
#: libraries/navigation_header.inc.php:59
#: libraries/navigation_header.inc.php:60
msgid "Home"
msgstr "Comezo (\"Home\")"

#: libraries/navigation_header.inc.php:69
#: libraries/navigation_header.inc.php:71
#: libraries/navigation_header.inc.php:72
msgid "Log out"
msgstr "Saír"

#: libraries/navigation_header.inc.php:108
#: libraries/navigation_header.inc.php:109
#: libraries/navigation_header.inc.php:111
#, fuzzy
msgid "Reload navigation frame"
msgstr "Personalizar a moldura de navegación"

#: libraries/plugin_interface.lib.php:309
#, fuzzy
#| msgid "This format has no options"
msgid "This format has no options"
msgstr "Este formato non ten opcións"

#: libraries/relation.lib.php:72
msgid "not OK"
msgstr "non conforme"

#: libraries/relation.lib.php:77
msgid "Enabled"
msgstr "Activado"

#: libraries/relation.lib.php:84 libraries/relation.lib.php:96
#: pmd_relation_new.php:66
msgid "General relation features"
msgstr "Características xerais das relacións"

#: libraries/relation.lib.php:100
msgid "Display Features"
msgstr "Mostrar as características"

#: libraries/relation.lib.php:106
msgid "Creation of PDFs"
msgstr "Creación de PDF"

#: libraries/relation.lib.php:110
msgid "Displaying Column Comments"
msgstr "A mostrar os comentarios das columnas"

#: libraries/relation.lib.php:115
msgid ""
"Please see the documentation on how to update your column_comments table"
msgstr ""
"Consulte a documentación para saber como actualizar a táboa Column_comments"

#: libraries/relation.lib.php:120 libraries/sql_query_form.lib.php:368
msgid "Bookmarked SQL query"
msgstr "Gardouse a procura de SQL"

#: libraries/relation.lib.php:124 querywindow.php:74 querywindow.php:181
msgid "SQL history"
msgstr "Historial de SQL"

#: libraries/relation.lib.php:132
#, fuzzy
#| msgid "Persistent connections"
msgid "Persistent recently used tables"
msgstr "Conexións persistentes"

#: libraries/relation.lib.php:136
msgid "Persistent tables' UI preferences"
msgstr ""

#: libraries/relation.lib.php:144
msgid "User preferences"
msgstr ""

#: libraries/relation.lib.php:148
msgid "Quick steps to setup advanced features:"
msgstr ""

#: libraries/relation.lib.php:150
msgid ""
"Create the needed tables with the <code>script/create_tables.sql</code>."
msgstr ""

#: libraries/relation.lib.php:151
msgid "Create a pma user and give access to these tables."
msgstr ""

#: libraries/relation.lib.php:152
msgid ""
"Enable advanced features in configuration file (<code>config.inc.php</"
"code>), for example by starting from <code>config.sample.inc.php</code>."
msgstr ""

#: libraries/relation.lib.php:153
msgid "Re-login to phpMyAdmin to load the updated configuration file."
msgstr ""

#: libraries/relation.lib.php:1080
msgid "no description"
msgstr "sen descrición"

#: libraries/replication_gui.lib.php:54
msgid "Slave configuration"
msgstr "Configuración do escravo"

#: libraries/replication_gui.lib.php:54 server_replication.php:353
msgid "Change or reconfigure master server"
msgstr "Mudar ou reconfigurar o servidor principal"

#: libraries/replication_gui.lib.php:55
msgid ""
"Make sure, you have unique server-id in your configuration file (my.cnf). If "
"not, please add the following line into [mysqld] section:"
msgstr ""
"Verifique que teun identificadores de servidor únicos no ficheiro de "
"configuración (my.cnf). De non ser o caso, engada a liña seguinte na sección "
"[mysqld]:"

#: libraries/replication_gui.lib.php:58 libraries/replication_gui.lib.php:59
#: libraries/replication_gui.lib.php:255 libraries/replication_gui.lib.php:258
#: libraries/replication_gui.lib.php:265 server_privileges.php:792
#: server_privileges.php:795 server_privileges.php:802
#: server_synchronize.php:1259
msgid "User name"
msgstr "Nome do usuario"

#: libraries/replication_gui.lib.php:107
msgid "Master status"
msgstr "Estado do mestre"

#: libraries/replication_gui.lib.php:109
msgid "Slave status"
msgstr "Estado do escravo"

#: libraries/replication_gui.lib.php:118 libraries/sql_query_form.lib.php:380
#: server_status.php:1464 server_variables.php:123
msgid "Variable"
msgstr "Variábel"

#: libraries/replication_gui.lib.php:119
#: libraries/rte/rte_routines.lib.php:1363 libraries/tbl_select.lib.php:112
#: pmd_general.php:470 pmd_general.php:529 pmd_general.php:652
#: pmd_general.php:769 server_status.php:1465 tbl_change.php:334
#: tbl_printview.php:334 tbl_structure.php:832 tbl_zoom_select.php:428
msgid "Value"
msgstr "Valor"

#: libraries/replication_gui.lib.php:178 server_binlog.php:183
msgid "Server ID"
msgstr "Identificador do servidor"

#: libraries/replication_gui.lib.php:197
msgid ""
"Only slaves started with the --report-host=host_name option are visible in "
"this list."
msgstr ""
"Nesta listaxe só son visíbeis os escravos que se inicien coa opción --report-"
"host=nome_da_máquina."

#: libraries/replication_gui.lib.php:246 server_replication.php:192
msgid "Add slave replication user"
msgstr "Engadir un usuario de replicación de escravos"

#: libraries/replication_gui.lib.php:260 server_privileges.php:797
msgid "Any user"
msgstr "Calquera usuario"

#: libraries/replication_gui.lib.php:261 libraries/replication_gui.lib.php:329
#: libraries/replication_gui.lib.php:352 server_privileges.php:798
#: server_privileges.php:865 server_privileges.php:889
#: server_privileges.php:2105 server_privileges.php:2135
msgid "Use text field"
msgstr "Use campo de texto"

#: libraries/replication_gui.lib.php:308 server_privileges.php:845
msgid "Any host"
msgstr "Calquera servidor"

#: libraries/replication_gui.lib.php:312 server_privileges.php:849
msgid "Local"
msgstr "Local"

#: libraries/replication_gui.lib.php:318 server_privileges.php:854
msgid "This Host"
msgstr "Este servidor"

#: libraries/replication_gui.lib.php:324 server_privileges.php:860
msgid "Use Host Table"
msgstr "Usar a táboa de Host"

#: libraries/replication_gui.lib.php:337 server_privileges.php:873
msgid ""
"When Host table is used, this field is ignored and values stored in Host "
"table are used instead."
msgstr ""
"Cando se emprega a táboa Host, ignórase este campo e no seu canto empréganse "
"os valores almacenados na táboa Host."

#: libraries/replication_gui.lib.php:366
msgid "Generate Password"
msgstr "Xerar un contrasinal"

#: libraries/rte/rte_events.lib.php:102 libraries/rte/rte_events.lib.php:107
#: libraries/rte/rte_events.lib.php:130 libraries/rte/rte_routines.lib.php:254
#: libraries/rte/rte_routines.lib.php:259
#: libraries/rte/rte_routines.lib.php:283
#: libraries/rte/rte_routines.lib.php:1246
#: libraries/rte/rte_triggers.lib.php:75 libraries/rte/rte_triggers.lib.php:80
#: libraries/rte/rte_triggers.lib.php:103
#, fuzzy, php-format
#| msgid "The following queries have been executed:"
msgid "The following query has failed: \"%s\""
msgstr "Executáronse as procuras seguintes:"

#: libraries/rte/rte_events.lib.php:116
msgid "Sorry, we failed to restore the dropped event."
msgstr ""

#: libraries/rte/rte_events.lib.php:117 libraries/rte/rte_routines.lib.php:269
#: libraries/rte/rte_triggers.lib.php:90
msgid "The backed up query was:"
msgstr ""

#: libraries/rte/rte_events.lib.php:121
#, fuzzy, php-format
#| msgid "Table %s has been dropped"
msgid "Event %1$s has been modified."
msgstr "Eliminouse a táboa %s"

#: libraries/rte/rte_events.lib.php:133
#, fuzzy, php-format
#| msgid "Table %1$s has been created."
msgid "Event %1$s has been created."
msgstr "Creouse a táboa %1$s."

#: libraries/rte/rte_events.lib.php:141 libraries/rte/rte_routines.lib.php:294
#: libraries/rte/rte_triggers.lib.php:114
msgid "<b>One or more errors have occured while processing your request:</b>"
msgstr ""

#: libraries/rte/rte_events.lib.php:185
#, fuzzy
#| msgid "Edit server"
msgid "Edit event"
msgstr "Modificar o servidor"

#: libraries/rte/rte_events.lib.php:212 libraries/rte/rte_routines.lib.php:372
#: libraries/rte/rte_routines.lib.php:1268
#: libraries/rte/rte_routines.lib.php:1304
#: libraries/rte/rte_triggers.lib.php:187
#, fuzzy
#| msgid "Processes"
msgid "Error in processing request"
msgstr "Procesos"

#: libraries/rte/rte_events.lib.php:371 libraries/rte/rte_routines.lib.php:821
#: libraries/rte/rte_triggers.lib.php:302
#, fuzzy
#| msgid "Details..."
msgid "Details"
msgstr "Detalles..."

#: libraries/rte/rte_events.lib.php:374
#, fuzzy
#| msgid "Event type"
msgid "Event name"
msgstr "Tipo de evento"

#: libraries/rte/rte_events.lib.php:395 server_binlog.php:182
msgid "Event type"
msgstr "Tipo de evento"

#: libraries/rte/rte_events.lib.php:416 libraries/rte/rte_routines.lib.php:842
#, fuzzy, php-format
#| msgid "Change"
msgid "Change to %s"
msgstr "Mudar"

#: libraries/rte/rte_events.lib.php:422
msgid "Execute at"
msgstr ""

#: libraries/rte/rte_events.lib.php:430
#, fuzzy
#| msgid "Execute bookmarked query"
msgid "Execute every"
msgstr "Efectuar a procura gardada"

#: libraries/rte/rte_events.lib.php:449
#, fuzzy
#| msgid "Startup"
msgctxt "Start of recurring event"
msgid "Start"
msgstr "Inicio"

#: libraries/rte/rte_events.lib.php:457
#, fuzzy
#| msgid "End"
msgctxt "End of recurring event"
msgid "End"
msgstr "Fin"

#: libraries/rte/rte_events.lib.php:465 libraries/rte/rte_routines.lib.php:916
#: libraries/rte/rte_triggers.lib.php:354
#, fuzzy
#| msgid "Description"
msgid "Definition"
msgstr "Descrición"

#: libraries/rte/rte_events.lib.php:471
#, fuzzy
#| msgid "Complete inserts"
msgid "On completion preserve"
msgstr "Insercións completas"

#: libraries/rte/rte_events.lib.php:475 libraries/rte/rte_routines.lib.php:926
#: libraries/rte/rte_triggers.lib.php:360
msgid "Definer"
msgstr ""

#: libraries/rte/rte_events.lib.php:518 libraries/rte/rte_routines.lib.php:990
#: libraries/rte/rte_triggers.lib.php:398
msgid "The definer must be in the \"username@hostname\" format"
msgstr ""

#: libraries/rte/rte_events.lib.php:525
msgid "You must provide an event name"
msgstr ""

#: libraries/rte/rte_events.lib.php:537
msgid "You must provide a valid interval value for the event."
msgstr ""

#: libraries/rte/rte_events.lib.php:549
msgid "You must provide a valid execution time for the event."
msgstr ""

#: libraries/rte/rte_events.lib.php:553
msgid "You must provide a valid type for the event."
msgstr ""

#: libraries/rte/rte_events.lib.php:572
msgid "You must provide an event definition."
msgstr ""

#: libraries/rte/rte_footer.lib.php:29
msgid "New"
msgstr ""

#: libraries/rte/rte_footer.lib.php:91
msgid "OFF"
msgstr ""

#: libraries/rte/rte_footer.lib.php:96
msgid "ON"
msgstr ""

#: libraries/rte/rte_footer.lib.php:108
msgid "Event scheduler status"
msgstr ""

#: libraries/rte/rte_list.lib.php:54
#, fuzzy
#| msgid "Return type"
msgid "Returns"
msgstr "Tipo de retorno"

#: libraries/rte/rte_list.lib.php:63 libraries/rte/rte_triggers.lib.php:340
msgid "Event"
msgstr "Evento"

#: libraries/rte/rte_routines.lib.php:64
msgid ""
"You are using PHP's deprecated 'mysql' extension, which is not capable of "
"handling multi queries. <b>The execution of some stored routines may fail!</"
"b> Please use the improved 'mysqli' extension to avoid any problems."
msgstr ""

#: libraries/rte/rte_routines.lib.php:247
#: libraries/rte/rte_routines.lib.php:998
#, fuzzy, php-format
#| msgid "Invalid server index: \"%s\""
msgid "Invalid routine type: \"%s\""
msgstr "O índice do servidor non é válido: \"%s\""

#: libraries/rte/rte_routines.lib.php:268
msgid "Sorry, we failed to restore the dropped routine."
msgstr ""

#: libraries/rte/rte_routines.lib.php:273
#, fuzzy, php-format
#| msgid "Table %s has been dropped"
msgid "Routine %1$s has been modified."
msgstr "Eliminouse a táboa %s"

#: libraries/rte/rte_routines.lib.php:286
#, fuzzy, php-format
#| msgid "Table %1$s has been created."
msgid "Routine %1$s has been created."
msgstr "Creouse a táboa %1$s."

#: libraries/rte/rte_routines.lib.php:346
#, fuzzy
#| msgid "Edit mode"
msgid "Edit routine"
msgstr "Modo de edición"

#: libraries/rte/rte_routines.lib.php:824
#, fuzzy
#| msgid "Routines"
msgid "Routine name"
msgstr "Rutinas"

#: libraries/rte/rte_routines.lib.php:847
msgid "Parameters"
msgstr ""

#: libraries/rte/rte_routines.lib.php:852
#, fuzzy
#| msgid "Direct links"
msgid "Direction"
msgstr "Ligazóns directas"

#: libraries/rte/rte_routines.lib.php:855 libraries/tbl_properties.inc.php:112
msgid "Length/Values"
msgstr "Tamaño/Definir*"

#: libraries/rte/rte_routines.lib.php:870
#, fuzzy
#| msgid "Apply index(s)"
msgid "Add parameter"
msgstr "Aplicar índice(s)"

#: libraries/rte/rte_routines.lib.php:874
#, fuzzy
#| msgid "Rename database to"
msgid "Remove last parameter"
msgstr "Mudar o nome da base de datos para"

#: libraries/rte/rte_routines.lib.php:879
msgid "Return type"
msgstr "Tipo de retorno"

#: libraries/rte/rte_routines.lib.php:885
#, fuzzy
#| msgid "Length/Values"
msgid "Return length/values"
msgstr "Tamaño/Definir*"

#: libraries/rte/rte_routines.lib.php:891
#, fuzzy
#| msgid "Table options"
msgid "Return options"
msgstr "Opcións da táboa"

#: libraries/rte/rte_routines.lib.php:922
msgid "Is deterministic"
msgstr ""

#: libraries/rte/rte_routines.lib.php:931
#, fuzzy
#| msgid "Security"
msgid "Security type"
msgstr "Seguranza"

#: libraries/rte/rte_routines.lib.php:938
msgid "SQL data access"
msgstr ""

#: libraries/rte/rte_routines.lib.php:1003
msgid "You must provide a routine name"
msgstr ""

#: libraries/rte/rte_routines.lib.php:1029
#, php-format
msgid "Invalid direction \"%s\" given for parameter."
msgstr ""

#: libraries/rte/rte_routines.lib.php:1041
#: libraries/rte/rte_routines.lib.php:1079
msgid ""
"You must provide length/values for routine parameters of type ENUM, SET, "
"VARCHAR and VARBINARY."
msgstr ""

#: libraries/rte/rte_routines.lib.php:1059
msgid "You must provide a name and a type for each routine parameter."
msgstr ""

#: libraries/rte/rte_routines.lib.php:1069
msgid "You must provide a valid return type for the routine."
msgstr ""

#: libraries/rte/rte_routines.lib.php:1113
msgid "You must provide a routine definition."
msgstr ""

#: libraries/rte/rte_routines.lib.php:1202
#, php-format
msgid "%d row affected by the last statement inside the procedure"
msgid_plural "%d rows affected by the last statement inside the procedure"
msgstr[0] ""
msgstr[1] ""

#: libraries/rte/rte_routines.lib.php:1218
#, fuzzy, php-format
#| msgid "Allows executing stored routines."
msgid "Execution results of routine %s"
msgstr "Permite executar rutinas almacenadas."

#: libraries/rte/rte_routines.lib.php:1292
#: libraries/rte/rte_routines.lib.php:1298
msgid "Execute routine"
msgstr ""

#: libraries/rte/rte_routines.lib.php:1351
#: libraries/rte/rte_routines.lib.php:1354
#, fuzzy
#| msgid "Routines"
msgid "Routine parameters"
msgstr "Rutinas"

#: libraries/rte/rte_routines.lib.php:1361 libraries/tbl_select.lib.php:104
#: tbl_change.php:292 tbl_change.php:330
msgid "Function"
msgstr "Función"

#: libraries/rte/rte_triggers.lib.php:89
msgid "Sorry, we failed to restore the dropped trigger."
msgstr ""

#: libraries/rte/rte_triggers.lib.php:94
#, fuzzy, php-format
#| msgid "Table %s has been dropped"
msgid "Trigger %1$s has been modified."
msgstr "Eliminouse a táboa %s"

#: libraries/rte/rte_triggers.lib.php:106
#, fuzzy, php-format
#| msgid "Table %1$s has been created."
msgid "Trigger %1$s has been created."
msgstr "Creouse a táboa %1$s."

#: libraries/rte/rte_triggers.lib.php:161
#, fuzzy
#| msgid "Add a new server"
msgid "Edit trigger"
msgstr "Engadir un servidor novo"

#: libraries/rte/rte_triggers.lib.php:305
#, fuzzy
#| msgid "Triggers"
msgid "Trigger name"
msgstr "Lanza"

#: libraries/rte/rte_triggers.lib.php:405
msgid "You must provide a trigger name"
msgstr ""

#: libraries/rte/rte_triggers.lib.php:410
msgid "You must provide a valid timing for the trigger"
msgstr ""

#: libraries/rte/rte_triggers.lib.php:415
msgid "You must provide a valid event for the trigger"
msgstr ""

#: libraries/rte/rte_triggers.lib.php:421
#, fuzzy
#| msgid "Invalid table name"
msgid "You must provide a valid table name"
msgstr "Non se admite este nome de táboa."

#: libraries/rte/rte_triggers.lib.php:427
msgid "You must provide a trigger definition."
msgstr ""

#: libraries/rte/rte_words.lib.php:18
#, fuzzy
#| msgid "Apply index(s)"
msgid "Add routine"
msgstr "Aplicar índice(s)"

#: libraries/rte/rte_words.lib.php:20
#, fuzzy, php-format
#| msgid "Export functions"
msgid "Export of routine %s"
msgstr "Exportar as funcións"

#: libraries/rte/rte_words.lib.php:21
#, fuzzy
#| msgid "Routines"
msgid "routine"
msgstr "Rutinas"

#: libraries/rte/rte_words.lib.php:22
#, fuzzy
#| msgid "You don't have sufficient privileges to be here right now!"
msgid "You do not have the necessary privileges to create a routine"
msgstr "Non ten direitos suficientes para estar aquí agora!"

#: libraries/rte/rte_words.lib.php:23
#, fuzzy, php-format
#| msgid "No tables found in database."
msgid "No routine with name %1$s found in database %2$s"
msgstr "Non se achou ningunha táboa na base de datos"

#: libraries/rte/rte_words.lib.php:24
#, fuzzy
#| msgid "There are no configured servers"
msgid "There are no routines to display."
msgstr "Non hai ningún servidor configurado"

#: libraries/rte/rte_words.lib.php:30
#, fuzzy
#| msgid "Add a new server"
msgid "Add trigger"
msgstr "Engadir un servidor novo"

#: libraries/rte/rte_words.lib.php:32
#, fuzzy, php-format
#| msgid "Export triggers"
msgid "Export of trigger %s"
msgstr "Exportar os disparadores"

#: libraries/rte/rte_words.lib.php:33
#, fuzzy
#| msgid "Triggers"
msgid "trigger"
msgstr "Lanza"

#: libraries/rte/rte_words.lib.php:34
#, fuzzy
#| msgid "You don't have sufficient privileges to be here right now!"
msgid "You do not have the necessary privileges to create a trigger"
msgstr "Non ten direitos suficientes para estar aquí agora!"

#: libraries/rte/rte_words.lib.php:35
#, fuzzy, php-format
#| msgid "No tables found in database."
msgid "No trigger with name %1$s found in database %2$s"
msgstr "Non se achou ningunha táboa na base de datos"

#: libraries/rte/rte_words.lib.php:36
#, fuzzy
#| msgid "There are no configured servers"
msgid "There are no triggers to display."
msgstr "Non hai ningún servidor configurado"

#: libraries/rte/rte_words.lib.php:42
#, fuzzy
#| msgid "Add a new server"
msgid "Add event"
msgstr "Engadir un servidor novo"

#: libraries/rte/rte_words.lib.php:44
#, fuzzy, php-format
#| msgid "Export contents"
msgid "Export of event %s"
msgstr "Exportar o contido"

#: libraries/rte/rte_words.lib.php:45
#, fuzzy
#| msgid "Event"
msgid "event"
msgstr "Evento"

#: libraries/rte/rte_words.lib.php:46
#, fuzzy
#| msgid "You don't have sufficient privileges to be here right now!"
msgid "You do not have the necessary privileges to create an event"
msgstr "Non ten direitos suficientes para estar aquí agora!"

#: libraries/rte/rte_words.lib.php:47
#, fuzzy, php-format
#| msgid "No tables found in database."
msgid "No event with name %1$s found in database %2$s"
msgstr "Non se achou ningunha táboa na base de datos"

#: libraries/rte/rte_words.lib.php:48
#, fuzzy
#| msgid "There are no configured servers"
msgid "There are no events to display."
msgstr "Non hai ningún servidor configurado"

#: libraries/schema/Dia_Relation_Schema.class.php:230
#: libraries/schema/Eps_Relation_Schema.class.php:420
#: libraries/schema/Pdf_Relation_Schema.class.php:393
#: libraries/schema/Svg_Relation_Schema.class.php:387
#: libraries/schema/Visio_Relation_Schema.class.php:219
#, fuzzy, php-format
#| msgid "The \"%s\" table doesn't exist!"
msgid "The %s table doesn't exist!"
msgstr "Non existe a táboa \"%s\"."

#: libraries/schema/Dia_Relation_Schema.class.php:265
#: libraries/schema/Eps_Relation_Schema.class.php:469
#: libraries/schema/Pdf_Relation_Schema.class.php:433
#: libraries/schema/Svg_Relation_Schema.class.php:438
#: libraries/schema/Visio_Relation_Schema.class.php:270
#, php-format
msgid "Please configure the coordinates for table %s"
msgstr "Configure as coordenadas da táboa %s"

#: libraries/schema/Eps_Relation_Schema.class.php:823
#: libraries/schema/Pdf_Relation_Schema.class.php:836
#: libraries/schema/Svg_Relation_Schema.class.php:803
#: libraries/schema/Visio_Relation_Schema.class.php:537
#, fuzzy, php-format
#| msgid "Schema of the \"%s\" database - Page %s"
msgid "Schema of the %s database - Page %s"
msgstr "Esquema da base de datos \"%s\" - Páxina %s"

#: libraries/schema/Export_Relation_Schema.class.php:200
#, fuzzy
#| msgid "File %s does not contain any key id"
msgid "This page does not contain any tables!"
msgstr "O ficheiro %s non contén ningún identificador de chave"

#: libraries/schema/Export_Relation_Schema.class.php:228
msgid "SCHEMA ERROR: "
msgstr ""

#: libraries/schema/Pdf_Relation_Schema.class.php:858
#: libraries/schema/Pdf_Relation_Schema.class.php:1171
msgid "Relational schema"
msgstr "Esquema relacional"

#: libraries/schema/Pdf_Relation_Schema.class.php:1134
msgid "Table of contents"
msgstr "Índice"

#: libraries/schema/Pdf_Relation_Schema.class.php:1307
#: libraries/schema/Pdf_Relation_Schema.class.php:1328
#: libraries/tbl_properties.inc.php:115 tbl_printview.php:138
#: tbl_structure.php:204
msgid "Attributes"
msgstr "Atributos"

#: libraries/schema/Pdf_Relation_Schema.class.php:1310
#: libraries/schema/Pdf_Relation_Schema.class.php:1331 tbl_printview.php:141
#: tbl_structure.php:207 tbl_tracking.php:262
msgid "Extra"
msgstr "Extra"

#: libraries/schema/User_Schema.class.php:116
msgid "Create a page"
msgstr "Crear unha páxina nova"

#: libraries/schema/User_Schema.class.php:122
#, fuzzy
#| msgid "Page number:"
msgid "Page name"
msgstr "Número de páxina:"

#: libraries/schema/User_Schema.class.php:126
#, fuzzy
#| msgid "Automatic layout"
msgid "Automatic layout based on"
msgstr "Distribución automática"

#: libraries/schema/User_Schema.class.php:129
msgid "Internal relations"
msgstr "Relacións internas"

#: libraries/schema/User_Schema.class.php:139
msgid "FOREIGN KEY"
msgstr ""

#: libraries/schema/User_Schema.class.php:173
msgid "Please choose a page to edit"
msgstr "Escolla unha páxina para modificar"

#: libraries/schema/User_Schema.class.php:178
#, fuzzy
#| msgid "Select Tables"
msgid "Select page"
msgstr "Seleccionar táboas"

#: libraries/schema/User_Schema.class.php:243
msgid "Select Tables"
msgstr "Seleccionar táboas"

#: libraries/schema/User_Schema.class.php:379
#, fuzzy
#| msgid "Relational schema"
msgid "Display relational schema"
msgstr "Esquema relacional"

#: libraries/schema/User_Schema.class.php:389
msgid "Select Export Relational Type"
msgstr ""

#: libraries/schema/User_Schema.class.php:410
msgid "Show grid"
msgstr "Mostrar a grella"

#: libraries/schema/User_Schema.class.php:412
msgid "Show color"
msgstr "Mostrar a cor"

#: libraries/schema/User_Schema.class.php:414
msgid "Show dimension of tables"
msgstr "Mostrar a dimensión das táboas"

#: libraries/schema/User_Schema.class.php:417
msgid "Display all tables with the same width"
msgstr "mostrar todas as táboas co mesmo ancho?"

#: libraries/schema/User_Schema.class.php:422
msgid "Only show keys"
msgstr "Só as chaves coñecidas"

#: libraries/schema/User_Schema.class.php:424
msgid "Landscape"
msgstr "Horizontal"

#: libraries/schema/User_Schema.class.php:425
msgid "Portrait"
msgstr "Vertical"

#: libraries/schema/User_Schema.class.php:427
#, fuzzy
#| msgid "Creation"
msgid "Orientation"
msgstr "Creación"

#: libraries/schema/User_Schema.class.php:440
msgid "Paper size"
msgstr "Tamaño do papel"

#: libraries/schema/User_Schema.class.php:479
msgid ""
"The current page has references to tables that no longer exist. Would you "
"like to delete those references?"
msgstr ""
"Esta páxina ten referencias a táboas que xa non existen. Quere eliminar esas "
"referencias?"

#: libraries/schema/User_Schema.class.php:504
msgid "Toggle scratchboard"
msgstr "conmutar o borrador"

#. l10n: Text direction, use either ltr or rtl
#: libraries/select_lang.lib.php:476
msgid "ltr"
msgstr "ltr"

#: libraries/select_lang.lib.php:493 libraries/select_lang.lib.php:499
#: libraries/select_lang.lib.php:505
#, php-format
msgid "Unknown language: %1$s."
msgstr "Linguaxe descoñecida: %1$s."

#: libraries/select_server.lib.php:32 libraries/select_server.lib.php:37
#, fuzzy
#| msgid "Current server"
msgid "Current Server"
msgstr "Servidor actual"

#: libraries/server_links.inc.php:79 server_synchronize.php:1152
#: server_synchronize.php:1160
msgid "Synchronize"
msgstr "Sincronizar"

#: libraries/server_links.inc.php:84 server_binlog.php:77
#: server_status.php:583
msgid "Binary log"
msgstr "Ficheiro de rexistro binario"

#: libraries/server_links.inc.php:95 server_engines.php:123
#: server_engines.php:127 server_status.php:636
msgid "Variables"
msgstr "Variábeis"

#: libraries/server_links.inc.php:99
msgid "Charsets"
msgstr "Conxuntos de caracteres"

#: libraries/server_links.inc.php:104 server_plugins.php:47
#: server_plugins.php:80
msgid "Plugins"
msgstr ""

#: libraries/server_links.inc.php:108
msgid "Engines"
msgstr "Motores"

#: libraries/server_synchronize.lib.php:1286 server_synchronize.php:1176
msgid "Source database"
msgstr "Base de datos de orixe"

#: libraries/server_synchronize.lib.php:1288
#: libraries/server_synchronize.lib.php:1296
msgid "Current server"
msgstr "Servidor actual"

#: libraries/server_synchronize.lib.php:1290
#: libraries/server_synchronize.lib.php:1298
msgid "Remote server"
msgstr "Servidor remoto"

#: libraries/server_synchronize.lib.php:1293
msgid "Difference"
msgstr "Diferenza"

#: libraries/server_synchronize.lib.php:1294 server_synchronize.php:1178
msgid "Target database"
msgstr "Base de datos de destino"

#: libraries/sql_query_form.lib.php:189
#, php-format
msgid "Run SQL query/queries on server %s"
msgstr "Executar procura/s SQL no servidor %s"

#: libraries/sql_query_form.lib.php:206 libraries/sql_query_form.lib.php:228
#, php-format
msgid "Run SQL query/queries on database %s"
msgstr "Efectuar unha procura SQL na base de datos %s"

#: libraries/sql_query_form.lib.php:260 navigation.php:269
#: setup/frames/index.inc.php:232
msgid "Clear"
msgstr "Limpar"

#: libraries/sql_query_form.lib.php:265
#, fuzzy
#| msgid "Column names"
msgid "Columns"
msgstr "Nomes das columnas"

#: libraries/sql_query_form.lib.php:300 sql.php:946 sql.php:963
msgid "Bookmark this SQL query"
msgstr "Gardar esta procura de SQL"

#: libraries/sql_query_form.lib.php:307 sql.php:957
msgid "Let every user access this bookmark"
msgstr "Permitir que calquera usuario poida acceder a este marcador"

#: libraries/sql_query_form.lib.php:313
msgid "Replace existing bookmark of same name"
msgstr "Substituír un marcador xa existente que teña o mesmo nome"

#: libraries/sql_query_form.lib.php:329
msgid "Do not overwrite this query from outside the window"
msgstr "Non escribir sobre esta procura desde fóra da xanela"

#: libraries/sql_query_form.lib.php:336
msgid "Delimiter"
msgstr "Delimitador"

#: libraries/sql_query_form.lib.php:344
msgid "Show this query here again"
msgstr "Mostrar esta procura aquí outra vez "

#: libraries/sql_query_form.lib.php:400
msgid "View only"
msgstr "Só visualizar"

#: libraries/sql_query_form.lib.php:448 tbl_change.php:908
msgid "web server upload directory"
msgstr "directorio de recepción do servidor web"

#: libraries/sqlparser.lib.php:136
msgid ""
"There seems to be an error in your SQL query. The MySQL server error output "
"below, if there is any, may also help you in diagnosing the problem"
msgstr ""
"Parece que houbo un problema na súa pesquisa en SQL. Se máis abaixo aparece "
"unha mensaxe de erro do servidor de MySQL, isto pode axudar a diagnosticar o "
"problema"

#: libraries/sqlparser.lib.php:175
msgid ""
"There is a chance that you may have found a bug in the SQL parser. Please "
"examine your query closely, and check that the quotes are correct and not "
"mis-matched. Other possible failure causes may be that you are uploading a "
"file with binary outside of a quoted text area. You can also try your query "
"on the MySQL command line interface. The MySQL server error output below, if "
"there is any, may also help you in diagnosing the problem. If you still have "
"problems or if the parser fails where the command line interface succeeds, "
"please reduce your SQL query input to the single query that causes problems, "
"and submit a bug report with the data chunk in the CUT section below:"
msgstr ""
"Cabe a posibilidade de que atopase un erro no procesador de SQL. Examine a "
"súa pesquisa con atención e comprobe que as aspas son correctas e que cada "
"unha ten o seu par. Outras causas posíbeis serían que tentase enviar un "
"ficheiro cun binario fóra dunha área de texto entre aspas. Tamén pode tentar "
"facer a súa pesquisa na liña de ordes do MySQL. A mensaxe de erro que lle "
"envía o servidor de MySQL, e que aparece máis abaixo (de habela), tamén o "
"pode axudar a diagnosticar o problema. De persistiren os erros ou se o "
"procesador fallar cando mesmo a liña de ordes vai ben, reduza o texto da "
"pesquisa à parte concreta que produce o erro e envíe unha mensaxe de erro co "
"texto da sección RECORTE que aparece a continuación:"

#: libraries/sqlparser.lib.php:177
msgid "BEGIN CUT"
msgstr "COMEZA O RECORTE"

#: libraries/sqlparser.lib.php:179
msgid "END CUT"
msgstr "FIN DO RECORTE"

#: libraries/sqlparser.lib.php:181
msgid "BEGIN RAW"
msgstr "COMEZA O TEXTO SIMPLE (\"RAW\")"

#: libraries/sqlparser.lib.php:185
msgid "END RAW"
msgstr "FIN DO TEXTO SIMPLE (\"RAW\")"

#: libraries/sqlparser.lib.php:382
msgid "Automatically appended backtick to the end of query!"
msgstr ""

#: libraries/sqlparser.lib.php:385
msgid "Unclosed quote"
msgstr "Falta pór a aspa final"

#: libraries/sqlparser.lib.php:537
msgid "Invalid Identifer"
msgstr "O identificador non é válido"

#: libraries/sqlparser.lib.php:653
msgid "Unknown Punctuation String"
msgstr "Hai unha secuencia de puntuación que resulta descoñecida"

#: libraries/sqlvalidator.lib.php:67
#, php-format
msgid ""
"The SQL validator could not be initialized. Please check if you have "
"installed the necessary PHP extensions as described in the %sdocumentation%s."
msgstr ""
"Non foi posíbel iniciar o comprobador de SQL. Comprobe que ten instalados "
"todos os engadidos de php tal e como se describe na %sdocumentación%s."

#: libraries/tbl_links.inc.php:118 libraries/tbl_links.inc.php:119
msgid "Table seems to be empty!"
msgstr "Parece ser que a táboa está baleira!"

#: libraries/tbl_links.inc.php:127
#, php-format
msgid "Tracking of %s.%s is activated."
msgstr "Activouse o seguemento de %s.%s."

#: libraries/tbl_properties.inc.php:112
#, fuzzy
#| msgid ""
#| "If field type is \"enum\" or \"set\", please enter the values using this "
#| "format: 'a','b','c'...<br />If you ever need to put a backslash (\"\\\") "
#| "or a single quote (\"'\") amongst those values, precede it with a "
#| "backslash (for example '\\\\xyz' or 'a\\'b')."
msgid ""
"If column type is \"enum\" or \"set\", please enter the values using this "
"format: 'a','b','c'...<br />If you ever need to put a backslash (\"\\\") or "
"a single quote (\"'\") amongst those values, precede it with a backslash "
"(for example '\\\\xyz' or 'a\\'b')."
msgstr ""
"Se o tipo de campo é \"enum\" ou \"set\", introduza os valores usando este "
"formato: 'a','b','c'...<br />Se precisar pór unha barra invertida (\" \\ \") "
"ou aspas simples (\" ' \") entre estes valores, preceda a barra e as aspas "
"de barras invertidas (por exemplo '\\\\xyz' ou 'a\\'b')."

#: libraries/tbl_properties.inc.php:113
msgid ""
"For default values, please enter just a single value, without backslash "
"escaping or quotes, using this format: a"
msgstr ""
"Para os valores por omisión, introduza un único valor, sen escapalo con "
"barras ou aspas e empregando este formato: a"

#: libraries/tbl_properties.inc.php:123 libraries/tbl_properties.inc.php:487
#: tbl_printview.php:290 tbl_structure.php:153 tbl_structure.php:158
#: tbl_structure.php:577 tbl_structure.php:779
msgid "Index"
msgstr "Índice"

#: libraries/tbl_properties.inc.php:143
#, php-format
msgid ""
"For a list of available transformation options and their MIME type "
"transformations, click on %stransformation descriptions%s"
msgstr ""
"Para unha lista das opcións de transformación dispoñíbeis e as súas "
"transformacións de tipos MIME, prema  %sdescricións de transformacións%s"

#: libraries/tbl_properties.inc.php:151
msgid "Transformation options"
msgstr "Opcións de transformación"

#: libraries/tbl_properties.inc.php:152
msgid ""
"Please enter the values for transformation options using this format: 'a', "
"100, b,'c'...<br />If you ever need to put a backslash (\"\\\") or a single "
"quote (\"'\") amongst those values, precede it with a backslash (for example "
"'\\\\xyz' or 'a\\'b')."
msgstr ""
"Introduza os valores das opcións de transformación empregando este "
"formato:'a', 100, b,'c'...<br />Se necesitar introducir unha barra para trás "
"(\"\\\") ou aspas simples (\"'\") entre estes valores, precédaos de barra "
"para trás (por exemplo '\\\\xyz' ou 'a\\'b')."

#: libraries/tbl_properties.inc.php:335
msgid "ENUM or SET data too long?"
msgstr ""

#: libraries/tbl_properties.inc.php:337
msgid "Get more editing space"
msgstr ""

#: libraries/tbl_properties.inc.php:360
#, fuzzy
#| msgid "None"
msgctxt "for default"
msgid "None"
msgstr "Ningunha"

#: libraries/tbl_properties.inc.php:361
msgid "As defined:"
msgstr "Como se define:"

#: libraries/tbl_properties.inc.php:475 tbl_structure.php:152
#: tbl_structure.php:157 tbl_structure.php:575
msgid "Primary"
msgstr "Primaria"

#: libraries/tbl_properties.inc.php:494 tbl_structure.php:156
#: tbl_structure.php:161 tbl_structure.php:584
msgid "Fulltext"
msgstr "Texto completo"

#: libraries/tbl_properties.inc.php:544 transformation_overview.php:57
#, php-format
msgid ""
"No description is available for this transformation.<br />Please ask the "
"author what %s does."
msgstr ""
"Non existe descrición desta transformación.<br />Pregúntelle ao autor que é "
"o que fai %s."

#: libraries/tbl_properties.inc.php:586 tbl_structure.php:651
#, fuzzy, php-format
#| msgid "Add column(s)"
msgid "Add %s column(s)"
msgstr "Engadir columna(s)"

#: libraries/tbl_properties.inc.php:588 tbl_structure.php:645
#, fuzzy
#| msgid "You have to add at least one field."
msgid "You have to add at least one column."
msgstr "Ten que engadir un campo polo menos"

#: libraries/tbl_properties.inc.php:697 server_engines.php:55
#: tbl_operations.php:374
msgid "Storage Engine"
msgstr "Motor de almacenamento"

#: libraries/tbl_properties.inc.php:726
msgid "PARTITION definition"
msgstr "Definición da PARTICIÓN"

#: libraries/tbl_properties.inc.php:757
#, fuzzy
#| msgid "Add a new server"
msgid "+ Add a value"
msgstr "Engadir un servidor novo"

#: libraries/tbl_select.lib.php:23 libraries/tbl_select.lib.php:24
#: libraries/tbl_select.lib.php:27 libraries/tbl_select.lib.php:32 sql.php:100
#: tbl_change.php:262
msgid "Browse foreign values"
msgstr "Visualizar valores alleos"

#: libraries/tbl_select.lib.php:111 pmd_general.php:481 pmd_general.php:501
#: pmd_general.php:623 pmd_general.php:636 pmd_general.php:699
#: pmd_general.php:753
msgid "Operator"
msgstr "Operador"

#: libraries/tbl_select.lib.php:128
#, fuzzy
#| msgid "Search"
msgid "Table Search"
msgstr "Procurar"

#: libraries/tbl_select.lib.php:207 tbl_change.php:993
#, fuzzy
#| msgid "Insert"
msgid "Edit/Insert"
msgstr "Inserir"

#: libraries/transformations/application_octetstream__download.inc.php:10
#, fuzzy
#| msgid ""
#| "Displays a link to download the binary data of the field. You can use the "
#| "first option to specify the filename, or use the second option as the "
#| "name of a field which contains the filename. If you use the second "
#| "option, you need to set the first option to the empty string."
msgid ""
"Displays a link to download the binary data of the column. You can use the "
"first option to specify the filename, or use the second option as the name "
"of a column which contains the filename. If you use the second option, you "
"need to set the first option to the empty string."
msgstr ""
"Mostrar un vínculo para baixar os datos binarios dun campo. A primeira "
"opción é o nome do ficheiro binario. A segunda é un nome posíbel para o "
"campo dunha fileira de táboa que conteña o nome do ficheiro. Se pretende "
"seleccionar a segunda opción, a primeira deberá conter só unha cadea baleira"

#: libraries/transformations/application_octetstream__hex.inc.php:10
msgid ""
"Displays hexadecimal representation of data. Optional first parameter "
"specifies how often space will be added (defaults to 2 nibbles)."
msgstr ""
"Mostra unha representación hexadecimal dos datos. O primeiro parámetro, "
"opcional, especifica con que frecuencia se engadirá espazo (por omisión, 2 "
"nibbles)."

#: libraries/transformations/image_jpeg__inline.inc.php:10
#: libraries/transformations/image_png__inline.inc.php:10
msgid ""
"Displays a clickable thumbnail. The options are the maximum width and height "
"in pixels. The original aspect ratio is preserved."
msgstr ""
"Mostra unha imaxe reducida vinculábel. Opcións: anchura,altura en píxeles "
"(mantén a proporción orixinal)"

#: libraries/transformations/image_jpeg__link.inc.php:10
msgid "Displays a link to download this image."
msgstr "Mostra un vínculo a esta imaxe (ou sexa, baixada directa de blob)."

#: libraries/transformations/text_plain__dateformat.inc.php:10
#, fuzzy
#| msgid ""
#| "Displays a TIME, TIMESTAMP, DATETIME or numeric unix timestamp field as "
#| "formatted date. The first option is the offset (in hours) which will be "
#| "added to the timestamp (Default: 0). Use second option to specify a "
#| "different date/time format string. Third option determines whether you "
#| "want to see local date or UTC one (use \"local\" or \"utc\" strings) for "
#| "that. According to that, date format has different value - for \"local\" "
#| "see the documentation for PHP's strftime() function and for \"utc\" it is "
#| "done using gmdate() function."
msgid ""
"Displays a TIME, TIMESTAMP, DATETIME or numeric unix timestamp column as "
"formatted date. The first option is the offset (in hours) which will be "
"added to the timestamp (Default: 0). Use second option to specify a "
"different date/time format string. Third option determines whether you want "
"to see local date or UTC one (use \"local\" or \"utc\" strings) for that. "
"According to that, date format has different value - for \"local\" see the "
"documentation for PHP's strftime() function and for \"utc\" it is done using "
"gmdate() function."
msgstr ""
"Mostra un campo coa hora e data numérica de unix TIME, TIMESTAMP, DATETIME "
"como hora e data con formato. A primeira opción é a diferenza (en horas) que "
"se engadirá á hora ou data (Por omisión: 0). Use a segunda opción para "
"especificar unha cadea de formato de data/hora diferente. A terceira opción "
"determina se quere ver a hora local ou a UTC (empregue as cadeas \"local\" "
"ou \"utc\") para iso. Segundo isto, o formato de data ten un valor diferente "
"- para \"local\" vexa a documentación acerca da función PHP's strftime() e "
"para \"utc\" faise empregando a función gmdate()."

#: libraries/transformations/text_plain__external.inc.php:10
#, fuzzy
#| msgid ""
#| "LINUX ONLY: Launches an external application and feeds it the field data "
#| "via standard input. Returns the standard output of the application. The "
#| "default is Tidy, to pretty-print HTML code. For security reasons, you "
#| "have to manually edit the file libraries/transformations/"
#| "text_plain__external.inc.php and list the tools you want to make "
#| "available. The first option is then the number of the program you want to "
#| "use and the second option is the parameters for the program. The third "
#| "option, if set to 1, will convert the output using htmlspecialchars() "
#| "(Default 1). The fourth option, if set to 1, will prevent wrapping and "
#| "ensure that the output appears all on one line (Default 1)."
msgid ""
"LINUX ONLY: Launches an external application and feeds it the column data "
"via standard input. Returns the standard output of the application. The "
"default is Tidy, to pretty-print HTML code. For security reasons, you have "
"to manually edit the file libraries/transformations/text_plain__external.inc."
"php and list the tools you want to make available. The first option is then "
"the number of the program you want to use and the second option is the "
"parameters for the program. The third option, if set to 1, will convert the "
"output using htmlspecialchars() (Default 1). The fourth option, if set to 1, "
"will prevent wrapping and ensure that the output appears all on one line "
"(Default 1)."
msgstr ""
"SÓ EN LINUX: Inicia un aplicativo externa e envíalle o campo de datos por "
"medio da entrada normal. Devolve a saída normal do aplicativo. Por omisión é "
"Tidy, para que resulte código HTML claro. Por razóns de seguranza, ten que "
"editar manualmente o ficheiro libraries/transformations/text_plain__external."
"inc.php e inserir as ferramentas que queira permitir que funcionen. A "
"primeira opción, polo tanto, é o número do programa que quere usar e a "
"segunda opción son os parámetros do programa. O terceiro parámetro, se for "
"1, usará htmlspecialchars() para convertir a saída (Por omisión é 1). Un "
"cuarto parámetro, se for 1, porá un NOWRAP na cela de contidos para que toda "
"a saída se mostre sen reformatar (Por omisión é 1)"

#: libraries/transformations/text_plain__formatted.inc.php:10
#, fuzzy
#| msgid ""
#| "Displays the contents of the field as-is, without running it through "
#| "htmlspecialchars(). That is, the field is assumed to contain valid HTML."
msgid ""
"Displays the contents of the column as-is, without running it through "
"htmlspecialchars(). That is, the column is assumed to contain valid HTML."
msgstr "Mantén o formato orixinal do campo. Non hai Escape."

#: libraries/transformations/text_plain__imagelink.inc.php:10
#, fuzzy
#| msgid ""
#| "Displays an image and a link; the field contains the filename. The first "
#| "option is a URL prefix like \"http://www.example.com/\". The second and "
#| "third options are the width and the height in pixels."
msgid ""
"Displays an image and a link; the column contains the filename. The first "
"option is a URL prefix like \"http://www.example.com/\". The second and "
"third options are the width and the height in pixels."
msgstr ""
"Mostra unha imaxe e un vínculo; o campo contén o nome do ficheiro. A "
"primeira opción é un prefixo do tipo \"http://domain.com/\"; a segunda "
"opción é o ancho en píxeles; a terceira é a altura."

#: libraries/transformations/text_plain__link.inc.php:10
#, fuzzy
#| msgid ""
#| "Displays a link; the field contains the filename. The first option is a "
#| "URL prefix like \"http://www.example.com/\". The second option is a title "
#| "for the link."
msgid ""
"Displays a link; the column contains the filename. The first option is a URL "
"prefix like \"http://www.example.com/\". The second option is a title for "
"the link."
msgstr ""
"Mostra un vínculo; o campo contén o nome do ficheiro. A primeira opción é un "
"prefixo do tipo \"http://domain.com/\"; a segunda opción é un título para o "
"vínculo."

#: libraries/transformations/text_plain__longToIpv4.inc.php:10
msgid ""
"Converts an (IPv4) Internet network address into a string in Internet "
"standard dotted format."
msgstr ""

#: libraries/transformations/text_plain__sql.inc.php:10
msgid "Formats text as SQL query with syntax highlighting."
msgstr "Formata texto como procura SQL e resalta a sintaxe."

#: libraries/transformations/text_plain__substr.inc.php:10
msgid ""
"Displays a part of a string. The first option is the number of characters to "
"skip from the beginning of the string (Default 0). The second option is the "
"number of characters to return (Default: until end of string). The third "
"option is the string to append and/or prepend when truncation occurs "
"(Default: \"...\")."
msgstr ""
"Só mostra parte dunha cadea. A primeira opción é unha distancia para definir "
"onde comeza a saída de texto (por omisión, 0). A segunda opción é unha "
"distancia cando se devolve texto. Se é vacío, volve todo o texto que resta. "
"A terceira opción define que caracteres se engadirán á saída cando se "
"devolva unha subcadea (Por omisión: ...)."

#: libraries/user_preferences.inc.php:33
#, fuzzy
#| msgid "Other core settings"
msgid "Manage your settings"
msgstr "Outras opcións principais"

#: libraries/user_preferences.inc.php:50 prefs_manage.php:289
#, fuzzy
#| msgid "Modifications have been saved"
msgid "Configuration has been saved"
msgstr "Gardáronse as modificacións"

#: libraries/user_preferences.inc.php:71
#, php-format
msgid ""
"Your preferences will be saved for current session only. Storing them "
"permanently requires %sphpMyAdmin configuration storage%s."
msgstr ""

#: libraries/user_preferences.lib.php:116
#, fuzzy
#| msgid "Cannot load or save configuration"
msgid "Could not save configuration"
msgstr "Non se puido cargar ou gravar a configuración"

#: libraries/user_preferences.lib.php:282
msgid ""
"Your browser has phpMyAdmin configuration for this domain. Would you like to "
"import it for current session?"
msgstr ""

#: libraries/zip_extension.lib.php:26
msgid "No files found inside ZIP archive!"
msgstr "Non se atoparon ficheiros dentro do arquivo ZIP!"

#: libraries/zip_extension.lib.php:53 libraries/zip_extension.lib.php:55
#: libraries/zip_extension.lib.php:70
msgid "Error in ZIP archive:"
msgstr "Houbo un erro no ficheiro ZIP:"

#: main.php:65
#, fuzzy
#| msgid "General relation features"
msgid "General Settings"
msgstr "Características xerais das relacións"

#: main.php:101
#, fuzzy
#| msgid "MySQL connection collation"
msgid "Server connection collation"
msgstr "Codificación de caracteres (Collation) da conexión de MySQL"

#: main.php:116
#, fuzzy
#| msgid "Other core settings"
msgid "Appearance Settings"
msgstr "Outras opcións principais"

#: main.php:143 prefs_manage.php:272
#, fuzzy
#| msgid "settings"
msgid "More settings"
msgstr "opcións"

#: main.php:156
#, fuzzy
#| msgid "Database for user"
msgid "Database server"
msgstr "Base de datos para o usuario"

#: main.php:159
msgid "Software"
msgstr ""

#: main.php:160
#, fuzzy
#| msgid "Show versions"
msgid "Software version"
msgstr "Mostrar as versións"

#: main.php:161
msgid "Protocol version"
msgstr "Versión do protocolo"

#: main.php:163 server_privileges.php:1543 server_privileges.php:1696
#: server_privileges.php:1820 server_privileges.php:2249
#: server_status.php:1226
msgid "User"
msgstr "Usuario"

#: main.php:167
#, fuzzy
#| msgid "Server socket"
msgid "Server charset"
msgstr "Socket do servidor"

#: main.php:179
msgid "Web server"
msgstr "Servidor web"

#: main.php:190
#, fuzzy
#| msgid "Use light version"
msgid "Database client version"
msgstr "Empregar a versión lixeira"

#: main.php:192
msgid "PHP extension"
msgstr "Engadido de PHP"

#: main.php:199
msgid "Show PHP information"
msgstr "Mostrar información sobre o PHP"

#: main.php:217
msgid "Wiki"
msgstr "Wiki"

#: main.php:220
msgid "Official Homepage"
msgstr "Páxina Oficial do phpMyAdmin"

#: main.php:221
#, fuzzy
#| msgid "Attributes"
msgid "Contribute"
msgstr "Atributos"

#: main.php:222
#, fuzzy
msgid "Get support"
msgstr "Exportar"

#: main.php:223
#, fuzzy
#| msgid "No change"
msgid "List of changes"
msgstr "Sen cambios"

#: main.php:247
msgid ""
"Your configuration file contains settings (root with no password) that "
"correspond to the default MySQL privileged account. Your MySQL server is "
"running with this default, is open to intrusion, and you really should fix "
"this security hole by setting a password for user 'root'."
msgstr ""
"O seu ficheiro de configuración contén axustes (en concreto, o usuario root "
"non ten contrasinal) que corresponden coa conta con todos os privilexios que "
"MySQL fai por omisión. O seu servidor de MySQL estase a executar con esta "
"configuración, está aberto a intrusións e habería que mirar de solucionar "
"este problema de seguranza."

#: main.php:255
msgid ""
"You have enabled mbstring.func_overload in your PHP configuration. This "
"option is incompatible with phpMyAdmin and might cause some data to be "
"corrupted!"
msgstr ""
"Ten activada mbstring.func_overload na configuración do PHP. Esta opción é "
"incompatíbel co phpMyAdmin e podería ocasionar danos nos datos"

#: main.php:263
msgid ""
"The mbstring PHP extension was not found and you seem to be using a "
"multibyte charset. Without the mbstring extension phpMyAdmin is unable to "
"split strings correctly and it may result in unexpected results."
msgstr ""
"Non se atopou o engadido mbstring PHP e parece que está a usar un conxunto "
"de caracteres multibyte. Sen o engadido mbstring, o phpMyAdmin é incapaz de "
"partir cadeas correctamente e pode provocar resultados inesperados."

#: main.php:271
msgid ""
"Your PHP parameter [a@http://php.net/manual/en/session.configuration.php#ini."
"session.gc-maxlifetime@]session.gc_maxlifetime[/a] is lower that cookie "
"validity configured in phpMyAdmin, because of this, your login will expire "
"sooner than configured in phpMyAdmin."
msgstr ""
"O parámetro PHP [a@http://php.net/manual/en/session.configuration.php#ini."
"session.gc-maxlifetime@]session.gc_maxlifetime[/a] é menor do que a validez "
"das cookies que se configurou en phpMyAdmin; por causa disto, o rexistro "
"caducará antes do que está configurado en phpMyAdmin."

#: main.php:278
#, fuzzy
#| msgid ""
#| "Your PHP parameter [a@http://php.net/manual/en/session.configuration."
#| "php#ini.session.gc-maxlifetime@]session.gc_maxlifetime[/a] is lower that "
#| "cookie validity configured in phpMyAdmin, because of this, your login "
#| "will expire sooner than configured in phpMyAdmin."
msgid ""
"Login cookie store is lower than cookie validity configured in phpMyAdmin, "
"because of this, your login will expire sooner than configured in phpMyAdmin."
msgstr ""
"O parámetro PHP [a@http://php.net/manual/en/session.configuration.php#ini."
"session.gc-maxlifetime@]session.gc_maxlifetime[/a] é menor do que a validez "
"das cookies que se configurou en phpMyAdmin; por causa disto, o rexistro "
"caducará antes do que está configurado en phpMyAdmin."

#: main.php:286
msgid "The configuration file now needs a secret passphrase (blowfish_secret)."
msgstr ""
"O ficheiro de configuración agora necesita un contrasinal secreto "
"(blowfish_secret)."

#: main.php:294
msgid ""
"Directory [code]config[/code], which is used by the setup script, still "
"exists in your phpMyAdmin directory. You should remove it once phpMyAdmin "
"has been configured."
msgstr ""
"O directorio [code]config[/code], que é o que emprega o script de inicio, "
"existe aínda no directorio de phpMyAdmin. Deberíao eliminar unha vez "
"finalice a configuración do phpMyAdmin."

#: main.php:300
#, fuzzy, php-format
#| msgid ""
#| "The additional features for working with linked tables have been "
#| "deactivated. To find out why click %shere%s."
msgid ""
"The phpMyAdmin configuration storage is not completely configured, some "
"extended features have been deactivated. To find out why click %shere%s."
msgstr ""
"Desactivouse a funcionalidade adicional para o traballo con táboas "
"vinculadas. Para saber o por que, prema %saqu&iacute;%s."

#: main.php:315
msgid ""
"Javascript support is missing or disabled in your browser, some phpMyAdmin "
"functionality will be missing. For example navigation frame will not refresh "
"automatically."
msgstr ""

#: main.php:331
#, php-format
msgid ""
"Your PHP MySQL library version %s differs from your MySQL server version %s. "
"This may cause unpredictable behavior."
msgstr ""
"A versión %s da súa libraría de PHP MySQL difire da versión %s do seu "
"servidor de MySQL. Isto pode ocasionar un comportamento impredicíbel."

#: main.php:343
#, php-format
msgid ""
"Server running with Suhosin. Please refer to %sdocumentation%s for possible "
"issues."
msgstr ""
"Servidor a executarse con Suhosin. Consulte os posíbeis problemas na %"
"sdocumentation%s."

#: navigation.php:180 server_databases.php:285 server_synchronize.php:1282
msgid "No databases"
msgstr "Non hai ningunha base de datos"

#: navigation.php:270
#, fuzzy
#| msgid "table name"
msgid "Filter tables by name"
msgstr "nome da táboa"

#: navigation.php:303 navigation.php:304
#, fuzzy
#| msgid "Create table"
msgctxt "short form"
msgid "Create table"
msgstr "Crear táboas"

#: navigation.php:309 navigation.php:473
msgid "Please select a database"
msgstr "Seleccione unha base de dados"

#: pmd_general.php:64
msgid "Show/Hide left menu"
msgstr "Mostrar/Agochar o menú esquerdo"

#: pmd_general.php:68
msgid "Save position"
msgstr "Gardar a posición"

#: pmd_general.php:71 server_synchronize.php:442 server_synchronize.php:914
msgid "Create table"
msgstr "Crear táboas"

#: pmd_general.php:74 pmd_general.php:346
msgid "Create relation"
msgstr "Crear relación"

#: pmd_general.php:80
msgid "Reload"
msgstr "Recargar"

#: pmd_general.php:83
msgid "Help"
msgstr "Axuda"

#: pmd_general.php:87
msgid "Angular links"
msgstr "Ligazóns angulares"

#: pmd_general.php:87
msgid "Direct links"
msgstr "Ligazóns directas"

#: pmd_general.php:91
msgid "Snap to grid"
msgstr "Axustar á grella"

#: pmd_general.php:95
msgid "Small/Big All"
msgstr "Todo grande/pequeno"

#: pmd_general.php:99
msgid "Toggle small/big"
msgstr "Alternar pequeno/grande"

#: pmd_general.php:104 pmd_pdf.php:76
msgid "Import/Export coordinates for PDF schema"
msgstr "Importar/Exportar coordenadas para esquema PDF"

#: pmd_general.php:110
#, fuzzy
#| msgid "Submit Query"
msgid "Build Query"
msgstr "Enviar esta procura"

#: pmd_general.php:115
msgid "Move Menu"
msgstr "Mover o menú"

#: pmd_general.php:126
msgid "Hide/Show all"
msgstr "Agochalo/Mostralo todo"

#: pmd_general.php:130
msgid "Hide/Show Tables with no relation"
msgstr "Agochar/Mostrar táboas sen relación"

#: pmd_general.php:170
msgid "Number of tables"
msgstr "Número de táboas"

#: pmd_general.php:412
msgid "Delete relation"
msgstr "Eliminar a relación"

#: pmd_general.php:454 pmd_general.php:513
#, fuzzy
#| msgid "Relation deleted"
msgid "Relation operator"
msgstr "Eliminouse a relación"

#: pmd_general.php:464 pmd_general.php:523 pmd_general.php:646
#: pmd_general.php:763
#, fuzzy
#| msgid "Export"
msgid "Except"
msgstr "Exportar"

#: pmd_general.php:470 pmd_general.php:529 pmd_general.php:652
#: pmd_general.php:769
#, fuzzy
#| msgid "in query"
msgid "subquery"
msgstr "a procurar"

#: pmd_general.php:474 pmd_general.php:570
#, fuzzy
msgid "Rename to"
msgstr "Mudar o nome da táboa para"

#: pmd_general.php:476 pmd_general.php:575
#, fuzzy
#| msgid "User name"
msgid "New name"
msgstr "Nome do usuario"

#: pmd_general.php:479 pmd_general.php:694
#, fuzzy
#| msgid "Create"
msgid "Aggregate"
msgstr "Crear"

#: pmd_general.php:804
#, fuzzy
#| msgid "Table options"
msgid "Active options"
msgstr "Opcións da táboa"

#: pmd_pdf.php:30
#, fuzzy
msgid "Page has been created"
msgstr "Creouse a táboa %1$s."

#: pmd_pdf.php:33
msgid "Page creation failed"
msgstr ""

#: pmd_pdf.php:85
#, fuzzy
#| msgid "pages"
msgid "Page"
msgstr "páxinas"

#: pmd_pdf.php:95
#, fuzzy
#| msgid "Import files"
msgid "Import from selected page"
msgstr "Importar ficheiros"

#: pmd_pdf.php:96
#, fuzzy
#| msgid "Export/Import to scale"
msgid "Export to selected page"
msgstr "Exportar/Importar a escala"

#: pmd_pdf.php:98
#, fuzzy
#| msgid "Create a new index"
msgid "Create a page and export to it"
msgstr "Crear un índice novo"

#: pmd_pdf.php:107
#, fuzzy
#| msgid "User name"
msgid "New page name: "
msgstr "Nome do usuario"

#: pmd_pdf.php:110
msgid "Export/Import to scale"
msgstr "Exportar/Importar a escala"

#: pmd_pdf.php:115
msgid "recommended"
msgstr "recomendado"

#: pmd_relation_new.php:27
msgid "Error: relation already exists."
msgstr "Erro: xa existe unha relación."

#: pmd_relation_new.php:59 pmd_relation_new.php:84
msgid "Error: Relation not added."
msgstr "Erro: non se engadiu a relación."

#: pmd_relation_new.php:60
msgid "FOREIGN KEY relation added"
msgstr "Engadiuse unha relación cunha CHAVE EXTERNA"

#: pmd_relation_new.php:82
msgid "Internal relation added"
msgstr "Engadiuse a relación interna"

#: pmd_relation_upd.php:55
msgid "Relation deleted"
msgstr "Eliminouse a relación"

#: pmd_save_pos.php:45
msgid "Error saving coordinates for Designer."
msgstr "Houbo un erro ao gardar as coordenadas para Deseñador."

#: pmd_save_pos.php:53
msgid "Modifications have been saved"
msgstr "Gardáronse as modificacións"

#: prefs_forms.php:78
#, fuzzy
#| msgid "Submitted form contains errors"
msgid "Cannot save settings, submitted form contains errors"
msgstr "O formulario enviado contén erros"

#: prefs_manage.php:78
#, fuzzy
#| msgid "Could not load default configuration from: \"%1$s\""
msgid "Could not import configuration"
msgstr "Non se puido cargar a configuración desde: \"%1$s\""

#: prefs_manage.php:110
msgid "Configuration contains incorrect data for some fields."
msgstr ""

#: prefs_manage.php:126
msgid "Do you want to import remaining settings?"
msgstr ""

#: prefs_manage.php:223 prefs_manage.php:249
msgid "Saved on: @DATE@"
msgstr ""

#: prefs_manage.php:237
#, fuzzy
#| msgid "Import files"
msgid "Import from file"
msgstr "Importar ficheiros"

#: prefs_manage.php:243
msgid "Import from browser's storage"
msgstr ""

#: prefs_manage.php:246
msgid "Settings will be imported from your browser's local storage."
msgstr ""

#: prefs_manage.php:252
#, fuzzy
#| msgid "Other core settings"
msgid "You have no saved settings!"
msgstr "Outras opcións principais"

#: prefs_manage.php:256 prefs_manage.php:310
msgid "This feature is not supported by your web browser"
msgstr ""

#: prefs_manage.php:261
#, fuzzy
#| msgid "Server configuration"
msgid "Merge with current configuration"
msgstr "Configuración do servidor"

#: prefs_manage.php:275
#, php-format
msgid ""
"You can set more settings by modifying config.inc.php, eg. by using %sSetup "
"script%s."
msgstr ""

#: prefs_manage.php:300
msgid "Save to browser's storage"
msgstr ""

#: prefs_manage.php:304
msgid "Settings will be saved in your browser's local storage."
msgstr ""

#: prefs_manage.php:306
msgid "Existing settings will be overwritten!"
msgstr ""

#: prefs_manage.php:321
msgid "You can reset all your settings and restore them to default values."
msgstr ""

#: querywindow.php:69
msgid "Import files"
msgstr "Importar ficheiros"

#: querywindow.php:80
msgid "All"
msgstr "Todos"

#: schema_edit.php:38 schema_edit.php:44 schema_edit.php:50 schema_edit.php:55
#, php-format
msgid "<b>%s</b> table not found or not set in %s"
msgstr "Non se atopou a táboa <b>%s</b>ou non se indicou en %s"

#: schema_export.php:39
#, fuzzy
#| msgid "The \"%s\" table doesn't exist!"
msgid "File doesn't exist"
msgstr "Non existe a táboa \"%s\"."

#: server_binlog.php:87
msgid "Select binary log to view"
msgstr "Seleccione o ficheiro de rexistro binario que queira ver"

#: server_binlog.php:103 server_status.php:592
msgid "Files"
msgstr "Ficheiros"

#: server_binlog.php:150 server_binlog.php:152 server_status.php:1237
#: server_status.php:1239
msgid "Truncate Shown Queries"
msgstr "Interrumpir as procuras mostradas"

#: server_binlog.php:158 server_binlog.php:160 server_status.php:1237
#: server_status.php:1239
msgid "Show Full Queries"
msgstr "Mostrar as procuras completas"

#: server_binlog.php:180
msgid "Log name"
msgstr "Nome do ficheiro de rexistro"

#: server_binlog.php:181
msgid "Position"
msgstr "Posición"

#: server_binlog.php:184
msgid "Original position"
msgstr "Posición orixinal"

#: server_binlog.php:185
msgid "Information"
msgstr "Información"

#: server_collations.php:39
msgid "Character Sets and Collations"
msgstr "Conxuntos de caracteres e Ordes alfabéticas"

#: server_databases.php:69
msgid "No databases selected."
msgstr "Non hai ningunha base de datos seleccionada."

#: server_databases.php:80
#, php-format
msgid "%s databases have been dropped successfully."
msgstr "Elimináronse %s bases de datos sen problemas."

#: server_databases.php:104
msgid "Databases statistics"
msgstr "Estatísticas das bases de datos"

#: server_databases.php:187 server_replication.php:179
#: server_replication.php:207
msgid "Master replication"
msgstr "Replicación do principal"

#: server_databases.php:189 server_replication.php:246
msgid "Slave replication"
msgstr "Replicación do escravo"

#: server_databases.php:276 server_databases.php:277
msgid "Enable Statistics"
msgstr "Activar as estatísticas"

#: server_databases.php:279
msgid ""
"Note: Enabling the database statistics here might cause heavy traffic "
"between the web server and the MySQL server."
msgstr ""
"Nota: De activar as estatísticas da base de datos, ocasionará que se produza "
"un tráfico denso entre o servidor web e o de MySQL."

#: server_engines.php:46
msgid "Storage Engines"
msgstr "Motores de almacenamento"

#: server_export.php:20
msgid "View dump (schema) of databases"
msgstr "Ver o volcado das bases de datos"

#: server_plugins.php:81
msgid "Modules"
msgstr ""

#: server_plugins.php:102
msgid "Begin"
msgstr "Inicio"

#: server_plugins.php:111
msgid "Plugin"
msgstr ""

#: server_plugins.php:112 server_plugins.php:146
msgid "Module"
msgstr ""

#: server_plugins.php:113 server_plugins.php:148
msgid "Library"
msgstr ""

#: server_plugins.php:114 server_plugins.php:149 tbl_tracking.php:635
msgid "Version"
msgstr "Versión"

#: server_plugins.php:115 server_plugins.php:150
msgid "Author"
msgstr ""

#: server_plugins.php:116 server_plugins.php:151
msgid "License"
msgstr ""

#: server_plugins.php:182
#, fuzzy
#| msgid "Disabled"
msgid "disabled"
msgstr "Desactivado"

#: server_privileges.php:32 server_privileges.php:367
msgid "Includes all privileges except GRANT."
msgstr "Inclúe todos os privilexios a excepción de GRANT (Conceder)."

#: server_privileges.php:33 server_privileges.php:243
#: server_privileges.php:628
msgid "Allows altering the structure of existing tables."
msgstr "Permite alterar a estrutura das táboas xa existentes."

#: server_privileges.php:34 server_privileges.php:301
#: server_privileges.php:634
msgid "Allows altering and dropping stored routines."
msgstr "Permite alterar e eliminar rutinas armacenadas."

#: server_privileges.php:35 server_privileges.php:211
#: server_privileges.php:627
msgid "Allows creating new databases and tables."
msgstr "Permite crear bases de datos e táboas novas."

#: server_privileges.php:36 server_privileges.php:297
#: server_privileges.php:633
msgid "Allows creating stored routines."
msgstr "Permite crear rutinas almacenadas."

#: server_privileges.php:37 server_privileges.php:627
msgid "Allows creating new tables."
msgstr "Permite crear táboas novas."

#: server_privileges.php:38 server_privileges.php:255
#: server_privileges.php:631
msgid "Allows creating temporary tables."
msgstr "Permite crear táboas temporais."

#: server_privileges.php:39 server_privileges.php:305
#: server_privileges.php:667
msgid "Allows creating, dropping and renaming user accounts."
msgstr "Permite crear, eliminar e mudar o nome das contas de usuario."

#: server_privileges.php:40 server_privileges.php:271
#: server_privileges.php:284 server_privileges.php:639
#: server_privileges.php:643
msgid "Allows creating new views."
msgstr "Permite crear vistas novas."

#: server_privileges.php:41 server_privileges.php:207
#: server_privileges.php:619
msgid "Allows deleting data."
msgstr "Permite eliminar datos."

#: server_privileges.php:42 server_privileges.php:215
#: server_privileges.php:630
msgid "Allows dropping databases and tables."
msgstr "Permite eliminar bases de datos e táboas."

#: server_privileges.php:43 server_privileges.php:630
msgid "Allows dropping tables."
msgstr "Permite eliminar táboas."

#: server_privileges.php:44 server_privileges.php:275
#: server_privileges.php:647
msgid "Allows to set up events for the event scheduler"
msgstr "Permite configurar acontecementos para o programador de acontecementos"

#: server_privileges.php:45 server_privileges.php:309
#: server_privileges.php:635
msgid "Allows executing stored routines."
msgstr "Permite executar rutinas almacenadas."

#: server_privileges.php:46 server_privileges.php:231
#: server_privileges.php:622
msgid "Allows importing data from and exporting data into files."
msgstr "Permite importar e exportar datos desde e para ficheiros."

#: server_privileges.php:47 server_privileges.php:653
msgid ""
"Allows adding users and privileges without reloading the privilege tables."
msgstr ""
"Permite engadir usuarios e privilexios sen recargar as táboas de privilexios."

#: server_privileges.php:48 server_privileges.php:239
#: server_privileges.php:629
msgid "Allows creating and dropping indexes."
msgstr "Permite crear e eliminar índices."

#: server_privileges.php:49 server_privileges.php:199
#: server_privileges.php:548 server_privileges.php:617
msgid "Allows inserting and replacing data."
msgstr "Permite inserir e substituír datos."

#: server_privileges.php:50 server_privileges.php:259
#: server_privileges.php:662
msgid "Allows locking tables for the current thread."
msgstr "Permite bloquear táboas do fío en uso"

#: server_privileges.php:51 server_privileges.php:726
#: server_privileges.php:728
msgid "Limits the number of new connections the user may open per hour."
msgstr "Limita o número de conexións novas por hora que pode abrir un usuario."

#: server_privileges.php:52 server_privileges.php:714
#: server_privileges.php:716
msgid "Limits the number of queries the user may send to the server per hour."
msgstr "Limita o número de procuras por hora que pode enviar un usuario."

#: server_privileges.php:53 server_privileges.php:720
#: server_privileges.php:722
msgid ""
"Limits the number of commands that change any table or database the user may "
"execute per hour."
msgstr ""
"Limita o número de ordes que modifiquen unha táboa ou base de datos por hora "
"que pode executar un usuario."

#: server_privileges.php:54 server_privileges.php:732
#: server_privileges.php:734
msgid "Limits the number of simultaneous connections the user may have."
msgstr "Limita o número de conexións simultáneas que pode ter o usuario."

#: server_privileges.php:55 server_privileges.php:227
#: server_privileges.php:657
msgid "Allows viewing processes of all users"
msgstr "Permite ver procesos de todos os usuarios"

#: server_privileges.php:56 server_privileges.php:235
#: server_privileges.php:558 server_privileges.php:663
msgid "Has no effect in this MySQL version."
msgstr "Non funciona nesta versión do MySQL."

#: server_privileges.php:57 server_privileges.php:219
#: server_privileges.php:658
msgid "Allows reloading server settings and flushing the server's caches."
msgstr "Permite recargar a configuración do servidor e limpar a súa caché."

#: server_privileges.php:58 server_privileges.php:267
#: server_privileges.php:665
msgid "Allows the user to ask where the slaves / masters are."
msgstr "Permite que o usuario pregunte onde están os escravos e os masters."

#: server_privileges.php:59 server_privileges.php:263
#: server_privileges.php:666
msgid "Needed for the replication slaves."
msgstr "Necesario para os escravos de replicación."

#: server_privileges.php:60 server_privileges.php:195
#: server_privileges.php:543 server_privileges.php:616
msgid "Allows reading data."
msgstr "Permite gravar datos."

#: server_privileges.php:61 server_privileges.php:247
#: server_privileges.php:660
msgid "Gives access to the complete list of databases."
msgstr "Permite acceder á listaxe completa de bases de datos"

#: server_privileges.php:62 server_privileges.php:288
#: server_privileges.php:293 server_privileges.php:632
msgid "Allows performing SHOW CREATE VIEW queries."
msgstr "Permite realizar consultas SHOW CREATE VIEW."

#: server_privileges.php:63 server_privileges.php:223
#: server_privileges.php:659
msgid "Allows shutting down the server."
msgstr "Permite apagar o servidor."

#: server_privileges.php:64 server_privileges.php:251
#: server_privileges.php:656
msgid ""
"Allows connecting, even if maximum number of connections is reached; "
"required for most administrative operations like setting global variables or "
"killing threads of other users."
msgstr ""
"Permite conexións, mesmo chegado ao número máximo de conexións. Requíreno a "
"maioría das operación administrativas, como configurar as variábeis globais "
"ou matar os fíos doutros usuarios."

#: server_privileges.php:65 server_privileges.php:279
#: server_privileges.php:648
msgid "Allows creating and dropping triggers"
msgstr "Permite crear e eliminar os disparadores"

#: server_privileges.php:66 server_privileges.php:203
#: server_privileges.php:553 server_privileges.php:618
msgid "Allows changing data."
msgstr "Permite modificar datos."

#: server_privileges.php:67 server_privileges.php:361
msgid "No privileges."
msgstr "Sen privilexios."

#: server_privileges.php:403 server_privileges.php:404
#, fuzzy
#| msgid "None"
msgctxt "None privileges"
msgid "None"
msgstr "Ningunha"

#: server_privileges.php:534 server_privileges.php:679
#: server_privileges.php:1890 server_privileges.php:1896
msgid "Table-specific privileges"
msgstr "Privilexios propios de táboa"

#: server_privileges.php:535 server_privileges.php:687
#: server_privileges.php:1700
msgid "Note: MySQL privilege names are expressed in English"
msgstr "Nota: os nomes de privilexios do MySQL están en inglés"

#: server_privileges.php:612
msgid "Administration"
msgstr "Administración"

#: server_privileges.php:676 server_privileges.php:1699
msgid "Global privileges"
msgstr "Privilexios globais"

#: server_privileges.php:678 server_privileges.php:1890
msgid "Database-specific privileges"
msgstr "Privilexios propios de base de datos"

#: server_privileges.php:710
msgid "Resource limits"
msgstr "Limites de recursos"

#: server_privileges.php:711
msgid "Note: Setting these options to 0 (zero) removes the limit."
msgstr "Nota: Se estas opcións se configuran como 0 (cero) elimínase o límite."

#: server_privileges.php:789
msgid "Login Information"
msgstr "Información sobre o acceso (login)"

#: server_privileges.php:883
msgid "Do not change the password"
msgstr "Non mude o contrasinal"

#: server_privileges.php:915 server_privileges.php:2388
#, fuzzy
#| msgid "No user(s) found."
msgid "No user found."
msgstr "Non se achou ningún usuario."

#: server_privileges.php:959
#, php-format
msgid "The user %s already exists!"
msgstr "Xa existe o usuario %s"

#: server_privileges.php:1043
msgid "You have added a new user."
msgstr "Engadiuse o usuario."

#: server_privileges.php:1271
#, php-format
msgid "You have updated the privileges for %s."
msgstr "Acaba de actualizar os privilexios de %s."

#: server_privileges.php:1293
#, php-format
msgid "You have revoked the privileges for %s"
msgstr "Retiroulle os privilexios a %s"

#: server_privileges.php:1329
#, php-format
msgid "The password for %s was changed successfully."
msgstr "Modificouse sen problemas o contrasinal de %s."

#: server_privileges.php:1349
#, php-format
msgid "Deleting %s"
msgstr "A eliminar %s"

#: server_privileges.php:1363
msgid "No users selected for deleting!"
msgstr "Non se seleccionaron utilizadores para eliminar!"

#: server_privileges.php:1366
msgid "Reloading the privileges"
msgstr "A recargar os privilexios"

#: server_privileges.php:1384
msgid "The selected users have been deleted successfully."
msgstr "Elimináronse sen problemas os usuarios seleccionados."

#: server_privileges.php:1419
msgid "The privileges were reloaded successfully."
msgstr "Non houbo problemas ao recargar os privilexios."

#: server_privileges.php:1430 server_privileges.php:1819
msgid "Edit Privileges"
msgstr "Modificar privilexios"

#: server_privileges.php:1439
msgid "Revoke"
msgstr "Revogar"

#: server_privileges.php:1466 server_privileges.php:1720
#: server_privileges.php:2342
msgid "Any"
msgstr "Calquera"

#: server_privileges.php:1561
msgid "User overview"
msgstr "Vista xeral dos usuarios"

#: server_privileges.php:1701 server_privileges.php:1895
#: server_privileges.php:2253
msgid "Grant"
msgstr "Conceder"

#: server_privileges.php:1774
msgid "Remove selected users"
msgstr "Eliminar os usuarios seleccionados"

#: server_privileges.php:1777
msgid "Revoke all active privileges from the users and delete them afterwards."
msgstr ""
"Retirarlles todos os privilexios activos aos usuarios e eliminalos a "
"continuación."

#: server_privileges.php:1778 server_privileges.php:1779
#: server_privileges.php:1780
msgid "Drop the databases that have the same names as the users."
msgstr "Eliminar as bases de datos que teñan os mesmos nomes que os usuarios."

#: server_privileges.php:1801
#, php-format
msgid ""
"Note: phpMyAdmin gets the users' privileges directly from MySQL's privilege "
"tables. The content of these tables may differ from the privileges the "
"server uses, if they have been changed manually. In this case, you should %"
"sreload the privileges%s before you continue."
msgstr ""
"Nota: phpMyAdmin recolle os privilexios dos usuarios directamente das táboas "
"de privilexios do MySQL. O contido destas táboas pode diferir dos "
"privilexios que usa o servidor se se levaron a cabo alteracións manuais. "
"Neste caso, debería %svolver a cargar os privilexios%s antes de proseguir."

#: server_privileges.php:1854
msgid "The selected user was not found in the privilege table."
msgstr "Non se atopou o usuario seleccionado na táboa de privilexios."

#: server_privileges.php:1896
msgid "Column-specific privileges"
msgstr "Privilexios propios de columna"

#: server_privileges.php:2102
msgid "Add privileges on the following database"
msgstr "Engadir privilexios para esta base de datos"

#: server_privileges.php:2120
msgid "Wildcards % and _ should be escaped with a \\ to use them literally"
msgstr ""
"Os caracteres comodín _ e % deberíanse escapar con \\ para podelos usar "
"literalmente"

#: server_privileges.php:2123
msgid "Add privileges on the following table"
msgstr "Engadir privilexios para a esta táboa"

#: server_privileges.php:2180
msgid "Change Login Information / Copy User"
msgstr "Modificar a información de acceso (login) / Copiar o utilizador"

#: server_privileges.php:2183
msgid "Create a new user with the same privileges and ..."
msgstr "Crear un utilizador novo cos mesmos privilexios e..."

#: server_privileges.php:2185
msgid "... keep the old one."
msgstr "... manter o anterior."

#: server_privileges.php:2186
msgid "... delete the old one from the user tables."
msgstr "... eliminar o anterior das táboas de utilizadores."

#: server_privileges.php:2187
msgid ""
"... revoke all active privileges from the old one and delete it afterwards."
msgstr ""
" ... retirarlle todos os privilexios activos ao anterior e eliminalo despois."

#: server_privileges.php:2188
msgid ""
"... delete the old one from the user tables and reload the privileges "
"afterwards."
msgstr ""
" ... eliminar o anterior das táboas de utilizadores e recargar os "
"privilexios despois."

#: server_privileges.php:2211
msgid "Database for user"
msgstr "Base de datos para o usuario"

#: server_privileges.php:2215
#, fuzzy
#| msgid "None"
msgctxt "Create none database for user"
msgid "None"
msgstr "Ningunha"

#: server_privileges.php:2216
msgid "Create database with same name and grant all privileges"
msgstr "Crear unha base de datos co mesmo nome e conceder todos os privilexios"

#: server_privileges.php:2217
msgid "Grant all privileges on wildcard name (username\\_%)"
msgstr "Conceder todos os privilexios para o nome con comodíns (username\\_%)"

#: server_privileges.php:2221
#, php-format
msgid "Grant all privileges on database &quot;%s&quot;"
msgstr "Conceder todos os privilexios sobre a base de datos &quot;%s&quot;"

#: server_privileges.php:2246
#, php-format
msgid "Users having access to &quot;%s&quot;"
msgstr "Usuarios que teñen acceso a &quot;%s&quot;"

#: server_privileges.php:2353
msgid "global"
msgstr "global"

#: server_privileges.php:2355
msgid "database-specific"
msgstr "específico da base de datos"

#: server_privileges.php:2357
msgid "wildcard"
msgstr "comodín"

#: server_privileges.php:2397
#, fuzzy
#| msgid "View %s has been dropped"
msgid "User has been added."
msgstr "Deixouse a vista %s"

#: server_replication.php:49
msgid "Unknown error"
msgstr "Produciuse un erro descoñecido"

#: server_replication.php:56
#, php-format
msgid "Unable to connect to master %s."
msgstr "Foi imposíbel conectar co principal %s."

#: server_replication.php:63
msgid ""
"Unable to read master log position. Possible privilege problem on master."
msgstr ""
"Foi imposíbel ler a posición do rexistro do principal. É posíbel que haxa un "
"problema de privilexios no principal."

#: server_replication.php:69
msgid "Unable to change master"
msgstr "Foi imposíbel mudar de principal"

#: server_replication.php:72
#, fuzzy, php-format
#| msgid "Master server changed succesfully to %s"
msgid "Master server changed successfully to %s"
msgstr "O servidor principal mudouse sen problemas a %s"

#: server_replication.php:180
msgid "This server is configured as master in a replication process."
msgstr ""
"Este servidor está configurado como principal nun proceso de replicación."

#: server_replication.php:182 server_status.php:613
msgid "Show master status"
msgstr "Mostrar o estado do principal"

#: server_replication.php:185
msgid "Show connected slaves"
msgstr "Mostrar os escravos conectados"

#: server_replication.php:208
#, php-format
msgid ""
"This server is not configured as master in a replication process. Would you "
"like to <a href=\"%s\">configure</a> it?"
msgstr ""
"Este servidor non está configurado como principal nun proceso de "
"replicación. Desexa <a href=\"%s\">configuralo</a>?"

#: server_replication.php:215
msgid "Master configuration"
msgstr "Configuración do principal"

#: server_replication.php:216
msgid ""
"This server is not configured as master server in a replication process. You "
"can choose from either replicating all databases and ignoring certain "
"(useful if you want to replicate majority of databases) or you can choose to "
"ignore all databases by default and allow only certain databases to be "
"replicated. Please select the mode:"
msgstr ""
"Este servidor non está configurado como servidor principal dun proceso de "
"replicación. Pódese escoller entre replicar todas as bases de datos e "
"ignorar algunhas (útil para replicar a maioría das bases de datos) ou "
"ignorar todas as bases de datos por omisión e permitir que se repliquen só "
"algunhas. Seleccione o modo:"

#: server_replication.php:219
msgid "Replicate all databases; Ignore:"
msgstr "Replicar todas as bases de datos. Ignorar:"

#: server_replication.php:220
msgid "Ignore all databases; Replicate:"
msgstr "Ignorar todas as bases de datos. Replicar:"

#: server_replication.php:223
msgid "Please select databases:"
msgstr "Seleccione as bases de datos:"

#: server_replication.php:226
msgid ""
"Now, add the following lines at the end of [mysqld] section in your my.cnf "
"and please restart the MySQL server afterwards."
msgstr ""
"Agora engada as liñas seguintes ao final do ficheiro my.cnf e a seguir "
"reinicie o servidor de MySQL."

#: server_replication.php:228
msgid ""
"Once you restarted MySQL server, please click on Go button. Afterwards, you "
"should see a message informing you, that this server <b>is</b> configured as "
"master"
msgstr ""
"Unha vez reiniciado o servidor de MySQL, prema o botón Ir. A seguir, debería "
"ver unha mensaxe que informa de que este servidor <b>está</b> configurado "
"como principal."

#: server_replication.php:291
msgid "Slave SQL Thread not running!"
msgstr ""

#: server_replication.php:294
msgid "Slave IO Thread not running!"
msgstr ""

#: server_replication.php:303
msgid ""
"Server is configured as slave in a replication process. Would you like to:"
msgstr ""
"O servidor está configurado como escravo nun proceso de replicación. Desexa:"

#: server_replication.php:306
msgid "See slave status table"
msgstr "Ver a táboa de estado do escravo"

#: server_replication.php:309
msgid "Synchronize databases with master"
msgstr "Sincronizar as bases de datos co principal"

#: server_replication.php:320
msgid "Control slave:"
msgstr "Escravo de control:"

#: server_replication.php:323
msgid "Full start"
msgstr "Inicio completo"

#: server_replication.php:323
msgid "Full stop"
msgstr "Detención completa"

#: server_replication.php:324
msgid "Reset slave"
msgstr "Reiniciar o escravo"

#: server_replication.php:326
#, fuzzy
#| msgid "SQL Thread %s only"
msgid "Start SQL Thread only"
msgstr "Fío SQL %s só"

#: server_replication.php:328
#, fuzzy
#| msgid "SQL Thread %s only"
msgid "Stop SQL Thread only"
msgstr "Fío SQL %s só"

#: server_replication.php:331
#, fuzzy
#| msgid "IO Thread %s only"
msgid "Start IO Thread only"
msgstr "Fío de E/S %s só"

#: server_replication.php:333
#, fuzzy
#| msgid "IO Thread %s only"
msgid "Stop IO Thread only"
msgstr "Fío de E/S %s só"

#: server_replication.php:338
msgid "Error management:"
msgstr "Xestión de erros:"

#: server_replication.php:340
#, fuzzy
#| msgid "Skipping error(s) might lead into unsynchronized master and slave!"
msgid "Skipping errors might lead into unsynchronized master and slave!"
msgstr ""
"Omitir o(s) erro(s) podería conducir a que o principal e o escravo non "
"estean sincronizados."

#: server_replication.php:342
msgid "Skip current error"
msgstr "Omitir este erro"

#: server_replication.php:343
msgid "Skip next"
msgstr "Omitir os seguintes"

#: server_replication.php:346
msgid "errors."
msgstr "erros."

#: server_replication.php:361
#, php-format
msgid ""
"This server is not configured as slave in a replication process. Would you "
"like to <a href=\"%s\">configure</a> it?"
msgstr ""
"Este servidor non está configurado como escravo nun proceso de replicación. "
"Desexa <a href=\"%s\">configuralo</a>?"

#: server_status.php:450
#, php-format
msgid "Thread %s was successfully killed."
msgstr "Finalizouse o fío %s."

#: server_status.php:452
#, php-format
msgid ""
"phpMyAdmin was unable to kill thread %s. It probably has already been closed."
msgstr ""
"phpMyAdmin foi incapaz de finalizar o fío %s. Probablemente xa estea fechado."

#: server_status.php:580
msgid "Handler"
msgstr "Manipulador"

#: server_status.php:581
msgid "Query cache"
msgstr "caché de procuras"

#: server_status.php:582
msgid "Threads"
msgstr "Fíos"

#: server_status.php:584
msgid "Temporary data"
msgstr "Datos temporais"

#: server_status.php:585
msgid "Delayed inserts"
msgstr "Insercións demoradas"

#: server_status.php:586
msgid "Key cache"
msgstr "caché da chave"

#: server_status.php:587
msgid "Joins"
msgstr "Unións"

#: server_status.php:589
msgid "Sorting"
msgstr "Ordenación"

#: server_status.php:591
msgid "Transaction coordinator"
msgstr "Coordinador da transacción"

#: server_status.php:603
msgid "Flush (close) all tables"
msgstr "Limpar (fechar) todas as táboas"

#: server_status.php:605
msgid "Show open tables"
msgstr "Mostrar as táboas abertas"

#: server_status.php:610
msgid "Show slave hosts"
msgstr "Mostrar os servidores escravos"

#: server_status.php:616
msgid "Show slave status"
msgstr "Mostrar o estado dos escravos"

#: server_status.php:621
msgid "Flush query cache"
msgstr "Limpar a caché da pesquisa"

#: server_status.php:770
msgid "Runtime Information"
msgstr "Información sobre o tempo de execución"

#: server_status.php:777
#, fuzzy
#| msgid "See slave status table"
msgid "All status variables"
msgstr "Ver a táboa de estado do escravo"

#: server_status.php:778
msgid "Monitor"
msgstr ""

#: server_status.php:779
msgid "Advisor"
msgstr ""

#: server_status.php:789 server_status.php:811
#, fuzzy
#| msgid "Refresh"
msgid "Refresh rate: "
msgstr "Refrescar"

#: server_status.php:832
#, fuzzy
#| msgid "Do not change the password"
msgid "Containing the word:"
msgstr "Non mude o contrasinal"

#: server_status.php:837
#, fuzzy
#| msgid "Show open tables"
msgid "Show only alert values"
msgstr "Mostrar as táboas abertas"

#: server_status.php:841
msgid "Filter by category..."
msgstr ""

#: server_status.php:855
#, fuzzy
#| msgid "Show open tables"
msgid "Show unformatted values"
msgstr "Mostrar as táboas abertas"

#: server_status.php:859
#, fuzzy
#| msgid "Relations"
msgid "Related links:"
msgstr "Relacións"

#: server_status.php:892
#, fuzzy
#| msgid "Query type"
msgid "Run analyzer"
msgstr "Tipo de procura"

#: server_status.php:893
#, fuzzy
msgid "Instructions"
msgstr "Información"

#: server_status.php:900
msgid ""
"The Advisor system can provide recommendations on server variables by "
"analyzing the server status variables."
msgstr ""

#: server_status.php:902
msgid ""
"Do note however that this system provides recommendations based on simple "
"calculations and by rule of thumb which may not necessarily apply to your "
"system."
msgstr ""

#: server_status.php:904
msgid ""
"Prior to changing any of the configuration, be sure to know what you are "
"changing (by reading the documentation) and how to undo the change. Wrong "
"tuning can have a very negative effect on performance."
msgstr ""

#: server_status.php:906
msgid ""
"The best way to tune your system would be to change only one setting at a "
"time, observe or benchmark your database, and undo the change if there was "
"no clearly measurable improvement."
msgstr ""

#. l10n: Questions is the name of a MySQL Status variable
#: server_status.php:928
#, fuzzy, php-format
#| msgid "Customize startup page"
msgid "Questions since startup: %s"
msgstr "Personalizar a páxina de inicio"

#: server_status.php:934 server_status.php:970 server_status.php:1090
#: server_status.php:1135
msgid "per hour"
msgstr "por hora"

#: server_status.php:938
msgid "per minute"
msgstr "por minuto"

#: server_status.php:943
msgid "per second"
msgstr "por segundo"

#: server_status.php:964 tbl_printview.php:333 tbl_structure.php:831
msgid "Statements"
msgstr "Informacións"

#. l10n: # = Amount of queries
#: server_status.php:967
msgid "#"
msgstr ""

#: server_status.php:1039
#, php-format
msgid "Network traffic since startup: %s"
msgstr ""

#: server_status.php:1047
#, fuzzy, php-format
#| msgid "This MySQL server has been running for %s. It started up on %s."
msgid "This MySQL server has been running for %1$s. It started up on %2$s."
msgstr "Este servidor de MySQL leva funcionando %s. Iniciouse às %s."

#: server_status.php:1057
#, fuzzy
#| msgid "This server is configured as master in a replication process."
msgid ""
"This MySQL server works as <b>master</b> and <b>slave</b> in <b>replication</"
"b> process."
msgstr ""
"Este servidor está configurado como principal nun proceso de replicación."

#: server_status.php:1059
#, fuzzy
#| msgid "This server is configured as master in a replication process."
msgid "This MySQL server works as <b>master</b> in <b>replication</b> process."
msgstr ""
"Este servidor está configurado como principal nun proceso de replicación."

#: server_status.php:1061
#, fuzzy
#| msgid "This server is configured as master in a replication process."
msgid "This MySQL server works as <b>slave</b> in <b>replication</b> process."
msgstr ""
"Este servidor está configurado como principal nun proceso de replicación."

#: server_status.php:1064
#, fuzzy
#| msgid ""
#| "This MySQL server works as %s in <b>replication</b> process. For further "
#| "information about replication status on the server, please visit the <a "
#| "href=\"#replication\">replication section</a>."
msgid ""
"For further information about replication status on the server, please visit "
"the <a href=\"#replication\">replication section</a>."
msgstr ""
"Este servidor de MySQL server funciona como %s en proceso de <b>replicación</"
"b>. Para máis información acerca do estado de replicación do servidor visite "
"a <a href=\"#replication\">sección sobre replicación</a>."

#: server_status.php:1073
msgid "Replication status"
msgstr "Estado da replicación"

#: server_status.php:1089
msgid ""
"On a busy server, the byte counters may overrun, so those statistics as "
"reported by the MySQL server may be incorrect."
msgstr ""
"Nun servidor ocupado, os contadores de bytes poden sobrecargarse, de maneria "
"que esas estatísticas, tal e como as transmite o servidor de MySQL, poden "
"resultar incorrectas."

#: server_status.php:1095
msgid "Received"
msgstr "Recibido"

#: server_status.php:1105
msgid "Sent"
msgstr "Enviado"

#: server_status.php:1141
msgid "max. concurrent connections"
msgstr "conexións simultáneas máximas"

#: server_status.php:1148
msgid "Failed attempts"
msgstr "Tentativas falidas"

#: server_status.php:1162
msgid "Aborted"
msgstr "Cancelado"

#: server_status.php:1225
msgid "ID"
msgstr "Identificador"

#: server_status.php:1229
msgid "Command"
msgstr "Orde"

#: server_status.php:1291
msgid ""
"The number of connections that were aborted because the client died without "
"closing the connection properly."
msgstr ""

#: server_status.php:1292
#, fuzzy
#| msgid "Could not connect to MySQL server"
msgid "The number of failed attempts to connect to the MySQL server."
msgstr "Non se puido conectar co servidor de MySQL"

#: server_status.php:1293
msgid ""
"The number of transactions that used the temporary binary log cache but that "
"exceeded the value of binlog_cache_size and used a temporary file to store "
"statements from the transaction."
msgstr ""
"Número de transaccións que utilizaron a caché do rexistro binario mais que "
"excederon o valor de binlog_cache_size e utilizaron un ficheiro temporal "
"para almacenar instrucións para a transacción."

#: server_status.php:1294
msgid "The number of transactions that used the temporary binary log cache."
msgstr "Número de transaccións que utilizaron o caché do rexistro binario."

#: server_status.php:1295
msgid ""
"The number of connection attempts (successful or not) to the MySQL server."
msgstr ""

#: server_status.php:1296
msgid ""
"The number of temporary tables on disk created automatically by the server "
"while executing statements. If Created_tmp_disk_tables is big, you may want "
"to increase the tmp_table_size  value to cause temporary tables to be memory-"
"based instead of disk-based."
msgstr ""
"Número de táboas temporais no disco creadas automaticamente polo servidor ao "
"executar as instrucións. Se Created_tmp_disk_tables é grande, será ben que "
"incremente o valor de tmp_table_size para que as táboas temporais se baseen "
"na memoria en vez de no disco."

#: server_status.php:1297
msgid "How many temporary files mysqld has created."
msgstr "Número de ficheiros temporais creados por mysqld."

#: server_status.php:1298
msgid ""
"The number of in-memory temporary tables created automatically by the server "
"while executing statements."
msgstr ""
"Número de táboas temporais na memoria creadas automaticamente polo servidor "
"ao executar instrucións."

#: server_status.php:1299
msgid ""
"The number of rows written with INSERT DELAYED for which some error occurred "
"(probably duplicate key)."
msgstr ""
"Número de fileiras escritas con INSERT DELAYED que sofriron algún erro "
"(probabelmente unha chave duplicada)."

#: server_status.php:1300
msgid ""
"The number of INSERT DELAYED handler threads in use. Every different table "
"on which one uses INSERT DELAYED gets its own thread."
msgstr ""
"Número de fíos de manipulación INSERT DELAYED en uso. Cada táboa diferente "
"na que se utiliza INSERT DELAYED recibe o seu propio fío."

#: server_status.php:1301
msgid "The number of INSERT DELAYED rows written."
msgstr "Número de fileiras INSERT DELAYED escritas."

#: server_status.php:1302
msgid "The number of executed FLUSH statements."
msgstr "Número de instrucións FLUSH executadas."

#: server_status.php:1303
msgid "The number of internal COMMIT statements."
msgstr "Número de instrucións COMMIT internas."

#: server_status.php:1304
msgid "The number of times a row was deleted from a table."
msgstr "Número de veces que se eliminou unha fileira dunha táboa."

#: server_status.php:1305
msgid ""
"The MySQL server can ask the NDB Cluster storage engine if it knows about a "
"table with a given name. This is called discovery. Handler_discover "
"indicates the number of time tables have been discovered."
msgstr ""
"O servidor de MySQL pódelle perguntar ao motor de almacenamento NDB Cluster "
"se sabe dunha táboa cun nome dado. Isto chámase descuberta. "
"Handler_discovery indica o número de veces que se descobriron táboas."

#: server_status.php:1306
msgid ""
"The number of times the first entry was read from an index. If this is high, "
"it suggests that the server is doing a lot of full index scans; for example, "
"SELECT col1 FROM foo, assuming that col1 is indexed."
msgstr ""
"Número de veces que se leu a primeira entrada dun índice. Se for alto, tamén "
"suxire que o servidor está a realizar un monte de exames de índice "
"completos; por exemplo, SELECT col FROM algo, supoñendo que col estea "
"indexada."

#: server_status.php:1307
msgid ""
"The number of requests to read a row based on a key. If this is high, it is "
"a good indication that your queries and tables are properly indexed."
msgstr ""
"Número de peticións para ler unha fileira baseadas nunha chave. Se for alto, "
"é unha boa indicación de que as procuras e táboas están ben indexadas."

#: server_status.php:1308
msgid ""
"The number of requests to read the next row in key order. This is "
"incremented if you are querying an index column with a range constraint or "
"if you are doing an index scan."
msgstr ""
"Número de peticións para ler a seguinte fileira na orde da chave. Isto "
"increméntase se está a procurar unha columna de índice cunha limitación de "
"intervalo ou se está a examinar un índice."

#: server_status.php:1309
msgid ""
"The number of requests to read the previous row in key order. This read "
"method is mainly used to optimize ORDER BY ... DESC."
msgstr ""
"Número de peticións para ler a fileira anterior na orde da chave. Este "
"método de lectura utilízase sobre todo para optimizar ORDER BY ... DESC."

#: server_status.php:1310
msgid ""
"The number of requests to read a row based on a fixed position. This is high "
"if you are doing a lot of queries that require sorting of the result. You "
"probably have a lot of queries that require MySQL to scan whole tables or "
"you have joins that don't use keys properly."
msgstr ""
"Número de peticións para ler unha fileira baseadas nunha posición fixa. Isto "
"é alto se está a realizar moitas procuras que requiran ordenar o resultado. "
"Posibelmente terá un monte de procuras que esixan que MySQL examine táboas "
"completas ou ten unións que non usan as chaves axeitadamente."

#: server_status.php:1311
msgid ""
"The number of requests to read the next row in the data file. This is high "
"if you are doing a lot of table scans. Generally this suggests that your "
"tables are not properly indexed or that your queries are not written to take "
"advantage of the indexes you have."
msgstr ""
"Número de peticións para ler a seguinte fileira no ficheiro de datos. Isto é "
"alto se está a realizar moitos exames de táboas. Normalmente suxire que as "
"táboas non están indexadas axeitadamente ou que as súas procuras non están "
"escritas para aproveitar os índices de que dispón."

#: server_status.php:1312
msgid "The number of internal ROLLBACK statements."
msgstr "Número de instrucións de ROLLBACK (\"desfacer\") interno."

#: server_status.php:1313
msgid "The number of requests to update a row in a table."
msgstr "Número de peticións para actualizar unha fileira nunha táboa."

#: server_status.php:1314
msgid "The number of requests to insert a row in a table."
msgstr "Número de peticións para inserir un ficheiro nunha táboa."

#: server_status.php:1315
msgid "The number of pages containing data (dirty or clean)."
msgstr "Número de páxinas que conteñen datos (suxos ou limpos)."

#: server_status.php:1316
msgid "The number of pages currently dirty."
msgstr "Número de páxinas actualmente suxas."

#: server_status.php:1317
msgid "The number of buffer pool pages that have been requested to be flushed."
msgstr "Número de páxinas do búfer que se pediu que se limpasen."

#: server_status.php:1318
msgid "The number of free pages."
msgstr "Número de páxinas libres."

#: server_status.php:1319
msgid ""
"The number of latched pages in InnoDB buffer pool. These are pages currently "
"being read or written or that can't be flushed or removed for some other "
"reason."
msgstr ""
"Número de páxinas con seguro no búfer InnoDB buffer. Estas páxinas están "
"actualmente a ser lidas ou escritas ou non se poden limpar ou eliminar por "
"algunha outra razón."

#: server_status.php:1320
msgid ""
"The number of pages busy because they have been allocated for administrative "
"overhead such as row locks or the adaptive hash index. This value can also "
"be calculated as Innodb_buffer_pool_pages_total - "
"Innodb_buffer_pool_pages_free - Innodb_buffer_pool_pages_data."
msgstr ""
"O número de páxinas ocupadas porque se destinan a reserva administrativa, "
"tais como bloqueos de fileiras ou o índice hash adaptativo. Este valor tamén "
"se pode calcular así: Innodb_buffer_pool_pages_total - "
"Innodb_buffer_pool_pages_free - Innodb_buffer_pool_pages_data."

#: server_status.php:1321
msgid "Total size of buffer pool, in pages."
msgstr "Tamaño total do búfer, en páxinas."

#: server_status.php:1322
msgid ""
"The number of \"random\" read-aheads InnoDB initiated. This happens when a "
"query is to scan a large portion of a table but in random order."
msgstr ""
"Número de pré-lecturas \"aleatorias\" iniciadas por InnoDB. Isto acontece "
"cando unha procura vai examinar unha porción grande dunha táboa mais en orde "
"aleatoria."

#: server_status.php:1323
msgid ""
"The number of sequential read-aheads InnoDB initiated. This happens when "
"InnoDB does a sequential full table scan."
msgstr ""
"Número de pre-lecturas secuenciais iniciadas por innoDB. Isto acontece cando "
"InnoDB realiza un exame secuencial completo dunha táboa."

#: server_status.php:1324
msgid "The number of logical read requests InnoDB has done."
msgstr "Número de peticións de lectura lóxicas feitas por InnoDB."

#: server_status.php:1325
msgid ""
"The number of logical reads that InnoDB could not satisfy from buffer pool "
"and had to do a single-page read."
msgstr ""
"Número de lecturas lóxicas que InnoDB non puido satisfacer do búfer e tivo "
"que efectuar por medio de lecturas dunha única páxina."

#: server_status.php:1326
msgid ""
"Normally, writes to the InnoDB buffer pool happen in the background. "
"However, if it's necessary to read or create a page and no clean pages are "
"available, it's necessary to wait for pages to be flushed first. This "
"counter counts instances of these waits. If the buffer pool size was set "
"properly, this value should be small."
msgstr ""
"Normalmente, escríbese no búfer de InnoDB como tarefa de fondo. Porén, de se "
"precisar ler ou crear unha páxina e non haber páxinas limpas dispoñíbeis, "
"hai que agardar a que se limpen. Este contador vai contando cantas veces hai "
"que esperar. Se o tamaño do búfer é o axeitado, este valor debería ser "
"pequeno."

#: server_status.php:1327
msgid "The number writes done to the InnoDB buffer pool."
msgstr "Número de veces que se escribiu no búfer InnoDB."

#: server_status.php:1328
msgid "The number of fsync() operations so far."
msgstr "Número de operacións fsync() até o momento."

#: server_status.php:1329
msgid "The current number of pending fsync() operations."
msgstr "Número actual de operacións fsync() pendentes."

#: server_status.php:1330
msgid "The current number of pending reads."
msgstr "Número actual de lecturas pendentes."

#: server_status.php:1331
msgid "The current number of pending writes."
msgstr "Número actual de escritas pendentes."

#: server_status.php:1332
msgid "The amount of data read so far, in bytes."
msgstr "Cantidade de datos lida até o momento, en bytes."

#: server_status.php:1333
msgid "The total number of data reads."
msgstr "Número total de lecturas de datos."

#: server_status.php:1334
msgid "The total number of data writes."
msgstr "Número total de escritas de datos."

#: server_status.php:1335
msgid "The amount of data written so far, in bytes."
msgstr "Cantidade de datos escrita até o momento, en bytes."

#: server_status.php:1336
msgid "The number of pages that have been written for doublewrite operations."
msgstr ""
"Número de escritas duplas realizadas e número de páxinas escritas con este "
"propósito."

#: server_status.php:1337
msgid "The number of doublewrite operations that have been performed."
msgstr ""
"Número de escritas duplas realizadas e número de páxinas escritas con este "
"propósito."

#: server_status.php:1338
msgid ""
"The number of waits we had because log buffer was too small and we had to "
"wait for it to be flushed before continuing."
msgstr ""
"Número de esperas debidas a que o búfer do rexistro é demasiado pequeno e "
"houbo que agardar até que se limpase para continuar."

#: server_status.php:1339
msgid "The number of log write requests."
msgstr "Número de peticións de escrita no rexistro."

#: server_status.php:1340
msgid "The number of physical writes to the log file."
msgstr "Número de escritas físicas no ficheiro de rexistro."

#: server_status.php:1341
msgid "The number of fsync() writes done to the log file."
msgstr "Número de escritas fsyncss feitas no ficheiro de rexistro."

#: server_status.php:1342
msgid "The number of pending log file fsyncs."
msgstr "Número de fsyncs do ficheiro de rexistro pendentes."

#: server_status.php:1343
msgid "Pending log file writes."
msgstr "Escritas no ficheiro de rexistro pendentes."

#: server_status.php:1344
msgid "The number of bytes written to the log file."
msgstr "Número de bytes escritos no ficheiro de rexistro."

#: server_status.php:1345
msgid "The number of pages created."
msgstr "Número de páxinas creadas."

#: server_status.php:1346
msgid ""
"The compiled-in InnoDB page size (default 16KB). Many values are counted in "
"pages; the page size allows them to be easily converted to bytes."
msgstr ""
"O tamaño de páxina InnoDB incluído (por omisión 16KB). Moitos valores "
"cóntanse en páxinas: o tamaño da páxina permite que se convirtan doadamente "
"en bytes."

#: server_status.php:1347
msgid "The number of pages read."
msgstr "Número de páxinas lidas."

#: server_status.php:1348
msgid "The number of pages written."
msgstr "Número de páxinas escritas."

#: server_status.php:1349
msgid "The number of row locks currently being waited for."
msgstr "Número de bloqueo de fileiras polos que se está a agardar agora mesmo."

#: server_status.php:1350
msgid "The average time to acquire a row lock, in milliseconds."
msgstr ""
"Tempo que, de media, leva adquirir un bloqueo sobre unha fileira, en "
"milisegundos."

#: server_status.php:1351
msgid "The total time spent in acquiring row locks, in milliseconds."
msgstr ""
"Tempo total empregado na adquisición de bloqueos sobre as fileiras, en "
"milisegundos."

#: server_status.php:1352
msgid "The maximum time to acquire a row lock, in milliseconds."
msgstr "Tempo máximo en adquirir un bloqueo de fileira, en milisegundos."

#: server_status.php:1353
msgid "The number of times a row lock had to be waited for."
msgstr "Número de veces que houbo que agardar polo bloqueo dunha fileira."

#: server_status.php:1354
msgid "The number of rows deleted from InnoDB tables."
msgstr "Número de fileiras eliminadas das táboas InnoDB."

#: server_status.php:1355
msgid "The number of rows inserted in InnoDB tables."
msgstr "Número de fileiras inseridas nas táboas InnoDB."

#: server_status.php:1356
msgid "The number of rows read from InnoDB tables."
msgstr "Número de fileiras lidas das táboas InnoDB."

#: server_status.php:1357
msgid "The number of rows updated in InnoDB tables."
msgstr "Número de fileiras actualizadas en táboas InnoDB."

#: server_status.php:1358
msgid ""
"The number of key blocks in the key cache that have changed but haven't yet "
"been flushed to disk. It used to be known as Not_flushed_key_blocks."
msgstr ""
"Número de bloques chave na caché de chaves que se mudaron mais que aínda non "
"se limparon para o disco. Antes era Not_flushed_key_blocks."

#: server_status.php:1359
msgid ""
"The number of unused blocks in the key cache. You can use this value to "
"determine how much of the key cache is in use."
msgstr ""
"Número de bloques sen utilizar na caché de chaves. Pode utilizar este valor "
"para determinar canta caché de chave está en uso."

#: server_status.php:1360
msgid ""
"The number of used blocks in the key cache. This value is a high-water mark "
"that indicates the maximum number of blocks that have ever been in use at "
"one time."
msgstr ""
"Número de bloques utilizados na caché de chaves. Este valor é unha "
"referencia superior que indica o número máximo de bloques que se teñen "
"empregado."

#: server_status.php:1361
msgid "The number of requests to read a key block from the cache."
msgstr "Número de peticións para ler un bloque chave da caché."

#: server_status.php:1362
msgid ""
"The number of physical reads of a key block from disk. If Key_reads is big, "
"then your key_buffer_size value is probably too small. The cache miss rate "
"can be calculated as Key_reads/Key_read_requests."
msgstr ""
"Número de lecturas físicas dun bloque chave desde o disco. Se key_reads for "
"grande, é que, posiblemente, o valor de key_fuffer_size é demasiado baixo. A "
"relación de perdas da caché pódese calcular así: Key_reads/Key_read_requests."

#: server_status.php:1363
msgid "The number of requests to write a key block to the cache."
msgstr "Número de peticións para escribir un bloque chave na caché."

#: server_status.php:1364
msgid "The number of physical writes of a key block to disk."
msgstr "Número de escritas físicas dun bloque chave no disco."

#: server_status.php:1365
msgid ""
"The total cost of the last compiled query as computed by the query "
"optimizer. Useful for comparing the cost of different query plans for the "
"same query. The default value of 0 means that no query has been compiled yet."
msgstr ""
"Custo total da última procura compilada tal e como se computa mediante o "
"optimizador de procuras. Resulta útil para comparar o custo de planos de "
"procura diferentes para a mesma pesquisa. O valor por omisión é 0, que "
"significa que aínda non se compilou ningunha procura."

#: server_status.php:1366
msgid ""
"The maximum number of connections that have been in use simultaneously since "
"the server started."
msgstr ""

#: server_status.php:1367
msgid "The number of rows waiting to be written in INSERT DELAYED queues."
msgstr ""
"Número de procuras que están a agardar para seren escritas nas fileiras "
"INSERT DELAYED."

#: server_status.php:1368
msgid ""
"The number of tables that have been opened. If opened tables is big, your "
"table cache value is probably too small."
msgstr ""
"Número de táboas abertas en total. Se a cantidade é grande, o valor da caché "
"de táboas posibelmente é demasiado pequeno."

#: server_status.php:1369
msgid "The number of files that are open."
msgstr "Número de ficheiros abertos."

#: server_status.php:1370
msgid "The number of streams that are open (used mainly for logging)."
msgstr "Número de fluxos abertos (utilizado principalmente para o rexistro)."

#: server_status.php:1371
msgid "The number of tables that are open."
msgstr "Número de táboas abertas."

#: server_status.php:1372
msgid ""
"The number of free memory blocks in query cache. High numbers can indicate "
"fragmentation issues, which may be solved by issuing a FLUSH QUERY CACHE "
"statement."
msgstr ""

#: server_status.php:1373
msgid "The amount of free memory for query cache."
msgstr "Cantidade de memoria libre para a caché de procuras."

#: server_status.php:1374
msgid "The number of cache hits."
msgstr "Número de impactos na caché."

#: server_status.php:1375
msgid "The number of queries added to the cache."
msgstr "Número de procuras adicionadas na caché."

#: server_status.php:1376
msgid ""
"The number of queries that have been removed from the cache to free up "
"memory for caching new queries. This information can help you tune the query "
"cache size. The query cache uses a least recently used (LRU) strategy to "
"decide which queries to remove from the cache."
msgstr ""
"Número de procuras eliminadas da caché para liberar memoria para deixar a "
"caché para procuras novas. Esta información pode axudar a afinar o tamaño da "
"caché de procuras. A caché de procuras utiliza unha estratexia de utilizado "
"menos recentemente (LRU) para decidir que procuras debe eliminar da caché."

#: server_status.php:1377
msgid ""
"The number of non-cached queries (not cachable, or not cached due to the "
"query_cache_type setting)."
msgstr ""
"Número de procuras non enviadas á caché (que non se poden enviar debido á "
"configuración de query_cache_type)."

#: server_status.php:1378
msgid "The number of queries registered in the cache."
msgstr "Número de procuras rexistradas na caché."

#: server_status.php:1379
msgid "The total number of blocks in the query cache."
msgstr "Número total de bloques na caché de procuras."

#: server_status.php:1380
msgid "The status of failsafe replication (not yet implemented)."
msgstr "Estado da replicación en modo seguro (aínda non realizado)."

#: server_status.php:1381
msgid ""
"The number of joins that do not use indexes. If this value is not 0, you "
"should carefully check the indexes of your tables."
msgstr ""
"Número de unións que non utilizan índices. Se este valor non for 0, debería "
"comprobar con atención os índices das táboas."

#: server_status.php:1382
msgid "The number of joins that used a range search on a reference table."
msgstr ""
"Número de unións que utilizaron un intervalo de procura nunha táboa de "
"referencia."

#: server_status.php:1383
msgid ""
"The number of joins without keys that check for key usage after each row. "
"(If this is not 0, you should carefully check the indexes of your tables.)"
msgstr ""
"Número de unións de chaves que comproban a utilización de chaves despois de "
"cada fileira (se non for 0, debería comprobar con atención os índices das "
"táboas)."

#: server_status.php:1384
msgid ""
"The number of joins that used ranges on the first table. (It's normally not "
"critical even if this is big.)"
msgstr ""
"Número de unións que utilizaron intervalos na primeira táboa (Normalmente "
"non é grave, mesmo de ser grande)"

#: server_status.php:1385
msgid "The number of joins that did a full scan of the first table."
msgstr "Número de unións que realizaron un exame completo da primeira táboa."

#: server_status.php:1386
msgid "The number of temporary tables currently open by the slave SQL thread."
msgstr "Número de táboas temporais abertas actualmente polo fío SQL escravo."

#: server_status.php:1387
msgid ""
"Total (since startup) number of times the replication slave SQL thread has "
"retried transactions."
msgstr ""
"Número total de veces (desde o inicio) que o fío de replicación SQL escravo "
"reintentou as transaccións."

#: server_status.php:1388
msgid "This is ON if this server is a slave that is connected to a master."
msgstr "Isto está ON se este servidor é un escravo conectado a un máster."

#: server_status.php:1389
msgid ""
"The number of threads that have taken more than slow_launch_time seconds to "
"create."
msgstr ""
"Número de fíos aos que lles levou crearse máis segundos dos indicados en "
"slow_launch_time."

#: server_status.php:1390
msgid ""
"The number of queries that have taken more than long_query_time seconds."
msgstr ""
"Número de procuras ás que lles levou máis segundos dos indicados en "
"long_query_time."

#: server_status.php:1391
msgid ""
"The number of merge passes the sort algorithm has had to do. If this value "
"is large, you should consider increasing the value of the sort_buffer_size "
"system variable."
msgstr ""
"Número de pasaxes de fusión que tivo que facer o algarismo de ordenación. Se "
"este valor for grande, sería ben que considerase incrementar o valor da "
"variábel de sistema sort_buffer_size."

#: server_status.php:1392
msgid "The number of sorts that were done with ranges."
msgstr "Número de ordenacións feitas con intervalos."

#: server_status.php:1393
msgid "The number of sorted rows."
msgstr "Número de fileiras ordenadas."

#: server_status.php:1394
msgid "The number of sorts that were done by scanning the table."
msgstr "Número de ordenacións realizadas examinando a táboa."

#: server_status.php:1395
msgid "The number of times that a table lock was acquired immediately."
msgstr "Número de veces que se adquiriu inmediatamente un bloqueo de táboa."

#: server_status.php:1396
msgid ""
"The number of times that a table lock could not be acquired immediately and "
"a wait was needed. If this is high, and you have performance problems, you "
"should first optimize your queries, and then either split your table or "
"tables or use replication."
msgstr ""
"Número de veces que non se puido adquirir inmediatamente un bloqueo de táboa "
"e houbo que agardar. De ser alto e ter observado problemas no desempeño, "
"debería en primeiro lugar mellorar as procuras e despois, ora partir a táboa "
"ou táboas, ora utilizar replicación."

#: server_status.php:1397
msgid ""
"The number of threads in the thread cache. The cache hit rate can be "
"calculated as Threads_created/Connections. If this value is red you should "
"raise your thread_cache_size."
msgstr ""
"Número de fíos na caché de fíos. A relación de impactos da caché pódese "
"calcular como Threads_created/Connections. Se este valor for vermello, "
"debería aumentar a thread_cache_size."

#: server_status.php:1398
msgid "The number of currently open connections."
msgstr "Número de conexións abertas neste momento."

#: server_status.php:1399
msgid ""
"The number of threads created to handle connections. If Threads_created is "
"big, you may want to increase the thread_cache_size value. (Normally this "
"doesn't give a notable performance improvement if you have a good thread "
"implementation.)"
msgstr ""
"Número de fíos creados para xerir as conexións. De ser Threads_created "
"grande, sería ben aumentar o valor de thread_cache_size. (Normalmente isto "
"non fornece unha mellora notábel no desempeño se ten unha boa implementación "
"de fíos.)"

#: server_status.php:1400
msgid "The number of threads that are not sleeping."
msgstr "Número de fíos que non están a durmir."

#: server_status.php:1540
#, fuzzy
#| msgid "Start"
msgid "Start Monitor"
msgstr "Inicio"

#: server_status.php:1549
msgid "Instructions/Setup"
msgstr ""

#: server_status.php:1554
msgid "Done rearranging/editing charts"
msgstr ""

#: server_status.php:1561
#, fuzzy
#| msgid "Apply index(s)"
msgid "Add chart"
msgstr "Aplicar índice(s)"

#: server_status.php:1563
msgid "Rearrange/edit charts"
msgstr ""

#: server_status.php:1567
#, fuzzy
msgid "Refresh rate"
msgstr "Refrescar"

#: server_status.php:1572
#, fuzzy
#| msgid "CHAR textarea columns"
msgid "Chart columns"
msgstr "Columnas de área de texto de CHAR"

#: server_status.php:1588
#, fuzzy
#| msgid "Error management:"
msgid "Chart arrangement"
msgstr "Xestión de erros:"

#: server_status.php:1588
msgid ""
"The arrangement of the charts is stored to the browsers local storage. You "
"may want to export it if you have a complicated set up."
msgstr ""

#: server_status.php:1589
#, fuzzy
#| msgid "Restore default value"
msgid "Reset to default"
msgstr "Volver ao valor por omisión"

#: server_status.php:1593
#, fuzzy
msgid "Monitor Instructions"
msgstr "Información"

#: server_status.php:1594
msgid ""
"The phpMyAdmin Monitor can assist you in optimizing the server configuration "
"and track down time intensive queries. For the latter you will need to set "
"log_output to 'TABLE' and have either the slow_query_log or general_log "
"enabled. Note however, that the general_log produces a lot of data and "
"increases server load by up to 15%"
msgstr ""

#: server_status.php:1599
msgid ""
"Unfortunately your Database server does not support logging to table, which "
"is a requirement for analyzing the database logs with phpMyAdmin. Logging to "
"table is supported by MySQL 5.1.6 and onwards. You may still use the server "
"charting features however."
msgstr ""

#: server_status.php:1612
msgid "Using the monitor:"
msgstr ""

#: server_status.php:1614
msgid ""
"Ok, you are good to go! Once you click 'Start monitor' your browser will "
"refresh all displayed charts in a regular interval. You may add charts and "
"change the refresh rate under 'Settings', or remove any chart using the cog "
"icon on each respective chart."
msgstr ""

#: server_status.php:1616
msgid ""
"To display queries from the logs, select the relevant time span on any chart "
"by holding down the left mouse button and panning over the chart. Once "
"confirmed, this will load a table of grouped queries, there you may click on "
"any occuring SELECT statements to further analyze them."
msgstr ""

#: server_status.php:1623
msgid "Please note:"
msgstr ""

#: server_status.php:1625
msgid ""
"Enabling the general_log may increase the server load by 5-15%. Also be "
"aware that generating statistics from the logs is a load intensive task, so "
"it is advisable to select only a small time span and to disable the "
"general_log and empty its table once monitoring is not required any more."
msgstr ""

#: server_status.php:1637
#, fuzzy
#| msgid "Rename database to"
msgid "Preset chart"
msgstr "Mudar o nome da base de datos para"

#: server_status.php:1641
#, fuzzy
#| msgid "See slave status table"
msgid "Status variable(s)"
msgstr "Ver a táboa de estado do escravo"

#: server_status.php:1643
#, fuzzy
#| msgid "Select Tables"
msgid "Select series:"
msgstr "Seleccionar táboas"

#: server_status.php:1645
msgid "Commonly monitored"
msgstr ""

#: server_status.php:1660
#, fuzzy
#| msgid "Invalid table name"
msgid "or type variable name:"
msgstr "Non se admite este nome de táboa."

#: server_status.php:1664
msgid "Display as differential value"
msgstr ""

#: server_status.php:1666
msgid "Apply a divisor"
msgstr ""

#: server_status.php:1673
msgid "Append unit to data values"
msgstr ""

#: server_status.php:1679
#, fuzzy
#| msgid "Add a new server"
msgid "Add this series"
msgstr "Engadir un servidor novo"

#: server_status.php:1681
msgid "Clear series"
msgstr ""

#: server_status.php:1684
#, fuzzy
#| msgid "SQL queries"
msgid "Series in Chart:"
msgstr "Solicitudes SQL"

#: server_status.php:1697
#, fuzzy
#| msgid "Show statistics"
msgid "Log statistics"
msgstr "Mostrar as estatísticas"

#: server_status.php:1698
#, fuzzy
#| msgid "Select Tables"
msgid "Selected time range:"
msgstr "Seleccionar táboas"

#: server_status.php:1703
msgid "Only retrieve SELECT,INSERT,UPDATE and DELETE Statements"
msgstr ""

#: server_status.php:1708
msgid "Remove variable data in INSERT statements for better grouping"
msgstr ""

#: server_status.php:1713
msgid "Choose from which log you want the statistics to be generated from."
msgstr ""

#: server_status.php:1715
msgid "Results are grouped by query text."
msgstr ""

#: server_status.php:1720
#, fuzzy
#| msgid "Query type"
msgid "Query analyzer"
msgstr "Tipo de procura"

#: server_status.php:1760
#, fuzzy, php-format
#| msgid "per second"
msgid "%d second"
msgid_plural "%d seconds"
msgstr[0] "por segundo"
msgstr[1] "por segundo"

#: server_status.php:1762
#, fuzzy, php-format
#| msgid "in use"
msgid "%d minute"
msgid_plural "%d minutes"
msgstr[0] "en uso"
msgstr[1] "en uso"

#: server_synchronize.php:99
msgid "Could not connect to the source"
msgstr "Non foi posíbel conectar coa orixe"

#: server_synchronize.php:102
msgid "Could not connect to the target"
msgstr "Non foi posíbel conectar co destino"

#: server_synchronize.php:130 server_synchronize.php:133 tbl_create.php:50
#: tbl_get_field.php:19
#, php-format
msgid "'%s' database does not exist."
msgstr "Non existe a base de datos '%s'."

#: server_synchronize.php:282
msgid "Structure Synchronization"
msgstr "Sincronización da estrutura"

#: server_synchronize.php:286
msgid "Data Synchronization"
msgstr "Sincronización dos datos"

#: server_synchronize.php:401 server_synchronize.php:852
msgid "not present"
msgstr "non está presente"

#: server_synchronize.php:437 server_synchronize.php:909
msgid "Structure Difference"
msgstr "Diferenza da estrutura"

#: server_synchronize.php:438 server_synchronize.php:910
msgid "Data Difference"
msgstr "Diferenza dos datos"

#: server_synchronize.php:443 server_synchronize.php:915
msgid "Add column(s)"
msgstr "Engadir columna(s)"

#: server_synchronize.php:444 server_synchronize.php:916
msgid "Remove column(s)"
msgstr "Eliminar columna(s)"

#: server_synchronize.php:445 server_synchronize.php:917
msgid "Alter column(s)"
msgstr "Alterar columna(s)"

#: server_synchronize.php:446 server_synchronize.php:918
msgid "Remove index(s)"
msgstr "Eliminar índice(s)"

#: server_synchronize.php:447 server_synchronize.php:919
msgid "Apply index(s)"
msgstr "Aplicar índice(s)"

#: server_synchronize.php:448 server_synchronize.php:920
msgid "Update row(s)"
msgstr "Actualizar fileira(s)"

#: server_synchronize.php:449 server_synchronize.php:921
msgid "Insert row(s)"
msgstr "Inserir fileira(s)"

#: server_synchronize.php:460 server_synchronize.php:933
msgid "Would you like to delete all the previous rows from target tables?"
msgstr "Quere eliminar todas as fileiras anteriores das táboas de destino?"

#: server_synchronize.php:465 server_synchronize.php:938
msgid "Apply Selected Changes"
msgstr "Aplicar as alteracións seleccionadas"

#: server_synchronize.php:469 server_synchronize.php:941
msgid "Synchronize Databases"
msgstr "Sincronizar as bases de datos"

#: server_synchronize.php:483
msgid "Selected target tables have been synchronized with source tables."
msgstr ""
"Sincronizáronse as táboas de destino seleccionadas coas táboas de orixe."

#: server_synchronize.php:988
#, fuzzy
msgid "Target database has been synchronized with source database"
msgstr ""
"Sincronizáronse as táboas de destino seleccionadas coas táboas de orixe."

#: server_synchronize.php:1046
#, fuzzy
msgid "Executed queries"
msgstr "Solicitudes SQL"

#: server_synchronize.php:1192
msgid "Enter manually"
msgstr ""

#: server_synchronize.php:1200
#, fuzzy
#| msgid "Insecure connection"
msgid "Current connection"
msgstr "A conexión non é segura"

#: server_synchronize.php:1240
#, fuzzy, php-format
#| msgid "Configuration file"
msgid "Configuration: %s"
msgstr "Ficheiro de configuración"

#: server_synchronize.php:1255
msgid "Socket"
msgstr "Socket"

#: server_synchronize.php:1304
msgid ""
"Target database will be completely synchronized with source database. Source "
"database will remain unchanged."
msgstr ""
"A base de datos de destino sincronizarase completamente coa base de datos de "
"orixe. A base de datos de orixe ficará sen alteracións."

#: server_variables.php:80
msgid "Setting variable failed"
msgstr ""

#: server_variables.php:99
msgid "Server variables and settings"
msgstr "Variábeis e configuración do servidor"

#: server_variables.php:126 server_variables.php:152
msgid "Session value"
msgstr "Valor da sesión"

#: server_variables.php:126
msgid "Global value"
msgstr "Valor global"

#: setup/frames/config.inc.php:38 setup/frames/index.inc.php:226
msgid "Download"
msgstr "Descargar"

#: setup/frames/form.inc.php:25
msgid "Incorrect formset, check $formsets array in setup/frames/form.inc.php"
msgstr ""

#: setup/frames/index.inc.php:49
msgid "Cannot load or save configuration"
msgstr "Non se puido cargar ou gravar a configuración"

#: setup/frames/index.inc.php:50
#, fuzzy
#| msgid ""
#| "Please create web server writable folder [em]config[/em] in phpMyAdmin "
#| "top level directory as described in [a@../Documentation.html#setup_script]"
#| "documentation[/a]. Otherwise you will be only able to download or display "
#| "it."
msgid ""
"Please create web server writable folder [em]config[/em] in phpMyAdmin top "
"level directory as described in [a@Documentation.html#setup_script]"
"documentation[/a]. Otherwise you will be only able to download or display it."
msgstr ""
"Cree un cartafol no que poida escribir o servidor web [em]config[/em] no "
"directorio superior dophpMyAdmin, tal e como se describe na [a@../"
"Documentation.html#setup_script]documentación[/a]. Se non, só o poderá "
"descargar ou mostrar."

#: setup/frames/index.inc.php:57
msgid ""
"You are not using a secure connection; all data (including potentially "
"sensitive information, like passwords) is transferred unencrypted!"
msgstr ""
"Non está a empregar unha conexión segura; todos os datos (incluída "
"información potencialmente sensíbel, como os contrasinais) transfírense sen "
"cifrar!"

#: setup/frames/index.inc.php:61
#, php-format
msgid ""
"If your server is also configured to accept HTTPS requests follow [a@%s]this "
"link[/a] to use a secure connection."
msgstr ""
"Se o servidor tamén estiver configurado para aceptar solicitudes HTTP, siga "
"esta ligazón [a@%s]this link[/a] para empregar unha conexión segura."

#: setup/frames/index.inc.php:65
msgid "Insecure connection"
msgstr "A conexión non é segura"

#: setup/frames/index.inc.php:93
#, fuzzy
#| msgid "Configuration file"
msgid "Configuration saved."
msgstr "Ficheiro de configuración"

#: setup/frames/index.inc.php:94
msgid ""
"Configuration saved to file config/config.inc.php in phpMyAdmin top level "
"directory, copy it to top level one and delete directory config to use it."
msgstr ""

#: setup/frames/index.inc.php:101 setup/frames/menu.inc.php:15
msgid "Overview"
msgstr "Vista xeral"

#: setup/frames/index.inc.php:109
msgid "Show hidden messages (#MSG_COUNT)"
msgstr "Mostrar as mensaxes acochadas (#MSG_COUNT)"

#: setup/frames/index.inc.php:149
msgid "There are no configured servers"
msgstr "Non hai ningún servidor configurado"

#: setup/frames/index.inc.php:157
msgid "New server"
msgstr "Novo servidor"

#: setup/frames/index.inc.php:186
msgid "Default language"
msgstr "Lingua por omisión"

#: setup/frames/index.inc.php:196
msgid "let the user choose"
msgstr "que o escolla o usuario"

#: setup/frames/index.inc.php:207
msgid "- none -"
msgstr "- ningún -"

#: setup/frames/index.inc.php:210
msgid "Default server"
msgstr "Servidor por omisión"

#: setup/frames/index.inc.php:220
msgid "End of line"
msgstr "Fin da liña"

#: setup/frames/index.inc.php:225
msgid "Display"
msgstr "Mostrar"

#: setup/frames/index.inc.php:229
msgid "Load"
msgstr "Cargar"

#: setup/frames/index.inc.php:240
msgid "phpMyAdmin homepage"
msgstr "Páxina web do phpMyAdmin"

#: setup/frames/index.inc.php:241
msgid "Donate"
msgstr "Doar"

#: setup/frames/servers.inc.php:28
msgid "Edit server"
msgstr "Modificar o servidor"

#: setup/frames/servers.inc.php:37
msgid "Add a new server"
msgstr "Engadir un servidor novo"

#: setup/index.php:22
msgid "Wrong GET file attribute value"
msgstr ""

#: setup/lib/form_processing.lib.php:43
msgid "Warning"
msgstr "Advertencia"

#: setup/lib/form_processing.lib.php:44
msgid "Submitted form contains errors"
msgstr "O formulario enviado contén erros"

#: setup/lib/form_processing.lib.php:45
msgid "Try to revert erroneous fields to their default values"
msgstr "Tentar restaurar os campos erróneos aos seus valores por omisión"

#: setup/lib/form_processing.lib.php:48
msgid "Ignore errors"
msgstr "Ignorar os erros"

#: setup/lib/form_processing.lib.php:50
msgid "Show form"
msgstr "Mostrar o formulario"

#: setup/lib/index.lib.php:122
msgid ""
"Neither URL wrapper nor CURL is available. Version check is not possible."
msgstr ""
"Non se dispón do envoltorio URL ou de CURL. Non é posíbel comprobar a "
"versión.."

#: setup/lib/index.lib.php:132
msgid ""
"Reading of version failed. Maybe you're offline or the upgrade server does "
"not respond."
msgstr ""
"Produciuse un fallo ao ler a versión. Talvez está fóra de liña ou o servidor "
"de actualizacións non responde."

#: setup/lib/index.lib.php:152
msgid "Got invalid version string from server"
msgstr "Recibiuse unha cadea de versión do servidor que non é válida"

#: setup/lib/index.lib.php:162
msgid "Unparsable version string"
msgstr "Non se pode analizar a cadea da versión"

#: setup/lib/index.lib.php:180
#, fuzzy, php-format
#| msgid ""
#| "You are using subversion version, run [kbd]svn update[/kbd] :-)[br]The "
#| "latest stable version is %s, released on %s."
msgid ""
"You are using Git version, run [kbd]git pull[/kbd] :-)[br]The latest stable "
"version is %s, released on %s."
msgstr ""
"Está a empregar versións con subversion; execute [kbd]svn update[/kbd] :-)"
"[br]A versión estábel máis recente é %s, publicada o %s."

#: setup/lib/index.lib.php:186
msgid "No newer stable version is available"
msgstr "Non existe ningunha versión estábel máis recente"

#: setup/lib/index.lib.php:274
#, fuzzy, php-format
#| msgid ""
#| "This [a@?page=form&amp;formset=features#tab_Security]option[/a] should be "
#| "disabled as it allows attackers to bruteforce login to any MySQL server. "
#| "If you feel this is necessary, use [a@?page=form&amp;"
#| "formset=features#tab_Security]trusted proxies list[/a]. However, IP-based "
#| "protection may not be reliable if your IP belongs to an ISP where "
#| "thousands of users, including you, are connected to."
msgid ""
"This %soption%s should be disabled as it allows attackers to bruteforce "
"login to any MySQL server. If you feel this is necessary, use %strusted "
"proxies list%s. However, IP-based protection may not be reliable if your IP "
"belongs to an ISP where thousands of users, including you, are connected to."
msgstr ""
"Esta [a@?page=form&amp;formset=features#tab_Security]opción[/a] debería "
"estar desactivada, dado que permite que os atacantes empreguen a forza bruta "
"para entrar no servidor de MySQL. Se pensa que é preciso, empregue unha [a@?"
"page=form&amp;formset=features#tab_Security]lista de proxies de confianza[/"
"a]. Porén, a protección baseada no IP pode non ser de fiar se o IP pertence "
"a un ISP ao que están ligados miles de usuarios, como vostede."

#: setup/lib/index.lib.php:276
msgid ""
"You didn't have blowfish secret set and have enabled cookie authentication, "
"so a key was automatically generated for you. It is used to encrypt cookies; "
"you don't need to remember it."
msgstr ""
"Non configurou o secreto de blowfish e permitiu a autenticación mediante "
"cookies, polo que se xerou automaticamente unha chave. Emprégase para cifrar "
"cookies; non a ten que lembrar."

#: setup/lib/index.lib.php:277
#, fuzzy, php-format
#| msgid ""
#| "[a@?page=form&amp;formset=features#tab_Import_export]Bzip2 compression "
#| "and decompression[/a] requires functions (%s) which are unavailable on "
#| "this system."
msgid ""
"%sBzip2 compression and decompression%s requires functions (%s) which are "
"unavailable on this system."
msgstr ""
"A [a@?page=form&amp;formset=features#tab_Import_export]compresión e "
"descompresión con Bzip2 [/a] require funcións (%s) que non están dispoñíbeis "
"neste sistema."

#: setup/lib/index.lib.php:279
msgid ""
"This value should be double checked to ensure that this directory is neither "
"world accessible nor readable or writable by other users on your server."
msgstr ""
"Hai que comprobar ben este valor para asegurarse de que este directorio non "
"estea dispoñíbel para todo o mundo e que non o poidan ler ou escribir os "
"demais usuarios do servidor."

#: setup/lib/index.lib.php:280
#, fuzzy, php-format
#| msgid "You should use SSL connections if your web server supports it"
msgid "This %soption%s should be enabled if your web server supports it."
msgstr "Debería empregar conexións SSL se o admite o servidor web"

#: setup/lib/index.lib.php:282
#, fuzzy, php-format
#| msgid ""
#| "[a@?page=form&amp;formset=features#tab_Import_export]GZip compression and "
#| "decompression[/a] requires functions (%s) which are unavailable on this "
#| "system."
msgid ""
"%sGZip compression and decompression%s requires functions (%s) which are "
"unavailable on this system."
msgstr ""
"A [a@?page=form&amp;formset=features#tab_Import_export]compresión e "
"descompresión con GZip[/a] require funcións (%s) que non están dispoñíbeis "
"neste sistema."

#: setup/lib/index.lib.php:284
#, php-format
msgid ""
"%sLogin cookie validity%s greater than 1440 seconds may cause random session "
"invalidation if %ssession.gc_maxlifetime%s is lower than its value "
"(currently %d)."
msgstr ""

#: setup/lib/index.lib.php:286
#, fuzzy, php-format
#| msgid ""
#| "[a@?page=form&formset=features#tab_Security]Login cookie validity[/a] "
#| "should be set to 1800 seconds (30 minutes) at most. Values larger than "
#| "1800 may pose a security risk such as impersonation."
msgid ""
"%sLogin cookie validity%s should be set to 1800 seconds (30 minutes) at "
"most. Values larger than 1800 may pose a security risk such as impersonation."
msgstr ""
"[a@?page=form&formset=features#tab_Security]A validez das cookies de rexistro"
"[/a] deberíase reducir a un máximo de 1800 seconds (30 minutos). Os valores "
"superiores a 1800 poden supor un risco de seguranza, como a suplantación de "
"personalidade."

#: setup/lib/index.lib.php:288
#, php-format
msgid ""
"If using cookie authentication and %sLogin cookie store%s is not 0, %sLogin "
"cookie validity%s must be set to a value less or equal to it."
msgstr ""

#: setup/lib/index.lib.php:290
#, fuzzy, php-format
#| msgid ""
#| "If you feel this is necessary, use additional protection settings - [a@?"
#| "page=servers&amp;mode=edit&amp;id=%1$d#tab_Server_config]host "
#| "authentication[/a] settings and [a@?page=form&amp;"
#| "formset=features#tab_Security]trusted proxies list[/a]. However, IP-based "
#| "protection may not be reliable if your IP belongs to an ISP where "
#| "thousands of users, including you, are connected to."
msgid ""
"If you feel this is necessary, use additional protection settings - %shost "
"authentication%s settings and %strusted proxies list%s. However, IP-based "
"protection may not be reliable if your IP belongs to an ISP where thousands "
"of users, including you, are connected to."
msgstr ""
"Se pensa que é preciso, empregue opcións de protección adicionais - [a@?"
"page=servers&amp;mode=edit&amp;id=%1$d#tab_Server_config]autenticación do "
"servidor[/a] e [a@?page=form&amp;formset=features#tab_Security]lista de "
"proxies de confianza[/a]. Porén, a protección baseada no IP pode non ser de "
"fiar se o IP pertence a un ISP ao que estean ligados miles de usuarios, como "
"vostede."

#: setup/lib/index.lib.php:292
#, fuzzy, php-format
#| msgid ""
#| "You set the [kbd]config[/kbd] authentication type and included username "
#| "and password for auto-login, which is not a desirable option for live "
#| "hosts. Anyone who knows or guesses your phpMyAdmin URL can directly "
#| "access your phpMyAdmin panel. Set [a@?page=servers&amp;mode=edit&amp;id=%1"
#| "$d#tab_Server]authentication type[/a] to [kbd]cookie[/kbd] or [kbd]http[/"
#| "kbd]."
msgid ""
"You set the [kbd]config[/kbd] authentication type and included username and "
"password for auto-login, which is not a desirable option for live hosts. "
"Anyone who knows or guesses your phpMyAdmin URL can directly access your "
"phpMyAdmin panel. Set %sauthentication type%s to [kbd]cookie[/kbd] or [kbd]"
"http[/kbd]."
msgstr ""
"Configurou o tipo de configuración [kbd]config[/kbd] e incluíu o nome de "
"usuario e o contrasinal para o rexistro automático, o que non é unha opción "
"desexábel para os servidores en liña. Calquera que coñeza ou averigue o URL "
"do phpMyAdmin pode acceder directamente ao panel de phpMyAdmin. Configure o "
"[a@?page=servers&amp;mode=edit&amp;id=%1$d#tab_Server]tipo de autenticación[/"
"a] como [kbd]cookie[/kbd] our [kbd]http[/kbd]."

#: setup/lib/index.lib.php:294
#, fuzzy, php-format
#| msgid ""
#| "[a@?page=form&amp;formset=features#tab_Import_export]Zip compression[/a] "
#| "requires functions (%s) which are unavailable on this system."
msgid ""
"%sZip compression%s requires functions (%s) which are unavailable on this "
"system."
msgstr ""
"A [a@?page=form&amp;formset=features#tab_Import_export]compresión con zip[/"
"a] require funcións (%s) que non están dispoñíbeis neste sistema."

#: setup/lib/index.lib.php:296
#, fuzzy, php-format
#| msgid ""
#| "[a@?page=form&amp;formset=features#tab_Import_export]Zip decompression[/"
#| "a] requires functions (%s) which are unavailable on this system."
msgid ""
"%sZip decompression%s requires functions (%s) which are unavailable on this "
"system."
msgstr ""
"A [a@?page=form&amp;formset=features#tab_Import_export]compresión con zip[/"
"a] require funcións (%s) que non están dispoñíbeis neste sistema."

#: setup/lib/index.lib.php:323
#, fuzzy
#| msgid "You should use SSL connections if your web server supports it"
msgid "You should use SSL connections if your web server supports it."
msgstr "Debería empregar conexións SSL se o admite o servidor web"

#: setup/lib/index.lib.php:336
#, fuzzy
#| msgid "You should use mysqli for performance reasons"
msgid "You should use mysqli for performance reasons."
msgstr "Debería empregar mysqli por razóns de desempeño"

#: setup/lib/index.lib.php:367
msgid "You allow for connecting to the server without a password."
msgstr "Permite ligar co servidor sen contrasinal."

#: setup/lib/index.lib.php:389
#, fuzzy
#| msgid "Key is too short, it should have at least 8 characters"
msgid "Key is too short, it should have at least 8 characters."
msgstr "A chave é curta de máis; debería ter un mínimo de oito caracteres"

#: setup/lib/index.lib.php:396
#, fuzzy
#| msgid "Key should contain letters, numbers [em]and[/em] special characters"
msgid "Key should contain letters, numbers [em]and[/em] special characters."
msgstr "A chave debería conter letras, números [em]e[/em] caracteres especiais"

#: setup/validate.php:22
#, fuzzy
#| msgid "No databases"
msgid "Wrong data"
msgstr "Non hai ningunha base de datos"

#: sql.php:205
#, php-format
msgid "Using bookmark \"%s\" as default browse query."
msgstr ""

#: sql.php:677 tbl_replace.php:400
#, php-format
msgid "Inserted row id: %1$d"
msgstr "Identificador da fileira inserida: %1$d"

#: sql.php:694
msgid "Showing as PHP code"
msgstr "Mostrar como código PHP"

#: sql.php:697 tbl_replace.php:374
msgid "Showing SQL query"
msgstr "Mostrar procura SQL"

#: sql.php:699
#, fuzzy
#| msgid "Validate SQL"
msgid "Validated SQL"
msgstr "Validar o SQL"

#: sql.php:920
#, php-format
msgid "Problems with indexes of table `%s`"
msgstr "Problemas cos índices da táboa `%s`"

#: sql.php:951
msgid "Label"
msgstr "Nome"

#: tbl_addfield.php:185 tbl_alter.php:99 tbl_indexes.php:98
#, php-format
msgid "Table %1$s has been altered successfully"
msgstr "Alterouse a táboa %1$s sen problemas"

#: tbl_change.php:699
#, fuzzy
#| msgid "Because of its length,<br /> this field might not be editable "
msgid "Because of its length,<br /> this column might not be editable"
msgstr "Por causa da sua lonxitude,<br /> este campo pode non ser editábel "

#: tbl_change.php:818
msgid "Remove BLOB Repository Reference"
msgstr "Eliminar a referencia ao repositorio BLOB"

#: tbl_change.php:822
msgid "Binary - do not edit"
msgstr "Binario - non editar "

#: tbl_change.php:872
msgid "Upload to BLOB repository"
msgstr "Enviar ao repositorio de BLOB"

#: tbl_change.php:1022
msgid "Insert as new row"
msgstr "Inserir unha columna nova"

#: tbl_change.php:1023
msgid "Insert as new row and ignore errors"
msgstr ""

#: tbl_change.php:1024
#, fuzzy
msgid "Show insert query"
msgstr "Mostrar procura SQL"

#: tbl_change.php:1035
msgid "and then"
msgstr "e despois"

#: tbl_change.php:1039
msgid "Go back to previous page"
msgstr "Voltar"

#: tbl_change.php:1040
msgid "Insert another new row"
msgstr "Inserir un rexistro novo"

#: tbl_change.php:1044
msgid "Go back to this page"
msgstr "Voltar para esta páxina"

#: tbl_change.php:1052
msgid "Edit next row"
msgstr "Modificar a fileira seguinte"

#: tbl_change.php:1063
msgid ""
"Use TAB key to move from value to value, or CTRL+arrows to move anywhere"
msgstr ""
"Use a tecla do tabulador para moverse de valor en valor ou a tecla CONTROL "
"combinada cunha flecha para moverse a calquera sitio"

#: tbl_change.php:1101
#, fuzzy, php-format
#| msgid "Restart insertion with %s rows"
msgid "Continue insertion with %s rows"
msgstr "Reiniciar a inserción con %s fileiras"

#: tbl_chart.php:88
#, fuzzy
#| msgid "Mar"
msgid "Bar"
msgstr "Mar"

#: tbl_chart.php:90
msgid "Line"
msgstr ""

#: tbl_chart.php:91
#, fuzzy
#| msgid "Engines"
msgid "Spline"
msgstr "Motores"

#: tbl_chart.php:92
#, fuzzy
#| msgid "PiB"
msgid "Pie"
msgstr "PiB"

#: tbl_chart.php:94
#, fuzzy
#| msgid "Packed"
msgid "Stacked"
msgstr "Empaquetado"

#: tbl_chart.php:97
#, fuzzy
#| msgid "Report title"
msgid "Chart title"
msgstr "Título do informe"

#: tbl_chart.php:103
msgid "X-Axis:"
msgstr ""

#: tbl_chart.php:117
#, fuzzy
#| msgid "SQL queries"
msgid "Series:"
msgstr "Solicitudes SQL"

#: tbl_chart.php:119
#, fuzzy
#| msgid "CHAR textarea columns"
msgid "The remaining columns"
msgstr "Columnas de área de texto de CHAR"

#: tbl_chart.php:132
msgid "X-Axis label:"
msgstr ""

#: tbl_chart.php:133
#, fuzzy
#| msgid "Value"
msgid "X Values"
msgstr "Valor"

#: tbl_chart.php:134
msgid "Y-Axis label:"
msgstr ""

#: tbl_chart.php:134
#, fuzzy
#| msgid "Value"
msgid "Y Values"
msgstr "Valor"

#: tbl_create.php:30
#, php-format
msgid "Table %s already exists!"
msgstr "Xa existe a táboa %s!!"

#: tbl_create.php:216
#, php-format
msgid "Table %1$s has been created."
msgstr "Creouse a táboa %1$s."

#: tbl_export.php:24
msgid "View dump (schema) of table"
msgstr "Ver o esquema do volcado da táboa"

#: tbl_gis_visualization.php:112
#, fuzzy
#| msgid "Display servers selection"
msgid "Display GIS Visualization"
msgstr "Mostrar a selección de servidores"

#: tbl_gis_visualization.php:128
msgid "Width"
msgstr ""

#: tbl_gis_visualization.php:132
msgid "Height"
msgstr ""

#: tbl_gis_visualization.php:136
#, fuzzy
#| msgid "CHAR textarea columns"
msgid "Label column"
msgstr "Columnas de área de texto de CHAR"

#: tbl_gis_visualization.php:138
#, fuzzy
#| msgid "- none -"
msgid "-- None --"
msgstr "- ningún -"

#: tbl_gis_visualization.php:151
#, fuzzy
#| msgid "Log file count"
msgid "Spatial column"
msgstr "Número de ficheiros de rexistro"

#: tbl_gis_visualization.php:175
msgid "Redraw"
msgstr ""

#: tbl_gis_visualization.php:177
#, fuzzy
#| msgid "Save as file"
msgid "Save to file"
msgstr "Enviar <i>(gravar nun ficheiro)</i><br />"

#: tbl_gis_visualization.php:178
#, fuzzy
#| msgid "Table name"
msgid "File name"
msgstr "Nome da táboa"

#: tbl_indexes.php:66
msgid "The name of the primary key must be \"PRIMARY\"!"
msgstr "O nome da chave primaria debe ser... PRIMARIA"

#: tbl_indexes.php:75
msgid "Can't rename index to PRIMARY!"
msgstr "Non se pode facer que este índice sexa PRIMARIO!"

#: tbl_indexes.php:91
msgid "No index parts defined!"
msgstr "Non se definiron partes do índice"

#: tbl_indexes.php:169
#, fuzzy
#| msgid "Create a new index"
msgid "Create an index"
msgstr "Crear un índice novo"

#: tbl_indexes.php:171
msgid "Modify an index"
msgstr "Modificar un índice"

#: tbl_indexes.php:176
msgid ""
"(\"PRIMARY\" <b>must</b> be the name of and <b>only of</b> a primary key!)"
msgstr ""
"(\"PRIMARIA\" <b>debe</b> ser o nome de e <b>só de</b> unha chave primaria)"

#: tbl_indexes.php:179
msgid "Index name:"
msgstr "Nome do índice&nbsp;:"

#: tbl_indexes.php:185
msgid "Index type:"
msgstr "Tipo de índice&nbsp;:"

#: tbl_indexes.php:265
#, php-format
msgid "Add to index &nbsp;%s&nbsp;column(s)"
msgstr "Engadir ao índice &nbsp;%s&nbsp;coluna(s)"

#: tbl_indexes.php:270 tbl_structure.php:700
msgid "Column count has to be larger than zero."
msgstr "O número de columnas ten que ser maior de cero"

#: tbl_move_copy.php:44
msgid "Can't move table to same one!"
msgstr "Non se pode mover unha táboa sobre si mesma"

#: tbl_move_copy.php:46
msgid "Can't copy table to same one!"
msgstr "Non se pode copiar unha táboa sobre si mesma"

#: tbl_move_copy.php:54
#, php-format
msgid "Table %s has been moved to %s."
msgstr "Moveuse a táboa %s para %s."

#: tbl_move_copy.php:56
#, php-format
msgid "Table %s has been copied to %s."
msgstr "A táboa %s copiouse para %s."

#: tbl_move_copy.php:81
msgid "The table name is empty!"
msgstr "O nome da táboa está vacío!"

#: tbl_operations.php:268
msgid "Alter table order by"
msgstr "Ordenar a táboa por"

#: tbl_operations.php:277
msgid "(singly)"
msgstr "a refacer logo de insercións e destrucións (shingly)"

#: tbl_operations.php:297
msgid "Move table to (database<b>.</b>table):"
msgstr "Mover a táboa a (base_de_datos<b>.</b>táboa):"

#: tbl_operations.php:355
msgid "Table options"
msgstr "Opcións da táboa"

#: tbl_operations.php:359
msgid "Rename table to"
msgstr "Mudar o nome da táboa para"

#: tbl_operations.php:535
msgid "Copy table to (database<b>.</b>table):"
msgstr "Copiar a táboa a (base_de_datos<b>.</b>táboa):"

#: tbl_operations.php:582
msgid "Switch to copied table"
msgstr "Ir à táboa copiada"

#: tbl_operations.php:594
msgid "Table maintenance"
msgstr "Táboa de mantemento"

#: tbl_operations.php:618
msgid "Defragment table"
msgstr "Táboa de desfragmentación"

#: tbl_operations.php:666
#, php-format
msgid "Table %s has been flushed"
msgstr "Fechouse a táboa %s"

#: tbl_operations.php:672
#, fuzzy
#| msgid "Flush the table (\"FLUSH\")"
msgid "Flush the table (FLUSH)"
msgstr "Fechar a táboa (\"FLUSH\")"

#: tbl_operations.php:681
#, fuzzy
#| msgid "Dumping data for table"
msgid "Delete data or table"
msgstr "A extraer datos da táboa"

#: tbl_operations.php:696
msgid "Empty the table (TRUNCATE)"
msgstr ""

#: tbl_operations.php:716
#, fuzzy
#| msgid "Go to database"
msgid "Delete the table (DROP)"
msgstr "Ir á base de datos"

#: tbl_operations.php:737
msgid "Partition maintenance"
msgstr "Mantemento da partición"

#: tbl_operations.php:745
#, php-format
msgid "Partition %s"
msgstr "Partición %s"

#: tbl_operations.php:748
msgid "Analyze"
msgstr "Analizar"

#: tbl_operations.php:749
msgid "Check"
msgstr "Comprobar"

#: tbl_operations.php:750
msgid "Optimize"
msgstr "Optimizar"

#: tbl_operations.php:751
msgid "Rebuild"
msgstr "Reconstruír"

#: tbl_operations.php:752
msgid "Repair"
msgstr "Arranxar"

#: tbl_operations.php:764
msgid "Remove partitioning"
msgstr "Eliminar particións"

#: tbl_operations.php:790
msgid "Check referential integrity:"
msgstr "Comprobar a integridade das referencias:"

#: tbl_printview.php:72
msgid "Show tables"
msgstr "Mostrar as táboas"

#: tbl_printview.php:274 tbl_structure.php:762
msgid "Space usage"
msgstr "Uso do espazo"

#: tbl_printview.php:278 tbl_structure.php:766
msgid "Usage"
msgstr "Uso"

#: tbl_printview.php:305 tbl_structure.php:793
msgid "Effective"
msgstr "Efectivo"

#: tbl_printview.php:330 tbl_structure.php:828
msgid "Row Statistics"
msgstr "Estatísticas da fileira"

#: tbl_printview.php:344 tbl_structure.php:843
msgid "static"
msgstr "estático"

#: tbl_printview.php:346 tbl_structure.php:845
msgid "dynamic"
msgstr "dinámico"

#: tbl_printview.php:368 tbl_structure.php:888
msgid "Row length"
msgstr "Lonxitude da fileira"

#: tbl_printview.php:378 tbl_structure.php:896
msgid "Row size"
msgstr "Tamaño da fileira "

#: tbl_printview.php:388 tbl_structure.php:904
msgid "Next autoindex"
msgstr ""

#: tbl_relation.php:276
#, php-format
msgid "Error creating foreign key on %1$s (check data types)"
msgstr ""
"Houbo un erro ao crear a chave externa en %1$s (comprobe os tipos de datos)"

#: tbl_relation.php:402
#, fuzzy
#| msgid "Internal relations"
msgid "Internal relation"
msgstr "Relacións internas"

#: tbl_relation.php:404
msgid ""
"An internal relation is not necessary when a corresponding FOREIGN KEY "
"relation exists."
msgstr ""
"Non se precisas unha relación interna cando existe unha CHAVE EXTERNA "
"correspondente."

#: tbl_relation.php:410
#, fuzzy
#| msgid "Foreign key limit"
msgid "Foreign key constraint"
msgstr "Límite das chaves alleas"

#: tbl_select.php:84
msgid "Do a \"query by example\" (wildcard: \"%\")"
msgstr "Faga unha \"procura por exemplo\" (o comodín é \"%\")"

#: tbl_select.php:178
#, fuzzy
#| msgid "Select fields (at least one):"
msgid "Select columns (at least one):"
msgstr "Seleccione os campos (mínimo un)"

#: tbl_select.php:196
msgid "Add search conditions (body of the \"where\" clause):"
msgstr "Condición da pesquisa (ou sexa, o complemento da cláusula \"WHERE\"):"

#: tbl_select.php:203
msgid "Number of rows per page"
msgstr "Número de rexistros por páxina:"

#: tbl_select.php:209
msgid "Display order:"
msgstr "Mostrar en orde:"

#: tbl_structure.php:155 tbl_structure.php:160 tbl_structure.php:581
msgid "Spatial"
msgstr ""

#: tbl_structure.php:162 tbl_structure.php:166
msgid "Browse distinct values"
msgstr "Examinar valores claramente distintos"

#: tbl_structure.php:167 tbl_structure.php:168
msgid "Add primary key"
msgstr ""

#: tbl_structure.php:169 tbl_structure.php:170
#, fuzzy
#| msgid "Apply index(s)"
msgid "Add index"
msgstr "Aplicar índice(s)"

#: tbl_structure.php:171 tbl_structure.php:172
msgid "Add unique index"
msgstr ""

#: tbl_structure.php:173 tbl_structure.php:174
#, fuzzy
#| msgid "Apply index(s)"
msgid "Add SPATIAL index"
msgstr "Aplicar índice(s)"

#: tbl_structure.php:175 tbl_structure.php:176
msgid "Add FULLTEXT index"
msgstr ""

#: tbl_structure.php:359
#, fuzzy
#| msgid "None"
msgctxt "None for default"
msgid "None"
msgstr "Ningunha"

#: tbl_structure.php:372
#, fuzzy, php-format
#| msgid "Table %s has been dropped"
msgid "Column %s has been dropped"
msgstr "Eliminouse a táboa %s"

#: tbl_structure.php:383 tbl_structure.php:477
#, php-format
msgid "A primary key has been added on %s"
msgstr "Engadiuse unha chave primaria a %s"

#: tbl_structure.php:398 tbl_structure.php:413 tbl_structure.php:433
#: tbl_structure.php:448 tbl_structure.php:490 tbl_structure.php:503
#: tbl_structure.php:517 tbl_structure.php:530
#, php-format
msgid "An index has been added on %s"
msgstr "Engadiusese un índice a %s"

#: tbl_structure.php:465
#, fuzzy
#| msgid "Show versions"
msgid "Show more actions"
msgstr "Mostrar as versións"

#: tbl_structure.php:606
#, fuzzy
#| msgid "Print view"
msgid "Edit view"
msgstr "Visualización previa da impresión"

#: tbl_structure.php:623
msgid "Relation view"
msgstr "Vista das relacións"

#: tbl_structure.php:631
msgid "Propose table structure"
msgstr "Propor unha estrutura para a táboa"

#: tbl_structure.php:649
#, fuzzy
#| msgid "Add column(s)"
msgid "Add column"
msgstr "Engadir columna(s)"

#: tbl_structure.php:663
msgid "At End of Table"
msgstr "Ao final da táboa"

#: tbl_structure.php:664
msgid "At Beginning of Table"
msgstr "No comezo da táboa"

#: tbl_structure.php:665
#, php-format
msgid "After %s"
msgstr "Despois de %s"

#: tbl_structure.php:705
#, fuzzy, php-format
#| msgid "Create an index on&nbsp;%s&nbsp;columns"
msgid "Create an index on &nbsp;%s&nbsp;columns"
msgstr "Crear un índice en&nbsp;%s&nbsp;colunas"

#: tbl_structure.php:859
msgid "partitioned"
msgstr "particionado"

#: tbl_tracking.php:109
#, php-format
msgid "Tracking report for table `%s`"
msgstr ""

#: tbl_tracking.php:173
#, php-format
msgid "Version %s is created, tracking for %s.%s is activated."
msgstr "Creouse a versión %s; activouse o seguemento de %s.%s."

#: tbl_tracking.php:181
#, php-format
msgid "Tracking for %s.%s , version %s is deactivated."
msgstr "Desactivouse o seguemento de %s.%s , versión %s."

#: tbl_tracking.php:189
#, php-format
msgid "Tracking for %s.%s , version %s is activated."
msgstr "Activouse o seguemento de %s.%s , versión %s."

#: tbl_tracking.php:199
msgid "SQL statements executed."
msgstr "Declaracións SQL executadas."

#: tbl_tracking.php:205
msgid ""
"You can execute the dump by creating and using a temporary database. Please "
"ensure that you have the privileges to do so."
msgstr ""

#: tbl_tracking.php:206
msgid "Comment out these two lines if you do not need them."
msgstr ""

#: tbl_tracking.php:215
msgid "SQL statements exported. Please copy the dump or execute it."
msgstr "Declaracións SQL exportadas. Copie o volcado ou execúteo."

#: tbl_tracking.php:246
#, php-format
msgid "Version %s snapshot (SQL code)"
msgstr "Instantánea da versión %s (código SQL)"

#: tbl_tracking.php:373
#, fuzzy
#| msgid "Track these data definition statements:"
msgid "Tracking data definition successfully deleted"
msgstr "Seguir estas declaracións de definición de datos:"

#: tbl_tracking.php:375 tbl_tracking.php:392
#, fuzzy
#| msgid "Ignore errors"
msgid "Query error"
msgstr "Ignorar os erros"

#: tbl_tracking.php:390
#, fuzzy
#| msgid "Track these data manipulation statements:"
msgid "Tracking data manipulation successfully deleted"
msgstr "Seguir estas declaracións de manipulación de datos:"

#: tbl_tracking.php:402
msgid "Tracking statements"
msgstr "Declaracións de seguemento"

#: tbl_tracking.php:418 tbl_tracking.php:546
#, php-format
msgid "Show %s with dates from %s to %s by user %s %s"
msgstr "Mostrar %s con datas de %s a %s polo usuario %s %s"

#: tbl_tracking.php:423
#, fuzzy
#| msgid "Allows inserting and replacing data."
msgid "Delete tracking data row from report"
msgstr "Permite inserir e substituír datos."

#: tbl_tracking.php:434
#, fuzzy
#| msgid "No databases"
msgid "No data"
msgstr "Non hai ningunha base de datos"

#: tbl_tracking.php:444 tbl_tracking.php:501
msgid "Date"
msgstr "Data"

#: tbl_tracking.php:446
msgid "Data definition statement"
msgstr "Declaración de definición de datos"

#: tbl_tracking.php:503
msgid "Data manipulation statement"
msgstr "Declaración de manipulación de datos"

#: tbl_tracking.php:549
msgid "SQL dump (file download)"
msgstr "Volcado de SQL (descarga do ficheiro)"

#: tbl_tracking.php:550
msgid "SQL dump"
msgstr "Volcado de SQL"

#: tbl_tracking.php:551
msgid "This option will replace your table and contained data."
msgstr "Esta opción substitúe a táboa e os datos que contén."

#: tbl_tracking.php:551
msgid "SQL execution"
msgstr "Execución de SQL"

#: tbl_tracking.php:563
#, php-format
msgid "Export as %s"
msgstr "Exportar como %s"

#: tbl_tracking.php:603
msgid "Show versions"
msgstr "Mostrar as versións"

#: tbl_tracking.php:687
#, php-format
msgid "Deactivate tracking for %s.%s"
msgstr "Desactivar o seguemento de %s.%s"

#: tbl_tracking.php:689
msgid "Deactivate now"
msgstr "Desactivar agora"

#: tbl_tracking.php:700
#, php-format
msgid "Activate tracking for %s.%s"
msgstr "Activar o seguemento de %s.%s"

#: tbl_tracking.php:702
msgid "Activate now"
msgstr "Activar agora"

#: tbl_tracking.php:715
#, php-format
msgid "Create version %s of %s.%s"
msgstr "Crear a versión %s de %s.%s"

#: tbl_tracking.php:719
msgid "Track these data definition statements:"
msgstr "Seguir estas declaracións de definición de datos:"

#: tbl_tracking.php:727
msgid "Track these data manipulation statements:"
msgstr "Seguir estas declaracións de manipulación de datos:"

#: tbl_tracking.php:735
msgid "Create version"
msgstr "Crear unha versión"

#: tbl_zoom_select.php:127
#, fuzzy
#| msgid "Do a \"query by example\" (wildcard: \"%\")"
msgid "Do a \"query by example\" (wildcard: \"%\") for two different columns"
msgstr "Faga unha \"procura por exemplo\" (o comodín é \"%\")"

#: tbl_zoom_select.php:137
#, fuzzy
#| msgid "SQL Query box"
msgid "Additional search criteria"
msgstr "Caixa de Procuras SQL"

#: tbl_zoom_select.php:268
#, fuzzy
#| msgid "Label"
msgid "Data Label"
msgstr "Nome"

#: tbl_zoom_select.php:288
#, fuzzy
#| msgid "Maximum number of rows to display"
msgid "Maximum rows to plot"
msgstr "Número máximo de fileiras que se mostran"

#: tbl_zoom_select.php:402
msgid "Browse/Edit the points"
msgstr ""

#: tbl_zoom_select.php:409
#, fuzzy
#| msgid "Control user"
msgid "How to use"
msgstr "Usuario de control"

#: themes.php:28
msgid "Get more themes!"
msgstr "Obter máis temas!"

#: transformation_overview.php:24
msgid "Available MIME types"
msgstr "Tipos MIME dispoñíbeis"

#: transformation_overview.php:37
msgid ""
"MIME types printed in italics do not have a separate transformation function"
msgstr ""
"Os tipos MIME en cursiva non contan cunha función de transformación separada"

#: transformation_overview.php:42
msgid "Available transformations"
msgstr "Transformacións dispoñíbeis"

#: transformation_overview.php:47
#, fuzzy
#| msgid "Description"
msgctxt "for MIME transformation"
msgid "Description"
msgstr "Descrición"

#: user_password.php:34
msgid "You don't have sufficient privileges to be here right now!"
msgstr "Non ten direitos suficientes para estar aquí agora!"

#: user_password.php:96
msgid "The profile has been updated."
msgstr "Actualizouse o perfil."

#: view_create.php:141
msgid "VIEW name"
msgstr "Nome da VISTA"

#: view_operations.php:91
#, fuzzy
msgid "Rename view to"
msgstr "Mudar o nome da táboa para"

#: po/advisory_rules.php:5
msgid "Uptime below one day"
msgstr ""

#: po/advisory_rules.php:6
msgid "Uptime is less than 1 day, performance tuning may not be accurate."
msgstr ""

#: po/advisory_rules.php:7
msgid ""
"To have more accurate averages it is recommended to let the server run for "
"longer than a day before running this analyzer"
msgstr ""

#: po/advisory_rules.php:8
#, php-format
msgid "The uptime is only %s"
msgstr ""

#: po/advisory_rules.php:10
#, fuzzy
#| msgid "Versions"
msgid "Questions below 1,000"
msgstr "Versións"

#: po/advisory_rules.php:11
msgid ""
"Fewer than 1,000 questions have been run against this server. The "
"recommendations may not be accurate."
msgstr ""

#: po/advisory_rules.php:12
msgid ""
"Let the server run for a longer time until it has executed a greater amount "
"of queries."
msgstr ""

#: po/advisory_rules.php:13
#, fuzzy, php-format
#| msgid "Insecure connection"
msgid "Current amount of Questions: %s"
msgstr "A conexión non é segura"

#: po/advisory_rules.php:15
#, fuzzy
#| msgid "Show SQL queries"
msgid "Percentage of slow queries"
msgstr "Mostrar as procuras SQL"

#: po/advisory_rules.php:16
msgid ""
"There is a lot of slow queries compared to the overall amount of Queries."
msgstr ""

#: po/advisory_rules.php:17 po/advisory_rules.php:22
msgid ""
"You might want to increase {long_query_time} or optimize the queries listed "
"in the slow query log"
msgstr ""

#: po/advisory_rules.php:18
#, php-format
msgid "The slow query rate should be below 5%%, your value is %s%%."
msgstr ""

#: po/advisory_rules.php:20
#, fuzzy
#| msgid "Flush query cache"
msgid "Slow query rate"
msgstr "Limpar a caché da pesquisa"

#: po/advisory_rules.php:21
msgid ""
"There is a high percentage of slow queries compared to the server uptime."
msgstr ""

#: po/advisory_rules.php:23
#, php-format
msgid ""
"You have a slow query rate of %s per hour, you should have less than 1%% per "
"hour."
msgstr ""

#: po/advisory_rules.php:25
#, fuzzy
#| msgid "SQL queries"
msgid "Long query time"
msgstr "Solicitudes SQL"

#: po/advisory_rules.php:26
msgid ""
"long_query_time is set to 10 seconds or more, thus only slow queries that "
"take above 10 seconds are logged."
msgstr ""

#: po/advisory_rules.php:27
msgid ""
"It is suggested to set {long_query_time} to a lower value, depending on your "
"environment. Usually a value of 1-5 seconds is suggested."
msgstr ""

#: po/advisory_rules.php:28
#, php-format
msgid "long_query_time is currently set to %ds."
msgstr ""

#: po/advisory_rules.php:30
#, fuzzy
#| msgid "SQL Query box"
msgid "Slow query logging"
msgstr "Caixa de Procuras SQL"

#: po/advisory_rules.php:31
msgid "The slow query log is disabled."
msgstr ""

#: po/advisory_rules.php:32
msgid ""
"Enable slow query logging by setting {log_slow_queries} to 'ON'. This will "
"help troubleshooting badly performing queries."
msgstr ""

#: po/advisory_rules.php:33
msgid "log_slow_queries is set to 'OFF'"
msgstr ""

#: po/advisory_rules.php:35
#, fuzzy
#| msgid "Select Tables"
msgid "Release Series"
msgstr "Seleccionar táboas"

#: po/advisory_rules.php:36
msgid "The MySQL server version less then 5.1."
msgstr ""

#: po/advisory_rules.php:37
msgid ""
"You should upgrade, as MySQL 5.1 has improved performance, and MySQL 5.5 "
"even more so."
msgstr ""

#: po/advisory_rules.php:38 po/advisory_rules.php:43 po/advisory_rules.php:48
#, fuzzy, php-format
#| msgid "Create version"
msgid "Current version: %s"
msgstr "Crear unha versión"

#: po/advisory_rules.php:40 po/advisory_rules.php:45
#, fuzzy
#| msgid "Version"
msgid "Minor Version"
msgstr "Versión"

#: po/advisory_rules.php:41
msgid "Version less than 5.1.30 (the first GA release of 5.1)."
msgstr ""

#: po/advisory_rules.php:42
msgid ""
"You should upgrade, as recent versions of MySQL 5.1 have improved "
"performance and MySQL 5.5 even more so."
msgstr ""

#: po/advisory_rules.php:46
msgid "Version less than 5.5.8 (the first GA release of 5.5)."
msgstr ""

#: po/advisory_rules.php:47
#, fuzzy
#| msgid "You should upgrade to %s %s or later."
msgid "You should upgrade, to a stable version of MySQL 5.5"
msgstr "Debería actualizar a %s %s ou posterior."

#: po/advisory_rules.php:50 po/advisory_rules.php:55 po/advisory_rules.php:60
#, fuzzy
#| msgid "Description"
msgid "Distribution"
msgstr "Descrición"

#: po/advisory_rules.php:51
msgid "Version is compiled from source, not a MySQL official binary."
msgstr ""

#: po/advisory_rules.php:52
msgid ""
"If you did not compile from source, you may be using a package modified by a "
"distribution. The MySQL manual only is accurate for official MySQL binaries, "
"not any package distributions (such as RedHat, Debian/Ubuntu etc)."
msgstr ""

#: po/advisory_rules.php:53
msgid "'source' found in version_comment"
msgstr ""

#: po/advisory_rules.php:56 po/advisory_rules.php:61
msgid "The MySQL manual only is accurate for official MySQL binaries."
msgstr ""

#: po/advisory_rules.php:57
msgid "Percona documentation is at http://www.percona.com/docs/wiki/"
msgstr ""

#: po/advisory_rules.php:58
msgid "'percona' found in version_comment"
msgstr ""

#: po/advisory_rules.php:62
msgid "Drizzle documentation is at http://docs.drizzle.org/"
msgstr ""

#: po/advisory_rules.php:63
#, php-format
msgid "Version string (%s) matches Drizzle versioning scheme"
msgstr ""

#: po/advisory_rules.php:65
#, fuzzy
#| msgid "MySQL charset"
msgid "MySQL Architecture"
msgstr "Código de caracteres (Charset) MySQL"

#: po/advisory_rules.php:66
msgid "MySQL is not compiled as a 64-bit package."
msgstr ""

#: po/advisory_rules.php:67
msgid ""
"Your memory capacity is above 3 GiB (assuming the Server is on localhost), "
"so MySQL might not be able to access all of your memory. You might want to "
"consider installing the 64-bit version of MySQL."
msgstr ""

#: po/advisory_rules.php:68
#, php-format
msgid "Available memory on this host: %s"
msgstr ""

#: po/advisory_rules.php:70
#, fuzzy
#| msgid "Query cache"
msgid "Query cache disabled"
msgstr "caché de procuras"

#: po/advisory_rules.php:71
#, fuzzy
#| msgid "The server is not responding"
msgid "The query cache is not enabled."
msgstr "O servidor non está a responder"

#: po/advisory_rules.php:72
msgid ""
"The query cache is known to greatly improve performance if configured "
"correctly. Enable it by setting {query_cache_size} to a 2 digit MiB value "
"and setting {query_cache_type} to 'ON'. <b>Note:</b> If you are using "
"memcached, ignore this recommendation."
msgstr ""

#: po/advisory_rules.php:73
msgid "query_cache_size is set to 0 or query_cache_type is set to 'OFF'"
msgstr ""

#: po/advisory_rules.php:75
#, fuzzy
#| msgid "Query cache"
msgid "Query caching method"
msgstr "caché de procuras"

#: po/advisory_rules.php:76
msgid "Suboptimal caching method."
msgstr ""

#: po/advisory_rules.php:77
msgid ""
"You are using the MySQL Query cache with a fairly high traffic database. It "
"might be worth considering to use <a href=\\\"http://dev.mysql.com/doc/"
"refman/5.5/en/ha-memcached.html\\\">memcached</a> instead of the MySQL Query "
"cache, especially if you have multiple slaves."
msgstr ""

#: po/advisory_rules.php:78
#, php-format
msgid ""
"The query cache is enabled and the server receives %d queries per second. "
"This rule fires if there is more than 100 queries per second."
msgstr ""

#: po/advisory_rules.php:80
msgid "Query cache efficiency (%)"
msgstr ""

#: po/advisory_rules.php:81
msgid "Query cache not running efficiently, it has a low hit rate."
msgstr ""

#: po/advisory_rules.php:82
msgid "Consider increasing {query_cache_limit}."
msgstr ""

#: po/advisory_rules.php:83
#, php-format
msgid "The current query cache hit rate of %s%% is below 20%%"
msgstr ""

#: po/advisory_rules.php:85
#, fuzzy
msgid "Query Cache usage"
msgstr "caché de procuras"

#: po/advisory_rules.php:86
#, php-format
msgid "Less than 80%% of the query cache is being utilized."
msgstr ""

#: po/advisory_rules.php:87
msgid ""
"This might be caused by {query_cache_limit} being too low. Flushing the "
"query cache might help as well."
msgstr ""

#: po/advisory_rules.php:88
#, php-format
msgid ""
"The current ratio of free query cache memory to total query cache size is %s%"
"%. It should be above 80%%"
msgstr ""

#: po/advisory_rules.php:90
#, fuzzy
#| msgid "Query cache"
msgid "Query cache fragmentation"
msgstr "caché de procuras"

#: po/advisory_rules.php:91
msgid "The query cache is considerably fragmented."
msgstr ""

#: po/advisory_rules.php:92
msgid ""
"Severe fragmentation is likely to (further) increase Qcache_lowmem_prunes. "
"This might be caused by many Query cache low memory prunes due to "
"{query_cache_size} being too small. For a immediate but short lived fix you "
"can flush the query cache (might lock the query cache for a long time). "
"Carefully adjusting {query_cache_min_res_unit} to a lower value might help "
"too, e.g. you can set it to the average size of your queries in the cache "
"using this formula: (query_cache_size - qcache_free_memory) / "
"qcache_queries_in_cache"
msgstr ""

#: po/advisory_rules.php:93
#, php-format
msgid ""
"The cache is currently fragmented by %s%% , with 100%% fragmentation meaning "
"that the query cache is an alternating pattern of free and used blocks. This "
"value should be below 20%%."
msgstr ""

#: po/advisory_rules.php:95
msgid "Query cache low memory prunes"
msgstr ""

#: po/advisory_rules.php:96
#, fuzzy
#| msgid "The amount of free memory for query cache."
msgid ""
"Cached queries are removed due to low query cache memory from the query "
"cache."
msgstr "Cantidade de memoria libre para a caché de procuras."

#: po/advisory_rules.php:97
msgid ""
"You might want to increase {query_cache_size}, however keep in mind that the "
"overhead of maintaining the cache is likely to increase with its size, so do "
"this in small increments and monitor the results."
msgstr ""

#: po/advisory_rules.php:98
msgid ""
"The ratio of removed queries to inserted queries is %s%%. The lower this "
"value is, the better (This rules firing limit: 0.1%)"
msgstr ""

#: po/advisory_rules.php:100
#, fuzzy
#| msgid "Query cache"
msgid "Query cache max size"
msgstr "caché de procuras"

#: po/advisory_rules.php:101
msgid ""
"The query cache size is above 128 MiB. Big query caches may cause "
"significant overhead that is required to maintain the cache."
msgstr ""

#: po/advisory_rules.php:102
msgid ""
"Depending on your environment, it might be performance increasing to reduce "
"this value."
msgstr ""

#: po/advisory_rules.php:103
#, php-format
msgid "Current query cache size: %s"
msgstr ""

#: po/advisory_rules.php:105
#, fuzzy
msgid "Query cache min result size"
msgstr "Operacións de resultados da procura"

#: po/advisory_rules.php:106
msgid ""
"The max size of the result set in the query cache is the default of 1 MiB."
msgstr ""

#: po/advisory_rules.php:107
msgid ""
"Changing {query_cache_limit} (usually by increasing) may increase "
"efficiency. This variable determines the maximum size a query result may "
"have to be inserted into the query cache. If there are many query results "
"above 1 MiB that are well cacheable (many reads, little writes) then "
"increasing {query_cache_limit} will increase efficiency. Whereas in the case "
"of many query results being above 1 MiB that are not very well cacheable "
"(often invalidated due to table updates) increasing {query_cache_limit} "
"might reduce efficiency."
msgstr ""

#: po/advisory_rules.php:108
msgid "query_cache_limit is set to 1 MiB"
msgstr ""

#: po/advisory_rules.php:110
#, fuzzy
#| msgid "Allows creating temporary tables."
msgid "Percentage of sorts that cause temporary tables"
msgstr "Permite crear táboas temporais."

#: po/advisory_rules.php:111 po/advisory_rules.php:116
#, fuzzy
#| msgid "Allows creating temporary tables."
msgid "Too many sorts are causing temporary tables."
msgstr "Permite crear táboas temporais."

#: po/advisory_rules.php:112 po/advisory_rules.php:117
msgid ""
"Consider increasing sort_buffer_size and/or read_rnd_buffer_size, depending "
"on your system memory limits"
msgstr ""

#: po/advisory_rules.php:113
#, php-format
msgid ""
"%s%% of all sorts cause temporary tables, this value should be lower than 10%"
"%."
msgstr ""

#: po/advisory_rules.php:115
#, fuzzy
#| msgid "Allows creating temporary tables."
msgid "Rate of sorts that cause temporary tables"
msgstr "Permite crear táboas temporais."

#: po/advisory_rules.php:118
#, php-format
msgid ""
"Temporary tables average: %s, this value should be less than 1 per hour."
msgstr ""

#: po/advisory_rules.php:120
#, fuzzy
#| msgid "Start"
msgid "Sort rows"
msgstr "Inicio"

#: po/advisory_rules.php:121
msgid "There are lots of rows being sorted."
msgstr ""

#: po/advisory_rules.php:122
msgid ""
"While there is nothing wrong with a high amount of row sorting, you might "
"want to make sure that the queries which require a lot of sorting use "
"indexed fields in the ORDER BY clause, as this will result in much faster "
"sorting"
msgstr ""

#: po/advisory_rules.php:123
#, php-format
msgid "Sorted rows average: %s"
msgstr ""

#: po/advisory_rules.php:125
#, fuzzy
#| msgid "There are no configured servers"
msgid "Rate of joins without indexes"
msgstr "Non hai ningún servidor configurado"

#: po/advisory_rules.php:126
#, fuzzy
#| msgid "There are no configured servers"
msgid "There are too many joins without indexes."
msgstr "Non hai ningún servidor configurado"

#: po/advisory_rules.php:127
msgid ""
"This means that joins are doing full table scans. Adding indexes for the "
"fields being used in the join conditions will greatly speed up table joins"
msgstr ""

#: po/advisory_rules.php:128
#, php-format
msgid "Table joins average: %s, this value should be less than 1 per hour"
msgstr ""

#: po/advisory_rules.php:130
msgid "Rate of reading first index entry"
msgstr ""

#: po/advisory_rules.php:131
msgid "The rate of reading the first index entry is high."
msgstr ""

#: po/advisory_rules.php:132
msgid ""
"This usually indicates frequent full index scans. Full index scans are "
"faster than table scans but require lots of CPU cycles in big tables, if "
"those tables that have or had high volumes of UPDATEs and DELETEs, running "
"'OPTIMIZE TABLE' might reduce the amount of and/or speed up full index "
"scans. Other than that full index scans can only be reduced by rewriting "
"queries."
msgstr ""

#: po/advisory_rules.php:133
#, php-format
msgid "Index scans average: %s, this value should be less than 1 per hour"
msgstr ""

#: po/advisory_rules.php:135
msgid "Rate of reading fixed position"
msgstr ""

#: po/advisory_rules.php:136
msgid "The rate of reading data from a fixed position is high."
msgstr ""

#: po/advisory_rules.php:137
msgid ""
"This indicates that many queries need to sort results and/or do a full table "
"scan, including join queries that do not use indexes. Add indexes where "
"applicable."
msgstr ""

#: po/advisory_rules.php:138
#, php-format
msgid ""
"Rate of reading fixed position average: %s, this value should be less than 1 "
"per hour"
msgstr ""

#: po/advisory_rules.php:140
msgid "Rate of reading next table row"
msgstr ""

#: po/advisory_rules.php:141
msgid "The rate of reading the next table row is high."
msgstr ""

#: po/advisory_rules.php:142
msgid ""
"This indicates that many queries are doing full table scans. Add indexes "
"where applicable."
msgstr ""

#: po/advisory_rules.php:143
#, php-format
msgid ""
"Rate of reading next table row: %s, this value should be less than 1 per hour"
msgstr ""

#: po/advisory_rules.php:145
msgid "tmp_table_size vs. max_heap_table_size"
msgstr ""

#: po/advisory_rules.php:146
msgid "tmp_table_size and max_heap_table_size are not the same."
msgstr ""

#: po/advisory_rules.php:147
msgid ""
"If you have deliberately changed one of either: The server uses the lower "
"value of either to determine the maximum size of in-memory tables. So if you "
"wish to increase the in-memory table limit you will have to increase the "
"other value as well."
msgstr ""

#: po/advisory_rules.php:148
#, php-format
msgid "Current values are tmp_table_size: %s, max_heap_table_size: %s"
msgstr ""

#: po/advisory_rules.php:150
msgid "Percentage of temp tables on disk"
msgstr ""

#: po/advisory_rules.php:151 po/advisory_rules.php:156
msgid ""
"Many temporary tables are being written to disk instead of being kept in "
"memory."
msgstr ""

#: po/advisory_rules.php:152
msgid ""
"Increasing {max_heap_table_size} and {tmp_table_size} might help. However "
"some temporary tables are always being written to disk, independent of the "
"value of these variables. To eliminate these you will have to rewrite your "
"queries to avoid those conditions (Within a temporary table: Presence of a "
"BLOB or TEXT column or presence of a column bigger than 512 bytes) as "
"mentioned in the beginning of an <a href=\\\"http://www.facebook.com/note."
"php?note_id=10150111255065841&comments\\\">Article by the Pythian Group</a>"
msgstr ""

#: po/advisory_rules.php:153
#, php-format
msgid ""
"%s%% of all temporary tables are being written to disk, this value should be "
"below 25%%"
msgstr ""

#: po/advisory_rules.php:155
#, fuzzy
#| msgid "%s table(s)"
msgid "Temp disk rate"
msgstr "%s táboa(s)"

#: po/advisory_rules.php:157
msgid ""
"Increasing {max_heap_table_size} and {tmp_table_size} might help. However "
"some temporary tables are always being written to disk, independent of the "
"value of these variables. To eliminate these you will have to rewrite your "
"queries to avoid those conditions (Within a temprorary table: Presence of a "
"BLOB or TEXT column or presence of a column bigger than 512 bytes) as "
"mentioned in in the <a href=\\\"http://dev.mysql.com/doc/refman/5.5/en/"
"internal-temporary-tables.html\\\">MySQL Documentation</a>"
msgstr ""

#: po/advisory_rules.php:158
#, php-format
msgid ""
"Rate of temporay tables being written to disk: %s, this value should be less "
"than 1 per hour"
msgstr ""

#: po/advisory_rules.php:160
#, fuzzy
#| msgid "Sort buffer size"
msgid "MyISAM key buffer size"
msgstr "Tamaño da memoria intermedia de ordenación"

#: po/advisory_rules.php:161
msgid "Key buffer is not initialized. No MyISAM indexes will be cached."
msgstr ""

#: po/advisory_rules.php:162
msgid ""
"Set {key_buffer_size} depending on the size of your MyISAM indexes. 64M is a "
"good start."
msgstr ""

#: po/advisory_rules.php:163
msgid "key_buffer_size is 0"
msgstr ""

#: po/advisory_rules.php:165
#, fuzzy, php-format
#| msgid "Sort buffer size"
msgid "Max %% MyISAM key buffer ever used"
msgstr "Tamaño da memoria intermedia de ordenación"

#: po/advisory_rules.php:166 po/advisory_rules.php:171
#, fuzzy, php-format
#| msgid "Sort buffer size"
msgid "MyISAM key buffer (index cache) %% used is low."
msgstr "Tamaño da memoria intermedia de ordenación"

#: po/advisory_rules.php:167 po/advisory_rules.php:172
msgid ""
"You may need to decrease the size of {key_buffer_size}, re-examine your "
"tables to see if indexes have been removed, or examine queries and "
"expectations about what indexes are being used."
msgstr ""

#: po/advisory_rules.php:168
#, php-format
msgid "max %% MyISAM key buffer ever used: %s, this value should be above 95%%"
msgstr ""

#: po/advisory_rules.php:170
#, fuzzy
#| msgid "Sort buffer size"
msgid "Percentage of MyISAM key buffer used"
msgstr "Tamaño da memoria intermedia de ordenación"

#: po/advisory_rules.php:173
#, php-format
msgid "%% MyISAM key buffer used: %s, this value should be above 95%%"
msgstr ""

#: po/advisory_rules.php:175
msgid "Percentage of index reads from memory"
msgstr ""

#: po/advisory_rules.php:176
#, php-format
msgid "The %% of indexes that use the MyISAM key buffer is low."
msgstr ""

#: po/advisory_rules.php:177
msgid "You may need to increase {key_buffer_size}."
msgstr ""

#: po/advisory_rules.php:178
#, php-format
msgid "Index reads from memory: %s%%, this value should be above 95%%"
msgstr ""

#: po/advisory_rules.php:180
#, fuzzy
#| msgid "Create table"
msgid "Rate of table open"
msgstr "Crear táboas"

#: po/advisory_rules.php:181
#, fuzzy
#| msgid "The current number of pending writes."
msgid "The rate of opening tables is high."
msgstr "Número actual de escritas pendentes."

#: po/advisory_rules.php:182
msgid ""
"Opening tables requires disk I/O which is costly. Increasing "
"{table_open_cache} might avoid this."
msgstr ""

#: po/advisory_rules.php:183
#, php-format
msgid "Opened table rate: %s, this value should be less than 10 per hour"
msgstr ""

#: po/advisory_rules.php:185
#, fuzzy
#| msgid "Format of imported file"
msgid "Percentage of used open files limit"
msgstr "Formato do ficheiro importado"

#: po/advisory_rules.php:186
msgid ""
"The number of open files is approaching the max number of open files.  You "
"may get a \\\"Too many open files\\\" error."
msgstr ""

#: po/advisory_rules.php:187 po/advisory_rules.php:192
msgid ""
"Consider increasing {open_files_limit}, and check the error log when "
"restarting after changing open_files_limit."
msgstr ""

#: po/advisory_rules.php:188
#, php-format
msgid ""
"The number of opened files is at %s%% of the limit. It should be below 85%%"
msgstr ""

#: po/advisory_rules.php:190
#, fuzzy
#| msgid "Format of imported file"
msgid "Rate of open files"
msgstr "Formato do ficheiro importado"

#: po/advisory_rules.php:191
#, fuzzy
#| msgid "The number of pending log file fsyncs."
msgid "The rate of opening files is high."
msgstr "Número de fsyncs do ficheiro de rexistro pendentes."

#: po/advisory_rules.php:193
#, php-format
msgid "Opened files rate: %s, this value should be less than 5 per hour"
msgstr ""

#: po/advisory_rules.php:195
#, fuzzy, php-format
#| msgid "Create table on database %s"
msgid "Immediate table locks %%"
msgstr "Crear unha táboa nova na base de datos %s"

#: po/advisory_rules.php:196 po/advisory_rules.php:201
#, fuzzy
#| msgid "The number of times that a table lock was acquired immediately."
msgid "Too many table locks were not granted immediately."
msgstr "Número de veces que se adquiriu inmediatamente un bloqueo de táboa."

#: po/advisory_rules.php:197 po/advisory_rules.php:202
msgid "Optimize queries and/or use InnoDB to reduce lock wait."
msgstr ""

#: po/advisory_rules.php:198
#, php-format
msgid "Immediate table locks: %s%%, this value should be above 95%%"
msgstr ""

#: po/advisory_rules.php:200
msgid "Table lock wait rate"
msgstr ""

#: po/advisory_rules.php:203
#, php-format
msgid "Table lock wait rate: %s, this value should be less than 1 per hour"
msgstr ""

#: po/advisory_rules.php:205
#, fuzzy
#| msgid "Key cache"
msgid "Thread cache"
msgstr "caché da chave"

#: po/advisory_rules.php:206
msgid ""
"Thread cache is disabled, resulting in more overhead from new connections to "
"MySQL."
msgstr ""

#: po/advisory_rules.php:207
msgid "Enable the thread cache by setting {thread_cache_size} > 0."
msgstr ""

#: po/advisory_rules.php:208
msgid "The thread cache is set to 0"
msgstr ""

#: po/advisory_rules.php:210
#, fuzzy, php-format
#| msgid "Tracking is not active."
msgid "Thread cache hit rate %%"
msgstr "O seguemento non está activado."

#: po/advisory_rules.php:211
#, fuzzy
#| msgid "Tracking is not active."
msgid "Thread cache is not efficient."
msgstr "O seguemento non está activado."

#: po/advisory_rules.php:212
msgid "Increase {thread_cache_size}."
msgstr ""

#: po/advisory_rules.php:213
#, php-format
msgid "Thread cache hitrate: %s%%, this value should be above 80%%"
msgstr ""

#: po/advisory_rules.php:215
msgid "Threads that are slow to launch"
msgstr ""

#: po/advisory_rules.php:216
#, fuzzy
#| msgid "The number of threads that are not sleeping."
msgid "There are too many threads that are slow to launch."
msgstr "Número de fíos que non están a durmir."

#: po/advisory_rules.php:217
msgid ""
"This generally happens in case of general system overload as it is pretty "
"simple operations. You might want to monitor your system load carefully."
msgstr ""

#: po/advisory_rules.php:218
#, php-format
msgid "%s thread(s) took longer than %s seconds to start, it should be 0"
msgstr ""

#: po/advisory_rules.php:220
msgid "Slow launch time"
msgstr ""

#: po/advisory_rules.php:221
msgid "Slow_launch_threads is above 2s"
msgstr ""

#: po/advisory_rules.php:222
msgid ""
"Set slow_launch_time to 1s or 2s to correctly count threads that are slow to "
"launch"
msgstr ""

#: po/advisory_rules.php:223
#, php-format
msgid "slow_launch_time is set to %s"
msgstr ""

#: po/advisory_rules.php:225
#, fuzzy
#| msgid "Persistent connections"
msgid "Percentage of used connections"
msgstr "Conexións persistentes"

#: po/advisory_rules.php:226
msgid ""
"The maximum amount of used connections is getting close to the value of "
"max_connections."
msgstr ""

#: po/advisory_rules.php:227
msgid ""
"Increase max_connections, or decrease wait_timeout so that connections that "
"do not close database handlers properly get killed sooner. Make sure the "
"code closes database handlers properly."
msgstr ""

#: po/advisory_rules.php:228
#, php-format
msgid ""
"Max_used_connections is at %s%% of max_connections, it should be below 80%%"
msgstr ""

#: po/advisory_rules.php:230
#, fuzzy
#| msgid "Persistent connections"
msgid "Percentage of aborted connections"
msgstr "Conexións persistentes"

#: po/advisory_rules.php:231
msgid "Too many connections are aborted."
msgstr ""

#: po/advisory_rules.php:232 po/advisory_rules.php:237
msgid ""
"Connections are usually aborted when they cannot be authorized. <a href=\\"
"\"http://www.mysqlperformanceblog.com/2008/08/23/how-to-track-down-the-"
"source-of-aborted_connects/\\\">This article</a> might help you track down "
"the source."
msgstr ""

#: po/advisory_rules.php:233
#, php-format
msgid "%s%% of all connections are aborted. This value should be below 1%%"
msgstr ""

#: po/advisory_rules.php:235
#, fuzzy
#| msgid "Persistent connections"
msgid "Rate of aborted connections"
msgstr "Conexións persistentes"

#: po/advisory_rules.php:236
msgid "Too many connections are aborted"
msgstr ""

#: po/advisory_rules.php:238
#, php-format
msgid ""
"Aborted connections rate is at %s, this value should be less than 1 per hour"
msgstr ""

#: po/advisory_rules.php:240
#, fuzzy
#| msgid "Format of imported file"
msgid "Percentage of aborted clients"
msgstr "Formato do ficheiro importado"

#: po/advisory_rules.php:241 po/advisory_rules.php:246
msgid "Too many clients are aborted."
msgstr ""

#: po/advisory_rules.php:242 po/advisory_rules.php:247
msgid ""
"Clients are usually aborted when they did not close their connection to "
"MySQL properly. This can be due to network issues or code not closing a "
"database handler properly. Check your network and code."
msgstr ""

#: po/advisory_rules.php:243
#, php-format
msgid "%s%% of all clients are aborted. This value should be below 2%%"
msgstr ""

#: po/advisory_rules.php:245
#, fuzzy
#| msgid "Format of imported file"
msgid "Rate of aborted clients"
msgstr "Formato do ficheiro importado"

#: po/advisory_rules.php:248
#, php-format
msgid "Aborted client rate is at %s, this value should be less than 1 per hour"
msgstr ""

#: po/advisory_rules.php:250
msgid "Is InnoDB disabled?"
msgstr ""

#: po/advisory_rules.php:251
#, fuzzy
#| msgid "Cannot load or save configuration"
msgid "You do not have InnoDB enabled."
msgstr "Non se puido cargar ou gravar a configuración"

#: po/advisory_rules.php:252
msgid "InnoDB is usually the better choice for table engines."
msgstr ""

#: po/advisory_rules.php:253
msgid "have_innodb is set to 'value'"
msgstr ""

#: po/advisory_rules.php:255
#, fuzzy
#| msgid "Buffer pool size"
msgid "InnoDB log size"
msgstr "Tamaño da reserva da memoria intermedia"

#: po/advisory_rules.php:256
#, fuzzy
#| msgid "The number writes done to the InnoDB buffer pool."
msgid ""
"The InnoDB log file size is not an appropriate size, in relation to the "
"InnoDB buffer pool."
msgstr "Número de veces que se escribiu no búfer InnoDB."

#: po/advisory_rules.php:257
#, php-format
msgid ""
"Especially one a system with a lot of writes to InnoDB tables you should set "
"innodb_log_file_size to 25%% of {innodb_buffer_pool_size}. However the "
"bigger this value, the longer the recovery time will be when database "
"crashes, so this value should not be set much higher than 256 MiB. Please "
"note however that you cannot simply change the value of this variable. You "
"need to shutdown the server, remove the InnoDB log files, set the new value "
"in my.cnf, start the server, then check the error logs if everything went "
"fine. See also <a href=\\\"http://mysqldatabaseadministration.blogspot."
"com/2007/01/increase-innodblogfilesize-proper-way.html\\\">this blog entry</"
"a>"
msgstr ""

#: po/advisory_rules.php:258
#, php-format
msgid ""
"Your InnoDB log size is at %s%% in relation to the InnoDB buffer pool size, "
"it should not be below 20%%"
msgstr ""

#: po/advisory_rules.php:260
msgid "Max InnoDB log size"
msgstr ""

#: po/advisory_rules.php:261
msgid "The InnoDB log file size is inadequately large."
msgstr ""

#: po/advisory_rules.php:262
#, php-format
msgid ""
"It is usually sufficient to set innodb_log_file_size to 25%% of the size of "
"{innodb_buffer_pool_size}. A very innodb_log_file_size slows down the "
"recovery time after a database crash considerably. See also <a href=\\"
"\"http://www.mysqlperformanceblog.com/2006/07/03/choosing-proper-"
"innodb_log_file_size/\\\">this Article</a>. You need to shutdown the server, "
"remove the InnoDB log files, set the new value in my.cnf, start the server, "
"then check the error logs if everything went fine. See also <a href=\\"
"\"http://mysqldatabaseadministration.blogspot.com/2007/01/increase-"
"innodblogfilesize-proper-way.html\\\">this blog entry</a>"
msgstr ""

#: po/advisory_rules.php:263
#, php-format
msgid "Your absolute InnoD log size is %s MiB"
msgstr ""

#: po/advisory_rules.php:265
#, fuzzy
#| msgid "Buffer pool size"
msgid "InnoDB buffer pool size"
msgstr "Tamaño da reserva da memoria intermedia"

#: po/advisory_rules.php:266
msgid "Your InnoDB buffer pool is fairly small."
msgstr ""

#: po/advisory_rules.php:267
#, php-format
msgid ""
"The InnoDB buffer pool has a profound impact on performance for InnoDB "
"tables. Assign all your remaining memory to this buffer. For database "
"servers that use solely InnoDB as storage engine and have no other services "
"(e.g. a web server) running, you may set this as high as 80%% of your "
"available memory. If that is not the case, you need to carefully assess the "
"memory consumption of your other services and non-InnoDB-Tables and set this "
"variable accordingly. If it is set too high, your system will start "
"swapping, which decreases performance significantly. See also <a href=\\"
"\"http://www.mysqlperformanceblog.com/2007/11/03/choosing-"
"innodb_buffer_pool_size/\\\">this article</a>"
msgstr ""

#: po/advisory_rules.php:268
#, php-format
msgid ""
"You are currently using %s%% of your memory for the InnoDB buffer pool. This "
"rule fires if you are assigning less than 60%%, however this might be "
"perfectly adequate for your system if you don't have much InnoDB tables or "
"other services running on the same machine."
msgstr ""

#: po/advisory_rules.php:270
#, fuzzy
#| msgid "max. concurrent connections"
msgid "MyISAM concurrent inserts"
msgstr "conexións simultáneas máximas"

#: po/advisory_rules.php:271
msgid "Enable concurrent_insert by setting it to 1"
msgstr ""

#: po/advisory_rules.php:272
msgid ""
"Setting {concurrent_insert} to 1 reduces contention between readers and "
"writers for a given table. See also <a href=\\\"http://dev.mysql.com/doc/"
"refman/5.5/en/concurrent-inserts.html\\\">MySQL Documentation</a>"
msgstr ""

#: po/advisory_rules.php:273
msgid "concurrent_insert is set to 0"
msgstr ""

#~ msgid "Location of the text file"
#~ msgstr "Localización do arquivo de texto"

#~ msgid "MySQL charset"
#~ msgstr "Código de caracteres (Charset) MySQL"

#~ msgid "MySQL client version"
#~ msgstr "Versión do cliente de MySQL"

#, fuzzy
#~ msgid "Filters"
#~ msgstr "Filtro"

#~ msgid "To select relation, click :"
#~ msgstr "Para seleccionar unha relación, prema:"

#, fuzzy
#~ msgid ""
#~ "The display column is shown in pink. To set/unset a column as the display "
#~ "column, click the \"Choose column to display\" icon, then click on the "
#~ "appropriate column name."
#~ msgstr ""
#~ "O campo que se mostra aparece en rosa. Para indicar que un campo se "
#~ "seleccione ou non como o campo a mostrar, prema a icona \"Escoller o "
#~ "campo a mostrar\" e a seguir o nome do campo apropiado."

#, fuzzy
#~ msgid "memcached usage"
#~ msgstr "Uso do espazo"

#, fuzzy
#~ msgid "% open files"
#~ msgstr "Mostrar as táboas abertas"

#, fuzzy
#~ msgid "% connections used"
#~ msgstr "Conexións"

#, fuzzy
#~ msgid "% aborted connections"
#~ msgstr "Comprimir a conexión"

#, fuzzy
#~ msgid "CPU Usage"
#~ msgstr "Uso"

#, fuzzy
#~ msgid "Swap Usage"
#~ msgstr "Uso"

#~ msgid "Excel 97-2003 XLS Workbook"
#~ msgstr "Libro de traballo XLS do Excel 97-2003"

#~ msgid "Excel 2007 XLSX Workbook"
#~ msgstr "Libro de traballo XLSX do Excel 2007"

#, fuzzy
#~ msgctxt "PDF"
#~ msgid "page"
#~ msgstr "páxinas"

#, fuzzy
#~ msgid "Inline Edit"
#~ msgstr "Motores"

#~ msgid "Previous"
#~ msgstr "Anterior"

#~ msgid "Next"
#~ msgstr "Seguinte"

#, fuzzy
#~ msgid "Create event"
#~ msgstr "Crear unha versión"

#, fuzzy
#~ msgid "Create routine"
#~ msgstr "Crear relación"

#, fuzzy
#~ msgid "Create trigger"
#~ msgstr "Crear unha versión"

#~ msgid ""
#~ "No themes support; please check your configuration and/or your themes in "
#~ "directory %s."
#~ msgstr ""
#~ "Non ten a funcionalidade dos temas. Comprobe a configuración e/ou os seus "
#~ "temas no directorio %s."

#~ msgid "The following queries have been executed:"
#~ msgstr "Executáronse as procuras seguintes:"

#~ msgid "settings"
#~ msgstr "opcións"

#, fuzzy
#~ msgid "Refresh rate:"
#~ msgstr "Refrescar"

#, fuzzy
#~ msgid "Clear monitor config"
#~ msgstr "Usuario para config auth"

#, fuzzy
#~ msgid "Server traffic"
#~ msgstr "Escolla de servidor"

#, fuzzy
#~ msgid "Value too long in the form!"
#~ msgstr "Falta un valor no formulario!"

#, fuzzy
#~ msgid "Export of event \"%s\""
#~ msgstr "Exportar o contido"

#, fuzzy
#~ msgid "Export of trigger \"%s\""
#~ msgstr "Exportar os disparadores"

#, fuzzy
#~ msgid "No trigger with name %s found"
#~ msgstr "Non hai un camiño válido de imaxe para o tema %s!"

#, fuzzy
#~ msgid "rows"
#~ msgstr "Visualizar"

#, fuzzy
#~ msgid "row(s) starting from row #"
#~ msgstr "fileiras, a comezar pola"

#~ msgid "in %s mode and repeat headers after %s cells"
#~ msgstr "en modo %s e repetir os cabezallos de cada %s celas"

#~ msgid ""
#~ "phpMyAdmin was unable to read your configuration file!<br />This might "
#~ "happen if PHP finds a parse error in it or PHP cannot find the file.<br /"
#~ ">Please call the configuration file directly using the link below and "
#~ "read the PHP error message(s) that you receive. In most cases a quote or "
#~ "a semicolon is missing somewhere.<br />If you receive a blank page, "
#~ "everything is fine."
#~ msgstr ""
#~ "phpMyAdmin non puido ler o ficheiro de configuración<br/>Isto poderíase "
#~ "deber a que php atopou un erro nel ou a que php non puido atopar o "
#~ "ficheiro.<br/>Invoque o ficheiro de configuración directamente mediante o "
#~ "vínculo que hai máis abaixo e lea a mensaxe de erro de php que reciba. Na "
#~ "maioría dos casos simplemente faltan unha aspa ou un ponto e vírcula <br/"
#~ ">Se recibe unha páxina en branco é que todo está ben."

#, fuzzy
#~ msgid "Dropping Procedure"
#~ msgstr "Procedementos"

#~ msgid "Theme / Style"
#~ msgstr "Tema / Estilo"

#, fuzzy
#~ msgid "seconds"
#~ msgstr "por segundo"

#~ msgid "The number of free memory blocks in query cache."
#~ msgstr "Número de bloques de memoria libres na caché de procuras."

#~ msgctxt "$strShowStatusReset"
#~ msgid "Reset"
#~ msgstr "Reiniciar"

#~ msgid "Show processes"
#~ msgstr "Mostrar os procesos"

#, fuzzy
#~ msgctxt "for Show status"
#~ msgid "Reset"
#~ msgstr "Reiniciar"

#~ msgid ""
#~ "<b>Server traffic</b>: These tables show the network traffic statistics "
#~ "of this MySQL server since its startup."
#~ msgstr ""
#~ "<b>Tráfico do servidor</b>: Estas táboas mostran as estatísticas do "
#~ "tráfico da rede neste servidor de MySQL desde que se iniciou."

#~ msgid ""
#~ "<b>Query statistics</b>: Since its startup, %s queries have been sent to "
#~ "the server."
#~ msgstr ""
#~ "<b>Estatística das procuras</b>: Desde que se iniciou, enviáronselle ao "
#~ "servidor %s procuras."

#, fuzzy
#~ msgid "Chart generated successfully."
#~ msgstr "Non houbo problemas ao recargar os privilexios."

#, fuzzy
#~ msgid ""
#~ "The result of this query can't be used for a chart. See [a@./"
#~ "Documentation.html#faq6_29@Documentation]FAQ 6.29[/a]"
#~ msgstr "Pode non ser exacto. Consulte a FAQ 3.11"

#, fuzzy
#~ msgid "Add a New User"
#~ msgstr "Engadir un usuario novo"

#, fuzzy
#~ msgid "Create User"
#~ msgstr "Crear unha versión"

#, fuzzy
#~ msgid "Show table row links on left side"
#~ msgstr "Mostrar o logotipo na moldura esquerda"

#, fuzzy
#~ msgid "Delete the matches for the "
#~ msgstr "A extraer datos da táboa"

#~ msgid "Show left delete link"
#~ msgstr "Mostrar/Agochar o menú esquerdo"

#~ msgid "yes"
#~ msgstr "si"

#~ msgid "no"
#~ msgstr "non"

#~ msgid "closed"
#~ msgstr "Fechar"

#~ msgid "to/from page"
#~ msgstr "até/desde a páxina"

#~ msgid "Disable Statistics"
#~ msgstr "Desactivar as estatísticas"

#~ msgid "Stop"
#~ msgstr "Detención"

#~ msgid "Display table filter"
#~ msgstr "Mostrar as bases de datos nunha árbore"

#~ msgid ""
#~ "The additional features for working with linked tables have been "
#~ "deactivated. To find out why click %shere%s."
#~ msgstr ""
#~ "Desactivouse a funcionalidade adicional para o traballo con táboas "
#~ "vinculadas. Para saber o por que, prema %saqu&iacute;%s."

#~ msgid "Ignore duplicate rows"
#~ msgstr "Ignorar as fileiras duplicadas"

#~ msgid "No tables"
#~ msgstr "Sen táboas"

#~ msgid "SVG"
#~ msgstr "CSV"

#~ msgid ""
#~ "This [a@?page=form&amp;formset=features#tab_Security]option[/a] should be "
#~ "enabled if your web server supports it"
#~ msgstr ""
#~ "Esta [a@?page=form&amp;formset=features#tab_Security]opción[/a] debería "
#~ "estar activada se o permite o servidor web"

#~ msgid ""
#~ "Enter each value in a separate field, enclosed in single quotes. If you "
#~ "ever need to put a backslash (\"\\\") or a single quote (\"'\") amongst "
#~ "those values, precede it with a backslash (for example '\\\\xyz' or 'a"
#~ "\\'b')."
#~ msgstr ""
#~ "Introduza os valores das opcións de transformación empregando este "
#~ "formato:'a', 100, b,'c'...<br />Se necesitar introducir unha barra para "
#~ "trás (\"\\\") ou aspas simples (\"'\") entre estes valores, precédaos de "
#~ "barra para trás (por exemplo '\\\\xyz' ou 'a\\'b')."

#~ msgid ""
#~ "Enter each value in a separate field. If you ever need to put a backslash "
#~ "(\"\\\") or a single quote (\"'\") amongst those values, precede it with "
#~ "a backslash (for example '\\\\xyz' or 'a\\'b')."
#~ msgstr ""
#~ "Introduza os valores das opcións de transformación empregando este "
#~ "formato:'a', 100, b,'c'...<br />Se necesitar introducir unha barra para "
#~ "trás (\"\\\") ou aspas simples (\"'\") entre estes valores, precédaos de "
#~ "barra para trás (por exemplo '\\\\xyz' ou 'a\\'b')."

#~ msgid "New table"
#~ msgstr "Sen táboas"

#~ msgid "server name"
#~ msgstr "nome do servidor"

#~ msgid "database name"
#~ msgstr "nome da base de datos"

#~ msgid "Edit PDF Pages"
#~ msgstr "Editar as páxinas PDF"

#~ msgid "Data Dictionary Format"
#~ msgstr "Formato do dicionario de datos"

#~ msgid "Signon login options"
#~ msgstr "Opcións do rexistro de entrada"

#~ msgid "PMA database"
#~ msgstr "Base de datos PMA"

#~ msgid ""
#~ "SQL queries settings, for SQL Query box options see [a@?page=form&amp;"
#~ "formset=main_frame#tab_Sql_box]Navigation frame[/a] settings"
#~ msgstr ""
#~ "Configuración das solicitudes de SQL; para as opcións da caixa Procuras "
#~ "SQL vexa a configuración da [a@?page=form&amp;"
#~ "formset=main_frame#tab_Sql_box]moldura de navegación[/a]"

#~ msgid "Remove carriage return/line field characters within columns"
#~ msgstr "Eliminar os caracteres CRLF dentro dos campos"

#~ msgid "<code>AUTO_INCREMENT</code>"
#~ msgstr "Engadir o valor incremental (AUTO_INCREMENT)"

#~ msgid "Dump %s row(s) starting at row # %s"
#~ msgstr "Pór %s fileiras a partir da fileira %s."

#~ msgid "remember template"
#~ msgstr "lembrar o modelo"

#~ msgid "Imported file compression will be automatically detected from: %s"
#~ msgstr ""
#~ "A compresión do ficheiro importado detectarase automaticamente de: %s"

#~ msgid "Add into comments"
#~ msgstr "Engadir aos comentarios"

#~ msgid "Export Structure Schemas (recommended)"
#~ msgstr "Exportar os Esquemas de estrutura (recomendado)"

#~ msgid "Export procedures"
#~ msgstr "Exportar os procedementos"

#~ msgid "Export views"
#~ msgstr "Exportar as vistas"

#~ msgid "Invalid column (%s) specified!"
#~ msgstr "Especificouse unha columna non válida (%s)!"

#~ msgid "Actions"
#~ msgstr "Accións"

#~ msgid "Interface"
#~ msgstr "Interface"

#~ msgid "Table removal"
#~ msgstr "Nome da táboa"

#~ msgid "BLOB Repository"
#~ msgstr "Repositorio de BLOB"

#~ msgctxt "BLOB repository"
#~ msgid "Enabled"
#~ msgstr "Activado"

#~ msgid "Damaged"
#~ msgstr "Danada"

#~ msgctxt "BLOB repository"
#~ msgid "Repair"
#~ msgstr "Arranxar"

#~ msgctxt "BLOB repository"
#~ msgid "Disabled"
#~ msgstr "Desactivado"

#~ msgid ""
#~ "Cannot load [a@http://php.net/%1$s@Documentation][em]%1$s[/em][/a] "
#~ "extension. Please check your PHP configuration."
#~ msgstr ""
#~ "Non se pode cargar o engadido %s.<br />Verifique a configuración do PHP."

#~ msgid ""
#~ "Couldn't load the iconv or recode extension needed for charset "
#~ "conversion. Either configure PHP to enable these extensions or disable "
#~ "charset conversion in phpMyAdmin."
#~ msgstr ""
#~ "Non foi posíbel cargar iconv ou precísase do engadido recode para a "
#~ "conversión do charset. Configure o php para que se poidan usar estes "
#~ "engadidos ou indique que non se use a conversión de charset en phpMyAdmin."

#~ msgid ""
#~ "Couldn't use the iconv, libiconv, or recode_string functions, although "
#~ "the necessary extensions appear to be loaded. Check your PHP "
#~ "configuration."
#~ msgstr ""
#~ "Non é posíbel usar nen iconv nen libiconv nen a función recode_stringf "
#~ "mentres haxa engadidos por cargar. Comprobe a configuración do php."

#~ msgid "Allow character set conversion"
#~ msgstr "Permitir a conversión do conxunto de caracteres"

#~ msgid "Default character set used for conversions"
#~ msgstr "Conxunto de caracteres por omisión empregado para as conversións"

#~ msgid "Default character set"
#~ msgstr "Conxunto de caracteres por omisión"<|MERGE_RESOLUTION|>--- conflicted
+++ resolved
@@ -3,15 +3,9 @@
 msgstr ""
 "Project-Id-Version: phpMyAdmin 3.5.0-dev\n"
 "Report-Msgid-Bugs-To: phpmyadmin-devel@lists.sourceforge.net\n"
-<<<<<<< HEAD
 "POT-Creation-Date: 2011-09-18 06:14-0400\n"
-"PO-Revision-Date: 2010-07-21 14:50+0200\n"
-"Last-Translator: Marc Delisle <marc@infomarc.info>\n"
-=======
-"POT-Creation-Date: 2011-09-13 12:29-0400\n"
 "PO-Revision-Date: 2011-09-15 11:33+0200\n"
 "Last-Translator:  <fran.dieguez@mabishu.com>\n"
->>>>>>> cefc14fe
 "Language-Team: galician <gl@li.org>\n"
 "Language: gl\n"
 "MIME-Version: 1.0\n"
@@ -150,13 +144,7 @@
 #: libraries/tbl_properties.inc.php:281 libraries/tbl_select.lib.php:108
 #: tbl_change.php:318 tbl_chart.php:89 tbl_indexes.php:196
 #: tbl_printview.php:136 tbl_relation.php:399 tbl_tracking.php:257
-<<<<<<< HEAD
 #: tbl_tracking.php:308 tbl_zoom_select.php:426
-#, fuzzy
-=======
-#: tbl_tracking.php:308 tbl_zoom_select.php:392
->>>>>>> cefc14fe
-#| msgid "Column names"
 msgid "Column"
 msgstr "Columnas"
 
@@ -293,13 +281,7 @@
 msgid "Rename database to"
 msgstr "Renomear a base de datos a"
 
-<<<<<<< HEAD
 #: db_operations.php:432
-#, fuzzy
-=======
-#: db_operations.php:427
->>>>>>> cefc14fe
-#| msgid "Rename database to"
 msgid "Remove database"
 msgstr "Eliminar base de datos"
 
@@ -308,13 +290,7 @@
 msgid "Database %s has been dropped."
 msgstr "A base de datos %s foi eliminada."
 
-<<<<<<< HEAD
 #: db_operations.php:449
-#, fuzzy
-=======
-#: db_operations.php:444
->>>>>>> cefc14fe
-#| msgid "Go to database"
 msgid "Drop the database (DROP)"
 msgstr "Eliminar base de datos (DROP)"
 
@@ -368,16 +344,8 @@
 msgid "Collation"
 msgstr "Orde alfabética"
 
-<<<<<<< HEAD
 #: db_operations.php:555
-#, fuzzy, php-format
-=======
-#: db_operations.php:550
-#, php-format
->>>>>>> cefc14fe
-#| msgid ""
-#| "The additional features for working with linked tables have been "
-#| "deactivated. To find out why click %shere%s."
+#, php-format
 msgid ""
 "The phpMyAdmin configuration storage has been deactivated. To find out why "
 "click %shere%s."
@@ -385,13 +353,7 @@
 "Desactivouse a configuración de almacenamento. Para saber por que prema %"
 "saqu&iacute;%s."
 
-<<<<<<< HEAD
 #: db_operations.php:589
-#, fuzzy
-=======
-#: db_operations.php:584
->>>>>>> cefc14fe
-#| msgid "Relational schema"
 msgid "Edit or export relational schema"
 msgstr "Editar ou exportar esquema relacional"
 
@@ -443,14 +405,8 @@
 msgid "Last check"
 msgstr "Última revisión"
 
-<<<<<<< HEAD
 #: db_printview.php:219 db_structure.php:485
-#, fuzzy, php-format
-=======
-#: db_printview.php:219 db_structure.php:443
-#, php-format
->>>>>>> cefc14fe
-#| msgid "%s table(s)"
+#, php-format
 msgid "%s table"
 msgid_plural "%s tables"
 msgstr[0] "%s táboa"
@@ -642,13 +598,7 @@
 msgid "Inside column:"
 msgstr "Dentro da columna:"
 
-<<<<<<< HEAD
 #: db_structure.php:67
-#, fuzzy
-=======
-#: db_structure.php:66
->>>>>>> cefc14fe
-#| msgid "No tables found in database."
 msgid "No tables found in database"
 msgstr "No se atoparon táboas na base de datos:"
 
