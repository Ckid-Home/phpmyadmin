--- conflicted
+++ resolved
@@ -3,13 +3,8 @@
 msgstr ""
 "Project-Id-Version: phpMyAdmin 3.5.0-dev\n"
 "Report-Msgid-Bugs-To: phpmyadmin-devel@lists.sourceforge.net\n"
-<<<<<<< HEAD
 "POT-Creation-Date: 2011-08-08 16:05+0200\n"
-"PO-Revision-Date: 2011-08-08 16:01+0200\n"
-=======
-"POT-Creation-Date: 2011-08-08 10:07+0200\n"
 "PO-Revision-Date: 2011-08-08 16:23+0200\n"
->>>>>>> adca8093
 "Last-Translator: Kęstutis <forkik@gmail.com>\n"
 "Language-Team: lithuanian <lt@li.org>\n"
 "Language: lt\n"
@@ -2578,12 +2573,7 @@
 msgid "%s days, %s hours, %s minutes and %s seconds"
 msgstr "%s d., %s val., %s min. ir %s s"
 
-<<<<<<< HEAD
 #: libraries/common.lib.php:1927
-#, fuzzy
-=======
-#: libraries/common.lib.php:1880
->>>>>>> adca8093
 #| msgid "Apply index(s)"
 msgid "Missing parameter:"
 msgstr "Trūkstamas parametras:"
@@ -2614,12 +2604,7 @@
 msgid "The %s functionality is affected by a known bug, see %s"
 msgstr "%s funkcionalumas paveiktas žinomos klaidos, žiūrėti %s"
 
-<<<<<<< HEAD
 #: libraries/common.lib.php:2507
-#, fuzzy
-=======
-#: libraries/common.lib.php:2460
->>>>>>> adca8093
 #| msgid "Click to select"
 msgid "Click to toggle"
 msgstr "Spustelėkite suskleidimui/atskleidimui"
