# Automatically generated <>, 2010.
msgid ""
msgstr ""
"Project-Id-Version: phpMyAdmin 4.0.0-dev\n"
"Report-Msgid-Bugs-To: phpmyadmin-devel@lists.sourceforge.net\n"
<<<<<<< HEAD
"POT-Creation-Date: 2012-04-27 13:04-0400\n"
"PO-Revision-Date: 2012-04-21 10:48+0200\n"
=======
"POT-Creation-Date: 2012-05-01 17:54+0200\n"
"PO-Revision-Date: 2012-04-27 20:54+0200\n"
>>>>>>> af1b6fec
"Last-Translator: Victor Volkov <hanut@php-myadmin.ru>\n"
"Language-Team: russian <ru@li.org>\n"
"Language: ru\n"
"MIME-Version: 1.0\n"
"Content-Type: text/plain; charset=UTF-8\n"
"Content-Transfer-Encoding: 8bit\n"
"Plural-Forms: nplurals=3; plural=(n%10==1 && n%100!=11 ? 0 : n%10>=2 && n"
"%10<=4 && (n%100<10 || n%100>=20) ? 1 : 2);\n"
"X-Generator: Weblate 0.10\n"

#: browse_foreigners.php:35 browse_foreigners.php:53 js/messages.php:357
#: libraries/display_tbl.lib.php:362 server_privileges.php:1825
msgid "Show all"
msgstr "Показать все"

#: browse_foreigners.php:70 libraries/PDF.class.php:46
#: libraries/common.lib.php:2481
#: libraries/schema/Pdf_Relation_Schema.class.php:1145
#: libraries/schema/Pdf_Relation_Schema.class.php:1169
#: libraries/schema/User_Schema.class.php:399
#: libraries/select_lang.lib.php:506
msgid "Page number:"
msgstr "Номер страницы:"

#: browse_foreigners.php:150
msgid ""
"The target browser window could not be updated. Maybe you have closed the "
"parent window, or your browser's security settings are configured to block "
"cross-window updates."
msgstr ""
"Целевое окно браузера не может быть обновлено. Возможно, вы закрыли "
"родительское окно или ваш браузер блокирует межоконные обновления из-за "
"настроек безопасности."

#: browse_foreigners.php:172 libraries/common.lib.php:3162
#: libraries/common.lib.php:3169 libraries/common.lib.php:3396
#: libraries/common.lib.php:3397 libraries/db_links.inc.php:60
#: libraries/tbl_links.inc.php:68
msgid "Search"
msgstr "Поиск"

#: browse_foreigners.php:175 db_operations.php:409 db_operations.php:449
#: db_operations.php:562 db_operations.php:591 db_search.php:352
#: gis_data_editor.php:314 js/messages.php:231
#: libraries/auth/cookie.auth.lib.php:264 libraries/core.lib.php:527
#: libraries/display_change_password.lib.php:72
#: libraries/display_create_table.lib.php:61
#: libraries/display_export.lib.php:364 libraries/display_import.lib.php:312
#: libraries/display_tbl.lib.php:707 libraries/replication_gui.lib.php:76
#: libraries/replication_gui.lib.php:375 libraries/rte/rte_events.lib.php:493
#: libraries/rte/rte_routines.lib.php:969
#: libraries/rte/rte_routines.lib.php:1456
#: libraries/rte/rte_triggers.lib.php:373
#: libraries/schema/User_Schema.class.php:150
#: libraries/schema/User_Schema.class.php:207
#: libraries/schema/User_Schema.class.php:449
#: libraries/schema/User_Schema.class.php:490
#: libraries/sql_query_form.lib.php:362 libraries/sql_query_form.lib.php:417
#: libraries/sql_query_form.lib.php:472 libraries/tbl_properties.inc.php:611
#: pmd_pdf.php:125 prefs_manage.php:271 prefs_manage.php:322
#: server_binlog.php:109 server_privileges.php:843 server_privileges.php:1959
#: server_privileges.php:2323 server_privileges.php:2370
#: server_privileges.php:2402 server_replication.php:265
#: server_replication.php:349 server_replication.php:380
#: server_synchronize.php:1485 tbl_change.php:366 tbl_change.php:1112
#: tbl_indexes.php:289 tbl_operations.php:292 tbl_operations.php:329
#: tbl_operations.php:534 tbl_operations.php:597 tbl_operations.php:800
#: tbl_select.php:237 tbl_structure.php:685 tbl_structure.php:722
#: tbl_tracking.php:454 tbl_tracking.php:596 tbl_zoom_select.php:307
#: view_create.php:185 view_operations.php:99
msgid "Go"
msgstr "OK"

#: browse_foreigners.php:190 browse_foreigners.php:194
#: libraries/Index.class.php:457 tbl_tracking.php:340
msgid "Keyname"
msgstr "Имя индекса"

#: browse_foreigners.php:191 browse_foreigners.php:193
#: server_collations.php:45 server_collations.php:57 server_engines.php:48
#: server_plugins.php:134 server_status.php:1503
msgid "Description"
msgstr "Описание"

#: browse_foreigners.php:271 browse_foreigners.php:280
#: browse_foreigners.php:292 browse_foreigners.php:300
msgid "Use this value"
msgstr "Использовать это значение"

#: changelog.php:32 license.php:28
#, php-format
msgid ""
"The %s file is not available on this system, please visit www.phpmyadmin.net "
"for more information."
msgstr ""
"Файл %s не найден. Вся дополнительная информация находится на сайте www."
"phpmyadmin.net."

#: db_create.php:74
#, php-format
msgid "Database %1$s has been created."
msgstr "База данных %1$s была создана."

#: db_datadict.php:49 db_operations.php:401
msgid "Database comment: "
msgstr "Комментарий к базе данных: "

#: db_datadict.php:154 libraries/schema/Pdf_Relation_Schema.class.php:1282
#: libraries/tbl_properties.inc.php:698 tbl_operations.php:374
#: tbl_printview.php:125
msgid "Table comments"
msgstr "Комментарий к таблице"

#: db_datadict.php:163 db_qbe.php:199 libraries/Index.class.php:461
#: libraries/export/htmlword.php:198 libraries/export/htmlword.php:318
#: libraries/export/latex.php:394 libraries/export/odt.php:259
#: libraries/export/odt.php:387 libraries/export/texytext.php:199
#: libraries/export/texytext.php:317 libraries/export/texytext.php:395
#: libraries/schema/Pdf_Relation_Schema.class.php:1308
#: libraries/schema/Pdf_Relation_Schema.class.php:1329
#: libraries/tbl_properties.inc.php:272 libraries/tbl_select.lib.php:86
#: tbl_change.php:332 tbl_indexes.php:214 tbl_printview.php:137
#: tbl_relation.php:411 tbl_tracking.php:278 tbl_tracking.php:344
#: tbl_zoom_select.php:424
msgid "Column"
msgstr "Поле"

#: db_datadict.php:164 db_printview.php:103 libraries/Index.class.php:458
#: libraries/db_structure.lib.php:46 libraries/export/htmlword.php:199
#: libraries/export/htmlword.php:319 libraries/export/latex.php:395
#: libraries/export/odt.php:262 libraries/export/odt.php:390
#: libraries/export/texytext.php:200 libraries/export/texytext.php:318
#: libraries/rte/rte_list.lib.php:54 libraries/rte/rte_list.lib.php:80
#: libraries/rte/rte_routines.lib.php:835
#: libraries/rte/rte_routines.lib.php:860
#: libraries/rte/rte_routines.lib.php:1374
#: libraries/schema/Pdf_Relation_Schema.class.php:1309
#: libraries/schema/Pdf_Relation_Schema.class.php:1330
#: libraries/tbl_properties.inc.php:86 libraries/tbl_select.lib.php:87
#: server_privileges.php:2416 tbl_change.php:311 tbl_change.php:344
#: tbl_printview.php:138 tbl_printview.php:273 tbl_structure.php:204
#: tbl_structure.php:782 tbl_tracking.php:279 tbl_tracking.php:341
msgid "Type"
msgstr "Тип"

#: db_datadict.php:166 libraries/Index.class.php:464
#: libraries/export/htmlword.php:200 libraries/export/htmlword.php:320
#: libraries/export/latex.php:396 libraries/export/odt.php:265
#: libraries/export/odt.php:393 libraries/export/texytext.php:201
#: libraries/export/texytext.php:319
#: libraries/schema/Pdf_Relation_Schema.class.php:1311
#: libraries/schema/Pdf_Relation_Schema.class.php:1332
#: libraries/tbl_properties.inc.php:95 tbl_change.php:359
#: tbl_printview.php:139 tbl_structure.php:207 tbl_tracking.php:281
#: tbl_tracking.php:347 tbl_zoom_select.php:425
msgid "Null"
msgstr "Null"

#: db_datadict.php:167 db_structure.php:637 libraries/export/htmlword.php:201
#: libraries/export/htmlword.php:321 libraries/export/latex.php:397
#: libraries/export/odt.php:268 libraries/export/odt.php:396
#: libraries/export/texytext.php:202 libraries/export/texytext.php:320
#: libraries/schema/Pdf_Relation_Schema.class.php:1312
#: libraries/schema/Pdf_Relation_Schema.class.php:1333
#: libraries/tbl_properties.inc.php:92 tbl_printview.php:140
#: tbl_structure.php:208 tbl_tracking.php:282
msgid "Default"
msgstr "По умолчанию"

#: db_datadict.php:171 libraries/export/htmlword.php:323
#: libraries/export/latex.php:399 libraries/export/odt.php:400
#: libraries/export/texytext.php:322
#: libraries/schema/Pdf_Relation_Schema.class.php:1314
#: libraries/schema/Pdf_Relation_Schema.class.php:1335 tbl_printview.php:143
msgid "Links to"
msgstr "Связи"

#: db_datadict.php:173 db_printview.php:109
#: libraries/config/messages.inc.php:98 libraries/config/messages.inc.php:113
#: libraries/config/messages.inc.php:135 libraries/export/htmlword.php:326
#: libraries/export/latex.php:402 libraries/export/odt.php:405
#: libraries/export/texytext.php:325
#: libraries/schema/Pdf_Relation_Schema.class.php:1325
#: libraries/schema/Pdf_Relation_Schema.class.php:1336
#: libraries/tbl_properties.inc.php:115 tbl_printview.php:145
msgid "Comments"
msgstr "Комментарии"

#: db_datadict.php:235 js/messages.php:251 libraries/Index.class.php:359
#: libraries/Index.class.php:386 libraries/Index.class.php:704
#: libraries/config.values.php:45 libraries/config.values.php:51
#: libraries/config/FormDisplay.tpl.php:230 libraries/export/htmlword.php:233
#: libraries/export/htmlword.php:364 libraries/export/latex.php:460
#: libraries/export/odt.php:299 libraries/export/odt.php:444
#: libraries/export/texytext.php:232 libraries/export/texytext.php:361
#: libraries/mult_submits.inc.php:327
#: libraries/schema/Pdf_Relation_Schema.class.php:1360
#: libraries/user_preferences.lib.php:287 prefs_manage.php:132
#: server_privileges.php:1599 server_privileges.php:1609
#: server_privileges.php:1883 server_privileges.php:1894
#: server_privileges.php:2235 server_privileges.php:2240
#: server_privileges.php:2533 sql.php:325 sql.php:389 tbl_printview.php:191
#: tbl_structure.php:333 tbl_tracking.php:302 tbl_tracking.php:357
#: tbl_tracking.php:362
msgid "No"
msgstr "Нет"

#: db_datadict.php:235 js/messages.php:250 libraries/Index.class.php:360
#: libraries/Index.class.php:385 libraries/Index.class.php:704
#: libraries/config.values.php:45 libraries/config.values.php:51
#: libraries/config/FormDisplay.tpl.php:230 libraries/export/htmlword.php:233
#: libraries/export/htmlword.php:364 libraries/export/latex.php:460
#: libraries/export/odt.php:299 libraries/export/odt.php:444
#: libraries/export/texytext.php:232 libraries/export/texytext.php:361
#: libraries/mult_submits.inc.php:68 libraries/mult_submits.inc.php:100
#: libraries/mult_submits.inc.php:109 libraries/mult_submits.inc.php:114
#: libraries/mult_submits.inc.php:119 libraries/mult_submits.inc.php:124
#: libraries/mult_submits.inc.php:289 libraries/mult_submits.inc.php:302
#: libraries/mult_submits.inc.php:326 libraries/mult_submits.inc.php:333
#: libraries/schema/Pdf_Relation_Schema.class.php:1360
#: libraries/user_preferences.lib.php:287 prefs_manage.php:131
#: server_databases.php:102 server_databases.php:109
#: server_privileges.php:1597 server_privileges.php:1607
#: server_privileges.php:1880 server_privileges.php:1894
#: server_privileges.php:2235 server_privileges.php:2238
#: server_privileges.php:2533 sql.php:388 tbl_printview.php:191
#: tbl_structure.php:41 tbl_structure.php:333 tbl_tracking.php:302
#: tbl_tracking.php:355 tbl_tracking.php:360
msgid "Yes"
msgstr "Да"

#: db_export.php:26
msgid "View dump (schema) of database"
msgstr "Отобразить дамп (схему) базы данных"

#: db_export.php:30 db_printview.php:94 db_qbe.php:104 db_tracking.php:47
#: export.php:374 navigation.php:287
msgid "No tables found in database."
msgstr "Таблиц в базе данных не обнаружено."

#: db_export.php:40 db_search.php:334 server_export.php:26
msgid "Select All"
msgstr "Выделить все"

#: db_export.php:42 db_search.php:337 server_export.php:28
msgid "Unselect All"
msgstr "Снять выделение"

#: db_operations.php:59 tbl_create.php:22
msgid "The database name is empty!"
msgstr "Не указано имя базы данных!"

#: db_operations.php:311
#, php-format
msgid "Database %1$s has been renamed to %2$s"
msgstr "База данных %1$s переименована в %2$s"

#: db_operations.php:315
#, php-format
msgid "Database %1$s has been copied to %2$s"
msgstr "База данных %1$s скопирована в %2$s"

#: db_operations.php:443
msgid "Rename database to"
msgstr "Переименовать базу данных в"

#: db_operations.php:470
msgid "Remove database"
msgstr "Удалить базу данных"

#: db_operations.php:482
#, php-format
msgid "Database %s has been dropped."
msgstr "База данных %s была удалена."

#: db_operations.php:487
msgid "Drop the database (DROP)"
msgstr "Удалить базу данных (DROP)"

#: db_operations.php:516
msgid "Copy database to"
msgstr "Скопировать базу данных в"

#: db_operations.php:523 tbl_operations.php:563 tbl_tracking.php:447
msgid "Structure only"
msgstr "Только структура"

#: db_operations.php:524 tbl_operations.php:564 tbl_tracking.php:449
msgid "Structure and data"
msgstr "Структура и данные"

#: db_operations.php:525 tbl_operations.php:565 tbl_tracking.php:448
msgid "Data only"
msgstr "Только данные"

#: db_operations.php:533
msgid "CREATE DATABASE before copying"
msgstr "Перед копированием создать базу данных (CREATE DATABASE)"

#: db_operations.php:536 libraries/config/messages.inc.php:130
#: libraries/config/messages.inc.php:131 libraries/config/messages.inc.php:133
#: libraries/config/messages.inc.php:139 tbl_operations.php:571
#, php-format
msgid "Add %s"
msgstr "Добавить %s"

#: db_operations.php:540 libraries/config/messages.inc.php:123
#: tbl_operations.php:326 tbl_operations.php:573
msgid "Add AUTO_INCREMENT value"
msgstr "Добавить AUTO_INCREMENT"

#: db_operations.php:544 tbl_operations.php:580
msgid "Add constraints"
msgstr "Добавить ограничения"

#: db_operations.php:559
msgid "Switch to copied database"
msgstr "Переключиться на скопированную базу данных"

#: db_operations.php:582 libraries/Index.class.php:463
#: libraries/build_html_for_db.lib.php:20 libraries/db_structure.lib.php:48
#: libraries/mysql_charsets.lib.php:113 libraries/tbl_properties.inc.php:93
#: libraries/tbl_properties.inc.php:704 libraries/tbl_select.lib.php:88
#: server_collations.php:44 server_collations.php:56 tbl_operations.php:390
#: tbl_structure.php:205 tbl_structure.php:887 tbl_tracking.php:280
#: tbl_tracking.php:346
msgid "Collation"
msgstr "Сравнение"

#: db_operations.php:599
#, php-format
msgid ""
"The phpMyAdmin configuration storage has been deactivated. To find out why "
"click %shere%s."
msgstr ""
"Некоторые из расширенных возможностей phpMyAdmin недоступны. Для определения "
"причины нажмите %sздесь%s."

#: db_operations.php:633
msgid "Edit or export relational schema"
msgstr "Редакция или экспорт схемы связей"

#: db_printview.php:101 db_tracking.php:85 db_tracking.php:193
#: libraries/config/messages.inc.php:515 libraries/db_structure.lib.php:32
#: libraries/export/pdf.php:98 libraries/export/xml.php:364
#: libraries/header.inc.php:169 libraries/rte/rte_list.lib.php:65
#: libraries/rte/rte_triggers.lib.php:310
#: libraries/schema/User_Schema.class.php:275 server_privileges.php:2010
#: server_privileges.php:2068 server_privileges.php:2337
#: server_synchronize.php:524 server_synchronize.php:1044 tbl_tracking.php:676
msgid "Table"
msgstr "Таблица"

#: db_printview.php:102 libraries/Table.class.php:308
#: libraries/build_html_for_db.lib.php:31 libraries/db_structure.lib.php:42
#: libraries/header_printview.inc.php:64 libraries/import.lib.php:151
#: navigation.php:593 navigation.php:615 tbl_printview.php:354
#: tbl_structure.php:451 tbl_structure.php:525 tbl_structure.php:897
msgid "Rows"
msgstr "Строки"

#: db_printview.php:106 libraries/db_structure.lib.php:53 tbl_indexes.php:215
msgid "Size"
msgstr "Размер"

#: db_printview.php:160 db_structure.php:592 libraries/export/sql.php:806
msgid "in use"
msgstr "используется"

#: db_printview.php:186 libraries/db_info.inc.php:77
#: libraries/db_structure.lib.php:60 libraries/export/sql.php:758
#: libraries/schema/Pdf_Relation_Schema.class.php:1287 tbl_printview.php:394
#: tbl_structure.php:929
msgid "Creation"
msgstr "Создание"

#: db_printview.php:195 libraries/db_info.inc.php:82
#: libraries/db_structure.lib.php:65 libraries/export/sql.php:763
#: libraries/schema/Pdf_Relation_Schema.class.php:1292 tbl_printview.php:404
#: tbl_structure.php:937
msgid "Last update"
msgstr "Последнее обновление"

#: db_printview.php:204 libraries/db_info.inc.php:87
#: libraries/db_structure.lib.php:70 libraries/export/sql.php:768
#: libraries/schema/Pdf_Relation_Schema.class.php:1297 tbl_printview.php:414
#: tbl_structure.php:945
msgid "Last check"
msgstr "Последняя проверка"

#: db_printview.php:221 db_structure.php:613
#, php-format
msgid "%s table"
msgid_plural "%s tables"
msgstr[0] "%s таблица"
msgstr[1] "%s таблицы"
msgstr[2] "%s таблиц"

#: db_qbe.php:41
msgid "You have to choose at least one column to display"
msgstr ""
"Для выполнения запроса, должен быть выбран отображаемый столбец/столбцы"

#: db_qbe.php:189
#, php-format
msgid "Switch to %svisual builder%s"
msgstr "Переключиться на %sвизуальный составитель запросов%s"

#: db_qbe.php:225 libraries/db_structure.lib.php:106
#: libraries/display_tbl.lib.php:1014
msgid "Sort"
msgstr "Отсортировать"

#: db_qbe.php:234 db_qbe.php:269 libraries/db_structure.lib.php:113
#: libraries/db_structure.lib.php:122 libraries/display_tbl.lib.php:569
#: libraries/display_tbl.lib.php:970 libraries/display_tbl.lib.php:973
#: server_databases.php:193 server_databases.php:210 tbl_operations.php:287
#: tbl_select.php:224
msgid "Ascending"
msgstr "По возрастанию"

#: db_qbe.php:235 db_qbe.php:277 libraries/db_structure.lib.php:114
#: libraries/db_structure.lib.php:123 libraries/display_tbl.lib.php:574
#: libraries/display_tbl.lib.php:969 libraries/display_tbl.lib.php:974
#: server_databases.php:193 server_databases.php:210 tbl_operations.php:288
#: tbl_select.php:225
msgid "Descending"
msgstr "По убыванию"

#: db_qbe.php:290 db_tracking.php:91 libraries/display_tbl.lib.php:430
#: tbl_change.php:289 tbl_tracking.php:681
msgid "Show"
msgstr "Показать"

#: db_qbe.php:326
msgid "Criteria"
msgstr "Критерий"

#: db_qbe.php:380 db_qbe.php:462 db_qbe.php:554 db_qbe.php:585
msgid "Ins"
msgstr "Вставить"

#: db_qbe.php:384 db_qbe.php:466 db_qbe.php:551 db_qbe.php:582
msgid "And"
msgstr "И"

#: db_qbe.php:393 db_qbe.php:474 db_qbe.php:556 db_qbe.php:587
msgid "Del"
msgstr "Удалить"

#: db_qbe.php:397 db_qbe.php:478 db_qbe.php:549 db_qbe.php:580
#: server_privileges.php:484 tbl_change.php:939 tbl_indexes.php:284
#: tbl_select.php:198
msgid "Or"
msgstr "Или"

#: db_qbe.php:534
msgid "Modify"
msgstr "Изменить"

#: db_qbe.php:609
msgid "Add/Delete criteria rows"
msgstr "Добавить/удалить строки критериея"

#: db_qbe.php:621
msgid "Add/Delete columns"
msgstr "Добавить/удалить столбцы"

#: db_qbe.php:634 db_qbe.php:657
msgid "Update Query"
msgstr "Дополнить запрос"

#: db_qbe.php:640
msgid "Use Tables"
msgstr "Использовать таблицы"

#: db_qbe.php:663
#, php-format
msgid "SQL query on database <b>%s</b>:"
msgstr "SQL-запрос к базе данных <b>%s</b>:"

#: db_qbe.php:956 libraries/common.lib.php:1264
msgid "Submit Query"
msgstr "Выполнить запрос"

#: db_search.php:31 libraries/auth/config.auth.lib.php:78
#: libraries/auth/config.auth.lib.php:99
#: libraries/auth/cookie.auth.lib.php:609 libraries/auth/http.auth.lib.php:52
#: libraries/auth/signon.auth.lib.php:238
msgid "Access denied"
msgstr "В доступе отказано"

#: db_search.php:43 db_search.php:301
msgid "at least one of the words"
msgstr "любое из слов"

#: db_search.php:44 db_search.php:302
msgid "all words"
msgstr "все слова"

#: db_search.php:45 db_search.php:303
msgid "the exact phrase"
msgstr "точное соответствие"

#: db_search.php:46 db_search.php:304
msgid "as regular expression"
msgstr "регулярное выражение"

#: db_search.php:216
#, php-format
msgid "Search results for \"<i>%s</i>\" %s:"
msgstr "Результаты поиска по \"<i>%s</i>\" %s:"

#: db_search.php:239
#, php-format
msgid "%1$s match inside table <i>%2$s</i>"
msgid_plural "%1$s matches inside table <i>%2$s</i>"
msgstr[0] "%1$s соответствие в таблице <i>%2$s</i>"
msgstr[1] "%1$s соответствия в таблице <i>%2$s</i>"
msgstr[2] "%1$s соответствий в таблице <i>%2$s</i>"

#: db_search.php:247 libraries/common.lib.php:3164
#: libraries/common.lib.php:3394 libraries/common.lib.php:3395
#: libraries/tbl_links.inc.php:55 tbl_structure.php:560
msgid "Browse"
msgstr "Обзор"

#: db_search.php:252
#, php-format
msgid "Delete the matches for the %s table?"
msgstr "Удалить соответствия для таблицы %s?"

#: db_search.php:252 libraries/display_tbl.lib.php:1439
#: libraries/display_tbl.lib.php:2480
#: libraries/schema/User_Schema.class.php:200
#: libraries/schema/User_Schema.class.php:276
#: libraries/schema/User_Schema.class.php:311
#: libraries/schema/User_Schema.class.php:341
#: libraries/sql_query_form.lib.php:410 pmd_general.php:436
#: setup/frames/index.inc.php:148 setup/frames/index.inc.php:245
#: tbl_tracking.php:464 tbl_tracking.php:485 tbl_tracking.php:544
msgid "Delete"
msgstr "Удалить"

#: db_search.php:266
#, php-format
msgid "<b>Total:</b> <i>%s</i> match"
msgid_plural "<b>Total:</b> <i>%s</i> matches"
msgstr[0] "<b>Итого:</b> <i>%s</i> соответствие"
msgstr[1] "<b>Итого:</b> <i>%s</i> соответствия"
msgstr[2] "<b>Итого:</b> <i>%s</i> соответствий"

#: db_search.php:289
msgid "Search in database"
msgstr "Поиск в базе данных"

#: db_search.php:292
msgid "Words or values to search for (wildcard: \"%\"):"
msgstr "Слова или значения для поиска (групповой символ: \"%\"):"

#: db_search.php:297
msgid "Find:"
msgstr "Искать:"

#: db_search.php:301 db_search.php:302
msgid "Words are separated by a space character (\" \")."
msgstr "Слова разделяются пробелом (\" \")."

#: db_search.php:315
msgid "Inside tables:"
msgstr "В таблицах:"

#: db_search.php:345
msgid "Inside column:"
msgstr "В поле:"

#: db_structure.php:84
msgid "No tables found in database"
msgstr "Таблиц в базе данных не найдено"

#: db_structure.php:242 libraries/mysql_charsets.lib.php:411
#: libraries/mysql_charsets.lib.php:418
msgid "unknown"
msgstr "неизвестно"

#: db_structure.php:367 tbl_operations.php:719
#, php-format
msgid "Table %s has been emptied"
msgstr "Таблица %s была очищена"

#: db_structure.php:384 tbl_operations.php:738
#, php-format
msgid "View %s has been dropped"
msgstr "Представление %s было удалено"

#: db_structure.php:384 tbl_operations.php:738
#, php-format
msgid "Table %s has been dropped"
msgstr "Таблица %s была удалена"

#: db_structure.php:394 tbl_create.php:285
msgid "Tracking is active."
msgstr "Слежение включено."

#: db_structure.php:399 tbl_create.php:288
msgid "Tracking is not active."
msgstr "Слежение выключено."

#: db_structure.php:525 libraries/display_tbl.lib.php:2363
#, php-format
msgid ""
"This view has at least this number of rows. Please refer to %sdocumentation"
"%s."
msgstr ""
"Данное представление имеет, по меньшей мере, указанное количество строк. "
"Пожалуйста, обратитесь к %sдокументации%s."

#: db_structure.php:543 db_structure.php:577 libraries/header.inc.php:169
#: libraries/tbl_info.inc.php:60 tbl_structure.php:211
msgid "View"
msgstr "Представление"

#: db_structure.php:620 libraries/db_structure.lib.php:35
#: libraries/server_links.inc.php:92 server_replication.php:31
#: server_replication.php:192 server_status.php:610
msgid "Replication"
msgstr "Репликация"

#: db_structure.php:624
msgid "Sum"
msgstr "Всего"

#: db_structure.php:631 libraries/StorageEngine.class.php:341
#, php-format
msgid "%s is the default storage engine on this MySQL server."
msgstr "%s - тип таблиц данного MySQL сервера устанавливаемый по умолчанию."

#: db_structure.php:679 db_structure.php:696 db_structure.php:697
#: libraries/display_tbl.lib.php:2505 libraries/display_tbl.lib.php:2510
#: libraries/mult_submits.inc.php:39 server_databases.php:296
#: server_databases.php:301 server_privileges.php:1917
#: server_privileges.php:1925 tbl_structure.php:548 tbl_structure.php:557
msgid "With selected:"
msgstr "С отмеченными:"

#: db_structure.php:682 libraries/display_tbl.lib.php:2500
#: server_databases.php:298 server_privileges.php:781
#: server_privileges.php:1920 tbl_structure.php:551
msgid "Check All"
msgstr "Отметить все"

#: db_structure.php:686 libraries/display_tbl.lib.php:2501
#: libraries/replication_gui.lib.php:35 server_databases.php:300
#: server_privileges.php:784 server_privileges.php:1924 tbl_structure.php:555
msgid "Uncheck All"
msgstr "Снять выделение"

#: db_structure.php:691
msgid "Check tables having overhead"
msgstr "Отметить требующие оптимизации"

#: db_structure.php:699 libraries/common.lib.php:3407
#: libraries/common.lib.php:3408 libraries/config/messages.inc.php:168
#: libraries/db_links.inc.php:56 libraries/display_export.lib.php:82
#: libraries/display_tbl.lib.php:2523 libraries/display_tbl.lib.php:2664
#: libraries/server_links.inc.php:65 libraries/tbl_links.inc.php:80
#: prefs_manage.php:294 server_privileges.php:1565 server_privileges.php:1929
#: server_status.php:1632 setup/frames/menu.inc.php:22
msgid "Export"
msgstr "Экспорт"

#: db_structure.php:701 db_structure.php:749
#: libraries/display_tbl.lib.php:2613 tbl_structure.php:622
msgid "Print view"
msgstr "Версия для печати"

#: db_structure.php:705 libraries/common.lib.php:3403
#: libraries/common.lib.php:3404
msgid "Empty"
msgstr "Очистить"

#: db_structure.php:707 db_tracking.php:106 libraries/Index.class.php:507
#: libraries/common.lib.php:3401 libraries/common.lib.php:3402
#: server_databases.php:302 tbl_structure.php:151 tbl_structure.php:152
#: tbl_structure.php:564
msgid "Drop"
msgstr "Удалить"

#: db_structure.php:709 tbl_operations.php:622
msgid "Check table"
msgstr "Проверить таблицу"

#: db_structure.php:712 tbl_operations.php:679 tbl_structure.php:831
msgid "Optimize table"
msgstr "Оптимизировать таблицу"

#: db_structure.php:714 tbl_operations.php:664
msgid "Repair table"
msgstr "Восстановить таблицу"

#: db_structure.php:717 tbl_operations.php:649
msgid "Analyze table"
msgstr "Анализ таблицы"

#: db_structure.php:719
msgid "Add prefix to table"
msgstr "Добавить префикс таблицы"

#: db_structure.php:721 libraries/mult_submits.inc.php:278
msgid "Replace table prefix"
msgstr "Заменить префикс таблицы"

#: db_structure.php:723 libraries/mult_submits.inc.php:278
msgid "Copy table with prefix"
msgstr "Копировать таблицу с префиксом"

#: db_structure.php:752 libraries/schema/User_Schema.class.php:426
msgid "Data Dictionary"
msgstr "Словарь данных"

#: db_tracking.php:79
msgid "Tracked tables"
msgstr "Отслеживаемые таблицы"

#: db_tracking.php:84 libraries/config/messages.inc.php:509
#: libraries/export/htmlword.php:84 libraries/export/latex.php:156
#: libraries/export/odt.php:114 libraries/export/pdf.php:98
#: libraries/export/sql.php:609 libraries/export/texytext.php:70
#: libraries/export/xml.php:294 libraries/header.inc.php:152
#: libraries/header_printview.inc.php:59 server_databases.php:192
#: server_privileges.php:2005 server_privileges.php:2068
#: server_privileges.php:2331 server_status.php:1261
#: server_synchronize.php:1453 server_synchronize.php:1457
#: tbl_tracking.php:675
msgid "Database"
msgstr "База данных"

#: db_tracking.php:86
msgid "Last version"
msgstr "Последняя версия"

#: db_tracking.php:87 tbl_tracking.php:678
msgid "Created"
msgstr "Создан"

#: db_tracking.php:88 tbl_tracking.php:679
msgid "Updated"
msgstr "Обновлён"

#: db_tracking.php:89 js/messages.php:185 libraries/rte/rte_events.lib.php:380
#: libraries/rte/rte_list.lib.php:78 libraries/server_links.inc.php:51
#: server_status.php:1264 sql.php:956 tbl_tracking.php:680
msgid "Status"
msgstr "Состояние"

#: db_tracking.php:90 libraries/Index.class.php:455
#: libraries/db_structure.lib.php:39 libraries/rte/rte_list.lib.php:53
#: libraries/rte/rte_list.lib.php:67 libraries/rte/rte_list.lib.php:79
#: server_databases.php:227 server_privileges.php:1854
#: server_privileges.php:2072 server_privileges.php:2419 tbl_structure.php:221
msgid "Action"
msgstr "Действие"

#: db_tracking.php:101 js/messages.php:34
msgid "Delete tracking data for this table"
msgstr "Удалить данные слежения за таблицей"

#: db_tracking.php:123 tbl_tracking.php:632 tbl_tracking.php:690
msgid "active"
msgstr "включено"

#: db_tracking.php:125 tbl_tracking.php:634 tbl_tracking.php:692
msgid "not active"
msgstr "выключено"

#: db_tracking.php:140
msgid "Versions"
msgstr "Версии"

#: db_tracking.php:141 tbl_tracking.php:438 tbl_tracking.php:710
msgid "Tracking report"
msgstr "Отчёт слежения"

#: db_tracking.php:142 tbl_tracking.php:256 tbl_tracking.php:712
msgid "Structure snapshot"
msgstr "Обзор структуры"

#: db_tracking.php:188
msgid "Untracked tables"
msgstr "Неотслеживаемые таблицы"

#: db_tracking.php:207 tbl_structure.php:648
msgid "Track table"
msgstr "Отслеживать таблицу"

#: db_tracking.php:233
msgid "Database Log"
msgstr "Журнал базы данных"

#: export.php:39
msgid "Bad type!"
msgstr "Ошибочный тип!"

#: export.php:87
msgid "Selected export type has to be saved in file!"
msgstr "Выбранный тип экспорта возможен только в файл!"

#: export.php:116
msgid "Bad parameters!"
msgstr "Ошибочные параметры!"

#: export.php:177 export.php:202 export.php:673
#, php-format
msgid "Insufficient space to save the file %s."
msgstr "Для сохранения файла %s недостаточно дискового пространства."

#: export.php:327
#, php-format
msgid ""
"File %s already exists on server, change filename or check overwrite option."
msgstr ""
"Файл %s уже существует на сервере, измените имя или включите параметр "
"перезаписи."

#: export.php:331 export.php:335
#, php-format
msgid "The web server does not have permission to save the file %s."
msgstr "Не достаточно прав для сохранения файла %s на веб-сервере."

#: export.php:675
#, php-format
msgid "Dump has been saved to file %s."
msgstr "Дамп был сохранен в файл %s."

#: file_echo.php:21
msgid "Invalid export type"
msgstr "Ошибочный тип экспорта"

#: gis_data_editor.php:85
#, php-format
msgid "Value for the column \"%s\""
msgstr "Значение для поля \"%s\""

#: gis_data_editor.php:114 tbl_gis_visualization.php:165
msgid "Use OpenStreetMaps as Base Layer"
msgstr "Используйте в качестве основного слоя OpenStreetMaps"

#: gis_data_editor.php:134
msgid "SRID"
msgstr "SRID"

#: gis_data_editor.php:151 js/messages.php:329
#: libraries/display_tbl.lib.php:695
msgid "Geometry"
msgstr "Геометрия"

#: gis_data_editor.php:171 js/messages.php:325
msgid "Point"
msgstr "Точка"

#: gis_data_editor.php:172 gis_data_editor.php:196 gis_data_editor.php:244
#: gis_data_editor.php:296 js/messages.php:323
msgid "X"
msgstr "X"

#: gis_data_editor.php:174 gis_data_editor.php:198 gis_data_editor.php:246
#: gis_data_editor.php:298 js/messages.php:324
msgid "Y"
msgstr "Y"

#: gis_data_editor.php:194 gis_data_editor.php:242 gis_data_editor.php:294
#: js/messages.php:326
#, php-format
msgid "Point %d"
msgstr "Точка %d"

#: gis_data_editor.php:203 gis_data_editor.php:249 gis_data_editor.php:301
#: js/messages.php:332
msgid "Add a point"
msgstr "Добавить точку"

#: gis_data_editor.php:219 js/messages.php:327
msgid "Linestring"
msgstr "Линия"

#: gis_data_editor.php:222 gis_data_editor.php:278 js/messages.php:331
msgid "Outer Ring"
msgstr "Внешний контур"

#: gis_data_editor.php:224 gis_data_editor.php:280 js/messages.php:330
msgid "Inner Ring"
msgstr "Внутренний контур"

#: gis_data_editor.php:251
msgid "Add a linestring"
msgstr "Добавить линию"

#: gis_data_editor.php:251 gis_data_editor.php:303 js/messages.php:333
msgid "Add an inner ring"
msgstr "Добавить внутренний контур"

#: gis_data_editor.php:265 js/messages.php:328
msgid "Polygon"
msgstr "Многоугольник"

#: gis_data_editor.php:305 js/messages.php:334
msgid "Add a polygon"
msgstr "Добавить многоугольник"

#: gis_data_editor.php:309
msgid "Add geometry"
msgstr "Добавить геометрии"

#: gis_data_editor.php:316
msgid "Output"
msgstr "Вывод"

#: gis_data_editor.php:317
msgid ""
"Chose \"GeomFromText\" from the \"Function\" column and paste the below "
"string into the \"Value\" field"
msgstr ""
"Из поля функции выберите \"GeomFromText\" и вставьте строку ниже, как "
"значение"

#: import.php:86
#, php-format
msgid ""
"You probably tried to upload too large file. Please refer to %sdocumentation"
"%s for ways to workaround this limit."
msgstr ""
"Вероятно, размер загружаемого файла слишком велик. Способы обхода данного "
"ограничения описаны в %sдокументации%s."

#: import.php:216 import.php:443
msgid "Showing bookmark"
msgstr "Отображение закладки"

#: import.php:226 import.php:439
msgid "The bookmark has been deleted."
msgstr "Закладка удалена."

#: import.php:315 import.php:368 libraries/File.class.php:412
#: libraries/File.class.php:495
msgid "File could not be read"
msgstr "Ошибка при чтении файла"

#: import.php:323 import.php:332 import.php:351 import.php:360
#: libraries/File.class.php:556
#, php-format
msgid ""
"You attempted to load file with unsupported compression (%s). Either support "
"for it is not implemented or disabled by your configuration."
msgstr ""
"Загружаемый файл сжат методом (%s), который не поддерживается, и поэтому не "
"может быть импортирован. Поддержка данного метода еще не реализована, либо "
"отключена при конфигурировании."

#: import.php:373
msgid ""
"No data was received to import. Either no file name was submitted, or the "
"file size exceeded the maximum size permitted by your PHP configuration. See "
"[a@./Documentation.html#faq1_16@Documentation]FAQ 1.16[/a]."
msgstr ""
"Операция импорта невозможна. Причины: не выбран импортируемый файл; размер "
"импортируемого файла превышает максимально допустимый, заданный в настройках "
"PHP. Смотрите [a@./Documentation.html#faq1_16@Documentation]FAQ 1.16[/a]."

#: import.php:390
msgid ""
"Cannot convert file's character set without character set conversion library"
msgstr "Без необходимой библиотеки невозможна конвертация кодировки файла"

#: import.php:414 libraries/display_import.lib.php:23
msgid "Could not load import plugins, please check your installation!"
msgstr ""
"Отсутствуют модули импорта. Проверьте содержимое установленной копии "
"phpMyAdmin!"

#: import.php:445 sql.php:995
#, php-format
msgid "Bookmark %s created"
msgstr "Закладка &quot;%s&quot; создана"

#: import.php:451 import.php:457
#, php-format
msgid "Import has been successfully finished, %d queries executed."
msgstr "Импорт успешно завершен, запросов выполнено: %d."

#: import.php:466
msgid ""
"Script timeout passed, if you want to finish import, please resubmit same "
"file and import will resume."
msgstr ""
"Достигнут временной лимит. Если вы хотите завершить импорт, перезапустите "
"его выбрав тот же файл, и процесс продолжится с того места на котором "
"остановился."

#: import.php:468
msgid ""
"However on last run no data has been parsed, this usually means phpMyAdmin "
"won't be able to finish this import unless you increase php time limits."
msgstr ""
"Несмотря на последний запуск, данные не были обработаны. Как правило это "
"означает, что phpMyAdmin не сможет завершить процесс импорта до тех пор, "
"пока не будет увеличено ограничение времени выполнения php-сценариев."

#: import.php:496 libraries/Message.class.php:177
#: libraries/display_tbl.lib.php:2400 libraries/rte/rte_routines.lib.php:1210
#: libraries/sql_query_form.lib.php:114 tbl_operations.php:237
#: tbl_relation.php:300 tbl_row_action.php:119 view_operations.php:60
msgid "Your SQL query has been executed successfully"
msgstr "SQL-запрос был успешно выполнен"

#: import_status.php:117 libraries/common.lib.php:720
#: libraries/schema/Export_Relation_Schema.class.php:240 user_password.php:210
msgid "Back"
msgstr "Назад"

#: index.php:162
msgid "phpMyAdmin is more friendly with a <b>frames-capable</b> browser."
msgstr "Для работы phpMyAdmin нужен браузер с поддержкой <b>фреймов</b>."

#: js/messages.php:27 libraries/import.lib.php:105 sql.php:282
msgid "\"DROP DATABASE\" statements are disabled."
msgstr "Команда \"DROP DATABASE\" (удалить базу данных) - отключена."

#: js/messages.php:30
#, php-format
msgid "Do you really want to execute \"%s\"?"
msgstr "Вы действительно хотите выполнить запрос \"%s\"?"

#: js/messages.php:31 libraries/mult_submits.inc.php:309 sql.php:368
msgid "You are about to DESTROY a complete database!"
msgstr "База данных будет полностью УДАЛЕНА!"

#: js/messages.php:32
msgid "You are about to DESTROY a complete table!"
msgstr "Таблица будет полностью УДАЛЕНА!"

#: js/messages.php:33
msgid "You are about to TRUNCATE a complete table!"
msgstr "Таблица будет полностью ОЧИЩЕНА от данных!"

#: js/messages.php:35
msgid "Deleting tracking data"
msgstr "Удаление данных слежения"

#: js/messages.php:36
msgid "Dropping Primary Key/Index"
msgstr "Удаление первичного ключа/индекса"

#: js/messages.php:37
msgid "This operation could take a long time. Proceed anyway?"
msgstr "Выполнение данной операции может занять длительное время. Продолжить?"

#: js/messages.php:40
msgid "Missing value in the form!"
msgstr "Не заполнены необходимые поля формы!"

#: js/messages.php:41
msgid "This is not a number!"
msgstr "Введите число!"

#: js/messages.php:42
msgid "Add Index"
msgstr "Добавить индекс"

#: js/messages.php:43
msgid "Edit Index"
msgstr "Редактировать индекс"

#: js/messages.php:44 tbl_indexes.php:294
#, php-format
msgid "Add %d column(s) to index"
msgstr "Добавить %d поле(я) к индексу"

#. l10n: Default description for the y-Axis of Charts
#: js/messages.php:48
msgid "Total count"
msgstr "Общее количество"

#: js/messages.php:51
msgid "The host name is empty!"
msgstr "Пустое имя хоста!"

#: js/messages.php:52
msgid "The user name is empty!"
msgstr "Не задано имя пользователя!"

#: js/messages.php:53 server_privileges.php:1432 user_password.php:103
msgid "The password is empty!"
msgstr "Пароль не задан!"

#: js/messages.php:54 server_privileges.php:1430 user_password.php:106
msgid "The passwords aren't the same!"
msgstr "Некорректное подтверждение пароля!"

#: js/messages.php:55 server_privileges.php:1944 server_privileges.php:1968
#: server_privileges.php:2380 server_privileges.php:2574
msgid "Add user"
msgstr "Добавить пользователя"

#: js/messages.php:56
msgid "Reloading Privileges"
msgstr "Перезагрузка привилегий"

#: js/messages.php:57
msgid "Removing Selected Users"
msgstr "Удаление выбранных пользователей"

#: js/messages.php:58 js/messages.php:137 tbl_tracking.php:256
#: tbl_tracking.php:438
msgid "Close"
msgstr "Закрыть"

#: js/messages.php:61 js/messages.php:284 libraries/Index.class.php:485
#: libraries/common.lib.php:659 libraries/common.lib.php:1240
#: libraries/common.lib.php:3405 libraries/common.lib.php:3406
#: libraries/config/messages.inc.php:491 libraries/display_tbl.lib.php:1403
#: libraries/schema/User_Schema.class.php:199 setup/frames/index.inc.php:147
msgid "Edit"
msgstr "Изменить"

#: js/messages.php:62 server_status.php:814
msgid "Live traffic chart"
msgstr "Графический вывод трафика"

#: js/messages.php:63 server_status.php:817
msgid "Live conn./process chart"
msgstr "Графический вывод соединений и процессов"

#: js/messages.php:64 server_status.php:835
msgid "Live query chart"
msgstr "Графический вывод запросов"

#: js/messages.php:66
msgid "Static data"
msgstr "Статические данные"

#. l10n: Total number of queries
#: js/messages.php:68 libraries/build_html_for_db.lib.php:46
#: libraries/engines/innodb.lib.php:161 server_databases.php:255
#: server_status.php:1139 server_status.php:1208 tbl_printview.php:311
#: tbl_structure.php:819
msgid "Total"
msgstr "Всего"

#. l10n: Other, small valued, queries
#: js/messages.php:70 server_status.php:616 server_status.php:1033
msgid "Other"
msgstr "Другое"

#. l10n: Thousands separator
#: js/messages.php:72 libraries/common.lib.php:1494
msgid ","
msgstr ","

#. l10n: Decimal separator
#: js/messages.php:74 libraries/common.lib.php:1496
msgid "."
msgstr "."

#: js/messages.php:76
msgid "KiB sent since last refresh"
msgstr "Отправлено KiB с момента последнего обновления"

#: js/messages.php:77
msgid "KiB received since last refresh"
msgstr "Принято KiB с момента последнего обновления"

#: js/messages.php:78
msgid "Server traffic (in KiB)"
msgstr "Трафик сервера (в KiB)"

#: js/messages.php:79
msgid "Connections since last refresh"
msgstr "Соединений с момента последнего обновления"

#: js/messages.php:80 js/messages.php:118 server_status.php:1257
msgid "Processes"
msgstr "Процессы"

#: js/messages.php:81
msgid "Connections / Processes"
msgstr "Соединения / Процессы"

#. l10n: Questions is the name of a MySQL Status variable
#: js/messages.php:83
msgid "Questions since last refresh"
msgstr "Вопросов с момента последнего обновления"

#. l10n: Questions is the name of a MySQL Status variable
#: js/messages.php:85
msgid "Questions (executed statements by the server)"
msgstr "Вопросы (выражения выполненные сервером)"

#: js/messages.php:87 server_status.php:796
msgid "Query statistics"
msgstr "Статистика запросов"

#: js/messages.php:90
msgid "Local monitor configuration incompatible"
msgstr "Настройки локального монитора несовместимы"

#: js/messages.php:91
msgid ""
"The chart arrangement configuration in your browsers local storage is not "
"compatible anymore to the newer version of the monitor dialog. It is very "
"likely that your current configuration will not work anymore. Please reset "
"your configuration to default in the <i>Settings</i> menu."
msgstr ""
"Настройки вывода графиков в локальном хранилище вашего браузера больше "
"несовместимы с новой версией диалога монитора. Высока вероятность потери "
"работоспособности текущих настроек. Пожалуйста, сбросьте ваши настройки, в "
"меню <i>Настройки</i>, в изначальные."

#: js/messages.php:93
msgid "Query cache efficiency"
msgstr "Эффективность кеширования запросов"

#: js/messages.php:94
msgid "Query cache usage"
msgstr "Использование кеширования запросов"

#: js/messages.php:95
msgid "Query cache used"
msgstr "Кеш запросов использован"

#: js/messages.php:97
msgid "System CPU Usage"
msgstr "Использование системного процессора"

#: js/messages.php:98
msgid "System memory"
msgstr "Системная память"

#: js/messages.php:99
msgid "System swap"
msgstr "Система подкачки"

#. l10n: shortcuts for Megabyte
#: js/messages.php:100 js/messages.php:123 libraries/common.lib.php:1444
#: server_status.php:1712
msgid "MiB"
msgstr "МБ"

#. l10n: shortcuts for Kilobyte
#: js/messages.php:101 js/messages.php:122 libraries/common.lib.php:1442
#: server_status.php:1712
msgid "KiB"
msgstr "КБ"

#: js/messages.php:103
msgid "Average load"
msgstr "Средняя загрузка"

#: js/messages.php:104
msgid "Total memory"
msgstr "Полная память"

#: js/messages.php:105
msgid "Cached memory"
msgstr "Кешированная память"

#: js/messages.php:106
msgid "Buffered memory"
msgstr "Беферизованная память"

#: js/messages.php:107
msgid "Free memory"
msgstr "Свободная память"

#: js/messages.php:108
msgid "Used memory"
msgstr "Использованная память"

#: js/messages.php:110
msgid "Total Swap"
msgstr "Всего области подкачки"

#: js/messages.php:111
msgid "Cached Swap"
msgstr "Кешировано области подкачки"

#: js/messages.php:112
msgid "Used Swap"
msgstr "Использовано области подкачки"

#: js/messages.php:113
msgid "Free Swap"
msgstr "Свободно области подкачки"

#: js/messages.php:115
msgid "Bytes sent"
msgstr "Отослано байт"

#: js/messages.php:116
msgid "Bytes received"
msgstr "Принято байт"

#: js/messages.php:117 server_status.php:1162
msgid "Connections"
msgstr "Соединения"

#. l10n: shortcuts for Byte
#: js/messages.php:121 libraries/common.lib.php:1440
msgid "B"
msgstr "Байт"

#. l10n: shortcuts for Gigabyte
#: js/messages.php:124 libraries/common.lib.php:1446
msgid "GiB"
msgstr "ГБ"

#. l10n: shortcuts for Terabyte
#: js/messages.php:125 libraries/common.lib.php:1448
msgid "TiB"
msgstr "ТБ"

#. l10n: shortcuts for Petabyte
#: js/messages.php:126 libraries/common.lib.php:1450
msgid "PiB"
msgstr "ПБ"

#. l10n: shortcuts for Exabyte
#: js/messages.php:127 libraries/common.lib.php:1452
msgid "EiB"
msgstr "ЭБ"

#: js/messages.php:128
#, php-format
msgid "%d table(s)"
msgstr "%d таблиц(а)"

#. l10n: Questions is the name of a MySQL Status variable
#: js/messages.php:131
msgid "Questions"
msgstr "Вопросы"

#: js/messages.php:132 server_status.php:1111
msgid "Traffic"
msgstr "Трафик"

#: js/messages.php:133 libraries/server_links.inc.php:73
#: server_status.php:1587
msgid "Settings"
msgstr "Настройки"

#: js/messages.php:134
msgid "Remove chart"
msgstr "Удалить график"

#: js/messages.php:135
msgid "Edit title and labels"
msgstr "Редактировать название и подписи"

#: js/messages.php:136
msgid "Add chart to grid"
msgstr "Добавить график к сетке"

#: js/messages.php:138
msgid "Please add at least one variable to the series"
msgstr "Пожалуйста, добавьте в серию хотя бы одну переменную"

#: js/messages.php:139 libraries/display_export.lib.php:323
#: libraries/display_tbl.lib.php:576 libraries/export/sql.php:1113
#: libraries/tbl_properties.inc.php:566 pmd_general.php:523
#: server_privileges.php:2221 server_status.php:1290 server_status.php:1729
#: tbl_zoom_select.php:228 tbl_zoom_select.php:272
msgid "None"
msgstr "Нет"

#: js/messages.php:140
msgid "Resume monitor"
msgstr "Возобновить монитор"

#: js/messages.php:141
msgid "Pause monitor"
msgstr "Приостановить монитор"

#: js/messages.php:143
msgid "general_log and slow_query_log are enabled."
msgstr "Включены переменные general_log и slow_query_log."

#: js/messages.php:144
msgid "general_log is enabled."
msgstr "Включена переменная general_log."

#: js/messages.php:145
msgid "slow_query_log is enabled."
msgstr "Включена переменная slow_query_log."

#: js/messages.php:146
msgid "slow_query_log and general_log are disabled."
msgstr "Отключены переменные slow_query_log и general_log."

#: js/messages.php:147
msgid "log_output is not set to TABLE."
msgstr "Переменная log_output не установлена для таблицы."

#: js/messages.php:148
msgid "log_output is set to TABLE."
msgstr "Переменная log_output установлена для таблицы."

#: js/messages.php:149
#, php-format
msgid ""
"slow_query_log is enabled, but the server logs only queries that take longer "
"than %d seconds. It is advisable to set this long_query_time 0-2 seconds, "
"depending on your system."
msgstr ""
"Включена переменная slow_query_log, но сервером записываются только те "
"запросы, длительность выполнения которых превышает %d секунд. Советуем "
"установить переменную long_query_time на 0-2 секунды, в зависимости от вашей "
"системы."

#: js/messages.php:150
#, php-format
msgid "long_query_time is set to %d second(s)."
msgstr "Переменная long_query_time установлена в %d секунд."

#: js/messages.php:151
msgid ""
"Following settings will be applied globally and reset to default on server "
"restart:"
msgstr ""
"Следующие настройки будут приняты глобально и сбросятся в изначальное "
"состояние при перезагрузке сервера:"

#. l10n: %s is FILE or TABLE
#: js/messages.php:153
#, php-format
msgid "Set log_output to %s"
msgstr "Установить log_output в %s"

#. l10n: Enable in this context means setting a status variable to ON
#: js/messages.php:155
#, php-format
msgid "Enable %s"
msgstr "Включить %s"

#. l10n: Disable in this context means setting a status variable to OFF
#: js/messages.php:157
#, php-format
msgid "Disable %s"
msgstr "Отключить %s"

#. l10n: %d seconds
#: js/messages.php:159
#, php-format
msgid "Set long_query_time to %ds"
msgstr "Установить long_query_time в %ds"

#: js/messages.php:160
msgid ""
"You can't change these variables. Please log in as root or contact your "
"database administrator."
msgstr ""
"Вы не можете изменить значения данных переменных. Пожалуйста, войдите под "
"учетной записью root, или свяжитесь с администратором базы данных."

#: js/messages.php:161
msgid "Change settings"
msgstr "Изменить настройки"

#: js/messages.php:162
msgid "Current settings"
msgstr "Текущие настройки"

#: js/messages.php:164 server_status.php:1677
msgid "Chart Title"
msgstr "Заголовок графика"

#. l10n: As in differential values
#: js/messages.php:166
msgid "Differential"
msgstr "Различия"

#: js/messages.php:167
#, php-format
msgid "Divided by %s"
msgstr "Разделено на %s"

#: js/messages.php:168
msgid "Unit"
msgstr "Единица"

#: js/messages.php:170
msgid "From slow log"
msgstr "Из журнала медленных запросов"

#: js/messages.php:171
msgid "From general log"
msgstr "Из основного журнала"

#: js/messages.php:172
msgid "Analysing logs"
msgstr "Анализ журналов"

#: js/messages.php:173
msgid "Analysing & loading logs. This may take a while."
msgstr "Анализ и загрузка журналов. Ждите, может занять какое-то время."

#: js/messages.php:174
msgid "Cancel request"
msgstr "Отменить запрос"

#: js/messages.php:175
msgid ""
"This column shows the amount of identical queries that are grouped together. "
"However only the SQL query itself has been used as a grouping criteria, so "
"the other attributes of queries, such as start time, may differ."
msgstr ""
"Данный столбец показывает количество сгруппированных вместе идентичных "
"запросов. Однако, в качестве критерия группировки используется только сам "
"SQL запрос, таким образом другие атрибуты запросов, как время запуска, могут "
"отличаться."

#: js/messages.php:176
msgid ""
"Since grouping of INSERTs queries has been selected, INSERT queries into the "
"same table are also being grouped together, disregarding of the inserted "
"data."
msgstr ""
"Поскольку была выбрана группировка INSERT запросов, INSERT запросы одной и "
"той же таблицы так же группируются вместе, в независимости от заносимых "
"данных."

#: js/messages.php:177
msgid "Log data loaded. Queries executed in this time span:"
msgstr ""
"Данные журналов загружены. Запросы выполненные в данный промежуток времени:"

#: js/messages.php:179
msgid "Jump to Log table"
msgstr "Перейти к таблице журнала"

#: js/messages.php:180
msgid "No data found"
msgstr "Нет данных"

#: js/messages.php:181
msgid "Log analysed, but no data found in this time span."
msgstr ""
"Анализ журнала пройден, но данные за выбранный промежуток времени не найдены."

#: js/messages.php:183
msgid "Analyzing..."
msgstr "Анализ..."

#: js/messages.php:184
msgid "Explain output"
msgstr "Анализ результатов"

#: js/messages.php:186 js/messages.php:519 libraries/export/htmlword.php:401
#: libraries/export/odt.php:504 libraries/export/texytext.php:398
#: libraries/rte/rte_list.lib.php:68 server_status.php:1263 sql.php:957
msgid "Time"
msgstr "Время"

#: js/messages.php:187
msgid "Total time:"
msgstr "Полное время:"

#: js/messages.php:188
msgid "Profiling results"
msgstr "Профилирование результатов"

#: js/messages.php:189
msgctxt "Display format"
msgid "Table"
msgstr "Таблица"

#: js/messages.php:190
msgid "Chart"
msgstr "График"

#: js/messages.php:191
msgid "Edit chart"
msgstr "Редактировать график"

#: js/messages.php:192
msgid "Series"
msgstr "Серии"

#. l10n: A collection of available filters
#: js/messages.php:195
msgid "Log table filter options"
msgstr "Параметры фильтра таблицы журнала"

#. l10n: Filter as in "Start Filtering"
#: js/messages.php:197
msgid "Filter"
msgstr "Фильтр"

#: js/messages.php:198
msgid "Filter queries by word/regexp:"
msgstr "Фильтровать запросы по строке, либо регулярному выражению:"

#: js/messages.php:199
msgid "Group queries, ignoring variable data in WHERE clauses"
msgstr ""
"Группировать запросы с игнорированием переменных данных в условии WHERE"

#: js/messages.php:200
msgid "Sum of grouped rows:"
msgstr "Сумма сгруппированных строк:"

#: js/messages.php:201
msgid "Total:"
msgstr "Всего:"

#: js/messages.php:203
msgid "Loading logs"
msgstr "Загрузка журналов"

#: js/messages.php:204
msgid "Monitor refresh failed"
msgstr "Обновление монитора завершилось ошибкой"

#: js/messages.php:205
msgid ""
"While requesting new chart data the server returned an invalid response. "
"This is most likely because your session expired. Reloading the page and "
"reentering your credentials should help."
msgstr ""
"При запросе новых данных графика, сервер вернул некорректный ответ. Причиной "
"может быть истекшая сессия. Перезагрузка страницы и последующий ввод данных "
"учетной записи, должны решить проблему."

#: js/messages.php:206
msgid "Reload page"
msgstr "Перезагрузка страницы"

#: js/messages.php:208
msgid "Affected rows:"
msgstr "Затронуто строк:"

#: js/messages.php:210
msgid "Failed parsing config file. It doesn't seem to be valid JSON code."
msgstr "Ошибка при разборе конфигурационного файла. Не корректный код JSON."

#: js/messages.php:211
msgid ""
"Failed building chart grid with imported config. Resetting to default "
"config..."
msgstr ""
"Ошибка построения сетки графика из импортированной конфигурации. Сброшено на "
"изначальную конфигурацию..."

#: js/messages.php:212 libraries/config/messages.inc.php:174
#: libraries/db_links.inc.php:82 libraries/display_import.lib.php:171
#: libraries/server_links.inc.php:69 libraries/tbl_links.inc.php:89
#: prefs_manage.php:237 server_status.php:1632 setup/frames/menu.inc.php:21
msgid "Import"
msgstr "Импорт"

#: js/messages.php:213
msgid "Import monitor configuration"
msgstr "Импорт настроек монитора"

#: js/messages.php:214
msgid "Please select the file you want to import"
msgstr "Пожалуйста, выберите файл, который хотите импортировать"

#: js/messages.php:216
msgid "Analyse Query"
msgstr "Анализ запроса"

#: js/messages.php:220
msgid "Advisor system"
msgstr "Системный советник"

#: js/messages.php:221
msgid "Possible performance issues"
msgstr "Возможные проблемы производительности"

#: js/messages.php:222
msgid "Issue"
msgstr "Проблема"

#: js/messages.php:223
msgid "Recommendation"
msgstr "Рекомендация"

#: js/messages.php:224
msgid "Rule details"
msgstr "Подробности правил"

#: js/messages.php:225
msgid "Justification"
msgstr "Обоснование"

#: js/messages.php:226
msgid "Used variable / formula"
msgstr "Использованная переменная / формула"

#: js/messages.php:227
msgid "Test"
msgstr "Тест"

#: js/messages.php:232 pmd_general.php:401 pmd_general.php:438
#: pmd_general.php:558 pmd_general.php:606 pmd_general.php:682
#: pmd_general.php:736 pmd_general.php:799 pmd_general.php:830
msgid "Cancel"
msgstr "Отмена"

#: js/messages.php:235
msgid "Loading"
msgstr "Загрузка"

#: js/messages.php:236
msgid "Processing Request"
msgstr "Обработка запроса"

#: js/messages.php:237 libraries/rte/rte_export.lib.php:39
msgid "Error in Processing Request"
msgstr "Ошибка при обработке запроса"

#: js/messages.php:238 server_databases.php:88
msgid "No databases selected."
msgstr "Ни одна база данных не выбрана."

#: js/messages.php:239
msgid "Dropping Column"
msgstr "Удаление столбца"

#: js/messages.php:240
msgid "Adding Primary Key"
msgstr "Добавление первичного ключа"

#: js/messages.php:241 pmd_general.php:399 pmd_general.php:556
#: pmd_general.php:604 pmd_general.php:680 pmd_general.php:734
#: pmd_general.php:797
msgid "OK"
msgstr "OK"

#: js/messages.php:242
msgid "Click to dismiss this notification"
msgstr "Кликните для сокрытия данного уведомления"

#: js/messages.php:245
msgid "Renaming Databases"
msgstr "Переименование базы данных"

#: js/messages.php:246
msgid "Reload Database"
msgstr "Перезагрузка базы данных"

#: js/messages.php:247
msgid "Copying Database"
msgstr "Копирование базы данных"

#: js/messages.php:248
msgid "Changing Charset"
msgstr "Смена кодировки"

#: js/messages.php:249
msgid "Table must have at least one column"
msgstr "У таблицы должен быть, как минимум, один столбец"

#: js/messages.php:254
msgid "Insert Table"
msgstr "Вставить таблицу"

#: js/messages.php:255
msgid "Hide indexes"
msgstr "Скрыть индексы"

#: js/messages.php:256
msgid "Show indexes"
msgstr "Отображать индексы"

#: js/messages.php:257 libraries/mult_submits.inc.php:319
msgid "Foreign key check:"
msgstr "Проверка внешних ключей:"

#: js/messages.php:258 libraries/mult_submits.inc.php:323
msgid "(Enabled)"
msgstr "(Включено)"

#: js/messages.php:259 libraries/mult_submits.inc.php:323
msgid "(Disabled)"
msgstr "(Отключено)"

#: js/messages.php:262
msgid "Searching"
msgstr "Поиск"

#: js/messages.php:263
msgid "Hide search results"
msgstr "Скрыть результаты поиска"

#: js/messages.php:264
msgid "Show search results"
msgstr "Отобразить результаты поиска"

#: js/messages.php:265
msgid "Browsing"
msgstr "Просмотр"

#: js/messages.php:266
msgid "Deleting"
msgstr "Удаление"

#: js/messages.php:269
msgid "The definition of a stored function must contain a RETURN statement!"
msgstr "Определение хранимой функции должно содержать выражение RETURN!"

#: js/messages.php:272 libraries/rte/rte_routines.lib.php:689
msgid "ENUM/SET editor"
msgstr "Редактор ENUM/SET"

#: js/messages.php:273
#, php-format
msgid "Values for column %s"
msgstr "Значения для столбца %s"

#: js/messages.php:274
msgid "Values for a new column"
msgstr "Значения для новых столбцов"

#: js/messages.php:275
msgid "Enter each value in a separate field"
msgstr "Вставьте каждое значение в отдельное поле"

#: js/messages.php:276
#, php-format
msgid "Add %d value(s)"
msgstr "Добавить %d значение(й)"

#: js/messages.php:279
msgid ""
"Note: If the file contains multiple tables, they will be combined into one"
msgstr ""
"Замечание: если файл содержит множество таблиц, они будут объединены в одну"

#: js/messages.php:282
msgid "Hide query box"
msgstr "Скрыть поле запроса"

#: js/messages.php:283
msgid "Show query box"
msgstr "Отобразить поле запроса"

#: js/messages.php:285 tbl_row_action.php:21
msgid "No rows selected"
msgstr "Для совершения действия необходимо выбрать одну или несколько строк"

#: js/messages.php:286 libraries/display_tbl.lib.php:2514 querywindow.php:88
#: tbl_structure.php:150 tbl_structure.php:563
msgid "Change"
msgstr "Изменить"

#: js/messages.php:287
msgid "Query execution time"
msgstr "Время выполнения запроса"

#: js/messages.php:290 libraries/config/FormDisplay.tpl.php:355
#: libraries/schema/User_Schema.class.php:355
#: libraries/tbl_properties.inc.php:755 setup/frames/config.inc.php:39
#: setup/frames/index.inc.php:243 tbl_change.php:1064
#: tbl_gis_visualization.php:186 tbl_indexes.php:281 tbl_relation.php:579
msgid "Save"
msgstr "Сохранить"

#: js/messages.php:293
msgid "Hide search criteria"
msgstr "Скрыть параметры поиска"

#: js/messages.php:294
msgid "Show search criteria"
msgstr "Отобразить параметры поиска"

#: js/messages.php:297 libraries/tbl_select.lib.php:113
msgid "Zoom Search"
msgstr "Поиск с приближением"

#: js/messages.php:299
msgid "Each point represents a data row."
msgstr "Каждая точка представляет строку данных."

#: js/messages.php:301
msgid "Hovering over a point will show its label."
msgstr "Задержание курсора над точкой отобразит ее название."

#: js/messages.php:303
msgid "Use mousewheel to zoom in or out of the plot."
msgstr "Используйте колесо мышки для увеличения или уменьшения участка."

#: js/messages.php:305
msgid "Click and drag the mouse to navigate the plot."
msgstr "Кликните и перетащите мышкой для перемещения участка."

#: js/messages.php:307
msgid "Click reset zoom link to come back to original state."
msgstr ""
"Кликните ссылку сброса увеличения для возвращения к исходному состоянию."

#: js/messages.php:309
msgid "Click a data point to view and possibly edit the data row."
msgstr "Кликните точку данных для просмотра или редактирования строки данных."

#: js/messages.php:311
msgid "The plot can be resized by dragging it along the bottom right corner."
msgstr ""
"Можно изменить размер участка перетащив его вдоль нижнего правого угла."

#: js/messages.php:313
msgid "Strings are converted into integer for plotting"
msgstr "Для построения графиков, строки конвертируются в числа"

#: js/messages.php:315
msgid "Select two columns"
msgstr "Выберите два столбца"

#: js/messages.php:316
msgid "Select two different columns"
msgstr "Выберите два различных столбца"

#: js/messages.php:317
msgid "Query results"
msgstr "Результаты запроса"

#: js/messages.php:318
msgid "Data point content"
msgstr "Содержание точки данных"

#: js/messages.php:321 tbl_change.php:326 tbl_indexes.php:229
#: tbl_indexes.php:256
msgid "Ignore"
msgstr "Игнорировать"

#: js/messages.php:322 libraries/display_tbl.lib.php:1404
msgid "Copy"
msgstr "Копировать"

#: js/messages.php:337
msgid "Add columns"
msgstr "Добавить столбцы"

#: js/messages.php:340
msgid "Select referenced key"
msgstr "Выберите ссылочный ключ"

#: js/messages.php:341
msgid "Select Foreign Key"
msgstr "Выберите внешний ключ"

#: js/messages.php:342
msgid "Please select the primary key or a unique key"
msgstr ""
"Выберите поле являющееся первичным (PRIMARY), или уникальным (UNIQUE) "
"индексом"

#: js/messages.php:343 pmd_general.php:92 tbl_relation.php:561
msgid "Choose column to display"
msgstr "Выбор отображаемого столбца"

#: js/messages.php:344
msgid ""
"You haven't saved the changes in the layout. They will be lost if you don't "
"save them. Do you want to continue?"
msgstr ""
"Вы не сохранили изменения в раскладке. Без сохранения, они будут потеряны. "
"Продолжить?"

#: js/messages.php:347
msgid "Add an option for column "
msgstr "Добавить параметр для столбца "

#: js/messages.php:350
msgid "Press escape to cancel editing"
msgstr "Для отмены редактирования нажмите кнопку Esc"

#: js/messages.php:351
msgid ""
"You have edited some data and they have not been saved. Are you sure you "
"want to leave this page before saving the data?"
msgstr ""
"Вы отредактировали некоторые данные, но изменения не были сохранены. Вы "
"уверены, что хотите покинуть данную страницу без сохранения данных?"

#: js/messages.php:352
msgid "Drag to reorder"
msgstr "Изменить порядок перетаскиванием"

#: js/messages.php:353
msgid "Click to sort"
msgstr "Кликнуть для сортировки"

#: js/messages.php:354
msgid "Click to mark/unmark"
msgstr "Кликнуть для снятия/установки отметки"

#: js/messages.php:355
msgid "Double-click to copy column name"
msgstr "Для копирования имени поля сделайте двойной щелчок мышкой"

#: js/messages.php:356
msgid "Click the drop-down arrow<br />to toggle column's visibility"
msgstr "Кликните выпадающую стрелку<br />для переключения видимости столбцов"

#: js/messages.php:358
msgid ""
"This table does not contain a unique column. Features related to the grid "
"edit, checkbox, Edit, Copy and Delete links may not work after saving."
msgstr ""
"Данная таблица не содержит уникального поля, в связи с чем, после сохранения "
"могут не работать функции связанные с редактированием сетки, выставления "
"галочки, ссылки редактирования, копирования и удаления."

#: js/messages.php:359
msgid ""
"You can also edit most columns<br />by clicking directly on their content."
msgstr ""
"Возможно редактировать большинство столбцов<br />кликнув прямо на их "
"содержимом."

#: js/messages.php:360
msgid "Go to link"
msgstr "Перейти к ссылке"

#: js/messages.php:361
msgid "Copy column name"
msgstr "Скопировать имя столбца"

#: js/messages.php:362
msgid "Right-click the column name to copy it to your clipboard."
msgstr ""
"Для копирования имени столбца в буфер обмена, сделайте щелчок правой кнопкой "
"мышки."

#: js/messages.php:363
msgid "Show data row(s)"
msgstr "Вывести строку(и) данных"

#: js/messages.php:366
msgid "Generate password"
msgstr "Создать пароль"

#: js/messages.php:367 libraries/replication_gui.lib.php:369
msgid "Generate"
msgstr "Генерировать"

#: js/messages.php:368
msgid "Change Password"
msgstr "Изменить пароль"

#: js/messages.php:371 tbl_structure.php:456
msgid "More"
msgstr "Ещё"

#: js/messages.php:374 setup/lib/index.lib.php:176
#, php-format
msgid ""
"A newer version of phpMyAdmin is available and you should consider "
"upgrading. The newest version is %s, released on %s."
msgstr ""
"Доступна более новая версия phpMyAdmin и вам предлагается ее использовать. "
"Новейшая версия %s, выпущена %s."

#. l10n: Latest available phpMyAdmin version
#: js/messages.php:376
msgid ", latest stable version:"
msgstr ", последняя стабильная версия:"

#: js/messages.php:377
msgid "up to date"
msgstr "актуально"

#. l10n: Display text for calendar close link
#: js/messages.php:396
msgid "Done"
msgstr "Готово"

#: js/messages.php:400
msgctxt "Previous month"
msgid "Prev"
msgstr "Предыдущий"

#: js/messages.php:405
msgctxt "Next month"
msgid "Next"
msgstr "Следующий"

#. l10n: Display text for current month link in calendar
#: js/messages.php:408
msgid "Today"
msgstr "Сегодня"

#: js/messages.php:412
msgid "January"
msgstr "Январь"

#: js/messages.php:413
msgid "February"
msgstr "Февраль"

#: js/messages.php:414
msgid "March"
msgstr "Март"

#: js/messages.php:415
msgid "April"
msgstr "Апрель"

#: js/messages.php:416
msgid "May"
msgstr "Май"

#: js/messages.php:417
msgid "June"
msgstr "Июнь"

#: js/messages.php:418
msgid "July"
msgstr "Июль"

#: js/messages.php:419
msgid "August"
msgstr "Август"

#: js/messages.php:420
msgid "September"
msgstr "Сентябрь"

#: js/messages.php:421
msgid "October"
msgstr "Октябрь"

#: js/messages.php:422
msgid "November"
msgstr "Ноябрь"

#: js/messages.php:423
msgid "December"
msgstr "Декабрь"

#. l10n: Short month name
#: js/messages.php:430 libraries/common.lib.php:1652
msgid "Jan"
msgstr "Янв"

#. l10n: Short month name
#: js/messages.php:432 libraries/common.lib.php:1654
msgid "Feb"
msgstr "Фев"

#. l10n: Short month name
#: js/messages.php:434 libraries/common.lib.php:1656
msgid "Mar"
msgstr "Мар"

#. l10n: Short month name
#: js/messages.php:436 libraries/common.lib.php:1658
msgid "Apr"
msgstr "Апр"

#. l10n: Short month name
#: js/messages.php:438 libraries/common.lib.php:1660
msgctxt "Short month name"
msgid "May"
msgstr "Май"

#. l10n: Short month name
#: js/messages.php:440 libraries/common.lib.php:1662
msgid "Jun"
msgstr "Июн"

#. l10n: Short month name
#: js/messages.php:442 libraries/common.lib.php:1664
msgid "Jul"
msgstr "Июл"

#. l10n: Short month name
#: js/messages.php:444 libraries/common.lib.php:1666
msgid "Aug"
msgstr "Авг"

#. l10n: Short month name
#: js/messages.php:446 libraries/common.lib.php:1668
msgid "Sep"
msgstr "Сен"

#. l10n: Short month name
#: js/messages.php:448 libraries/common.lib.php:1670
msgid "Oct"
msgstr "Окт"

#. l10n: Short month name
#: js/messages.php:450 libraries/common.lib.php:1672
msgid "Nov"
msgstr "Ноя"

#. l10n: Short month name
#: js/messages.php:452 libraries/common.lib.php:1674
msgid "Dec"
msgstr "Дек"

#: js/messages.php:458
msgid "Sunday"
msgstr "Воскресенье"

#: js/messages.php:459
msgid "Monday"
msgstr "Понедельник"

#: js/messages.php:460
msgid "Tuesday"
msgstr "Вторник"

#: js/messages.php:461
msgid "Wednesday"
msgstr "Среда"

#: js/messages.php:462
msgid "Thursday"
msgstr "Четверг"

#: js/messages.php:463
msgid "Friday"
msgstr "Пятница"

#: js/messages.php:464
msgid "Saturday"
msgstr "Суббота"

#. l10n: Short week day name
#: js/messages.php:471
msgid "Sun"
msgstr "Вс"

#. l10n: Short week day name
#: js/messages.php:473 libraries/common.lib.php:1679
msgid "Mon"
msgstr "Пн"

#. l10n: Short week day name
#: js/messages.php:475 libraries/common.lib.php:1681
msgid "Tue"
msgstr "Вт"

#. l10n: Short week day name
#: js/messages.php:477 libraries/common.lib.php:1683
msgid "Wed"
msgstr "Ср"

#. l10n: Short week day name
#: js/messages.php:479 libraries/common.lib.php:1685
msgid "Thu"
msgstr "Чт"

#. l10n: Short week day name
#: js/messages.php:481 libraries/common.lib.php:1687
msgid "Fri"
msgstr "Пт"

#. l10n: Short week day name
#: js/messages.php:483 libraries/common.lib.php:1689
msgid "Sat"
msgstr "Сб"

#. l10n: Minimal week day name
#: js/messages.php:490
msgid "Su"
msgstr "Вс"

#. l10n: Minimal week day name
#: js/messages.php:492
msgid "Mo"
msgstr "Пн"

#. l10n: Minimal week day name
#: js/messages.php:494
msgid "Tu"
msgstr "Вт"

#. l10n: Minimal week day name
#: js/messages.php:496
msgid "We"
msgstr "Ср"

#. l10n: Minimal week day name
#: js/messages.php:498
msgid "Th"
msgstr "Чт"

#. l10n: Minimal week day name
#: js/messages.php:500
msgid "Fr"
msgstr "Пт"

#. l10n: Minimal week day name
#: js/messages.php:502
msgid "Sa"
msgstr "Сб"

#. l10n: Column header for week of the year in calendar
#: js/messages.php:506
msgid "Wk"
msgstr "Нед."

#. l10n: Month-year order for calendar, use either "calendar-month-year" or "calendar-year-month".
#: js/messages.php:509
msgid "calendar-month-year"
msgstr "calendar-month-year"

#. l10n: Year suffix for calendar, "none" is empty.
#: js/messages.php:511
msgctxt "Year suffix"
msgid "none"
msgstr "none"

#: js/messages.php:520
msgid "Hour"
msgstr "Час"

#: js/messages.php:521
msgid "Minute"
msgstr "Минута"

#: js/messages.php:522
msgid "Second"
msgstr "Секунда"

#: libraries/Advisor.class.php:65
#, php-format
msgid "PHP threw following error: %s"
msgstr "PHP вернул следующую ошибку: %s"

#: libraries/Advisor.class.php:86
#, php-format
msgid "Failed evaluating precondition for rule '%s'"
msgstr "Не удалось определить условия для правила '%s'"

#: libraries/Advisor.class.php:100
#, php-format
msgid "Failed calculating value for rule '%s'"
msgstr "Не удалось подсчитать значение для правила '%s'"

#: libraries/Advisor.class.php:116
#, php-format
msgid "Failed running test for rule '%s'"
msgstr "Не удалось запустить проверку правила '%s'"

#: libraries/Advisor.class.php:193
#, php-format
msgid "Failed formatting string for rule '%s'"
msgstr "Не удалось форматировать строку для правила '%s'"

#: libraries/Advisor.class.php:365 server_status.php:963
msgid "per second"
msgstr "в секунду"

#: libraries/Advisor.class.php:368 server_status.php:958
msgid "per minute"
msgstr "в минуту"

#: libraries/Advisor.class.php:371 server_status.php:954 server_status.php:990
#: server_status.php:1112 server_status.php:1163
msgid "per hour"
msgstr "в час"

#: libraries/Advisor.class.php:374
msgid "per day"
msgstr "на день"

#: libraries/Config.class.php:888
msgid "Remove \"./config\" directory before using phpMyAdmin!"
msgstr "Перед использованием phpMyAdmin удалите каталог \"./config\"!"

#: libraries/Config.class.php:924
#, php-format
msgid "Existing configuration file (%s) is not readable."
msgstr "Невозможно прочесть существующий конфигурационный файл (%s)."

#: libraries/Config.class.php:952
msgid "Wrong permissions on configuration file, should not be world writable!"
msgstr ""
"На конфигурационный файл выставлены неверные права разрешающие запись для "
"всех!"

#: libraries/Config.class.php:1531
msgid "Font size"
msgstr "Размер шрифта"

#: libraries/Error_Handler.class.php:62
msgid "Too many error messages, some are not displayed."
msgstr ""
"Слишком большое количество сообщений об ошибках, некоторые из которых не "
"отображаются."

#: libraries/File.class.php:234
msgid "File was not an uploaded file."
msgstr "Файл не был загружен."

#: libraries/File.class.php:268
msgid "The uploaded file exceeds the upload_max_filesize directive in php.ini."
msgstr ""
"Размер загружаемого файла превышает значение директивы upload_max_filesize "
"установленное в конфигурационном файле PHP (php.ini)."

#: libraries/File.class.php:271
msgid ""
"The uploaded file exceeds the MAX_FILE_SIZE directive that was specified in "
"the HTML form."
msgstr ""
"Размер загружаемого файла превышает значение директивы MAX_FILE_SIZE, "
"определенной в HTML форме."

#: libraries/File.class.php:274
msgid "The uploaded file was only partially uploaded."
msgstr "Загруженный файл был загружен только частично."

#: libraries/File.class.php:277
msgid "Missing a temporary folder."
msgstr "Не найден каталог для хранения временных файлов."

#: libraries/File.class.php:280
msgid "Failed to write file to disk."
msgstr "Ошибка при попытке записи файла на диск."

#: libraries/File.class.php:283
msgid "File upload stopped by extension."
msgstr "Загрузка файла остановлена из-за расширения."

#: libraries/File.class.php:286
msgid "Unknown error in file upload."
msgstr "При время загрузке файла произошла неизвестная ошибка."

#: libraries/File.class.php:451
msgid ""
"Error moving the uploaded file, see [a@./Documentation."
"html#faq1_11@Documentation]FAQ 1.11[/a]"
msgstr ""
"Ошибка при перемещении загруженного файла, смотрите [a@./Documentation."
"html#faq1_11@Documentation]FAQ 1.11[/a]"

#: libraries/File.class.php:463
msgid "Error while moving uploaded file."
msgstr "Ошибка при перемещении загруженного файла."

#: libraries/File.class.php:471
msgid "Cannot read (moved) upload file."
msgstr "Невозможно прочесть (переместить) загруженный файл."

#: libraries/Index.class.php:430 tbl_relation.php:542
msgid "No index defined!"
msgstr "Индекс не определен!"

#: libraries/Index.class.php:435 libraries/Index.class.php:445
#: libraries/build_html_for_db.lib.php:41 tbl_structure.php:706
#: tbl_tracking.php:336
msgid "Indexes"
msgstr "Индексы"

#: libraries/Index.class.php:459 libraries/tbl_properties.inc.php:479
#: tbl_structure.php:155 tbl_structure.php:160 tbl_structure.php:567
#: tbl_tracking.php:342
msgid "Unique"
msgstr "Уникальный"

#: libraries/Index.class.php:460 tbl_tracking.php:343
msgid "Packed"
msgstr "Упакован"

#: libraries/Index.class.php:462 tbl_tracking.php:345
msgid "Cardinality"
msgstr "Уникальных элементов"

#: libraries/Index.class.php:465 libraries/rte/rte_events.lib.php:480
#: libraries/rte/rte_routines.lib.php:956 tbl_tracking.php:284
#: tbl_tracking.php:348
msgid "Comment"
msgstr "Комментарий"

#: libraries/Index.class.php:491
msgid "The primary key has been dropped"
msgstr "Первичный ключ был удален"

#: libraries/Index.class.php:495
#, php-format
msgid "Index %s has been dropped"
msgstr "Индекс %s был удален"

#: libraries/Index.class.php:598
#, php-format
msgid ""
"The indexes %1$s and %2$s seem to be equal and one of them could possibly be "
"removed."
msgstr "Индексы %1$s и %2$s равнозначны и один из них может быть удалён."

#: libraries/List_Database.class.php:390 libraries/config/messages.inc.php:181
#: libraries/server_links.inc.php:43 server_databases.php:134
#: server_privileges.php:2005
msgid "Databases"
msgstr "Базы данных"

#: libraries/Message.class.php:196 libraries/common.lib.php:625
#: libraries/core.lib.php:217 libraries/import.lib.php:141 tbl_change.php:935
#: tbl_operations.php:237 tbl_relation.php:298 view_operations.php:60
msgid "Error"
msgstr "Ошибка"

#: libraries/Message.class.php:249
#, php-format
msgid "%1$d row affected."
msgid_plural "%1$d rows affected."
msgstr[0] "Затронута %1$d строка."
msgstr[1] "Затронуто %1$d строки."
msgstr[2] "Затронуто %1$d строк."

#: libraries/Message.class.php:266
#, php-format
msgid "%1$d row deleted."
msgid_plural "%1$d rows deleted."
msgstr[0] "Удалена %1$d строка."
msgstr[1] "Удалено %1$d строки."
msgstr[2] "Удалено %1$d строк."

#: libraries/Message.class.php:283
#, php-format
msgid "%1$d row inserted."
msgid_plural "%1$d rows inserted."
msgstr[0] "Добавлена %1$d строка."
msgstr[1] "Добавлено %1$d строки."
msgstr[2] "Добавлено %1$d строк."

#: libraries/PDF.class.php:85
msgid "Error while creating PDF:"
msgstr "Ошибка при создании PDF:"

#: libraries/RecentTable.class.php:109
msgid "Could not save recent table"
msgstr "Не удалось сохранить последнюю таблицу"

#: libraries/RecentTable.class.php:144
msgid "Recent tables"
msgstr "Недавние таблицы"

#: libraries/RecentTable.class.php:151
msgid "There are no recent tables"
msgstr "Отсутствуют недавние таблицы"

#: libraries/StorageEngine.class.php:206
msgid ""
"There is no detailed status information available for this storage engine."
msgstr ""
"Дополнительная информация о состоянии данного типа таблиц - отсутствует."

#: libraries/StorageEngine.class.php:344
#, php-format
msgid "%s is available on this MySQL server."
msgstr "Данный MySQL-сервер поддерживает таблицы типа %s."

#: libraries/StorageEngine.class.php:347
#, php-format
msgid "%s has been disabled for this MySQL server."
msgstr "Тип таблиц %s был отключен на данном MySQL сервере."

#: libraries/StorageEngine.class.php:351
#, php-format
msgid "This MySQL server does not support the %s storage engine."
msgstr "Данный сервер MySQL не поддерживает тип таблиц %s."

#: libraries/Table.class.php:347
msgid "unknown table status: "
msgstr "Неизвестный статус таблицы: "

#: libraries/Table.class.php:1167
msgid "Invalid database"
msgstr "Некорректная база данных"

#: libraries/Table.class.php:1181 tbl_get_field.php:27
msgid "Invalid table name"
msgstr "Неправильное имя таблицы"

#: libraries/Table.class.php:1212
#, php-format
msgid "Error renaming table %1$s to %2$s"
msgstr "Ошибка при переименовании таблицы %1$s в %2$s"

#: libraries/Table.class.php:1299
#, php-format
msgid "Table %1$s has been renamed to %2$s."
msgstr "Таблица %1$s была переименована в %2$s."

#: libraries/Table.class.php:1443
msgid "Could not save table UI preferences"
msgstr "Не получилось сохранить настройки интерфейса таблицы"

#: libraries/Table.class.php:1467
#, php-format
msgid ""
"Failed to cleanup table UI preferences (see $cfg['Servers'][$i]"
"['MaxTableUiprefs'] %s)"
msgstr ""
"Ошибка при очистке таблицы содержащей настройки пользовательского интерфейса "
"(смотрите переменную $cfg['Servers'][$i]['MaxTableUiprefs'] %s)"

#: libraries/Table.class.php:1594
#, php-format
msgid ""
"Cannot save UI property \"%s\". The changes made will not be persistent "
"after you refresh this page. Please check if the table structure has been "
"changed."
msgstr ""
"Невозможно сохранить свойства пользовательского интерфейса \"%s\". После "
"перезагрузки страницы, изменения интерфейса будут отменены. Пожалуйста, "
"проверьте изменена ли структура таблицы."

#: libraries/Theme.class.php:149
#, php-format
msgid "No valid image path for theme %s found!"
msgstr "Не найден правильный путь к изображениям для темы %s!"

#: libraries/Theme.class.php:359
msgid "No preview available."
msgstr "Предпросмотр не доступен."

#: libraries/Theme.class.php:362
msgid "take it"
msgstr "Применить"

#: libraries/Theme_Manager.class.php:114
#, php-format
msgid "Default theme %s not found!"
msgstr "Тема по-умолчанию %s не найдена!"

#: libraries/Theme_Manager.class.php:157
#, php-format
msgid "Theme %s not found!"
msgstr "Тема %s не найдена!"

#: libraries/Theme_Manager.class.php:229
#, php-format
msgid "Theme path not found for theme %s!"
msgstr "Путь к файлам темы %s не найден!"

#: libraries/Theme_Manager.class.php:313 themes.php:20 themes.php:27
msgid "Theme"
msgstr "Тема"

#: libraries/Types.class.php:283
msgid ""
"A 1-byte integer, signed range is -128 to 127, unsigned range is 0 to 255"
msgstr ""
"Одно-байтовое целое число, диапазон чисел со знаком от -128 до 127, диапазон "
"чисел без знака от 0 до 255"

#: libraries/Types.class.php:285
msgid ""
"A 2-byte integer, signed range is -32,768 to 32,767, unsigned range is 0 to "
"65,535"
msgstr ""
"Двух-байтовое целое число, диапазон чисел со знаком от -32,768 до 32,767, "
"диапазон чисел без знака от 0 до 65,535"

#: libraries/Types.class.php:287
msgid ""
"A 3-byte integer, signed range is -8,388,608 to 8,388,607, unsigned range is "
"0 to 16,777,215"
msgstr ""
"Трех-байтовое целое число, диапазон чисел со знаком от -8,388,608 до "
"8,388,607, диапазон чисел без знака от 0 до 16,777,215"

#: libraries/Types.class.php:289
msgid ""
"A 4-byte integer, signed range is -2,147,483,648 to 2,147,483,647, unsigned "
"range is 0 to 4,294,967,295."
msgstr ""
"Четырех-байтовое целое число, диапазон чисел со знаком от -2,147,483,648 до "
"2,147,483,647, диапазон чисел без знака от 0 до 4,294,967,295."

#: libraries/Types.class.php:291
msgid ""
"An 8-byte integer, signed range is -9,223,372,036,854,775,808 to "
"9,223,372,036,854,775,807, unsigned range is 0 to 18,446,744,073,709,551,615"
msgstr ""
"Восьми-байтовое целое число, диапазон чисел со знаком от "
"-9,223,372,036,854,775,808 до 9,223,372,036,854,775,807, диапазон чисел без "
"знака от 0 до 18,446,744,073,709,551,615"

#: libraries/Types.class.php:293 libraries/Types.class.php:706
msgid ""
"A fixed-point number (M, D) - the maximum number of digits (M) is 65 "
"(default 10), the maximum number of decimals (D) is 30 (default 0)"
msgstr ""
"Число с плавающей точкой (M, D) - максимальное количество целых чисел (M) не "
"должно превышать 65 (по умолчанию 10), максимальное количество десятичных "
"(D) не должно превышать 30 (по умолчанию 0)"

#: libraries/Types.class.php:295
msgid ""
"A small floating-point number, allowable values are -3.402823466E+38 to "
"-1.175494351E-38, 0, and 1.175494351E-38 to 3.402823466E+38"
msgstr ""
"Малое число с плавающей точкой, допустимые значения от -3.402823466E+38 до "
"-1.175494351E-38, 0, и от 1.175494351E-38 до 3.402823466E+38"

#: libraries/Types.class.php:297
msgid ""
"A double-precision floating-point number, allowable values are "
"-1.7976931348623157E+308 to -2.2250738585072014E-308, 0, and "
"2.2250738585072014E-308 to 1.7976931348623157E+308"
msgstr ""
"Число с плавающей точкой удвоенной точности, допустимые значения от "
"-1.7976931348623157E+308 до -2.2250738585072014E-308, 0, и от "
"2.2250738585072014E-308 до 1.7976931348623157E+308"

#: libraries/Types.class.php:299
msgid ""
"Synonym for DOUBLE (exception: in REAL_AS_FLOAT SQL mode it is a synonym for "
"FLOAT)"
msgstr ""
"Синоним для DOUBLE (исключение: в режиме REAL_AS_FLOAT SQL будет синоним для "
"FLOAT)"

#: libraries/Types.class.php:301
msgid ""
"A bit-field type (M), storing M of bits per value (default is 1, maximum is "
"64)"
msgstr ""
"Тип поля-бит (M), сохранит M бит для значения (по умолчанию 1, максимум 64)"

#: libraries/Types.class.php:303
msgid ""
"A synonym for TINYINT(1), a value of zero is considered false, nonzero "
"values are considered true"
msgstr ""
"Синоним для TINYINT(1), значение нуля предполагает false, ненулевые значения "
"предполагают true"

#: libraries/Types.class.php:305
msgid "An alias for BIGINT UNSIGNED NOT NULL AUTO_INCREMENT UNIQUE"
msgstr "Псевдоним для BIGINT UNSIGNED NOT NULL AUTO_INCREMENT UNIQUE"

#: libraries/Types.class.php:307
#, fuzzy, php-format
#| msgid "authored on %1$s by %2$s"
msgid "A date, supported range is %1$s to %2$s"
msgstr "создано %1$s, %2$s"

#: libraries/Types.class.php:309
<<<<<<< HEAD
#, php-format
=======
#, fuzzy, php-format
#| msgid "A date and time combination, supported range is \"%1$s\" to \"%2$s\""
>>>>>>> af1b6fec
msgid "A date and time combination, supported range is %1$s to %2$s"
msgstr ""
"Совмещение даты и времени, поддерживаемый диапазон от \"%1$s\" до \"%2$s\""

#: libraries/Types.class.php:311
msgid ""
"A timestamp, range is 1970-01-01 00:00:01 UTC to 2038-01-09 03:14:07 UTC, "
"stored as the number of seconds since the epoch (1970-01-01 00:00:00 UTC)"
msgstr ""
"Временная метка, диапазон от \"1970-01-01 00:00:01\" UTC до \"2038-01-09 "
"03:14:07\" UTC, содержит количество секунд прошедших со времени "
"(\"1970-01-01 00:00:00\" UTC)"

#: libraries/Types.class.php:313
#, fuzzy, php-format
#| msgid "Error renaming table %1$s to %2$s"
msgid "A time, range is %1$s to %2$s"
msgstr "Ошибка при переименовании таблицы %1$s в %2$s"

#: libraries/Types.class.php:315
msgid ""
"A year in four-digit (4, default) or two-digit (2) format, the allowable "
"values are 70 (1970) to 69 (2069) or 1901 to 2155 and 0000"
msgstr ""
"Год в четырехзначном (4, по умолчанию) или двухзначном (2) формате, "
"допустимые значения от 70 (1970) до 69 (2069) или от 1901 до 2155 и 0000"

#: libraries/Types.class.php:317
msgid ""
"A fixed-length (0-255, default 1) string that is always right-padded with "
"spaces to the specified length when stored"
msgstr ""
"Строка фиксированной длинны (0-255, по умолчанию 1), при хранении всегда "
"дополняется пробелами в конце строки до заданного размера"

#: libraries/Types.class.php:319 libraries/Types.class.php:724
#, php-format
msgid ""
"A variable-length (%s) string, the effective maximum length is subject to "
"the maximum row size"
msgstr ""
"Строка переменной длинны (%s), эффективная максимальная длинна зависит от "
"максимального размера строки"

#: libraries/Types.class.php:321
msgid ""
"A TEXT column with a maximum length of 255 (2^8 - 1) characters, stored with "
"a one-byte prefix indicating the length of the value in bytes"
msgstr ""
"Столбец типа TEXT с максимальной длинной 255 (2^8 - 1) символов, сохраняется "
"с одно-байтовым префиксом указывающим длину значения в байтах"

#: libraries/Types.class.php:323 libraries/Types.class.php:726
msgid ""
"A TEXT column with a maximum length of 65,535 (2^16 - 1) characters, stored "
"with a two-byte prefix indicating the length of the value in bytes"
msgstr ""
"Столбец типа TEXT с максимально длинной 65,535 (2^16 - 1) символов, "
"сохраняется с двух-байтовым префиксом указывающим длину значения в байтах"

#: libraries/Types.class.php:325
msgid ""
"A TEXT column with a maximum length of 16,777,215 (2^24 - 1) characters, "
"stored with a three-byte prefix indicating the length of the value in bytes"
msgstr ""
"Столбец типа TEXT с максимальной длинной 16,777,215 (2^24 - 1) символов, "
"сохраняется с трех-байтовым префиксом указывающим длину значения в байтах"

#: libraries/Types.class.php:327
msgid ""
"A TEXT column with a maximum length of 4,294,967,295 or 4GiB (2^32 - 1) "
"characters, stored with a four-byte prefix indicating the length of the "
"value in bytes"
msgstr ""
"Столбец типа TEXT с максимальной длинной 4,294,967,295 or 4GiB (2^32 - 1) "
"символов, сохраняется с четырех-байтовым префиксом указывающим длину "
"значения в байтах"

#: libraries/Types.class.php:329
msgid ""
"Similar to the CHAR type, but stores binary byte strings rather than non-"
"binary character strings"
msgstr ""
"Аналогичен типу CHAR, но предназначен для хранения бинарных байт-строк, "
"вместо не бинарных символьных строк"

#: libraries/Types.class.php:331
msgid ""
"Similar to the VARCHAR type, but stores binary byte strings rather than non-"
"binary character strings"
msgstr ""
"Аналогичен типу VARCHAR, но предназначен для хранения бинарных байт-строк, "
"вместо не бинарных символьных строк"

#: libraries/Types.class.php:333
msgid ""
"A BLOB column with a maximum length of 255 (2^8 - 1) bytes, stored with a "
"one-byte prefix indicating the length of the value"
msgstr ""
"Столбец типа BLOB с максимальной длинной 255 (2^8 - 1) байт, сохраняется с "
"одно-байтовым префиксом указывающим длину значения"

#: libraries/Types.class.php:335
msgid ""
"A BLOB column with a maximum length of 16,777,215 (2^24 - 1) bytes, stored "
"with a three-byte prefix indicating the length of the value"
msgstr ""
"Столбец типа BLOB с максимальной длинной 16,777,215 (2^24 - 1) байт, "
"сохраняется с трех-байтовым префиксом указывающим длину значения"

#: libraries/Types.class.php:337
msgid ""
"A BLOB column with a maximum length of 65,535 (2^16 - 1) bytes, stored with "
"a two-byte prefix indicating the length of the value"
msgstr ""
"Столбец типа BLOB с максимальной длинной 65,535 (2^16 - 1) байт, сохраняется "
"с двух-байтовым префиксом указывающим длину значения"

#: libraries/Types.class.php:339
msgid ""
"A BLOB column with a maximum length of 4,294,967,295 or 4GiB (2^32 - 1) "
"bytes, stored with a four-byte prefix indicating the length of the value"
msgstr ""
"Столбец типа BLOB с максимальной длинной 4,294,967,295 или 4GiB (2^32 - 1) "
"байт, сохраняется с четырех-байтовым префиксом указывающим длину значения"

#: libraries/Types.class.php:341
msgid ""
"An enumeration, chosen from the list of up to 65,535 values or the special "
"'' error value"
msgstr ""
"Перечисляемый тип данных, который может содержать максимум 65,535 различных "
"величин или специальную величину ошибки ''"

#: libraries/Types.class.php:343
msgid "A single value chosen from a set of up to 64 members"
msgstr "Единственное значение выбираемое из набора не более 64 членов"

#: libraries/Types.class.php:345
msgid "A type that can store a geometry of any type"
msgstr "Тип для хранения любого вида геометрических данных"

#: libraries/Types.class.php:347
msgid "A point in 2-dimensional space"
msgstr "Точка в двухмерном пространстве"

#: libraries/Types.class.php:349
msgid "A curve with linear interpolation between points"
msgstr "Кривая с линейной интерполяцией между точек"

#: libraries/Types.class.php:351
msgid "A polygon"
msgstr "Многоугольник"

#: libraries/Types.class.php:353
msgid "A collection of points"
msgstr "Набор точек"

#: libraries/Types.class.php:355
msgid "A collection of curves with linear interpolation between points"
msgstr "Набор кривых с линейной интерполяцией между точек"

#: libraries/Types.class.php:357
msgid "A collection of polygons"
msgstr "Набор многоугольников"

#: libraries/Types.class.php:359
msgid "A collection of geometry objects of any type"
msgstr "Набор геометрических объектов любого типа"

#: libraries/Types.class.php:702
msgid "A 4-byte integer, range is -2,147,483,648 to 2,147,483,647"
msgstr ""
"Четырех-байтовое целое число, диапазон от -2,147,483,648 до 2,147,483,647"

#: libraries/Types.class.php:704
msgid ""
"An 8-byte integer, range is -9,223,372,036,854,775,808 to "
"9,223,372,036,854,775,807"
msgstr ""
"Восьми-байтовое целое число, диапазон от -9,223,372,036,854,775,808 до "
"9,223,372,036,854,775,807"

#: libraries/Types.class.php:708
msgid "A system's default double-precision floating-point number"
msgstr ""
"Изначальное системное значение двойной точности числа с плавающей точкой"

#: libraries/Types.class.php:710
msgid "True or false"
msgstr "True или false"

#: libraries/Types.class.php:712
msgid "An alias for BIGINT NOT NULL AUTO_INCREMENT UNIQUE"
msgstr "Псевдоним для BIGINT NOT NULL AUTO_INCREMENT UNIQUE"

#: libraries/Types.class.php:714
msgid "Stores a Universally Unique Identifier (UUID)"
msgstr "Сохраняет Уникальный Универсальный Идентификатор (UUID)"

#: libraries/Types.class.php:716
#, php-format
msgid "A date, supported range is \\\"%1$s\\\" to \\\"%2$s\\\""
msgstr ""

#: libraries/Types.class.php:718
#, php-format
msgid ""
"A date and time combination, supported range is \\\"%1$s\\\" to \\\"%2$s\\\""
msgstr ""

#: libraries/Types.class.php:716
#, php-format
msgid "A date, supported range is \\\"%1$s\\\" to \\\"%2$s\\\""
msgstr ""

#: libraries/Types.class.php:718
#, php-format
msgid ""
"A date and time combination, supported range is \\\"%1$s\\\" to \\\"%2$s\\\""
msgstr ""

#: libraries/Types.class.php:720
msgid ""
"A timestamp, range is '0001-01-01 00:00:00' UTC to '9999-12-31 23:59:59' "
"UTC; TIMESTAMP(6) can store microseconds"
msgstr ""
"Временная метка, диапазон от '0001-01-01 00:00:00' UTC до '9999-12-31 "
"23:59:59' UTC; TIMESTAMP(6) может хранить микросекунды"

#: libraries/Types.class.php:722
#, php-format
msgid "A time, range is \"%1$s\" to \"%2$s\""
msgstr "Время, диапазон от \"%1$s\" до \"%2$s\""

#: libraries/Types.class.php:722
#, php-format
msgid "A time, range is \"%1$s\" to \"%2$s\""
msgstr ""

#: libraries/Types.class.php:728
msgid ""
"A variable-length (0-65,535) string, uses binary collation for all "
"comparisons"
msgstr ""
"Строка переменной длинны (0-65,535), использует для всех сравнений бинарное "
"сопоставление"

#: libraries/Types.class.php:730
msgid ""
"A BLOB column with a maximum length of 65,535 (2^16 - 1) bytes, stored with "
"a four-byte prefix indicating the length of the value"
msgstr ""
"Тип поля BLOB с максимальной длинной 65,535 (2^16 - 1) байт, сохраняется с "
"четырех-байтовым префиксом указывающим длину значения"

#: libraries/Types.class.php:732
msgid "An enumeration, chosen from the list of defined values"
msgstr "Перечисление, выбор из списка определенных значений"

#: libraries/auth/config.auth.lib.php:72
msgid "Cannot connect: invalid settings."
msgstr "Соединение невозможно! Неверные настройки."

#: libraries/auth/config.auth.lib.php:88
#: libraries/auth/cookie.auth.lib.php:191 libraries/auth/http.auth.lib.php:65
#, php-format
msgid "Welcome to %s"
msgstr "Добро пожаловать в %s"

#: libraries/auth/config.auth.lib.php:103
#, php-format
msgid ""
"You probably did not create a configuration file. You might want to use the "
"%1$ssetup script%2$s to create one."
msgstr ""
"Возможная причина - отсутствие файла конфигурации. Для его создания вы "
"можете воспользоваться %1$sсценарием установки%2$s."

#: libraries/auth/config.auth.lib.php:112
msgid ""
"phpMyAdmin tried to connect to the MySQL server, and the server rejected the "
"connection. You should check the host, username and password in your "
"configuration and make sure that they correspond to the information given by "
"the administrator of the MySQL server."
msgstr ""
"phpMyAdmin не смог установить соединение с сервером MySQL. Проверьте хост, "
"имя пользователя и пароль установленные в конфигурационном файле config.inc."
"php и удостоверьтесь, что они соответствуют данным полученным от "
"администратора сервера MySQL."

#: libraries/auth/cookie.auth.lib.php:44
msgid "Failed to use Blowfish from mcrypt!"
msgstr "Невозможно использование Blowfish из mcrypt!"

#: libraries/auth/cookie.auth.lib.php:204 libraries/header.inc.php:90
msgid "Javascript must be enabled past this point"
msgstr "Для полноценной работы необходима поддержка Javascript браузером"

#: libraries/auth/cookie.auth.lib.php:223
msgid "Log in"
msgstr "Авторизация"

#: libraries/auth/cookie.auth.lib.php:230
#: libraries/auth/cookie.auth.lib.php:231
msgid "You can enter hostname/IP address and port separated by space."
msgstr "Вы можете ввести хост/IP адрес и порт разделенные пробелом."

#: libraries/auth/cookie.auth.lib.php:230
msgid "Server:"
msgstr "Сервер:"

#: libraries/auth/cookie.auth.lib.php:235
msgid "Username:"
msgstr "Пользователь:"

#: libraries/auth/cookie.auth.lib.php:239
msgid "Password:"
msgstr "Пароль:"

#: libraries/auth/cookie.auth.lib.php:246
msgid "Server Choice"
msgstr "Выбор сервера"

#: libraries/auth/cookie.auth.lib.php:292 libraries/header.inc.php:86
msgid "Cookies must be enabled past this point."
msgstr "Для полноценной работы необходима поддержка cookies браузером."

#: libraries/auth/cookie.auth.lib.php:607
#: libraries/auth/signon.auth.lib.php:236
msgid ""
"Login without a password is forbidden by configuration (see AllowNoPassword)"
msgstr "Вход без пароля запрещен при конфигурации (смотрите AllowNoPassword)"

#: libraries/auth/cookie.auth.lib.php:611
#: libraries/auth/signon.auth.lib.php:240
#, php-format
msgid "No activity within %s seconds; please log in again"
msgstr ""
"Отсутствие активности более %s секунд, пожалуйста, авторизуйтесь заново"

#: libraries/auth/cookie.auth.lib.php:621
#: libraries/auth/cookie.auth.lib.php:623
#: libraries/auth/signon.auth.lib.php:244
msgid "Cannot log in to the MySQL server"
msgstr "Невозможно подключиться к серверу MySQL"

#: libraries/auth/http.auth.lib.php:70
msgid "Wrong username/password. Access denied."
msgstr "Данные для входа не верны. В доступе отказано."

#: libraries/auth/signon.auth.lib.php:89
msgid "Can not find signon authentication script:"
msgstr "Не найден скрипт авторизации методом signon:"

#: libraries/auth/swekey/swekey.auth.lib.php:131
#, php-format
msgid "File %s does not contain any key id"
msgstr "Файл %s не содержит ключа идентификации"

#: libraries/auth/swekey/swekey.auth.lib.php:173
#: libraries/auth/swekey/swekey.auth.lib.php:193
msgid "Hardware authentication failed"
msgstr "Ошибка аппаратной идентификации"

#: libraries/auth/swekey/swekey.auth.lib.php:180
msgid "No valid authentication key plugged"
msgstr "Отсутствует действенный подключенный ключ идентификации"

#: libraries/auth/swekey/swekey.auth.lib.php:213
msgid "Authenticating..."
msgstr "Идентификация..."

#: libraries/bookmark.lib.php:76
msgid "shared"
msgstr "общий"

#: libraries/build_html_for_db.lib.php:26
#: libraries/config/messages.inc.php:187 libraries/export/xml.php:51
#: server_status.php:612
msgid "Tables"
msgstr "Таблицы"

#: libraries/build_html_for_db.lib.php:36 libraries/config/setup.forms.php:305
#: libraries/config/setup.forms.php:341 libraries/config/setup.forms.php:364
#: libraries/config/setup.forms.php:369
#: libraries/config/user_preferences.forms.php:204
#: libraries/config/user_preferences.forms.php:240
#: libraries/config/user_preferences.forms.php:263
#: libraries/config/user_preferences.forms.php:268
#: libraries/export/latex.php:212 libraries/export/sql.php:1113
#: server_privileges.php:711 server_replication.php:347 tbl_printview.php:277
#: tbl_structure.php:788
msgid "Data"
msgstr "Данные"

#: libraries/build_html_for_db.lib.php:51 libraries/db_structure.lib.php:55
#: tbl_printview.php:296 tbl_structure.php:805
msgid "Overhead"
msgstr "Фрагментировано"

#: libraries/build_html_for_db.lib.php:96
msgid "Jump to database"
msgstr "Перейти к базе данных"

#: libraries/build_html_for_db.lib.php:133
msgid "Not replicated"
msgstr "Не реплицировано"

#: libraries/build_html_for_db.lib.php:139
msgid "Replicated"
msgstr "Реплицировано"

#: libraries/build_html_for_db.lib.php:153
#, php-format
msgid "Check privileges for database &quot;%s&quot;."
msgstr "Проверить привилегии для базы данных &quot;%s&quot;."

#: libraries/build_html_for_db.lib.php:156
msgid "Check Privileges"
msgstr "Проверить привилегии"

#: libraries/common.inc.php:156
msgid "possible exploit"
msgstr "возможная уязвимость"

#: libraries/common.inc.php:165
msgid "numeric key detected"
msgstr "определена числовая клавиша"

#: libraries/common.inc.php:611
msgid "Failed to read configuration file"
msgstr "Ошибка при чтении конфигурационного файла"

#: libraries/common.inc.php:612
msgid ""
"This usually means there is a syntax error in it, please check any errors "
"shown below."
msgstr ""
"Обычно это означает наличие синтаксических ошибок, пожалуйста, проверьте "
"выведенные ниже ошибки."

#: libraries/common.inc.php:620
#, php-format
msgid "Could not load default configuration from: %1$s"
msgstr "Невозможно загрузить изначальную конфигурацию из: %1$s"

#: libraries/common.inc.php:626
msgid ""
"The [code]$cfg['PmaAbsoluteUri'][/code] directive MUST be set in your "
"configuration file!"
msgstr ""
"Директива [code]$cfg['PmaAbsoluteUri'][/code] ДОЛЖНА быть установлена в "
"конфигурационном файле!"

#: libraries/common.inc.php:656
#, php-format
msgid "Invalid server index: %s"
msgstr "Неверный индекс сервера: %s"

#: libraries/common.inc.php:663
#, php-format
msgid "Invalid hostname for server %1$s. Please review your configuration."
msgstr ""
"Для сервера %1$s указано неверное имя хоста. Исправьте настройки заданные в "
"конфигурационном файле phpMyAdmin."

#: libraries/common.inc.php:672 libraries/config/messages.inc.php:513
#: libraries/header.inc.php:138 main.php:181 server_status.php:795
#: server_synchronize.php:1433
msgid "Server"
msgstr "Сервер"

#: libraries/common.inc.php:860
msgid "Invalid authentication method set in configuration:"
msgstr ""
"В конфигурационном файле phpMyAdmin установлен неверный метод аутентификации:"

#: libraries/common.inc.php:978
#, php-format
msgid "You should upgrade to %s %s or later."
msgstr "Необходимо обновить %s до версии %s или выше."

#: libraries/common.lib.php:195
#, php-format
msgid "Max: %s%s"
msgstr "Максимальный размер: %s%s"

#: libraries/common.lib.php:405 libraries/common.lib.php:408
#: libraries/common.lib.php:497 libraries/config/FormDisplay.tpl.php:140
#: libraries/display_export.lib.php:238 libraries/engines/pbxt.lib.php:109
#: libraries/relation.lib.php:90 main.php:247 server_variables.php:139
msgid "Documentation"
msgstr "Документация"

#. l10n: Please check that translation actually exists.
#: libraries/common.lib.php:473
msgctxt "MySQL 5.5 documentation language"
msgid "en"
msgstr "en"

#. l10n: Please check that translation actually exists.
#: libraries/common.lib.php:477
msgctxt "MySQL 5.1 documentation language"
msgid "en"
msgstr "en"

#. l10n: Please check that translation actually exists.
#: libraries/common.lib.php:481
msgctxt "MySQL 5.0 documentation language"
msgid "en"
msgstr "en"

#: libraries/common.lib.php:637 libraries/header_printview.inc.php:62
#: server_status.php:599 server_status.php:1266
msgid "SQL query"
msgstr "SQL-запрос"

#: libraries/common.lib.php:678 libraries/rte/rte_events.lib.php:103
#: libraries/rte/rte_events.lib.php:108 libraries/rte/rte_events.lib.php:118
#: libraries/rte/rte_events.lib.php:131 libraries/rte/rte_routines.lib.php:253
#: libraries/rte/rte_routines.lib.php:258
#: libraries/rte/rte_routines.lib.php:268
#: libraries/rte/rte_routines.lib.php:282
#: libraries/rte/rte_routines.lib.php:1261
#: libraries/rte/rte_triggers.lib.php:76 libraries/rte/rte_triggers.lib.php:81
#: libraries/rte/rte_triggers.lib.php:91
#: libraries/rte/rte_triggers.lib.php:104
msgid "MySQL said: "
msgstr "Ответ MySQL: "

#: libraries/common.lib.php:1173
msgid "Failed to connect to SQL validator!"
msgstr "Невозможно соединиться с SQL валидатором!"

#: libraries/common.lib.php:1214 libraries/config/messages.inc.php:492
msgid "Explain SQL"
msgstr "Анализ SQL запроса"

#: libraries/common.lib.php:1218
msgid "Skip Explain SQL"
msgstr "Убрать анализ SQL"

#: libraries/common.lib.php:1253
msgid "Without PHP Code"
msgstr "Убрать PHP-код"

#: libraries/common.lib.php:1256 libraries/config/messages.inc.php:494
msgid "Create PHP Code"
msgstr "PHP-код"

#: libraries/common.lib.php:1276 libraries/config/messages.inc.php:493
#: server_status.php:806 server_status.php:828 server_status.php:848
msgid "Refresh"
msgstr "Обновить"

#: libraries/common.lib.php:1286
msgid "Skip Validate SQL"
msgstr "Убрать проверку синтаксиса SQL"

#: libraries/common.lib.php:1289 libraries/config/messages.inc.php:496
msgid "Validate SQL"
msgstr "Проверка синтаксиса"

#: libraries/common.lib.php:1348
msgid "Inline edit of this query"
msgstr "Быстрое редактирование запроса"

#: libraries/common.lib.php:1350
msgctxt "Inline edit query"
msgid "Inline"
msgstr "Быстрая правка"

#: libraries/common.lib.php:1416 sql.php:952
msgid "Profiling"
msgstr "Профилирование"

#. l10n: Short week day name
#: libraries/common.lib.php:1677
msgctxt "Short week day name"
msgid "Sun"
msgstr "Вс"

#. l10n: See http://www.php.net/manual/en/function.strftime.php
#: libraries/common.lib.php:1693
#: libraries/transformations/text_plain__dateformat.inc.php:37
msgid "%B %d, %Y at %I:%M %p"
msgstr "%B %d %Y г., %H:%M"

#: libraries/common.lib.php:2026
#, php-format
msgid "%s days, %s hours, %s minutes and %s seconds"
msgstr "%s дней, %s часов, %s минут и %s секунд"

#: libraries/common.lib.php:2115
msgid "Missing parameter:"
msgstr "Отсутствующий параметр:"

#: libraries/common.lib.php:2490 libraries/common.lib.php:2493
#: libraries/display_tbl.lib.php:309
msgctxt "First page"
msgid "Begin"
msgstr "Начало"

#: libraries/common.lib.php:2491 libraries/common.lib.php:2494
#: libraries/display_tbl.lib.php:310 server_binlog.php:135
#: server_binlog.php:137
msgctxt "Previous page"
msgid "Previous"
msgstr "Предыдущая"

#: libraries/common.lib.php:2521 libraries/common.lib.php:2524
#: libraries/display_tbl.lib.php:376 server_binlog.php:170
#: server_binlog.php:172
msgctxt "Next page"
msgid "Next"
msgstr "Следующая"

#: libraries/common.lib.php:2522 libraries/common.lib.php:2525
#: libraries/display_tbl.lib.php:393
msgctxt "Last page"
msgid "End"
msgstr "Конец"

#: libraries/common.lib.php:2592
#, php-format
msgid "Jump to database &quot;%s&quot;."
msgstr "Перейти к базе данных &quot;%s&quot;."

#: libraries/common.lib.php:2612
#, php-format
msgid "The %s functionality is affected by a known bug, see %s"
msgstr ""
"Работа параметра &quot;%s&quot; подвержена ошибке, описание смотрите на %s"

#: libraries/common.lib.php:2764
msgid "Click to toggle"
msgstr "Кликните для переключения"

#: libraries/common.lib.php:3160 libraries/common.lib.php:3167
#: libraries/common.lib.php:3400 libraries/config/setup.forms.php:296
#: libraries/config/setup.forms.php:333 libraries/config/setup.forms.php:359
#: libraries/config/user_preferences.forms.php:195
#: libraries/config/user_preferences.forms.php:232
#: libraries/config/user_preferences.forms.php:258
#: libraries/db_links.inc.php:48 libraries/export/latex.php:371
#: libraries/import.lib.php:1161 libraries/tbl_links.inc.php:61
#: libraries/tbl_properties.inc.php:627 pmd_general.php:155
#: server_privileges.php:711 server_replication.php:346 tbl_tracking.php:274
msgid "Structure"
msgstr "Структура"

#: libraries/common.lib.php:3161 libraries/common.lib.php:3168
#: libraries/config/messages.inc.php:218 libraries/db_links.inc.php:53
#: libraries/export/sql.php:25 libraries/import/sql.php:18
#: libraries/server_links.inc.php:47 libraries/tbl_links.inc.php:65
#: querywindow.php:65
msgid "SQL"
msgstr "SQL"

#: libraries/common.lib.php:3163 libraries/common.lib.php:3398
#: libraries/common.lib.php:3399 libraries/sql_query_form.lib.php:289
#: libraries/sql_query_form.lib.php:292 libraries/tbl_links.inc.php:74
msgid "Insert"
msgstr "Вставить"

#: libraries/common.lib.php:3170 libraries/db_links.inc.php:85
#: libraries/tbl_links.inc.php:93 libraries/tbl_links.inc.php:114
#: view_operations.php:87
msgid "Operations"
msgstr "Операции"

#: libraries/common.lib.php:3326 libraries/sql_query_form.lib.php:442
#: prefs_manage.php:247
msgid "Browse your computer:"
msgstr "Обзор вашего компьютера:"

#: libraries/common.lib.php:3348
#, php-format
msgid "Select from the web server upload directory <b>%s</b>:"
msgstr "Выберите из каталога загрузки сервера <b>%s</b>:"

#: libraries/common.lib.php:3372 libraries/sql_query_form.lib.php:451
#: tbl_change.php:936
msgid "The directory you set for upload work cannot be reached"
msgstr "Установленный каталог загрузки не доступен"

#: libraries/common.lib.php:3381
msgid "There are no files to upload"
msgstr "Файлы для загрузки отсутствуют"

#: libraries/common.lib.php:3409 libraries/common.lib.php:3410
msgid "Execute"
msgstr "Выполнить"

#: libraries/common.lib.php:3906
msgid "Print"
msgstr "Печать"

#: libraries/config.values.php:45 libraries/config.values.php:47
#: libraries/config.values.php:51
msgid "Both"
msgstr "Оба"

#: libraries/config.values.php:47
msgid "Nowhere"
msgstr "Нигде"

#: libraries/config.values.php:47
msgid "Left"
msgstr "Налево"

#: libraries/config.values.php:47
msgid "Right"
msgstr "Направо"

#: libraries/config.values.php:76
msgid "Open"
msgstr "Открыт"

#: libraries/config.values.php:77
msgid "Closed"
msgstr "Закрыт"

#: libraries/config.values.php:78 libraries/config/FormDisplay.tpl.php:199
#: libraries/relation.lib.php:94 libraries/relation.lib.php:101
#: pmd_relation_new.php:71
msgid "Disabled"
msgstr "Недоступно"

#: libraries/config.values.php:99 libraries/export/htmlword.php:25
#: libraries/export/latex.php:42 libraries/export/mediawiki.php:39
#: libraries/export/odt.php:34 libraries/export/sql.php:129
#: libraries/export/texytext.php:24
msgid "structure"
msgstr "структура"

#: libraries/config.values.php:100 libraries/export/htmlword.php:25
#: libraries/export/latex.php:42 libraries/export/mediawiki.php:40
#: libraries/export/odt.php:34 libraries/export/sql.php:130
#: libraries/export/texytext.php:24
msgid "data"
msgstr "данные"

#: libraries/config.values.php:101 libraries/export/htmlword.php:25
#: libraries/export/latex.php:42 libraries/export/mediawiki.php:41
#: libraries/export/odt.php:34 libraries/export/sql.php:131
#: libraries/export/texytext.php:24
msgid "structure and data"
msgstr "структура и данные"

#: libraries/config.values.php:103
msgid "Quick - display only the minimal options to configure"
msgstr "Быстро - отображать минимальный набор параметров"

#: libraries/config.values.php:104
msgid "Custom - display all possible options to configure"
msgstr "По выбору - отображать все возможные параметры"

#: libraries/config.values.php:105
msgid "Custom - like above, but without the quick/custom choice"
msgstr "По выбору - как выше, но без выбора быстро/по выбору"

#: libraries/config.values.php:123
msgid "complete inserts"
msgstr "полная вставка"

#: libraries/config.values.php:124
msgid "extended inserts"
msgstr "расширенная вставка"

#: libraries/config.values.php:125
msgid "both of the above"
msgstr "оба верхних варианта"

#: libraries/config.values.php:126
msgid "neither of the above"
msgstr "иначе, чем в вариантах выше"

#: libraries/config/FormDisplay.class.php:83
#: libraries/config/validate.lib.php:450
msgid "Not a positive number"
msgstr "Значение должно быть положительным числом"

#: libraries/config/FormDisplay.class.php:84
#: libraries/config/validate.lib.php:463
msgid "Not a non-negative number"
msgstr "Значение должно быть отрицательным числом"

#: libraries/config/FormDisplay.class.php:85
#: libraries/config/validate.lib.php:437
msgid "Not a valid port number"
msgstr "Некорректно установлен номер порта"

#: libraries/config/FormDisplay.class.php:86
#: libraries/config/FormDisplay.class.php:555
#: libraries/config/validate.lib.php:386 libraries/config/validate.lib.php:479
msgid "Incorrect value"
msgstr "Некорректное значение"

#: libraries/config/FormDisplay.class.php:87
#: libraries/config/validate.lib.php:494
#, php-format
msgid "Value must be equal or lower than %s"
msgstr "Значение должно быть больше или равно %s"

#: libraries/config/FormDisplay.class.php:517
#, php-format
msgid "Missing data for %s"
msgstr "Отсутствуют данные для %s"

#: libraries/config/FormDisplay.class.php:721
#: libraries/config/FormDisplay.class.php:725
msgid "unavailable"
msgstr "недоступно"

#: libraries/config/FormDisplay.class.php:722
#: libraries/config/FormDisplay.class.php:727
#, php-format
msgid "\"%s\" requires %s extension"
msgstr "Для \"%s\" требуется расширение %s"

#: libraries/config/FormDisplay.class.php:743
#, php-format
msgid "import will not work, missing function (%s)"
msgstr "импорт не будет функционировать без функции (%s)"

#: libraries/config/FormDisplay.class.php:749
#, php-format
msgid "export will not work, missing function (%s)"
msgstr "экспорт не будет функционировать без функции (%s)"

#: libraries/config/FormDisplay.class.php:757
msgid "SQL Validator is disabled"
msgstr "SQL валидатор отключен"

#: libraries/config/FormDisplay.class.php:764
msgid "SOAP extension not found"
msgstr "Не найдено расширение SOAP"

#: libraries/config/FormDisplay.class.php:773
#, php-format
msgid "maximum %s"
msgstr "максимум %s"

#: libraries/config/FormDisplay.tpl.php:141 main.php:248
msgid "Wiki"
msgstr "Вики"

#: libraries/config/FormDisplay.tpl.php:199
msgid "This setting is disabled, it will not be applied to your configuration"
msgstr "Эта настройка отключена и не будет применена при конфигурации"

#: libraries/config/FormDisplay.tpl.php:274
#, php-format
msgid "Set value: %s"
msgstr "Установить значение: %s"

#: libraries/config/FormDisplay.tpl.php:279
#: libraries/config/messages.inc.php:361
msgid "Restore default value"
msgstr "Восстановить изначальное значение"

#: libraries/config/FormDisplay.tpl.php:295
msgid "Allow users to customize this value"
msgstr "Разрешить пользователям изменять данное значение"

#: libraries/config/FormDisplay.tpl.php:356
#: libraries/schema/User_Schema.class.php:511 prefs_manage.php:326
#: prefs_manage.php:331 tbl_change.php:1113
msgid "Reset"
msgstr "Сбросить"

#: libraries/config/messages.inc.php:17
msgid "Improves efficiency of screen refresh"
msgstr "Улучшает эффективность обновления экрана"

#: libraries/config/messages.inc.php:18
msgid "Enable Ajax"
msgstr "Включить Ajax"

#: libraries/config/messages.inc.php:19
msgid ""
"If enabled user can enter any MySQL server in login form for cookie auth"
msgstr ""
"При включении позволяет ввести любой MySQL сервер в форме авторизации при "
"установленной cookie идентификации"

#: libraries/config/messages.inc.php:20
msgid "Allow login to any MySQL server"
msgstr "Разрешить подключение к любому серверу MySQL"

#: libraries/config/messages.inc.php:21
msgid ""
"Enabling this allows a page located on a different domain to call phpMyAdmin "
"inside a frame, and is a potential [strong]security hole[/strong] allowing "
"cross-frame scripting attacks"
msgstr ""
"Включение данного параметра позволяет странице расположенной на другом "
"домене вызвать phpMyAdmin внутри фрейма, что является потенциальной [strong]"
"дырой в безопасности[/strong] допуская возможность XFS (Cross Frame "
"Scripting)"

#: libraries/config/messages.inc.php:22
msgid "Allow third party framing"
msgstr "Разрешить встраивание во фрейм"

#: libraries/config/messages.inc.php:23
msgid "Show &quot;Drop database&quot; link to normal users"
msgstr ""
"Показывать ссылку &quot;Удалить базу данных&quot; обычным пользователям"

#: libraries/config/messages.inc.php:24
msgid ""
"Secret passphrase used for encrypting cookies in [kbd]cookie[/kbd] "
"authentication"
msgstr ""
"Ключевая фраза используемая для кодировки cookies при [kbd]cookie[/kbd] "
"идентификации"

#: libraries/config/messages.inc.php:25
msgid "Blowfish secret"
msgstr "Ключ Blowfish"

#: libraries/config/messages.inc.php:26
msgid "Highlight selected rows"
msgstr "Подсвечивать выбранные строки"

#: libraries/config/messages.inc.php:27
msgid "Row marker"
msgstr "Выделение строки"

#: libraries/config/messages.inc.php:28
msgid "Highlight row pointed by the mouse cursor"
msgstr "Подсветить строку при наведении курсора"

#: libraries/config/messages.inc.php:29
msgid "Highlight pointer"
msgstr "Подсветить наведение"

#: libraries/config/messages.inc.php:30
msgid ""
"Enable [a@http://en.wikipedia.org/wiki/Bzip2]bzip2[/a] compression for "
"import and export operations"
msgstr ""
"Включить [a@http://ru.wikipedia.org/wiki/Bzip2]bzip2[/a] архивирование для "
"операций импорта и экспорта"

#: libraries/config/messages.inc.php:31
msgid "Bzip2"
msgstr "Bzip2"

#: libraries/config/messages.inc.php:32
msgid ""
"Defines which type of editing controls should be used for CHAR and VARCHAR "
"columns; [kbd]input[/kbd] - allows limiting of input length, [kbd]textarea[/"
"kbd] - allows newlines in columns"
msgstr ""
"Определяет вид редактирования полей типа CHAR и VARCHAR. [kbd]input[/kbd] - "
"позволяет ограничить длину вводимых данных, [kbd]textarea[/kbd] - позволяет "
"использовать в полях перенос строки"

#: libraries/config/messages.inc.php:33
msgid "CHAR columns editing"
msgstr "Редактирование полей типа CHAR"

#: libraries/config/messages.inc.php:34
msgid ""
"Use user-friendly editor for editing SQL queries ([a@http://codemirror.net/]"
"CodeMirror[/a]) with syntax highlighting and line numbers"
msgstr ""
"Использовать визуальный редактор SQL запросов ([a@http://codemirror.net/]"
"CodeMirror[/a]) с подсветкой синтаксиса и нумерацией строк"

#: libraries/config/messages.inc.php:35
msgid "Enable CodeMirror"
msgstr "Включить CodeMirror"

#: libraries/config/messages.inc.php:36
msgid ""
"Defines the minimum size for input fields generated for CHAR and VARCHAR "
"columns"
msgstr ""
"Определяет минимальный размер полей ввода генерируемых для столбцов CHAR и "
"VARCHAR"

#: libraries/config/messages.inc.php:37
msgid "Minimum size for input field"
msgstr "Минимальный размер поля ввода"

#: libraries/config/messages.inc.php:38
msgid ""
"Defines the maximum size for input fields generated for CHAR and VARCHAR "
"columns"
msgstr ""
"Определяет максимальный размер полей ввода генерируемых для столбцов CHAR и "
"VARCHAR"

#: libraries/config/messages.inc.php:39
msgid "Maximum size for input field"
msgstr "Максимальный размер поля ввода"

#: libraries/config/messages.inc.php:40
msgid "Number of columns for CHAR/VARCHAR textareas"
msgstr "Ширина текстового поля для данных типа CHAR/VARCHAR"

#: libraries/config/messages.inc.php:41
msgid "CHAR textarea columns"
msgstr "Ширина textarea для CHAR"

#: libraries/config/messages.inc.php:42
msgid "Number of rows for CHAR/VARCHAR textareas"
msgstr "Высота текстового поля для данных типа CHAR/VARCHAR"

#: libraries/config/messages.inc.php:43
msgid "CHAR textarea rows"
msgstr "Высота textarea для CHAR"

#: libraries/config/messages.inc.php:44
msgid "Check config file permissions"
msgstr "Проверка прав файла config"

#: libraries/config/messages.inc.php:45
msgid ""
"Compress gzip/bzip2 exports on the fly without the need for much memory; if "
"you encounter problems with created gzip/bzip2 files disable this feature"
msgstr ""
"При экспорте в gzip/bzip2 архивы на лету, без необходимости выделения "
"большого количества памяти. Если вы испытываете проблемы с созданными "
"архивами, отключите данную функцию."

#: libraries/config/messages.inc.php:46
msgid "Compress on the fly"
msgstr "Архивирование на лету"

#: libraries/config/messages.inc.php:47 setup/frames/config.inc.php:25
#: setup/frames/index.inc.php:175
msgid "Configuration file"
msgstr "Конфигурационный файл"

#: libraries/config/messages.inc.php:48
msgid ""
"Whether a warning (&quot;Are your really sure...&quot;) should be displayed "
"when you're about to lose data"
msgstr "Выводить предупреждение при попытке полного удаления данных"

#: libraries/config/messages.inc.php:49
msgid "Confirm DROP queries"
msgstr "Подтверждать DROP запросы"

#: libraries/config/messages.inc.php:50
msgid "Debug SQL"
msgstr "Отладка SQL"

#: libraries/config/messages.inc.php:51
msgid "Default display direction"
msgstr "Вид отображения по умолчанию"

#: libraries/config/messages.inc.php:52
msgid "Tab that is displayed when entering a database"
msgstr "Вкладка отображаемая при выборе базы данных"

#: libraries/config/messages.inc.php:53
msgid "Default database tab"
msgstr "Вкладка по умолчанию для базы данных"

#: libraries/config/messages.inc.php:54
msgid "Tab that is displayed when entering a server"
msgstr "Вкладка отображаемая при входе на сервер"

#: libraries/config/messages.inc.php:55
msgid "Default server tab"
msgstr "Вкладка по умолчанию для сервера"

#: libraries/config/messages.inc.php:56
msgid "Tab that is displayed when entering a table"
msgstr "Вкладка отображаемая при выборе таблицы"

#: libraries/config/messages.inc.php:57
msgid "Default table tab"
msgstr "Вкладка по умолчанию для таблицы"

#: libraries/config/messages.inc.php:58
msgid "Whether the table structure actions should be hidden"
msgstr "Надо ли прятать действия производимые над структурой таблицы"

#: libraries/config/messages.inc.php:59
msgid "Hide table structure actions"
msgstr "Спрятать действия над структурой таблицы"

#: libraries/config/messages.inc.php:60
msgid "Show binary contents as HEX by default"
msgstr "Показывать двоичные данные по умолчанию в шестнадцатеричном виде (HEX)"

#: libraries/config/messages.inc.php:61 libraries/display_tbl.lib.php:681
msgid "Show binary contents as HEX"
msgstr "Показывать бинарные данные в виде HEX значений"

#: libraries/config/messages.inc.php:62
msgid "Show database listing as a list instead of a drop down"
msgstr ""
"Выводить базы данных в виде последовательного списка вместо выпадающего"

#: libraries/config/messages.inc.php:63
msgid "Display databases as a list"
msgstr "Отображать базы данных списком"

#: libraries/config/messages.inc.php:64
msgid "Show server listing as a list instead of a drop down"
msgstr ""
"Выводить доступные для выбора серверы в виде последовательного списка вместо "
"выпадающего"

#: libraries/config/messages.inc.php:65
msgid "Display servers as a list"
msgstr "Выводить серверы списком"

#: libraries/config/messages.inc.php:66
msgid ""
"Disable the table maintenance mass operations, like optimizing or repairing "
"the selected tables of a database."
msgstr ""
"Отключить массовые операции обслуживания, такие как оптимизация или "
"восстановление выбранных таблиц базы данных."

#: libraries/config/messages.inc.php:67
msgid "Disable multi table maintenance"
msgstr "Отключить операции обслуживания таблиц"

#: libraries/config/messages.inc.php:68
msgid "Edit SQL queries in popup window"
msgstr "Редактировать SQL запросы во всплывающем окне"

#: libraries/config/messages.inc.php:69
msgid "Edit in window"
msgstr "Редактировать в окне"

#: libraries/config/messages.inc.php:70
msgid "Display errors"
msgstr "Выводить ошибки"

#: libraries/config/messages.inc.php:71
msgid "Gather errors"
msgstr "Собирать ошибки"

#: libraries/config/messages.inc.php:72
msgid ""
"Set the number of seconds a script is allowed to run ([kbd]0[/kbd] for no "
"limit)"
msgstr ""
"Установите максимальное количество секунд, в течении которых скрипт может "
"работать ([kbd]0[/kbd] без ограничения)"

#: libraries/config/messages.inc.php:73
msgid "Maximum execution time"
msgstr "Максимальное время выполнения"

#: libraries/config/messages.inc.php:74 prefs_manage.php:305
msgid "Save as file"
msgstr "Сохранить как файл"

#: libraries/config/messages.inc.php:75 libraries/config/messages.inc.php:247
msgid "Character set of the file"
msgstr "Кодировка файла"

#: libraries/config/messages.inc.php:76 libraries/config/messages.inc.php:92
#: tbl_gis_visualization.php:174 tbl_printview.php:336 tbl_structure.php:857
msgid "Format"
msgstr "Формат"

#: libraries/config/messages.inc.php:77
msgid "Compression"
msgstr "Упаковать"

#: libraries/config/messages.inc.php:78 libraries/config/messages.inc.php:85
#: libraries/config/messages.inc.php:93 libraries/config/messages.inc.php:97
#: libraries/config/messages.inc.php:110 libraries/config/messages.inc.php:112
#: libraries/config/messages.inc.php:145 libraries/config/messages.inc.php:148
#: libraries/config/messages.inc.php:150 libraries/export/csv.php:30
#: libraries/export/excel.php:25 libraries/export/htmlword.php:30
#: libraries/export/latex.php:72 libraries/export/ods.php:25
#: libraries/export/odt.php:58 libraries/export/texytext.php:28
msgid "Put columns names in the first row"
msgstr "Поместить названия полей в первой строке"

#: libraries/config/messages.inc.php:79 libraries/config/messages.inc.php:249
#: libraries/config/messages.inc.php:256 libraries/import/csv.php:130
#: libraries/import/ldi.php:42
msgid "Columns enclosed by"
msgstr "Значения полей обрамлены"

#: libraries/config/messages.inc.php:80 libraries/config/messages.inc.php:250
#: libraries/config/messages.inc.php:257 libraries/import/csv.php:135
#: libraries/import/ldi.php:43
msgid "Columns escaped by"
msgstr "Символ экранирования"

#: libraries/config/messages.inc.php:81 libraries/config/messages.inc.php:87
#: libraries/config/messages.inc.php:94 libraries/config/messages.inc.php:103
#: libraries/config/messages.inc.php:111 libraries/config/messages.inc.php:115
#: libraries/config/messages.inc.php:146 libraries/config/messages.inc.php:149
#: libraries/config/messages.inc.php:151 libraries/export/texytext.php:27
msgid "Replace NULL by"
msgstr "Заменить NULL на"

#: libraries/config/messages.inc.php:82 libraries/config/messages.inc.php:88
msgid "Remove CRLF characters within columns"
msgstr "Удалить из полей символы перевода строки CRLF"

#: libraries/config/messages.inc.php:83 libraries/config/messages.inc.php:253
#: libraries/config/messages.inc.php:261 libraries/import/csv.php:117
#: libraries/import/ldi.php:41
msgid "Columns terminated by"
msgstr "Разделитель столбцов"

#: libraries/config/messages.inc.php:84 libraries/config/messages.inc.php:248
#: libraries/import/csv.php:140 libraries/import/ldi.php:44
msgid "Lines terminated by"
msgstr "Разделитель строк"

#: libraries/config/messages.inc.php:86
msgid "Excel edition"
msgstr "Версия Excel"

#: libraries/config/messages.inc.php:89
msgid "Database name template"
msgstr "Шаблон имени базы данных"

#: libraries/config/messages.inc.php:90
msgid "Server name template"
msgstr "Шаблон имени сервера"

#: libraries/config/messages.inc.php:91
msgid "Table name template"
msgstr "Шаблон имени таблицы"

#: libraries/config/messages.inc.php:95 libraries/config/messages.inc.php:108
#: libraries/config/messages.inc.php:117 libraries/config/messages.inc.php:141
#: libraries/config/messages.inc.php:147 libraries/export/htmlword.php:24
#: libraries/export/latex.php:40 libraries/export/mediawiki.php:33
#: libraries/export/odt.php:32 libraries/export/sql.php:123
#: libraries/export/texytext.php:23
msgid "Dump table"
msgstr "Сохранение таблицы"

#: libraries/config/messages.inc.php:96 libraries/export/latex.php:32
msgid "Include table caption"
msgstr "Добавить заголовок таблицы"

#: libraries/config/messages.inc.php:99 libraries/config/messages.inc.php:105
#: libraries/export/latex.php:50 libraries/export/latex.php:74
msgid "Table caption"
msgstr "Заголовок таблицы"

#: libraries/config/messages.inc.php:100 libraries/config/messages.inc.php:106
msgid "Continued table caption"
msgstr "Заголовок таблицы (продолжение)"

#: libraries/config/messages.inc.php:101 libraries/config/messages.inc.php:107
#: libraries/export/latex.php:54 libraries/export/latex.php:78
msgid "Label key"
msgstr "Идентификатор метки"

#: libraries/config/messages.inc.php:102 libraries/config/messages.inc.php:114
#: libraries/config/messages.inc.php:138 libraries/export/odt.php:411
#: libraries/tbl_properties.inc.php:140
msgid "MIME type"
msgstr "MIME-тип"

#: libraries/config/messages.inc.php:104 libraries/config/messages.inc.php:116
#: libraries/config/messages.inc.php:140 tbl_relation.php:408
msgid "Relations"
msgstr "Связи"

#: libraries/config/messages.inc.php:109
msgid "Export method"
msgstr "Метод экспорта"

#: libraries/config/messages.inc.php:118 libraries/config/messages.inc.php:120
msgid "Save on server"
msgstr "Сохранить на сервере"

#: libraries/config/messages.inc.php:119 libraries/config/messages.inc.php:121
#: libraries/display_export.lib.php:193 libraries/display_export.lib.php:219
msgid "Overwrite existing file(s)"
msgstr "Перезаписать существующий(е) файл(ы)"

#: libraries/config/messages.inc.php:122
msgid "Remember file name template"
msgstr "Запомнить шаблон имени файла"

#: libraries/config/messages.inc.php:124
msgid "Enclose table and column names with backquotes"
msgstr "Заключить названия таблиц и полей в косые кавычки"

#: libraries/config/messages.inc.php:125 libraries/config/messages.inc.php:268
#: libraries/display_export.lib.php:363
msgid "SQL compatibility mode"
msgstr "Режим совместимости SQL"

#: libraries/config/messages.inc.php:126 libraries/export/sql.php:190
msgid "<code>CREATE TABLE</code> options:"
msgstr "Параметры <code>CREATE TABLE</code>:"

#: libraries/config/messages.inc.php:127
msgid "Creation/Update/Check dates"
msgstr "Даты создания, обновления и проверки"

#: libraries/config/messages.inc.php:128
msgid "Use delayed inserts"
msgstr "Использовать отложенные вставки (DELAYED)"

#: libraries/config/messages.inc.php:129 libraries/export/sql.php:81
msgid "Disable foreign key checks"
msgstr "Отключить проверку внешних ключей"

#: libraries/config/messages.inc.php:132
msgid "Use hexadecimal for BLOB"
msgstr "Использовать шестнадцатеричное отображение для полей типа BLOB"

#: libraries/config/messages.inc.php:134
msgid "Use ignore inserts"
msgstr "Использовать игнорирующие вставки (IGNORE)"

#: libraries/config/messages.inc.php:136
msgid "Syntax to use when inserting data"
msgstr "Использовать синтаксис при вставке данных"

#: libraries/config/messages.inc.php:137 libraries/export/sql.php:286
msgid "Maximal length of created query"
msgstr "Максимальная длина создаваемого запроса"

#: libraries/config/messages.inc.php:142
msgid "Export type"
msgstr "Тип экспорта"

#: libraries/config/messages.inc.php:143 libraries/export/sql.php:73
msgid "Enclose export in a transaction"
msgstr "Заключить экспорт в транзакцию"

#: libraries/config/messages.inc.php:144
msgid "Export time in UTC"
msgstr "Экспорт времени в UTC"

#: libraries/config/messages.inc.php:152
msgid "Force secured connection while using phpMyAdmin"
msgstr ""
"При использовании phpMyAdmin предпочитать использование безопасного "
"соединения"

#: libraries/config/messages.inc.php:153
msgid "Force SSL connection"
msgstr "Предпочитать SSL соединение"

#: libraries/config/messages.inc.php:154
msgid ""
"Sort order for items in a foreign-key dropdown box; [kbd]content[/kbd] is "
"the referenced data, [kbd]id[/kbd] is the key value"
msgstr ""
"Порядок сортировки значений в списке внешних ключей. [kbd]content[/kbd] - "
"ссылочные данные, [kbd]id[/kbd] - значение ключа"

#: libraries/config/messages.inc.php:155
msgid "Foreign key dropdown order"
msgstr "Сортировка внешних ключей"

#: libraries/config/messages.inc.php:156
msgid "A dropdown will be used if fewer items are present"
msgstr ""
"Если значений меньше указанного, то они будут выведены в виде выпадающего "
"списка"

#: libraries/config/messages.inc.php:157
msgid "Foreign key limit"
msgstr "Лимит внешних ключей"

#: libraries/config/messages.inc.php:158
msgid "Browse mode"
msgstr "Обзор"

#: libraries/config/messages.inc.php:159
msgid "Customize browse mode"
msgstr "Настройка режима обзора данных"

#: libraries/config/messages.inc.php:161 libraries/config/messages.inc.php:163
#: libraries/config/messages.inc.php:180 libraries/config/messages.inc.php:191
#: libraries/config/messages.inc.php:193 libraries/config/messages.inc.php:221
#: libraries/config/messages.inc.php:237
msgid "Customize default options"
msgstr "Настройте параметры экспорта используемые по умолчанию"

#: libraries/config/messages.inc.php:162 libraries/config/setup.forms.php:243
#: libraries/config/setup.forms.php:316
#: libraries/config/user_preferences.forms.php:144
#: libraries/config/user_preferences.forms.php:215 libraries/export/csv.php:19
#: libraries/import/csv.php:22
msgid "CSV"
msgstr "CSV"

#: libraries/config/messages.inc.php:164
msgid "Developer"
msgstr "Разработчик"

#: libraries/config/messages.inc.php:165
msgid "Settings for phpMyAdmin developers"
msgstr "Настройки для разработчиков phpMyAdmin"

#: libraries/config/messages.inc.php:166
msgid "Edit mode"
msgstr "Редакция"

#: libraries/config/messages.inc.php:167
msgid "Customize edit mode"
msgstr "Настройка режима редакции данных"

#: libraries/config/messages.inc.php:169
msgid "Export defaults"
msgstr "Экспорт"

#: libraries/config/messages.inc.php:170
msgid "Customize default export options"
msgstr "Настройте параметры экспорта используемые по умолчанию"

#: libraries/config/messages.inc.php:171 libraries/config/messages.inc.php:213
#: setup/frames/menu.inc.php:17
msgid "Features"
msgstr "Настройки"

#: libraries/config/messages.inc.php:172
msgid "General"
msgstr "Общие"

#: libraries/config/messages.inc.php:173
msgid "Set some commonly used options"
msgstr "Настройте некоторые основные параметры"

#: libraries/config/messages.inc.php:175
msgid "Import defaults"
msgstr "Импорт"

#: libraries/config/messages.inc.php:176
msgid "Customize default common import options"
msgstr "Настройте параметры импорта используемые по умолчанию"

#: libraries/config/messages.inc.php:177
msgid "Import / export"
msgstr "Импорт / экспорт"

#: libraries/config/messages.inc.php:178
msgid "Set import and export directories and compression options"
msgstr "Установите директории импорта и экспорта, а так же параметры архивации"

#: libraries/config/messages.inc.php:179 libraries/export/latex.php:27
msgid "LaTeX"
msgstr "LaTeX"

#: libraries/config/messages.inc.php:182
msgid "Databases display options"
msgstr "Параметры отображения списка баз данных"

#: libraries/config/messages.inc.php:183 setup/frames/menu.inc.php:19
msgid "Navigation frame"
msgstr "Фрейм навигации"

#: libraries/config/messages.inc.php:184
msgid "Customize appearance of the navigation frame"
msgstr "Настройки отображения фрейма навигации"

#: libraries/config/messages.inc.php:185 libraries/select_server.lib.php:38
#: setup/frames/index.inc.php:117
msgid "Servers"
msgstr "Сервера"

#: libraries/config/messages.inc.php:186
msgid "Servers display options"
msgstr "Параметры отображения списка серверов"

#: libraries/config/messages.inc.php:188
msgid "Tables display options"
msgstr "Параметры отображения списка таблиц"

#: libraries/config/messages.inc.php:189 setup/frames/menu.inc.php:20
msgid "Main frame"
msgstr "Основной фрейм"

#: libraries/config/messages.inc.php:190
msgid "Microsoft Office"
msgstr "Microsoft Office"

#: libraries/config/messages.inc.php:192
msgid "Open Document"
msgstr "Open Document"

#: libraries/config/messages.inc.php:194
msgid "Other core settings"
msgstr "Другие настройки ядра"

#: libraries/config/messages.inc.php:195
msgid "Settings that didn't fit enywhere else"
msgstr "Настройки не попадающие в другие разделы"

#: libraries/config/messages.inc.php:196
msgid "Page titles"
msgstr "Заголовки страниц"

#: libraries/config/messages.inc.php:197
msgid ""
"Specify browser's title bar text. Refer to [a@Documentation."
"html#cfg_TitleTable]documentation[/a] for magic strings that can be used to "
"get special values."
msgstr ""
"Определите текст заголовка браузера. Для ввода особых значений используйте "
"подставные строки, которые описаны в [a@Documentation.html#cfg_TitleTable]"
"документации[/a]."

#: libraries/config/messages.inc.php:198
#: libraries/navigation_header.inc.php:74
#: libraries/navigation_header.inc.php:76
msgid "Query window"
msgstr "Окно запроса"

#: libraries/config/messages.inc.php:199
msgid "Customize query window options"
msgstr "Настройте параметры окна запросов"

#: libraries/config/messages.inc.php:200
msgid "Security"
msgstr "Безопасность"

#: libraries/config/messages.inc.php:201
msgid ""
"Please note that phpMyAdmin is just a user interface and its features do not "
"limit MySQL"
msgstr ""
"Пожалуйста, обратите внимание, что phpMyAdmin - это только веб-интерфейс и "
"его настройки не ограничивают доступ к самой MySQL"

#: libraries/config/messages.inc.php:202
msgid "Basic settings"
msgstr "Основные настройки"

#: libraries/config/messages.inc.php:203
msgid "Authentication"
msgstr "Идентификация"

#: libraries/config/messages.inc.php:204
msgid "Authentication settings"
msgstr "Настройки идентификации"

#: libraries/config/messages.inc.php:205
msgid "Server configuration"
msgstr "Параметры сервера"

#: libraries/config/messages.inc.php:206
msgid ""
"Advanced server configuration, do not change these options unless you know "
"what they are for"
msgstr ""
"Расширенное управление сервером. Не изменяйте данные параметры без "
"достаточного понимания их назначения."

#: libraries/config/messages.inc.php:207
msgid "Enter server connection parameters"
msgstr "Введите параметры соединения сервера"

#: libraries/config/messages.inc.php:208
msgid "Configuration storage"
msgstr "Хранение конфигурации"

#: libraries/config/messages.inc.php:209
msgid ""
"Configure phpMyAdmin configuration storage to gain access to additional "
"features, see [a@Documentation.html#linked-tables]phpMyAdmin configuration "
"storage[/a] in documentation"
msgstr ""
"Настройка phpMyAdmin для установки расширенных возможностей. Смотрите в "
"документации раздел описывающий [a@Documentation.html#linked-tables]хранение "
"конфигурации[/a]"

#: libraries/config/messages.inc.php:210
msgid "Changes tracking"
msgstr "Слежение за изменениями"

#: libraries/config/messages.inc.php:211
msgid ""
"Tracking of changes made in database. Requires the phpMyAdmin configuration "
"storage."
msgstr ""
"Слежение за изменениями произведенными в базе данных. Для работы требуется "
"настройка хранения конфигурации phpMyAdmin."

#: libraries/config/messages.inc.php:212
msgid "Customize export options"
msgstr "Модифицировать параметры экспорта"

#: libraries/config/messages.inc.php:214
msgid "Customize import defaults"
msgstr "Модифицировать изначальлные настройки импорта"

#: libraries/config/messages.inc.php:215
msgid "Customize navigation frame"
msgstr "Модифицировать фрейм навигации"

#: libraries/config/messages.inc.php:216
msgid "Customize main frame"
msgstr "Модифицировать основной фрейм"

#: libraries/config/messages.inc.php:217 libraries/config/messages.inc.php:222
#: setup/frames/menu.inc.php:18
msgid "SQL queries"
msgstr "SQL запросы"

#: libraries/config/messages.inc.php:219
msgid "SQL Query box"
msgstr "SQL Запрос"

#: libraries/config/messages.inc.php:220
msgid "Customize links shown in SQL Query boxes"
msgstr "Настройте ссылки выводимые в блоке SQL запросов"

#: libraries/config/messages.inc.php:223
msgid "SQL queries settings"
msgstr "Настройки SQL запросов"

#: libraries/config/messages.inc.php:224
msgid "SQL Validator"
msgstr "Валидатор SQL"

#: libraries/config/messages.inc.php:225
msgid ""
"If you wish to use the SQL Validator service, you should be aware that "
"[strong]all SQL statements are stored anonymously for statistical purposes[/"
"strong].[br][em][a@http://sqlvalidator.mimer.com/]Mimer SQL Validator[/a], "
"Copyright 2002 Upright Database Technology. All rights reserved.[/em]"
msgstr ""
"Если вы хотите использовать валидатор SQL, имейте в виду, что [strong]все "
"SQL выражения сохраняются анонимно в статистических целях[/strong].[br][em]"
"[a@http://sqlvalidator.mimer.com/]Mimer SQL Validator[/a], Copyright 2002 "
"Upright Database Technology. Все права сохранены.[/em]"

#: libraries/config/messages.inc.php:226
msgid "Startup"
msgstr "Главная"

#: libraries/config/messages.inc.php:227
msgid "Customize startup page"
msgstr "Настройка отображения главной страницы"

#: libraries/config/messages.inc.php:228
msgid "Database structure"
msgstr "Структура базы данных"

#: libraries/config/messages.inc.php:229
msgid "Choose which details to show in the database structure (list of tables)"
msgstr ""
"Выберите детали, которые должны отображаться в структуре базы данных (списке "
"таблиц)"

#: libraries/config/messages.inc.php:230
msgid "Table structure"
msgstr "Структура таблицы"

#: libraries/config/messages.inc.php:231
msgid "Settings for the table structure (list of columns)"
msgstr "Настройки для структуры таблицы (список полей)"

#: libraries/config/messages.inc.php:232
msgid "Tabs"
msgstr "Вкладки"

#: libraries/config/messages.inc.php:233
msgid "Choose how you want tabs to work"
msgstr "Настройте отображение вкладок"

#: libraries/config/messages.inc.php:234
msgid "Text fields"
msgstr "Текстовые поля"

#: libraries/config/messages.inc.php:235
msgid "Customize text input fields"
msgstr "Настройте отображение текстовых полей"

#: libraries/config/messages.inc.php:236 libraries/export/texytext.php:18
msgid "Texy! text"
msgstr "Texy! текст"

#: libraries/config/messages.inc.php:238
msgid "Warnings"
msgstr "Предупреждения"

#: libraries/config/messages.inc.php:239
msgid "Disable some of the warnings shown by phpMyAdmin"
msgstr "Отключение некоторых предупреждений выводимых phpMyAdmin"

#: libraries/config/messages.inc.php:240
msgid ""
"Enable [a@http://en.wikipedia.org/wiki/Gzip]gzip[/a] compression for import "
"and export operations"
msgstr ""
"Включить [a@http://ru.wikipedia.org/wiki/Gzip]gzip[/a] архивирование для "
"операций импорта и экспорта"

#: libraries/config/messages.inc.php:241
msgid "GZip"
msgstr "GZip"

#: libraries/config/messages.inc.php:242
msgid "Extra parameters for iconv"
msgstr "Добавочные параметры iconv"

#: libraries/config/messages.inc.php:243
msgid ""
"If enabled, phpMyAdmin continues computing multiple-statement queries even "
"if one of the queries failed"
msgstr ""
"В случае включения данного параметра, phpMyAdmin продолжит выполнение "
"составного запроса, даже если одно из выражений вернет ошибку"

#: libraries/config/messages.inc.php:244
msgid "Ignore multiple statement errors"
msgstr "Игнорировать ошибки составных запросов"

#: libraries/config/messages.inc.php:245
msgid ""
"Allow interrupt of import in case script detects it is close to time limit. "
"This might be good way to import large files, however it can break "
"transactions."
msgstr ""
"Позволяет прервать процесс импорта в случае определения приближения "
"временного лимита на выполнение скрипта. Может помочь при импорте файлов "
"большого размера, однако небезопасно для транзакций."

#: libraries/config/messages.inc.php:246
msgid "Partial import: allow interrupt"
msgstr "Частичный импорт: разрешает прерывание"

#: libraries/config/messages.inc.php:251 libraries/config/messages.inc.php:258
#: libraries/import/csv.php:41 libraries/import/ldi.php:40
msgid "Do not abort on INSERT error"
msgstr "Не прерывать при возникновении ошибки во время выполнения INSERT"

#: libraries/config/messages.inc.php:252 libraries/config/messages.inc.php:260
#: libraries/import/csv.php:36 libraries/import/ldi.php:39
msgid "Replace table data with file"
msgstr "Заместить данные таблицы данными из файла"

#: libraries/config/messages.inc.php:254
msgid ""
"Default format; be aware that this list depends on location (database, "
"table) and only SQL is always available"
msgstr ""
"Формат по умолчанию; обратите внимание, что список форматов зависит от "
"положения (база данных, таблица) и только SQL доступен в любом случае"

#: libraries/config/messages.inc.php:255
msgid "Format of imported file"
msgstr "Формат импортируемого файла"

#: libraries/config/messages.inc.php:259 libraries/import/ldi.php:46
msgid "Use LOCAL keyword"
msgstr "Использовать ключевое слово LOCAL"

#: libraries/config/messages.inc.php:262 libraries/config/messages.inc.php:270
#: libraries/config/messages.inc.php:271
msgid "Column names in first row"
msgstr "Имена таблиц в первой строке"

#: libraries/config/messages.inc.php:263 libraries/import/ods.php:34
msgid "Do not import empty rows"
msgstr "Пропускать пустые строки"

#: libraries/config/messages.inc.php:264
msgid "Import currencies ($5.00 to 5.00)"
msgstr "Импортировать денежные единицы (5.00 вместо $5.00)"

#: libraries/config/messages.inc.php:265
msgid "Import percentages as proper decimals (12.00% to .12)"
msgstr "Импортировать проценты в виде десятичных значений (.12 вместо 12.00%)"

#: libraries/config/messages.inc.php:266
msgid "Number of queries to skip from start"
msgstr "Количество запросов пропускаемых от начала"

#: libraries/config/messages.inc.php:267
msgid "Partial import: skip queries"
msgstr "Частичный импорт: пропуск запросов"

#: libraries/config/messages.inc.php:269
msgid "Do not use AUTO_INCREMENT for zero values"
msgstr "Не использовать AUTO_INCREMENT для нулевых значений"

#: libraries/config/messages.inc.php:272
msgid "Initial state for sliders"
msgstr "Исходное положение раскрывающихся блоков"

#: libraries/config/messages.inc.php:273
msgid "How many rows can be inserted at one time"
msgstr "Количество строк при вставке за один раз"

#: libraries/config/messages.inc.php:274
msgid "Number of inserted rows"
msgstr "Количество строк при вставке"

#: libraries/config/messages.inc.php:275
msgid "Target for quick access icon"
msgstr "Цель иконки быстрого доступа"

#: libraries/config/messages.inc.php:276
msgid "Show logo in left frame"
msgstr "Отображать логотип в левом фрейме"

#: libraries/config/messages.inc.php:277
msgid "Display logo"
msgstr "Выводить логотип"

#: libraries/config/messages.inc.php:278
msgid "Display server choice at the top of the left frame"
msgstr "Отображать вверху левого фрейма список доступных серверов"

#: libraries/config/messages.inc.php:279
msgid "Display servers selection"
msgstr "Отображать выбор сервера"

#: libraries/config/messages.inc.php:280
msgid "Minimum number of tables to display the table filter box"
msgstr "Минимальное количество таблиц для отображения поля фильтра"

#: libraries/config/messages.inc.php:281
msgid "String that separates databases into different tree levels"
msgstr "Строка разделяющая базы данных на различные уровни дерева"

#: libraries/config/messages.inc.php:282
msgid "Database tree separator"
msgstr "Разделитель дерева баз данных"

#: libraries/config/messages.inc.php:283
msgid ""
"Only light version; display databases in a tree (determined by the separator "
"defined below)"
msgstr ""
"Только в облегченном варианте; отображать базы данных в виде дерева "
"(определяется указанием разделителя ниже)"

#: libraries/config/messages.inc.php:284
msgid "Display databases in a tree"
msgstr "Отображать базы данных в виде дерева"

#: libraries/config/messages.inc.php:285
msgid "Disable this if you want to see all databases at once"
msgstr "Отключите данную функцию, если хотите видеть все базы данных сразу"

#: libraries/config/messages.inc.php:286
msgid "Use light version"
msgstr "Облегченный вариант"

#: libraries/config/messages.inc.php:287
msgid "Maximum table tree depth"
msgstr "Максимальная глубина дерева таблиц"

#: libraries/config/messages.inc.php:288
msgid "String that separates tables into different tree levels"
msgstr "Строка разделяющая таблицы на различные уровни дерева"

#: libraries/config/messages.inc.php:289
msgid "Table tree separator"
msgstr "Разделитель дерева таблиц"

#: libraries/config/messages.inc.php:290
msgid "URL where logo in the navigation frame will point to"
msgstr "URL на который будет ссылаться логотип из фрейма навигации"

#: libraries/config/messages.inc.php:291
msgid "Logo link URL"
msgstr "URL ссылка логотипа"

#: libraries/config/messages.inc.php:292
msgid ""
"Open the linked page in the main window ([kbd]main[/kbd]) or in a new one "
"([kbd]new[/kbd])"
msgstr ""
"Открывать ссылку в основном окне ([kbd]main[/kbd]) или в новом ([kbd]new[/"
"kbd])"

#: libraries/config/messages.inc.php:293
msgid "Logo link target"
msgstr "Цель ссылки логотипа"

#: libraries/config/messages.inc.php:294
msgid "Highlight server under the mouse cursor"
msgstr "Подсвечивать сервер при наведении курсора"

#: libraries/config/messages.inc.php:295
msgid "Enable highlighting"
msgstr "Включить подсветку"

#: libraries/config/messages.inc.php:296
msgid "Maximum number of recently used tables; set 0 to disable"
msgstr ""
"Максимальное количество недавно использованных таблиц; для отключения "
"установить 0"

#: libraries/config/messages.inc.php:297
msgid "Recently used tables"
msgstr "Недавно использованные таблицы"

#: libraries/config/messages.inc.php:298
msgid ""
"Maximum number of characters shown in any non-numeric column on browse view"
msgstr ""
"Максимальное количество символов отображаемых в любом нечисловом поле в "
"режиме обзора"

#: libraries/config/messages.inc.php:299
msgid "Limit column characters"
msgstr "Ограничить по количеству символов в поле"

#: libraries/config/messages.inc.php:300
msgid ""
"If TRUE, logout deletes cookies for all servers; when set to FALSE, logout "
"only occurs for the current server. Setting this to FALSE makes it easy to "
"forget to log out from other servers when connected to multiple servers."
msgstr ""
"Если TRUE, при выходе будут удалены cookies для всех серверов; если FALSE, "
"при выходе будут затронуто только текущее подключение. При установке данного "
"значения в FALSE можно легко забыть отключиться от других серверов при "
"множественном подключении."

#: libraries/config/messages.inc.php:301
msgid "Delete all cookies on logout"
msgstr "Удалить все cookies при выходе"

#: libraries/config/messages.inc.php:302
msgid ""
"Define whether the previous login should be recalled or not in cookie "
"authentication mode"
msgstr ""
"Определяет необходимость выводить имя пользователя от предыдущего "
"подключения при использовании cookie идентификации"

#: libraries/config/messages.inc.php:303
msgid "Recall user name"
msgstr "Выводить имя пользователя"

#: libraries/config/messages.inc.php:304
msgid ""
"Defines how long (in seconds) a login cookie should be stored in browser. "
"The default of 0 means that it will be kept for the existing session only, "
"and will be deleted as soon as you close the browser window. This is "
"recommended for non-trusted environments."
msgstr ""
"Определяет время (в секундах), в течении которого данные входа должны "
"храниться в браузере. Значение по умолчанию 0 означает, что они будут "
"храниться только в течении существующей сессии, и будут удалены сразу после "
"закрытия окна браузера. Хранение в течении сессии рекомендуется для "
"использования в недружественном окружении."

#: libraries/config/messages.inc.php:305
msgid "Login cookie store"
msgstr "Хранение cookie"

#: libraries/config/messages.inc.php:306
msgid "Define how long (in seconds) a login cookie is valid"
msgstr "Определяет длительность (в секундах) действия cookie идентификации"

#: libraries/config/messages.inc.php:307
msgid "Login cookie validity"
msgstr "Срок действия cookie"

#: libraries/config/messages.inc.php:308
msgid "Double size of textarea for LONGTEXT columns"
msgstr ""
"Двойное увеличение размера текстового поля для столбцов имеющих тип LONGTEXT"

#: libraries/config/messages.inc.php:309
msgid "Bigger textarea for LONGTEXT"
msgstr "Увеличение текстового поля для LONGTEXT"

#: libraries/config/messages.inc.php:310
msgid "Maximum number of characters used when a SQL query is displayed"
msgstr ""
"Максимальное количество символов используемых при отображении SQL запроса"

#: libraries/config/messages.inc.php:311
msgid "Maximum displayed SQL length"
msgstr "Максимальная длинна отображаемого SQL"

#: libraries/config/messages.inc.php:312 libraries/config/messages.inc.php:317
#: libraries/config/messages.inc.php:344
msgid "Users cannot set a higher value"
msgstr "Пользователи не смогут установить более высокое значение"

#: libraries/config/messages.inc.php:313
msgid "Maximum number of databases displayed in left frame and database list"
msgstr ""
"Максимальное количество баз данных отображаемых в левом фрейме и списке баз "
"данных"

#: libraries/config/messages.inc.php:314
msgid "Maximum databases"
msgstr "Максимальное количество баз данных"

#: libraries/config/messages.inc.php:315
msgid ""
"Number of rows displayed when browsing a result set. If the result set "
"contains more rows, &quot;Previous&quot; and &quot;Next&quot; links will be "
"shown."
msgstr ""
"Количество строк при выводе результата запроса. Если строк больше, то будут "
"выведены ссылки перелистывания страниц."

#: libraries/config/messages.inc.php:316
msgid "Maximum number of rows to display"
msgstr "Максимальное количество строк"

#: libraries/config/messages.inc.php:318
msgid "Maximum number of tables displayed in table list"
msgstr "Максимальное количество таблиц отображаемых в списке"

#: libraries/config/messages.inc.php:319
msgid "Maximum tables"
msgstr "Максимальное количество таблиц"

#: libraries/config/messages.inc.php:320
msgid ""
"Disable the default warning that is displayed if mcrypt is missing for "
"cookie authentication"
msgstr ""
"Отключить отображение предупреждения при отсутствии mcrypt, необходимого для "
"идентификации методом cookie"

#: libraries/config/messages.inc.php:321
msgid "mcrypt warning"
msgstr "Предупреждение о mcrypt"

#: libraries/config/messages.inc.php:322
msgid ""
"The number of bytes a script is allowed to allocate, eg. [kbd]32M[/kbd] "
"([kbd]0[/kbd] for no limit)"
msgstr ""
"Максимальное количество байт, которые могут быть выделены скрипту. Пример: "
"[kbd]32M[/kbd] ([kbd]0[/kbd] без ограничений)"

#: libraries/config/messages.inc.php:323
msgid "Memory limit"
msgstr "Лимит памяти"

#: libraries/config/messages.inc.php:324
msgid "These are Edit, Copy and Delete links"
msgstr "Ссылки редактирования, копирования и удаления"

#: libraries/config/messages.inc.php:325
msgid "Where to show the table row links"
msgstr "Где вывести ссылки строки таблицы"

#: libraries/config/messages.inc.php:326
msgid "Use natural order for sorting table and database names"
msgstr "Использовать естественный порядок сортировки имен таблиц и баз данных"

#: libraries/config/messages.inc.php:327
msgid "Natural order"
msgstr "Порядок сортировки"

#: libraries/config/messages.inc.php:328 libraries/config/messages.inc.php:338
msgid "Use only icons, only text or both"
msgstr "Использовать только иконки, только текст, или все вместе"

#: libraries/config/messages.inc.php:329
msgid "Iconic navigation bar"
msgstr "Иконки в строке навигации"

#: libraries/config/messages.inc.php:330
msgid "use GZip output buffering for increased speed in HTTP transfers"
msgstr ""
"Используйте буферизацию вывода GZip для увеличения передачи данных по HTTP"

#: libraries/config/messages.inc.php:331
msgid "GZip output buffering"
msgstr "Буферизация вывода GZip"

#: libraries/config/messages.inc.php:332
msgid ""
"[kbd]SMART[/kbd] - i.e. descending order for columns of type TIME, DATE, "
"DATETIME and TIMESTAMP, ascending order otherwise"
msgstr ""
"[kbd]SMART[/kbd] - означает обратный порядок сортировки для полей имеющих "
"тип TIME, DATE, DATETIME и TIMESTAMP; в ином случае порядок будет прямой"

#: libraries/config/messages.inc.php:333
msgid "Default sorting order"
msgstr "Порядок сортировки"

#: libraries/config/messages.inc.php:334
msgid "Use persistent connections to MySQL databases"
msgstr "Использовать постоянные соединения с базами данных MySQL"

#: libraries/config/messages.inc.php:335
msgid "Persistent connections"
msgstr "Постоянные соединения"

#: libraries/config/messages.inc.php:336
msgid ""
"Disable the default warning that is displayed on the database details "
"Structure page if any of the required tables for the phpMyAdmin "
"configuration storage could not be found"
msgstr ""
"Отключить предупреждение отображаемое на странице структуры базы данных при "
"отсутствии таблиц необходимых для хранения конфигурации phpMyAdmin"

#: libraries/config/messages.inc.php:337
msgid "Missing phpMyAdmin configuration storage tables"
msgstr "Отсутствие таблиц хранения конфигурации phpMyAdmin"

#: libraries/config/messages.inc.php:339
msgid "Iconic table operations"
msgstr "Иконки операций над таблицами"

#: libraries/config/messages.inc.php:340
msgid "Disallow BLOB and BINARY columns from editing"
msgstr "Запретить возможность редактирования данных полей типа BLOB и BINARY"

#: libraries/config/messages.inc.php:341
msgid "Protect binary columns"
msgstr "Защитить бинарные данные"

#: libraries/config/messages.inc.php:342
msgid ""
"Enable if you want DB-based query history (requires phpMyAdmin configuration "
"storage). If disabled, this utilizes JS-routines to display query history "
"(lost by window close)."
msgstr ""
"Включите для хранения истории запросов с помощью базы данных (требуется "
"настройка расширений phpMyAdmin). При отключении, для истории запросов "
"используется JavaScript (история теряется при закрытии окна)."

#: libraries/config/messages.inc.php:343
msgid "Permanent query history"
msgstr "Постоянная история запросов"

#: libraries/config/messages.inc.php:345
msgid "How many queries are kept in history"
msgstr "Количество запросов хранимых в истории"

#: libraries/config/messages.inc.php:346
msgid "Query history length"
msgstr "Длинна истории запросов"

#: libraries/config/messages.inc.php:347
msgid "Tab displayed when opening a new query window"
msgstr ""
"Вкладка отображаемая при открытии нового всплывающего окна выполнения "
"запросов"

#: libraries/config/messages.inc.php:348
msgid "Default query window tab"
msgstr "Вкладка по умолчанию для окна запросов"

#: libraries/config/messages.inc.php:349
msgid "Query window height (in pixels)"
msgstr "Высота окна запроса (в пикселях)"

#: libraries/config/messages.inc.php:350
msgid "Query window height"
msgstr "Высота окна запроса"

#: libraries/config/messages.inc.php:351
msgid "Query window width (in pixels)"
msgstr "Ширина окна запроса (в пикселях)"

#: libraries/config/messages.inc.php:352
msgid "Query window width"
msgstr "Ширина окна запроса"

#: libraries/config/messages.inc.php:353
msgid "Select which functions will be used for character set conversion"
msgstr "Выберите функцию, которая будет использоваться при перекодировании"

#: libraries/config/messages.inc.php:354
msgid "Recoding engine"
msgstr "Механизм перекодирования"

#: libraries/config/messages.inc.php:355
msgid "When browsing tables, the sorting of each table is remembered"
msgstr "При просмотре таблиц, запоминается сортировка каждой таблицы"

#: libraries/config/messages.inc.php:356
msgid "Remember table's sorting"
msgstr "Запоминать сортировку таблиц"

#: libraries/config/messages.inc.php:357
msgid "Repeat the headers every X cells, [kbd]0[/kbd] deactivates this feature"
msgstr ""
"Повторять заголовки через каждые X ячеек; [kbd]0[/kbd] отключает данную "
"функцию"

#: libraries/config/messages.inc.php:358
msgid "Repeat headers"
msgstr "Повтор заголовков"

#: libraries/config/messages.inc.php:359
msgid "Show help button instead of Documentation text"
msgstr "Отобразить кнопку помощи вместо текста Документация"

#: libraries/config/messages.inc.php:360
msgid "Show help button"
msgstr "Отобразить кнопку помощи"

#: libraries/config/messages.inc.php:362
msgid "Save all edited cells at once"
msgstr "Сохранить все отредактированные ячейки сразу"

#: libraries/config/messages.inc.php:363
msgid "Directory where exports can be saved on server"
msgstr "Каталог на сервере, в который можно сохранять файлы при экспорте"

#: libraries/config/messages.inc.php:364
msgid "Save directory"
msgstr "Каталог сохранения"

#: libraries/config/messages.inc.php:365
msgid "Leave blank if not used"
msgstr "Оставьте поле пустым, если не используете данную функцию"

#: libraries/config/messages.inc.php:366
msgid "Host authorization order"
msgstr "Последовательность идентификации хоста"

#: libraries/config/messages.inc.php:367
msgid "Leave blank for defaults"
msgstr "Оставьте поле пустым для использования значения по умолчанию"

#: libraries/config/messages.inc.php:368
msgid "Host authorization rules"
msgstr "Правила идентификации хоста"

#: libraries/config/messages.inc.php:369
msgid "Allow logins without a password"
msgstr "Разрешать подключения без пароля"

#: libraries/config/messages.inc.php:370
msgid "Allow root login"
msgstr "Разрешить вход под root"

#: libraries/config/messages.inc.php:371
msgid "HTTP Basic Auth Realm name to display when doing HTTP Auth"
msgstr "Отображаемая строка при идентификации методом HTTP"

#: libraries/config/messages.inc.php:372
msgid "HTTP Realm"
msgstr "Область HTTP"

#: libraries/config/messages.inc.php:373
msgid ""
"The path for the config file for [a@http://swekey.com]SweKey hardware "
"authentication[/a] (not located in your document root; suggested: /etc/"
"swekey.conf)"
msgstr ""
"Путь к конфигурационному файлу для [a@http://swekey.com]аппаратной "
"идентификации SweKey[/a] (пример, если располагается ниже корня хоста: /etc/"
"swekey.conf)"

#: libraries/config/messages.inc.php:374
msgid "SweKey config file"
msgstr "Конфигурационный файл SweKey"

#: libraries/config/messages.inc.php:375
msgid "Authentication method to use"
msgstr "Используемый метод идентификации"

#: libraries/config/messages.inc.php:376 setup/frames/index.inc.php:136
msgid "Authentication type"
msgstr "Тип идентификации"

#: libraries/config/messages.inc.php:377
msgid ""
"Leave blank for no [a@http://wiki.phpmyadmin.net/pma/bookmark]bookmark[/a] "
"support, suggested: [kbd]pma_bookmark[/kbd]"
msgstr ""
"Для отключения поддержки [a@http://wiki.phpmyadmin.net/pma/bookmark]закладок"
"[/a] оставьте поле пустым. Рекомендуется: [kbd]pma_bookmark[/kbd]"

#: libraries/config/messages.inc.php:378
msgid "Bookmark table"
msgstr "Таблица закладок"

#: libraries/config/messages.inc.php:379
msgid ""
"Leave blank for no column comments/mime types, suggested: [kbd]"
"pma_column_info[/kbd]"
msgstr ""
"Для отключения поддержки комментариев/mime-типов полей оставьте поле пустым. "
"Рекомендуется: [kbd]pma_column_info[/kbd]"

#: libraries/config/messages.inc.php:380
msgid "Column information table"
msgstr "Таблица информации полей"

#: libraries/config/messages.inc.php:381
msgid "Compress connection to MySQL server"
msgstr "Соединение с сервером MySQL с использованием сжатия данных"

#: libraries/config/messages.inc.php:382
msgid "Compress connection"
msgstr "Соединение со сжатием"

#: libraries/config/messages.inc.php:383
msgid "How to connect to server, keep [kbd]tcp[/kbd] if unsure"
msgstr "Способ соединения с сервером. Если не уверены, оставьте [kbd]tcp[/kbd]"

#: libraries/config/messages.inc.php:384
msgid "Connection type"
msgstr "Тип соединения"

#: libraries/config/messages.inc.php:385
msgid "Control user password"
msgstr "Пароль выделенного пользователя"

#: libraries/config/messages.inc.php:386
msgid ""
"A special MySQL user configured with limited permissions, more information "
"available on [a@http://wiki.phpmyadmin.net/pma/controluser]wiki[/a]"
msgstr ""
"Специальный пользователь MySQL с ограниченными привилегиями. Подробнее "
"смотрите на [a@http://wiki.phpmyadmin.net/pma/controluser]wiki[/a]"

#: libraries/config/messages.inc.php:387
msgid "Control user"
msgstr "Выделенный пользователь"

#: libraries/config/messages.inc.php:388
msgid ""
"An alternate host to hold the configuration storage; leave blank to use the "
"already defined host"
msgstr ""
"Альтернативный хост для хранения настроек конфигурации; для использования "
"уже определенного хоста, оставьте пустым"

#: libraries/config/messages.inc.php:389
msgid "Control host"
msgstr "Контрольный хост"

#: libraries/config/messages.inc.php:390
msgid "Count tables when showing database list"
msgstr "При выводе баз данных показывать количество таблиц в них"

#: libraries/config/messages.inc.php:391
msgid "Count tables"
msgstr "Подсчитывать таблицы"

#: libraries/config/messages.inc.php:392
msgid ""
"Leave blank for no Designer support, suggested: [kbd]pma_designer_coords[/"
"kbd]"
msgstr ""
"Для отключения поддержки Дизайнера Связей оставьте поле пустым. "
"Рекомендуется: [kbd]pma_designer_coords[/kbd]"

#: libraries/config/messages.inc.php:393
msgid "Designer table"
msgstr "Таблица Дизайнера"

#: libraries/config/messages.inc.php:394
msgid ""
"More information on [a@http://sf.net/support/tracker.php?aid=1849494]PMA bug "
"tracker[/a] and [a@http://bugs.mysql.com/19588]MySQL Bugs[/a]"
msgstr ""
"Подробнее смотрите на [a@http://sf.net/support/tracker.php?aid=1849494]PMA "
"bug tracker[/a] и [a@http://bugs.mysql.com/19588]MySQL Bugs[/a]"

#: libraries/config/messages.inc.php:395
msgid "Disable use of INFORMATION_SCHEMA"
msgstr "Отключить использование INFORMATION_SCHEMA"

#: libraries/config/messages.inc.php:396
msgid "What PHP extension to use; you should use mysqli if supported"
msgstr ""
"Выберите какое расширение PHP использовать для работы с MySQL. При "
"возможности, используйте mysqli."

#: libraries/config/messages.inc.php:397
msgid "PHP extension to use"
msgstr "PHP расширение"

#: libraries/config/messages.inc.php:398
msgid "Hide databases matching regular expression (PCRE)"
msgstr "Скрыть базы данных подпадающие под регулярное выражение (PCRE)"

#: libraries/config/messages.inc.php:399
msgid "Hide databases"
msgstr "Скрыть базы данных"

#: libraries/config/messages.inc.php:400
msgid ""
"Leave blank for no SQL query history support, suggested: [kbd]pma_history[/"
"kbd]"
msgstr ""
"Для отключения поддержки истории SQL запросов оставьте поле пустым. "
"Рекомендуется: [kbd]pma_history[/kbd]"

#: libraries/config/messages.inc.php:401
msgid "SQL query history table"
msgstr "Таблица истории SQL запросов"

#: libraries/config/messages.inc.php:402
msgid "Hostname where MySQL server is running"
msgstr "Хост на котором работает сервер MySQL"

#: libraries/config/messages.inc.php:403
msgid "Server hostname"
msgstr "Хост сервера"

#: libraries/config/messages.inc.php:404
msgid "Logout URL"
msgstr "URL выхода"

#: libraries/config/messages.inc.php:405
msgid ""
"Limits number of table preferences which are stored in database, the oldest "
"records are automatically removed"
msgstr ""
"Ограничивает количество хранимых в базе данных свойств таблицы, устаревшие "
"автоматически удаляются"

#: libraries/config/messages.inc.php:406
msgid "Maximal number of table preferences to store"
msgstr "Максимальное количество хранимых свойств таблицы"

#: libraries/config/messages.inc.php:407
msgid "Try to connect without password"
msgstr ""
"Пытаться установить соединение без пароля, если пароль не был принят при "
"идентификации"

#: libraries/config/messages.inc.php:408
msgid "Connect without password"
msgstr "Соединять без пароля"

#: libraries/config/messages.inc.php:409
msgid ""
"You can use MySQL wildcard characters (% and _), escape them if you want to "
"use their literal instances, i.e. use [kbd]'my\\_db'[/kbd] and not "
"[kbd]'my_db'[/kbd]. Using this option you can sort database list, just enter "
"their names in order and use [kbd]*[/kbd] at the end to show the rest in "
"alphabetical order."
msgstr ""
"Вы можете использовать подстановочные символы (% и _), экранируйте их, если "
"хотите использовать, как обычные литературные символы, т.е. используйте "
"[kbd]'my\\_db'[/kbd] а не [kbd]'my_db'[/kbd]. С помощью данной настройки "
"можно сортировать список баз данных, для чего достаточно ввести их имена в "
"определенном порядке и использовать [kbd]*[/kbd] в конце для вывода "
"оставшихся в алфавитном порядке."

#: libraries/config/messages.inc.php:410
msgid "Show only listed databases"
msgstr "Показывать только базы данных из списка"

#: libraries/config/messages.inc.php:411 libraries/config/messages.inc.php:452
msgid "Leave empty if not using config auth"
msgstr "Если не используется идентификация config, оставьте поле пустым"

#: libraries/config/messages.inc.php:412
msgid "Password for config auth"
msgstr "Прописанный пароль"

#: libraries/config/messages.inc.php:413
msgid ""
"Leave blank for no PDF schema support, suggested: [kbd]pma_pdf_pages[/kbd]"
msgstr ""
"Для отключения поддержки PDF схемы оставьте поле пустым. Рекомендуется: [kbd]"
"pma_pdf_pages[/kbd]"

#: libraries/config/messages.inc.php:414
msgid "PDF schema: pages table"
msgstr "PDF схема: страницы таблицы"

#: libraries/config/messages.inc.php:415
msgid ""
"Database used for relations, bookmarks, and PDF features. See [a@http://wiki."
"phpmyadmin.net/pma/pmadb]pmadb[/a] for complete information. Leave blank for "
"no support. Suggested: [kbd]phpmyadmin[/kbd]"
msgstr ""
"База данных используемая для расширенных функций: связей, закладок, и PDF. "
"Для более полной информации смотрите [a@http://wiki.phpmyadmin.net/pma/pmadb]"
"pmadb[/a]. Для отключения поддержки, оставьте поле пустым. Рекомендуется: "
"[kbd]phpmyadmin[/kbd]"

#: libraries/config/messages.inc.php:416
msgid "Database name"
msgstr "Имя базы данных"

#: libraries/config/messages.inc.php:417
msgid "Port on which MySQL server is listening, leave empty for default"
msgstr ""
"Порт на котором работает сервер MySQL. Для значения по умолчанию, оставьте "
"пустым."

#: libraries/config/messages.inc.php:418
msgid "Server port"
msgstr "Порт сервера"

#: libraries/config/messages.inc.php:419
msgid ""
"Leave blank for no \"persistent\" recently used tables across sessions, "
"suggested: [kbd]pma_recent[/kbd]"
msgstr ""
"Для отключения возможности просмотра недавно использованных таблиц, оставьте "
"поле пустым. Рекомендуется: [kbd]pma_recent[/kbd]"

#: libraries/config/messages.inc.php:420
msgid "Recently used table"
msgstr "Недавно использованная таблица"

#: libraries/config/messages.inc.php:421
msgid ""
"Leave blank for no [a@http://wiki.phpmyadmin.net/pma/relation]relation-links"
"[/a] support, suggested: [kbd]pma_relation[/kbd]"
msgstr ""
"Для отключения поддержки [a@http://wiki.phpmyadmin.net/pma/relation]"
"связанных таблиц[/a] оставьте поле пустым. Рекомендуется: [kbd]pma_relation[/"
"kbd]"

#: libraries/config/messages.inc.php:422
msgid "Relation table"
msgstr "Таблица связей"

#: libraries/config/messages.inc.php:423
msgid "SQL command to fetch available databases"
msgstr "SQL команда для выборки доступных баз данных"

#: libraries/config/messages.inc.php:424
msgid "SHOW DATABASES command"
msgstr "Команда SHOW DATABASES"

#: libraries/config/messages.inc.php:425
msgid ""
"See [a@http://wiki.phpmyadmin.net/pma/auth_types#signon]authentication types"
"[/a] for an example"
msgstr ""
"Для примера смотрите раздел [a@http://wiki.phpmyadmin.net/pma/"
"auth_types#signon]типы идентификации[/a]"

#: libraries/config/messages.inc.php:426
msgid "Signon session name"
msgstr "Имя сессии для Signon"

#: libraries/config/messages.inc.php:427
msgid "Signon URL"
msgstr "Signon URL"

#: libraries/config/messages.inc.php:428
msgid "Socket on which MySQL server is listening, leave empty for default"
msgstr ""
"Сокет на котором работает сервер MySQL. Для значения по умолчанию, оставьте "
"пустым."

#: libraries/config/messages.inc.php:429
msgid "Server socket"
msgstr "Сокет сервера"

#: libraries/config/messages.inc.php:430
msgid "Enable SSL for connection to MySQL server"
msgstr "Использовать SSL для соединения с MySQL"

#: libraries/config/messages.inc.php:431
msgid "Use SSL"
msgstr "Использовать SSL"

#: libraries/config/messages.inc.php:432
msgid ""
"Leave blank for no PDF schema support, suggested: [kbd]pma_table_coords[/kbd]"
msgstr ""
"Для отключения поддержки PDF схемы оставьте поле пустым. Рекомендуется: [kbd]"
"pma_table_coords[/kbd]"

#: libraries/config/messages.inc.php:433
msgid "PDF schema: table coordinates"
msgstr "PDF схема: координаты таблиц"

#: libraries/config/messages.inc.php:434
msgid ""
"Table to describe the display columns, leave blank for no support; "
"suggested: [kbd]pma_table_info[/kbd]"
msgstr ""
"Таблица для описания отображаемых полей. Для отключения поддержки данной "
"функции оставьте поле пустым. Рекомендуется: [kbd]pma_table_info[/kbd]"

#: libraries/config/messages.inc.php:435
msgid "Display columns table"
msgstr "Таблица с описаниями полей"

#: libraries/config/messages.inc.php:436
msgid ""
"Leave blank for no \"persistent\" tables'UI preferences across sessions, "
"suggested: [kbd]pma_table_uiprefs[/kbd]"
msgstr ""
"Для отключения возможности хранения настроек интерфейса таблиц, оставьте "
"поле пустым. Рекомендуется: [kbd]pma_table_uiprefs[/kbd]"

#: libraries/config/messages.inc.php:437
msgid "UI preferences table"
msgstr "Таблица хранения настроек интерфейса"

#: libraries/config/messages.inc.php:438
msgid ""
"Whether a DROP DATABASE IF EXISTS statement will be added as first line to "
"the log when creating a database."
msgstr ""
"Будет ли при создании базы данных, в журнал первой строкой добавлено "
"выражение DROP DATABASE IF EXISTS."

#: libraries/config/messages.inc.php:439
msgid "Add DROP DATABASE"
msgstr "Добавить DROP DATABASE"

#: libraries/config/messages.inc.php:440
msgid ""
"Whether a DROP TABLE IF EXISTS statement will be added as first line to the "
"log when creating a table."
msgstr ""
"Будет ли при создании таблицы, в журнал первой строкой добавлено выражение "
"DROP TABLE IF EXISTS."

#: libraries/config/messages.inc.php:441
msgid "Add DROP TABLE"
msgstr "Добавить DROP TABLE"

#: libraries/config/messages.inc.php:442
msgid ""
"Whether a DROP VIEW IF EXISTS statement will be added as first line to the "
"log when creating a view."
msgstr ""
"Будет ли при создании представления, в журнал первой строкой добавлено "
"выражение DROP VIEW IF EXISTS."

#: libraries/config/messages.inc.php:443
msgid "Add DROP VIEW"
msgstr "Добавить DROP VIEW"

#: libraries/config/messages.inc.php:444
msgid "Defines the list of statements the auto-creation uses for new versions."
msgstr ""
"Определить список выражений используемых для автоматического создания новых "
"версий."

#: libraries/config/messages.inc.php:445
msgid "Statements to track"
msgstr "Слежение за выражениями"

#: libraries/config/messages.inc.php:446
msgid ""
"Leave blank for no SQL query tracking support, suggested: [kbd]pma_tracking[/"
"kbd]"
msgstr ""
"Для отключения поддержки слежения за SQL запросами оставьте поле пустым. "
"Рекомендуется: [kbd]pma_tracking[/kbd]"

#: libraries/config/messages.inc.php:447
msgid "SQL query tracking table"
msgstr "Таблица слежения за SQL запросами"

#: libraries/config/messages.inc.php:448
msgid ""
"Whether the tracking mechanism creates versions for tables and views "
"automatically."
msgstr ""
"Должен ли механизм слежения создавать версии таблиц и представлений "
"автоматически."

#: libraries/config/messages.inc.php:449
msgid "Automatically create versions"
msgstr "Автоматическое создание версий"

#: libraries/config/messages.inc.php:450
msgid ""
"Leave blank for no user preferences storage in database, suggested: [kbd]"
"pma_userconfig[/kbd]"
msgstr ""
"Для отключения возможности хранения пользовательских настроек в базе данных "
"оставьте поле пустым. Рекомендуется: [kbd]pma_userconfig[/kbd]"

#: libraries/config/messages.inc.php:451
msgid "User preferences storage table"
msgstr "Таблица хранения настроек пользователя"

#: libraries/config/messages.inc.php:453
msgid "User for config auth"
msgstr "Прописанный пользователь"

#: libraries/config/messages.inc.php:454
msgid ""
"A user-friendly description of this server. Leave blank to display the "
"hostname instead."
msgstr ""
"Пользовательское описание сервера. Оставьте пустым, чтобы вывести название "
"хоста."

#: libraries/config/messages.inc.php:455
msgid "Verbose name of this server"
msgstr "Пользовательское имя сервера"

#: libraries/config/messages.inc.php:456
msgid "Whether a user should be displayed a &quot;show all (rows)&quot; button"
msgstr ""
"Позволяет вывести пользователю кнопку &quot;показать все (записи)&quot;"

#: libraries/config/messages.inc.php:457
msgid "Allow to display all the rows"
msgstr "Разрешать вывод всех строк"

#: libraries/config/messages.inc.php:458
msgid ""
"Please note that enabling this has no effect with [kbd]config[/kbd] "
"authentication mode because the password is hard coded in the configuration "
"file; this does not limit the ability to execute the same command directly"
msgstr ""
"Пожалуйста, обратите внимание, что включение данного параметра не даст "
"эффекта при идентификации методом [kbd]config[/kbd] из-за жестко "
"прописанного пароля. Смена пароля в конфигурационном файле напрямую никак не "
"ограничена."

#: libraries/config/messages.inc.php:459
msgid "Show password change form"
msgstr "Вывести форму изменения пароля"

#: libraries/config/messages.inc.php:460
msgid "Show create database form"
msgstr "Вывести форму создания базы данных"

#: libraries/config/messages.inc.php:461
msgid "Show or hide a column displaying the Creation timestamp for all tables"
msgstr "Выводить или прятать столбец отображающий время создания всех таблиц"

#: libraries/config/messages.inc.php:462
msgid "Show Creation timestamp"
msgstr "Показать время создания"

#: libraries/config/messages.inc.php:463
msgid ""
"Show or hide a column displaying the Last update timestamp for all tables"
msgstr ""
"Выводить или прятать столбец отображающий последнее время обновления для "
"всех таблиц"

#: libraries/config/messages.inc.php:464
msgid "Show Last update timestamp"
msgstr "Показать последнее время обновления"

#: libraries/config/messages.inc.php:465
msgid ""
"Show or hide a column displaying the Last check timestamp for all tables"
msgstr ""
"Выводить или прятать столбец отображающий последнее время проверки для всех "
"таблиц"

#: libraries/config/messages.inc.php:466
msgid "Show Last check timestamp"
msgstr "Показать последнее время проверки"

#: libraries/config/messages.inc.php:467
msgid ""
"Defines whether or not type display direction option is shown when browsing "
"a table"
msgstr "Определяет направление отображения при просмотре данных таблицы"

#: libraries/config/messages.inc.php:468
msgid "Show display direction"
msgstr "Показать направление отображения"

#: libraries/config/messages.inc.php:469
msgid ""
"Defines whether or not type fields should be initially displayed in edit/"
"insert mode"
msgstr ""
"Определяет изначальное отображение типа полей в режиме редакции или вставки "
"данных"

#: libraries/config/messages.inc.php:470
msgid "Show field types"
msgstr "Отображение типа полей"

#: libraries/config/messages.inc.php:471
msgid "Display the function fields in edit/insert mode"
msgstr "Выводить поля функций в режиме редактирования или вставки"

#: libraries/config/messages.inc.php:472
msgid "Show function fields"
msgstr "Выводить поля функций"

#: libraries/config/messages.inc.php:473
msgid "Whether to show hint or not"
msgstr "Показать или скрыть подсказки"

#: libraries/config/messages.inc.php:474
msgid "Show hint"
msgstr "Показать подсказку"

#: libraries/config/messages.inc.php:475
msgid ""
"Shows link to [a@http://php.net/manual/function.phpinfo.php]phpinfo()[/a] "
"output"
msgstr ""
"Вывести ссылку для отображения [a@http://php.net/manual/function.phpinfo.php]"
"phpinfo()[/a]"

#: libraries/config/messages.inc.php:476
msgid "Show phpinfo() link"
msgstr "Вывести ссылку на phpinfo()"

#: libraries/config/messages.inc.php:477
msgid "Show detailed MySQL server information"
msgstr "Вывести подробную информацию по MySQL серверу"

#: libraries/config/messages.inc.php:478
msgid "Defines whether SQL queries generated by phpMyAdmin should be displayed"
msgstr "Определяет вывод SQL запросов генерируемых phpMyAdmin"

#: libraries/config/messages.inc.php:479
msgid "Show SQL queries"
msgstr "Показывать SQL запросы"

#: libraries/config/messages.inc.php:480
msgid ""
"Defines whether the query box should stay on-screen after its submission"
msgstr ""
"Определяет будет ли форма запроса оставаться на экране после его отправки"

#: libraries/config/messages.inc.php:481 libraries/sql_query_form.lib.php:358
msgid "Retain query box"
msgstr "Оставить поле запроса"

#: libraries/config/messages.inc.php:482
msgid "Allow to display database and table statistics (eg. space usage)"
msgstr ""
"Разрешить вывод статистики по базам данных и таблицам (например, объем "
"занятого пространства)"

#: libraries/config/messages.inc.php:483
msgid "Show statistics"
msgstr "Показывать статистику"

#: libraries/config/messages.inc.php:484
msgid ""
"If tooltips are enabled and a database comment is set, this will flip the "
"comment and the real name"
msgstr ""
"Если включен вывод всплывающих подсказок и установлен вывод комментария, "
"произойдет взаимная замена комментария и имени базы данных"

#: libraries/config/messages.inc.php:485
msgid "Display database comment instead of its name"
msgstr "Выводить вместо имени базы данных ее комментарий"

#: libraries/config/messages.inc.php:486
msgid ""
"When setting this to [kbd]nested[/kbd], the alias of the table name is only "
"used to split/nest the tables according to the $cfg"
"['LeftFrameTableSeparator'] directive, so only the folder is called like the "
"alias, the table name itself stays unchanged"
msgstr ""
"При выборе [kbd]nested[/kbd], комментарий таблицы будет выведен только у "
"корневого значения, разделенных указанной в директиве $cfg"
"['LeftFrameTableSeparator'] строкой, таблиц"

#: libraries/config/messages.inc.php:487
msgid "Display table comment instead of its name"
msgstr "Комментарий таблицы вместо имени"

#: libraries/config/messages.inc.php:488
msgid "Display table comments in tooltips"
msgstr "Комментарии таблицы во всплывающих подсказках"

#: libraries/config/messages.inc.php:489
msgid ""
"Mark used tables and make it possible to show databases with locked tables"
msgstr ""
"Отмечать использованные таблицы и делать возможным отображение баз данных с "
"заблокированными таблицами"

#: libraries/config/messages.inc.php:490
msgid "Skip locked tables"
msgstr "Пропускать заблокированные таблицы"

#: libraries/config/messages.inc.php:495
msgid "Requires SQL Validator to be enabled"
msgstr "Требуется подключенный SQL валидатор"

#: libraries/config/messages.inc.php:497
#: libraries/display_change_password.lib.php:40
#: libraries/replication_gui.lib.php:62 libraries/replication_gui.lib.php:63
#: libraries/replication_gui.lib.php:341 libraries/replication_gui.lib.php:345
#: libraries/replication_gui.lib.php:355 server_privileges.php:979
#: server_privileges.php:983 server_privileges.php:994
#: server_privileges.php:1850 server_synchronize.php:1449
msgid "Password"
msgstr "Пароль"

#: libraries/config/messages.inc.php:498
msgid ""
"[strong]Warning:[/strong] requires PHP SOAP extension or PEAR SOAP to be "
"installed"
msgstr ""
"[strong]Внимание:[/strong] требуется расширение PHP SOAP, либо установленный "
"PEAR SOAP"

#: libraries/config/messages.inc.php:499
msgid "Enable SQL Validator"
msgstr "Включение SQL валидатора"

#: libraries/config/messages.inc.php:500
msgid ""
"If you have a custom username, specify it here (defaults to [kbd]anonymous[/"
"kbd])"
msgstr ""
"При наличии выделенного имени пользователя, пропишите его здесь (изначально "
"используется [kbd]anonymous[/kbd])"

#: libraries/config/messages.inc.php:501 tbl_tracking.php:483
#: tbl_tracking.php:542
msgid "Username"
msgstr "Пользователь"

#: libraries/config/messages.inc.php:502
msgid "A warning is displayed on the main page if Suhosin is detected"
msgstr "При определении Suhosin, на главной странице выводится предупреждение"

#: libraries/config/messages.inc.php:503
msgid "Suhosin warning"
msgstr "Предупреждение о Suhosin"

#: libraries/config/messages.inc.php:504
msgid ""
"Textarea size (columns) in edit mode, this value will be emphasized for SQL "
"query textareas (*2) and for query window (*1.25)"
msgstr ""
"Размер текстового поля в режиме редактирования (в столбцах); данное значение "
"будет приоритетным для текстовых полей SQL запроса (*2) и для окна запроса "
"(*1.25)"

#: libraries/config/messages.inc.php:505
msgid "Textarea columns"
msgstr "Столбцов в текстовом поле"

#: libraries/config/messages.inc.php:506
msgid ""
"Textarea size (rows) in edit mode, this value will be emphasized for SQL "
"query textareas (*2) and for query window (*1.25)"
msgstr ""
"Размер текстового поля в режиме редактирования (в строках); данное значение "
"будет приоритетным для текстовых полей SQL запроса (*2) и для окна запроса "
"(*1.25)"

#: libraries/config/messages.inc.php:507
msgid "Textarea rows"
msgstr "Строк в текстовом поле"

#: libraries/config/messages.inc.php:508
msgid "Title of browser window when a database is selected"
msgstr "Заголовок окна браузера при выборе базы данных"

#: libraries/config/messages.inc.php:510
msgid "Title of browser window when nothing is selected"
msgstr "Заголовок окна браузера по умолчанию"

#: libraries/config/messages.inc.php:511
msgid "Default title"
msgstr "Заголовок по умолчанию"

#: libraries/config/messages.inc.php:512
msgid "Title of browser window when a server is selected"
msgstr "Заголовок окна браузера при выборе сервера"

#: libraries/config/messages.inc.php:514
msgid "Title of browser window when a table is selected"
msgstr "Заголовок окна браузера при выборе таблицы"

#: libraries/config/messages.inc.php:516
msgid ""
"Input proxies as [kbd]IP: trusted HTTP header[/kbd]. The following example "
"specifies that phpMyAdmin should trust a HTTP_X_FORWARDED_FOR (X-Forwarded-"
"For) header coming from the proxy 1.2.3.4:[br][kbd]1.2.3.4: "
"HTTP_X_FORWARDED_FOR[/kbd]"
msgstr ""
"Добавьте прокси в виде [kbd]IP: доверенный HTTP заголовок[/kbd]. Следующий "
"пример показывает, что phpMyAdmin должен доверять HTTP_X_FORWARDED_FOR (X-"
"Forwarded-For) заголовку пришедшему с прокси 1.2.3.4:[br][kbd]1.2.3.4: "
"HTTP_X_FORWARDED_FOR[/kbd]"

#: libraries/config/messages.inc.php:517
msgid "List of trusted proxies for IP allow/deny"
msgstr "Список доверенных прокси для IP allow/deny"

#: libraries/config/messages.inc.php:518
msgid "Directory on server where you can upload files for import"
msgstr ""
"Каталог на сервере, в который вы можете загружать файлы для последующего "
"импорта"

#: libraries/config/messages.inc.php:519
msgid "Upload directory"
msgstr "Каталог загрузки"

#: libraries/config/messages.inc.php:520
msgid "Allow for searching inside the entire database"
msgstr "Разрешить поиск по всей базе данных"

#: libraries/config/messages.inc.php:521
msgid "Use database search"
msgstr "Использовать поиск по базе данных"

#: libraries/config/messages.inc.php:522
msgid ""
"When disabled, users cannot set any of the options below, regardless of the "
"checkbox on the right"
msgstr ""
"При отключении, пользователи не смогут установить никакие из указанных ниже "
"параметров, вне зависимости от галочки справа от них"

#: libraries/config/messages.inc.php:523
msgid "Enable the Developer tab in settings"
msgstr "Включение вкладки разработчика в настройках"

#: libraries/config/messages.inc.php:524 setup/frames/index.inc.php:257
msgid "Check for latest version"
msgstr "Проверить обновление"

#: libraries/config/messages.inc.php:525
msgid "Enables check for latest version on main phpMyAdmin page"
msgstr ""
"Включает возможность проверки последней версии phpMyAdmin на главной странице"

#: libraries/config/messages.inc.php:526 setup/lib/index.lib.php:120
#: setup/lib/index.lib.php:131 setup/lib/index.lib.php:152
#: setup/lib/index.lib.php:163 setup/lib/index.lib.php:175
#: setup/lib/index.lib.php:183 setup/lib/index.lib.php:190
#: setup/lib/index.lib.php:231
msgid "Version check"
msgstr "Проверка версии"

#: libraries/config/messages.inc.php:527
msgid ""
"Enable [a@http://en.wikipedia.org/wiki/ZIP_(file_format)]ZIP[/a] compression "
"for import and export operations"
msgstr ""
"Включить [a@http://en.wikipedia.org/wiki/ZIP_(file_format)]ZIP[/a] "
"архивирование для операций импорта и экспорта"

#: libraries/config/messages.inc.php:528
msgid "ZIP"
msgstr "ZIP"

#: libraries/config/setup.forms.php:41
msgid "Config authentication"
msgstr "Авторизация через конфигурационный файл"

#: libraries/config/setup.forms.php:45
msgid "Cookie authentication"
msgstr "Авторизация с помощью cookie"

#: libraries/config/setup.forms.php:48
msgid "HTTP authentication"
msgstr "Авторизация с помощью HTTP"

#: libraries/config/setup.forms.php:51
msgid "Signon authentication"
msgstr "Авторизация с помощью Signon"

#: libraries/config/setup.forms.php:251
#: libraries/config/user_preferences.forms.php:152 libraries/import/ldi.php:35
msgid "CSV using LOAD DATA"
msgstr "CSV, используя LOAD DATA"

#: libraries/config/setup.forms.php:260 libraries/config/setup.forms.php:353
#: libraries/config/user_preferences.forms.php:160
#: libraries/config/user_preferences.forms.php:252 libraries/export/ods.php:18
#: libraries/import/ods.php:29
msgid "Open Document Spreadsheet"
msgstr "Open Document Spreadsheet"

#: libraries/config/setup.forms.php:267
#: libraries/config/user_preferences.forms.php:167
msgid "Quick"
msgstr "Быстро"

#: libraries/config/setup.forms.php:271
#: libraries/config/user_preferences.forms.php:171
msgid "Custom"
msgstr "Обычно"

#: libraries/config/setup.forms.php:292
#: libraries/config/user_preferences.forms.php:191
msgid "Database export options"
msgstr "Параметры экспорта базы данных"

#: libraries/config/setup.forms.php:325
#: libraries/config/user_preferences.forms.php:224
#: libraries/export/excel.php:18
msgid "CSV for MS Excel"
msgstr "CSV для MS Excel"

#: libraries/config/setup.forms.php:348
#: libraries/config/user_preferences.forms.php:247
#: libraries/export/htmlword.php:18
msgid "Microsoft Word 2000"
msgstr "Microsoft Word 2000"

#: libraries/config/setup.forms.php:357
#: libraries/config/user_preferences.forms.php:256 libraries/export/odt.php:22
msgid "Open Document Text"
msgstr "OpenDocument текст"

#: libraries/config/validate.lib.php:200
msgid "Could not initialize Drizzle connection library"
msgstr "Невозможно инициализировать библиотеку соединения Drizzle"

#: libraries/config/validate.lib.php:207 libraries/config/validate.lib.php:214
msgid "Could not connect to Drizzle server"
msgstr "Не удалось соединиться с сервером Drizzle"

#: libraries/config/validate.lib.php:225 libraries/config/validate.lib.php:232
msgid "Could not connect to MySQL server"
msgstr "Невозможно соединиться с сервером MySQL"

#: libraries/config/validate.lib.php:257
msgid "Empty username while using config authentication method"
msgstr ""
"При использовании идентификации по конфигурационному файлу не установлено "
"имя пользователя"

#: libraries/config/validate.lib.php:261
msgid "Empty signon session name while using signon authentication method"
msgstr ""
"При использовании единого метода идентификации signon не установлено имя "
"сессии"

#: libraries/config/validate.lib.php:265
msgid "Empty signon URL while using signon authentication method"
msgstr ""
"При использовании единого метода идентификации signon не установлен URL"

#: libraries/config/validate.lib.php:299
msgid "Empty phpMyAdmin control user while using pmadb"
msgstr ""
"При использовании pmadb не установлен управляющий пользователь phpMyAdmin"

#: libraries/config/validate.lib.php:303
msgid "Empty phpMyAdmin control user password while using pmadb"
msgstr ""
"При использовании pmadb не установлен пароль управляющего пользователя "
"phpMyAdmin"

#: libraries/config/validate.lib.php:394
#, php-format
msgid "Incorrect IP address: %s"
msgstr "Некорректно введен IP адрес: %s"

#. l10n: Please check that translation actually exists.
#: libraries/core.lib.php:254
msgctxt "PHP documentation language"
msgid "en"
msgstr "en"

#: libraries/core.lib.php:275
#, php-format
msgid "The %s extension is missing. Please check your PHP configuration."
msgstr "Расширение %s не найдено. Пожалуйста, проверьте ваши настройки PHP."

#: libraries/core.lib.php:425
msgid "possible deep recursion attack"
msgstr "возможная атака глубокой рекурсии"

#: libraries/database_interface.lib.php:1846
msgid ""
"The server is not responding (or the local server's socket is not correctly "
"configured)."
msgstr ""
"Сервер не отвечает (либо локальный сокет сервера MySQL неверно настроен)."

#: libraries/database_interface.lib.php:1849
msgid "The server is not responding."
msgstr "Сервер не отвечает."

#: libraries/database_interface.lib.php:1853
msgid "Please check privileges of directory containing database."
msgstr "Пожалуйста, проверьте привилегии каталога содержащего базу данных."

#: libraries/database_interface.lib.php:1861
msgid "Details..."
msgstr "Детали..."

#: libraries/db_links.inc.php:42 libraries/db_links.inc.php:43
#: libraries/db_links.inc.php:44
msgid "Database seems to be empty!"
msgstr "Пустая база данных!"

#: libraries/db_links.inc.php:65 libraries/relation.lib.php:260
#: libraries/tbl_links.inc.php:97
msgid "Tracking"
msgstr "Слежение"

#: libraries/db_links.inc.php:70
msgid "Query"
msgstr "Запрос&nbsp;по&nbsp;шаблону"

#: libraries/db_links.inc.php:75 libraries/relation.lib.php:221
msgid "Designer"
msgstr "Дизайнер"

#: libraries/db_links.inc.php:92 server_privileges.php:179
#: server_privileges.php:1679 server_privileges.php:2069
#: server_privileges.php:2417
msgid "Privileges"
msgstr "Привилегии"

#: libraries/db_links.inc.php:96 libraries/rte/rte_words.lib.php:29
msgid "Routines"
msgstr "Процедуры"

#: libraries/db_links.inc.php:100 libraries/export/sql.php:649
#: libraries/rte/rte_words.lib.php:53
msgid "Events"
msgstr "События"

#: libraries/db_links.inc.php:104 libraries/export/htmlword.php:456
#: libraries/export/odt.php:571 libraries/export/sql.php:1051
#: libraries/export/texytext.php:451 libraries/export/xml.php:57
#: libraries/rte/rte_words.lib.php:41 libraries/tbl_links.inc.php:103
msgid "Triggers"
msgstr "Триггеры"

#: libraries/db_structure.lib.php:43 libraries/display_tbl.lib.php:2235
msgid ""
"May be approximate. See [a@./Documentation.html#faq3_11@Documentation]FAQ "
"3.11[/a]"
msgstr ""
"Может быть приблизительно. Смотрите [a@./Documentation."
"html#faq3_11@Documentation]FAQ 3.11[/a]"

#: libraries/dbi/drizzle.dbi.lib.php:117 libraries/dbi/mysql.dbi.lib.php:120
#: libraries/dbi/mysqli.dbi.lib.php:192
msgid "Connection for controluser as defined in your configuration failed."
msgstr "Ошибка при указании соединения для controluser в конфигурации."

#: libraries/display_change_password.lib.php:29 main.php:105
#: user_password.php:207
msgid "Change password"
msgstr "Изменить пароль"

#: libraries/display_change_password.lib.php:34
#: libraries/replication_gui.lib.php:351 server_privileges.php:990
msgid "No Password"
msgstr "Без пароля"

#: libraries/display_change_password.lib.php:45
#: libraries/replication_gui.lib.php:359 libraries/replication_gui.lib.php:362
#: server_privileges.php:998 server_privileges.php:1001
msgid "Re-type"
msgstr "Подтверждение"

#: libraries/display_change_password.lib.php:51
msgid "Password Hashing"
msgstr "Хеширование пароля"

#: libraries/display_change_password.lib.php:65
msgid "MySQL 4.0 compatible"
msgstr "Совместимо с MySQL 4.0"

#: libraries/display_create_database.lib.php:21
#: libraries/display_create_database.lib.php:39
msgid "Create database"
msgstr "Создать базу данных"

#: libraries/display_create_database.lib.php:33
msgid "Create"
msgstr "Создать"

#: libraries/display_create_database.lib.php:43 server_privileges.php:181
#: server_privileges.php:1735 server_replication.php:33
msgid "No Privileges"
msgstr "Нет привилегий"

#: libraries/display_create_table.lib.php:46 pmd_general.php:86
#: server_synchronize.php:530 server_synchronize.php:1050
msgid "Create table"
msgstr "Создать таблицу"

#: libraries/display_create_table.lib.php:51 libraries/export/htmlword.php:400
#: libraries/export/odt.php:501 libraries/export/texytext.php:397
#: libraries/rte/rte_list.lib.php:52 libraries/rte/rte_list.lib.php:63
#: libraries/rte/rte_list.lib.php:77 libraries/rte/rte_routines.lib.php:859
#: libraries/rte/rte_routines.lib.php:1373 libraries/tbl_properties.inc.php:85
#: setup/frames/index.inc.php:135 tbl_structure.php:203
msgid "Name"
msgstr "Имя"

#: libraries/display_create_table.lib.php:55
msgid "Number of columns"
msgstr "Количество столбцов"

#: libraries/display_export.lib.php:40
msgid "Could not load export plugins, please check your installation!"
msgstr ""
"Отсутствуют модули экспорта. Проверьте содержимое установленной копии "
"phpMyAdmin!"

#: libraries/display_export.lib.php:85
msgid "Exporting databases from the current server"
msgstr "Экспорт баз данных с текущего сервера"

#: libraries/display_export.lib.php:87
#, php-format
msgid "Exporting tables from \"%s\" database"
msgstr "Экспорт таблиц из базы данных \"%s\""

#: libraries/display_export.lib.php:89
#, php-format
msgid "Exporting rows from \"%s\" table"
msgstr "Экспорт строк из таблицы \"%s\""

#: libraries/display_export.lib.php:95
msgid "Export Method:"
msgstr "Способ экспорта:"

#: libraries/display_export.lib.php:111
msgid "Quick - display only the minimal options"
msgstr "Быстрый - отображать минимум настроек"

#: libraries/display_export.lib.php:127
msgid "Custom - display all possible options"
msgstr "Обычный - отображать все возможные настройки"

#: libraries/display_export.lib.php:135
msgid "Database(s):"
msgstr "База(ы) данных:"

#: libraries/display_export.lib.php:137
msgid "Table(s):"
msgstr "Таблица(ы):"

#: libraries/display_export.lib.php:147
msgid "Rows:"
msgstr "Строки:"

#: libraries/display_export.lib.php:155
msgid "Dump some row(s)"
msgstr "Выгрузить часть строк"

#: libraries/display_export.lib.php:157
msgid "Number of rows:"
msgstr "Количество строк:"

#: libraries/display_export.lib.php:160
msgid "Row to begin at:"
msgstr "Начать со строки:"

#: libraries/display_export.lib.php:171
msgid "Dump all rows"
msgstr "Выгрузить все строки"

#: libraries/display_export.lib.php:179 libraries/display_export.lib.php:200
msgid "Output:"
msgstr "Вывод:"

#: libraries/display_export.lib.php:186 libraries/display_export.lib.php:212
#, php-format
msgid "Save on server in the directory <b>%s</b>"
msgstr "Сохранить на сервере в каталоге <b>%s</b>"

#: libraries/display_export.lib.php:204
msgid "Save output to a file"
msgstr "Сохранить вывод в файл"

#: libraries/display_export.lib.php:225
msgid "File name template:"
msgstr "Шаблон имени файла:"

#: libraries/display_export.lib.php:227
msgid "@SERVER@ will become the server name"
msgstr "@SERVER@ будет замещено именем сервера"

#: libraries/display_export.lib.php:229
msgid ", @DATABASE@ will become the database name"
msgstr ", @DATABASE@ будет замещено именем базы данных"

#: libraries/display_export.lib.php:231
msgid ", @TABLE@ will become the table name"
msgstr ", @TABLE@ будет замещено именем таблицы"

#: libraries/display_export.lib.php:235
#, php-format
msgid ""
"This value is interpreted using %1$sstrftime%2$s, so you can use time "
"formatting strings. Additionally the following transformations will happen: "
"%3$s. Other text will be kept as is. See the %4$sFAQ%5$s for details."
msgstr ""
"Значение обрабатывается функцией %1$sstrftime%2$s, благодаря чему возможна "
"вставка текущей даты и времени. Дополнительно могут быть использованы "
"следующие подстановки: %3$s. Остальной текст останется без изменений. "
"Подробности смотрите в %4$sFAQ%5$s."

#: libraries/display_export.lib.php:285
msgid "use this for future exports"
msgstr "использовать для будущего экспорта"

#: libraries/display_export.lib.php:291 libraries/display_import.lib.php:233
#: libraries/display_import.lib.php:247 libraries/sql_query_form.lib.php:467
msgid "Character set of the file:"
msgstr "Кодировка файла:"

#: libraries/display_export.lib.php:321
msgid "Compression:"
msgstr "Компрессия:"

#: libraries/display_export.lib.php:325
msgid "zipped"
msgstr "zip"

#: libraries/display_export.lib.php:327
msgid "gzipped"
msgstr "gzip"

#: libraries/display_export.lib.php:329
msgid "bzipped"
msgstr "bzip"

#: libraries/display_export.lib.php:338
msgid "View output as text"
msgstr "Отобразить вывод как текст"

#: libraries/display_export.lib.php:343 libraries/display_import.lib.php:290
#: libraries/export/codegen.php:38
msgid "Format:"
msgstr "Формат:"

#: libraries/display_export.lib.php:348
msgid "Format-specific options:"
msgstr "Параметры формата:"

#: libraries/display_export.lib.php:349
msgid ""
"Scroll down to fill in the options for the selected format and ignore the "
"options for other formats."
msgstr ""
"Заполните параметры для выбранного формата и игнорируйте параметры остальных "
"форматов."

#: libraries/display_export.lib.php:357 libraries/display_import.lib.php:305
msgid "Encoding Conversion:"
msgstr "Изменение кодировки:"

#: libraries/display_git_revision.lib.php:48
#, php-format
msgid "%1$s from %2$s branch"
msgstr "%1$s из %2$s ветки"

#: libraries/display_git_revision.lib.php:50
msgid "no branch"
msgstr "нет ветки"

#: libraries/display_git_revision.lib.php:57
msgid "Git revision"
msgstr "Git ревизия"

#: libraries/display_git_revision.lib.php:60
#, php-format
msgid "committed on %1$s by %2$s"
msgstr "отправлено %1$s, %2$s"

#: libraries/display_git_revision.lib.php:68
#, php-format
msgid "authored on %1$s by %2$s"
msgstr "создано %1$s, %2$s"

#: libraries/display_import.lib.php:61
msgid ""
"The file being uploaded is probably larger than the maximum allowed size or "
"this is a known bug in webkit based (Safari, Google Chrome, Arora etc.) "
"browsers."
msgstr ""
"Вероятно, загружаемый файл имеет больший размер, чем максимально допустимо, "
"либо ошибка связана с использованием веб-ориентированных браузеров (Safari, "
"Google Chrome, Arora и др.)."

#: libraries/display_import.lib.php:69
#, php-format
msgid "%s of %s"
msgstr "%s из %s"

#: libraries/display_import.lib.php:78
msgid "Uploading your import file..."
msgstr "Загрузка файла импорта..."

#: libraries/display_import.lib.php:86
#, php-format
msgid "%s/sec."
msgstr "%s/сек."

#: libraries/display_import.lib.php:93
msgid "About %MIN min. %SEC sec. remaining."
msgstr "Осталось около %MIN мин. %SEC сек."

#: libraries/display_import.lib.php:97
msgid "About %SEC sec. remaining."
msgstr "Осталось около %SEC сек."

#: libraries/display_import.lib.php:127
msgid "The file is being processed, please be patient."
msgstr "Пожалуйста, подождите, файл находится в обработке."

#: libraries/display_import.lib.php:147
msgid ""
"Please be patient, the file is being uploaded. Details about the upload are "
"not available."
msgstr "Пожалуйста, подождите, файл был загружен. Детали загрузки недоступны."

#: libraries/display_import.lib.php:174
msgid "Importing into the current server"
msgstr "Импорт на текущий сервер"

#: libraries/display_import.lib.php:176
#, php-format
msgid "Importing into the database \"%s\""
msgstr "Импорт в базу данных \"%s\""

#: libraries/display_import.lib.php:178
#, php-format
msgid "Importing into the table \"%s\""
msgstr "Импорт в таблицу \"%s\""

#: libraries/display_import.lib.php:184
msgid "File to Import:"
msgstr "Импортируемый файл:"

#: libraries/display_import.lib.php:201
#, php-format
msgid "File may be compressed (%s) or uncompressed."
msgstr "Файл может быть сжат в архив (%s) или находиться без сжатия."

#: libraries/display_import.lib.php:203
msgid ""
"A compressed file's name must end in <b>.[format].[compression]</b>. "
"Example: <b>.sql.zip</b>"
msgstr ""
"Имя сжатого файла должно заканчиваться в виде <b>.[формат].[сжатие]</b>. "
"Пример: <b>.sql.zip</b>"

#: libraries/display_import.lib.php:223
msgid "File uploads are not allowed on this server."
msgstr "Загрузка файлов на сервер, невозможна."

#: libraries/display_import.lib.php:254
msgid "Partial Import:"
msgstr "Частичный импорт:"

#: libraries/display_import.lib.php:260
#, php-format
msgid ""
"Previous import timed out, after resubmitting will continue from position %d."
msgstr ""
"Процесс импорта был прерван из-за приближения временного лимита, после "
"перезапуска импорт будет продолжен с позиции %d."

#: libraries/display_import.lib.php:267
msgid ""
"Allow the interruption of an import in case the script detects it is close "
"to the PHP timeout limit. <i>(This might be good way to import large files, "
"however it can break transactions.)</i>"
msgstr ""
"Разрешить скрипту разбивать процесс импорта при приближении временного "
"лимита. <i>(Может быть использовано при импорте файлов большого размера, "
"однако при этом вероятны проблемы с транзакциями.)</i>"

#: libraries/display_import.lib.php:274
msgid "Number of rows to skip, starting from the first row:"
msgstr "Количество пропускаемых строк, начиная от первой строки:"

#: libraries/display_import.lib.php:296
msgid "Format-Specific Options:"
msgstr "Параметры формата:"

#: libraries/display_select_lang.lib.php:52
#: libraries/display_select_lang.lib.php:53 setup/frames/index.inc.php:75
msgid "Language"
msgstr "Язык"

#: libraries/display_tbl.lib.php:409
msgid "Save edited data"
msgstr "Сохранить отредактированные данные"

#: libraries/display_tbl.lib.php:415
msgid "Restore column order"
msgstr "Восстановить порядок столбцов"

#: libraries/display_tbl.lib.php:426
#, php-format
msgid "%d is not valid row number."
msgstr "Число %d не является правильным номером строки."

#: libraries/display_tbl.lib.php:431
msgid "Start row"
msgstr "Начальная строка"

#: libraries/display_tbl.lib.php:433
msgid "Number of rows"
msgstr "Количество строк"

#: libraries/display_tbl.lib.php:438
msgid "Mode"
msgstr "Режим"

#: libraries/display_tbl.lib.php:440
msgid "horizontal"
msgstr "горизонтальном"

#: libraries/display_tbl.lib.php:441
msgid "horizontal (rotated headers)"
msgstr "горизонтальном (повернутые заголовки)"

#: libraries/display_tbl.lib.php:442
msgid "vertical"
msgstr "вертикальном"

#: libraries/display_tbl.lib.php:448
#, php-format
msgid "Headers every %s rows"
msgstr "Заголовки каждые %s строк"

#: libraries/display_tbl.lib.php:551
msgid "Sort by key"
msgstr "Сортировать по индексу"

#: libraries/display_tbl.lib.php:629 libraries/export/codegen.php:41
#: libraries/export/csv.php:34 libraries/export/excel.php:37
#: libraries/export/htmlword.php:33 libraries/export/json.php:29
#: libraries/export/latex.php:35 libraries/export/mediawiki.php:20
#: libraries/export/ods.php:29 libraries/export/odt.php:27
#: libraries/export/pdf.php:29 libraries/export/php_array.php:29
#: libraries/export/sql.php:88 libraries/export/texytext.php:31
#: libraries/export/xml.php:27 libraries/export/yaml.php:30
#: libraries/import.lib.php:1138 libraries/import.lib.php:1161
#: libraries/import/csv.php:25 libraries/import/docsql.php:36
#: libraries/import/ldi.php:49 libraries/import/ods.php:39
#: libraries/import/shp.php:23 libraries/import/sql.php:20
#: libraries/import/xml.php:32 libraries/rte/rte_routines.lib.php:862
#: tbl_select.php:177 tbl_structure.php:873
msgid "Options"
msgstr "Параметры"

#: libraries/display_tbl.lib.php:634 libraries/display_tbl.lib.php:652
msgid "Partial texts"
msgstr "Сокращенные тексты"

#: libraries/display_tbl.lib.php:635 libraries/display_tbl.lib.php:656
msgid "Full texts"
msgstr "Полные тексты"

#: libraries/display_tbl.lib.php:669
msgid "Relational key"
msgstr "Ссылочный ключ"

#: libraries/display_tbl.lib.php:670
msgid "Relational display column"
msgstr "Отображение связанного поля"

#: libraries/display_tbl.lib.php:677
msgid "Show binary contents"
msgstr "Показать бинарные данные"

#: libraries/display_tbl.lib.php:679
msgid "Show BLOB contents"
msgstr "Показать BLOB содержимое"

#: libraries/display_tbl.lib.php:689
msgid "Hide browser transformation"
msgstr "Скрыть преобразование"

#: libraries/display_tbl.lib.php:696
msgid "Well Known Text"
msgstr "Текст (WKT)"

#: libraries/display_tbl.lib.php:697
msgid "Well Known Binary"
msgstr "Бинарный (WKB)"

#: libraries/display_tbl.lib.php:1419 libraries/display_tbl.lib.php:1431
msgid "The row has been deleted"
msgstr "Запись была удалена"

#: libraries/display_tbl.lib.php:1458 libraries/display_tbl.lib.php:2480
#: server_status.php:1286
msgid "Kill"
msgstr "Завершить"

#: libraries/display_tbl.lib.php:2339
msgid "in query"
msgstr "по запросу"

#: libraries/display_tbl.lib.php:2371
msgid "Showing rows"
msgstr "Отображает строки"

#: libraries/display_tbl.lib.php:2381
msgid "total"
msgstr "всего"

#: libraries/display_tbl.lib.php:2389 sql.php:790
#, php-format
msgid "Query took %01.4f sec"
msgstr "Запрос занял %01.4f сек."

#: libraries/display_tbl.lib.php:2592
msgid "Query results operations"
msgstr "Использование результатов запроса"

#: libraries/display_tbl.lib.php:2621
msgid "Print view (with full texts)"
msgstr "Версия для печати (полностью)"

#: libraries/display_tbl.lib.php:2671 tbl_chart.php:78
msgid "Display chart"
msgstr "Отобразить график"

#: libraries/display_tbl.lib.php:2687
msgid "Visualize GIS data"
msgstr "Визуализация GIS данных"

#: libraries/display_tbl.lib.php:2710 view_create.php:116
msgid "Create view"
msgstr "Создать представление"

#: libraries/display_tbl.lib.php:2819
msgid "Link not found"
msgstr "Связь не найдена"

#: libraries/engines/bdb.lib.php:23 main.php:246
msgid "Version information"
msgstr "Информация о версии"

#: libraries/engines/innodb.lib.php:23
msgid "Data home directory"
msgstr "Домашний каталог для данных"

#: libraries/engines/innodb.lib.php:24
msgid "The common part of the directory path for all InnoDB data files."
msgstr "Общая часть пути к каталогу для всех файлов данных InnoDB."

#: libraries/engines/innodb.lib.php:27
msgid "Data files"
msgstr "Файлы данных"

#: libraries/engines/innodb.lib.php:30
msgid "Autoextend increment"
msgstr "Автоматическое увеличение"

#: libraries/engines/innodb.lib.php:31
msgid ""
"The increment size for extending the size of an autoextending tablespace "
"when it becomes full."
msgstr ""
"Размер (в мегабайтах) автоматического увеличения файла данных при "
"переполнении табличной области."

#: libraries/engines/innodb.lib.php:35
msgid "Buffer pool size"
msgstr "Размер буферного пула"

#: libraries/engines/innodb.lib.php:36
msgid ""
"The size of the memory buffer InnoDB uses to cache data and indexes of its "
"tables."
msgstr ""
"Размер буфера памяти, который InnoDB использует для кеширования данных и "
"индексов своих таблиц."

#: libraries/engines/innodb.lib.php:133
msgid "Buffer Pool"
msgstr "Буферный пул"

#: libraries/engines/innodb.lib.php:134 server_status.php:660
msgid "InnoDB Status"
msgstr "Состояние InnoDB"

#: libraries/engines/innodb.lib.php:156
msgid "Buffer Pool Usage"
msgstr "Использование"

#: libraries/engines/innodb.lib.php:163
msgid "pages"
msgstr "страниц"

#: libraries/engines/innodb.lib.php:174
msgid "Free pages"
msgstr "Чистых страниц"

#: libraries/engines/innodb.lib.php:180
msgid "Dirty pages"
msgstr "Грязных страниц"

#: libraries/engines/innodb.lib.php:186
msgid "Pages containing data"
msgstr "Страниц с данными"

#: libraries/engines/innodb.lib.php:192
msgid "Pages to be flushed"
msgstr "Страниц к очистке"

#: libraries/engines/innodb.lib.php:198
msgid "Busy pages"
msgstr "Занятых страниц"

#: libraries/engines/innodb.lib.php:207
msgid "Latched pages"
msgstr "Блокированных страниц"

#: libraries/engines/innodb.lib.php:218
msgid "Buffer Pool Activity"
msgstr "Активность"

#: libraries/engines/innodb.lib.php:222
msgid "Read requests"
msgstr "Запросы на чтение"

#: libraries/engines/innodb.lib.php:228
msgid "Write requests"
msgstr "Запросы на запись"

#: libraries/engines/innodb.lib.php:234
msgid "Read misses"
msgstr "Пропуски при чтении"

#: libraries/engines/innodb.lib.php:240
msgid "Write waits"
msgstr "Ожидание очистки"

#: libraries/engines/innodb.lib.php:246
msgid "Read misses in %"
msgstr "Пропуски при чтении, в %"

#: libraries/engines/innodb.lib.php:254
msgid "Write waits in %"
msgstr "Ожидание очистки, в %"

#: libraries/engines/myisam.lib.php:25
msgid "Data pointer size"
msgstr "Размер указателя в файле данных"

#: libraries/engines/myisam.lib.php:26
msgid ""
"The default pointer size in bytes, to be used by CREATE TABLE for MyISAM "
"tables when no MAX_ROWS option is specified."
msgstr ""
"Изначальный размер указателя в файле данных, при создании таблиц (CREATE "
"TABLE) типа MyISAM, с неустановленным параметром максимального числа строк "
"(MAX_ROWS)."

#: libraries/engines/myisam.lib.php:30
msgid "Automatic recovery mode"
msgstr "Режим автоматического восстановления"

#: libraries/engines/myisam.lib.php:31
msgid ""
"The mode for automatic recovery of crashed MyISAM tables, as set via the --"
"myisam-recover server startup option."
msgstr ""
"Режим автоматического восстановления таблиц после сбоя. Устанавливается "
"параметром --myisam-recover, при запуске сервера."

#: libraries/engines/myisam.lib.php:34
msgid "Maximum size for temporary sort files"
msgstr "Максимальный размер временных индексных файлов"

#: libraries/engines/myisam.lib.php:35
msgid ""
"The maximum size of the temporary file MySQL is allowed to use while re-"
"creating a MyISAM index (during REPAIR TABLE, ALTER TABLE, or LOAD DATA "
"INFILE)."
msgstr ""
"Максимальный размер временного файла, который MySQL может использовать для "
"восстановления индекса (при выполнении команд REPAIR TABLE, ALTER TABLE, или "
"LOAD DATA INFILE)."

#: libraries/engines/myisam.lib.php:39
msgid "Maximum size for temporary files on index creation"
msgstr "Максимальный размер временного файла при создании индекса"

#: libraries/engines/myisam.lib.php:40
msgid ""
"If the temporary file used for fast MyISAM index creation would be larger "
"than using the key cache by the amount specified here, prefer the key cache "
"method."
msgstr ""
"Если размер временного файла, используемого для быстрого создания индексов "
"таблиц типа MyISAM, превышает на указанный здесь объем используемый кеш "
"индекса, то предпочтение отдается менее быстрому, но более надежному методу "
"кеширования индекса."

#: libraries/engines/myisam.lib.php:44
msgid "Repair threads"
msgstr "Потоков восстановления"

#: libraries/engines/myisam.lib.php:45
msgid ""
"If this value is greater than 1, MyISAM table indexes are created in "
"parallel (each index in its own thread) during the repair by sorting process."
msgstr ""
"Если значение больше единицы, индексы таблиц типа MyISAM созданы параллельно "
"(каждый индекс в своем потоке) во время процесса восстановления с помощью "
"сортировки (Repair by sorting)."

#: libraries/engines/myisam.lib.php:49
msgid "Sort buffer size"
msgstr "Размер буфера сортировки"

#: libraries/engines/myisam.lib.php:50
msgid ""
"The buffer that is allocated when sorting MyISAM indexes during a REPAIR "
"TABLE or when creating indexes with CREATE INDEX or ALTER TABLE."
msgstr ""
"Буфер, который выделяется для сортировки индексов при выполнении команды "
"REPAIR TABLE или для создания индексов при помощи команд CREATE INDEX или "
"ALTER TABLE."

#: libraries/engines/pbxt.lib.php:25
msgid "Index cache size"
msgstr "Размер кеша индекса"

#: libraries/engines/pbxt.lib.php:26
msgid ""
"This is the amount of memory allocated to the index cache. Default value is "
"32MB. The memory allocated here is used only for caching index pages."
msgstr ""
"Объём памяти выделенной под кеш индексов. Изначальное значение 32MB. "
"Выделенная здесь память используется только для кеширования индексных "
"страниц."

#: libraries/engines/pbxt.lib.php:30
msgid "Record cache size"
msgstr "Размер кеша записи"

#: libraries/engines/pbxt.lib.php:31
msgid ""
"This is the amount of memory allocated to the record cache used to cache "
"table data. The default value is 32MB. This memory is used to cache changes "
"to the handle data (.xtd) and row pointer (.xtr) files."
msgstr ""
"Объём памяти выделенной для кеширования данных таблицы. Изначальное значение "
"32MB. Данная память используется для кеширования изменений в файлах хранения "
"данных (.xtd) и указателей строк (.xtr)."

#: libraries/engines/pbxt.lib.php:35
msgid "Log cache size"
msgstr "Размер кеша журнала"

#: libraries/engines/pbxt.lib.php:36
msgid ""
"The amount of memory allocated to the transaction log cache used to cache on "
"transaction log data. The default is 16MB."
msgstr ""
"Объём памяти выделенной для кеширования данных журнала транзакций. "
"Изначальное значение 16MB."

#: libraries/engines/pbxt.lib.php:40
msgid "Log file threshold"
msgstr "Порог файла журнала"

#: libraries/engines/pbxt.lib.php:41
msgid ""
"The size of a transaction log before rollover, and a new log is created. The "
"default value is 16MB."
msgstr ""
"Размер журнала транзакций до отката, и создания нового журнала. Изначальное "
"значение 16MB."

#: libraries/engines/pbxt.lib.php:45
msgid "Transaction buffer size"
msgstr "Размер буфера транзакций"

#: libraries/engines/pbxt.lib.php:46
msgid ""
"The size of the global transaction log buffer (the engine allocates 2 "
"buffers of this size). The default is 1MB."
msgstr ""
"Размер глобального буфера журнала транзакций (движок выделяет 2 буфера "
"данного размера). Изначальное значение 1MB."

#: libraries/engines/pbxt.lib.php:50
msgid "Checkpoint frequency"
msgstr "Частота проверки"

#: libraries/engines/pbxt.lib.php:51
msgid ""
"The amount of data written to the transaction log before a checkpoint is "
"performed. The default value is 24MB."
msgstr ""
"Объем записанных данных в журнал транзакций, до произведения проверки. "
"Изначальное значение 24MB."

#: libraries/engines/pbxt.lib.php:55
msgid "Data log threshold"
msgstr "Порог журнала данных"

#: libraries/engines/pbxt.lib.php:56
msgid ""
"The maximum size of a data log file. The default value is 64MB. PBXT can "
"create a maximum of 32000 data logs, which are used by all tables. So the "
"value of this variable can be increased to increase the total amount of data "
"that can be stored in the database."
msgstr ""
"Максимальный размер файла журнала данных. Изначальное значение 64MB. PBXT "
"максимально может создать 32000 журналов данных, используемых всеми "
"таблицами. Таким образом, значение данной переменной может быть увеличено "
"для увеличения общего объема данных, которые могут храниться в базе данных."

#: libraries/engines/pbxt.lib.php:60
msgid "Garbage threshold"
msgstr "Порог захламления"

#: libraries/engines/pbxt.lib.php:61
msgid ""
"The percentage of garbage in a data log file before it is compacted. This is "
"a value between 1 and 99. The default is 50."
msgstr ""
"Процентное соотношение захламления в файле журнала данных до его компоновки. "
"Значение между 1 и 99. Изначальное значение 50."

#: libraries/engines/pbxt.lib.php:65
msgid "Log buffer size"
msgstr "Размер буфера журнала"

#: libraries/engines/pbxt.lib.php:66
msgid ""
"The size of the buffer used when writing a data log. The default is 256MB. "
"The engine allocates one buffer per thread, but only if the thread is "
"required to write a data log."
msgstr ""
"Размер буфера используемый для записи журнала данных. Изначально 256MB. "
"Движок выделяет один буфер на поток, но только если поток требуется для "
"записи данных журнала."

#: libraries/engines/pbxt.lib.php:70
msgid "Data file grow size"
msgstr "Размер возрастания файла данных"

#: libraries/engines/pbxt.lib.php:71
msgid "The grow size of the handle data (.xtd) files."
msgstr "Размер возрастания файлов хранения данных (.xtd)."

#: libraries/engines/pbxt.lib.php:75
msgid "Row file grow size"
msgstr "Размер возрастания файла строк"

#: libraries/engines/pbxt.lib.php:76
msgid "The grow size of the row pointer (.xtr) files."
msgstr "Размер возрастания файлов указателей строк (.xtr)."

#: libraries/engines/pbxt.lib.php:80
msgid "Log file count"
msgstr "Количество файлов журнала"

#: libraries/engines/pbxt.lib.php:81
msgid ""
"This is the number of transaction log files (pbxt/system/xlog*.xt) the "
"system will maintain. If the number of logs exceeds this value then old logs "
"will be deleted, otherwise they are renamed and given the next highest "
"number."
msgstr ""
"Количество файлов журналов транзакций (pbxt/system/xlog*.xt) сохраняемых "
"системой. При превышении количества журналов данного значения, старые "
"журналы будут удалены, иначе они будут переименованы и получат следующий "
"порядковый номер."

#: libraries/engines/pbxt.lib.php:128
#, php-format
msgid ""
"Documentation and further information about PBXT can be found on the "
"%sPrimeBase XT Home Page%s."
msgstr ""
"Документацию и дальнейшую информацию по PBXT смотрите на %sдомашней странице "
"PrimeBase XT%s."

#: libraries/engines/pbxt.lib.php:130
msgid "Related Links"
msgstr "Дополнительные ссылки"

#: libraries/engines/pbxt.lib.php:132
msgid "The PrimeBase XT Blog by Paul McCullagh"
msgstr "Блог Пола Маккалаха (Paul McCullagh) посвященный PrimeBase XT Blog"

#: libraries/export/csv.php:24 libraries/import/csv.php:46
msgid "Columns separated with:"
msgstr "Разделитель полей:"

#: libraries/export/csv.php:25 libraries/import/csv.php:53
msgid "Columns enclosed with:"
msgstr "Значения полей обрамлены:"

#: libraries/export/csv.php:26 libraries/import/csv.php:60
msgid "Columns escaped with:"
msgstr "Символ экранирования:"

#: libraries/export/csv.php:27 libraries/import/csv.php:67
msgid "Lines terminated with:"
msgstr "Разделитель строк:"

#: libraries/export/csv.php:28 libraries/export/excel.php:23
#: libraries/export/htmlword.php:29 libraries/export/latex.php:80
#: libraries/export/ods.php:24 libraries/export/odt.php:60
msgid "Replace NULL with:"
msgstr "Заменить NULL на:"

#: libraries/export/csv.php:29 libraries/export/excel.php:24
msgid "Remove carriage return/line feed characters within columns"
msgstr "Удалить из полей символы разрыва строк"

#: libraries/export/excel.php:33
msgid "Excel edition:"
msgstr "Версия Excel:"

#: libraries/export/htmlword.php:28 libraries/export/latex.php:70
#: libraries/export/odt.php:56 libraries/export/sql.php:222
#: libraries/export/texytext.php:26 libraries/export/xml.php:73
msgid "Data dump options"
msgstr "Параметры сохранения данных"

#: libraries/export/htmlword.php:132 libraries/export/odt.php:173
#: libraries/export/sql.php:1220 libraries/export/texytext.php:118
msgid "Dumping data for table"
msgstr "Дамп данных таблицы"

#: libraries/export/htmlword.php:402 libraries/export/odt.php:507
#: libraries/export/texytext.php:399 libraries/rte/rte_list.lib.php:69
#: libraries/rte/rte_triggers.lib.php:340
msgid "Event"
msgstr "Событие"

#: libraries/export/htmlword.php:403 libraries/export/odt.php:510
#: libraries/export/texytext.php:400 libraries/rte/rte_events.lib.php:465
#: libraries/rte/rte_routines.lib.php:922
#: libraries/rte/rte_triggers.lib.php:354
msgid "Definition"
msgstr "Определение"

#: libraries/export/htmlword.php:449 libraries/export/odt.php:564
#: libraries/export/sql.php:1040 libraries/export/texytext.php:444
msgid "Table structure for table"
msgstr "Структура таблицы"

#: libraries/export/htmlword.php:461 libraries/export/odt.php:577
#: libraries/export/sql.php:1063 libraries/export/texytext.php:456
msgid "Structure for view"
msgstr "Структура для представления"

#: libraries/export/htmlword.php:465 libraries/export/odt.php:582
#: libraries/export/sql.php:1072 libraries/export/texytext.php:460
msgid "Stand-in structure for view"
msgstr "Дублирующая структура для представления"

#: libraries/export/latex.php:14
msgid "Content of table @TABLE@"
msgstr "Содержимое таблицы @TABLE@"

#: libraries/export/latex.php:15
msgid "(continued)"
msgstr "(продолжение)"

#: libraries/export/latex.php:16
msgid "Structure of table @TABLE@"
msgstr "Структура таблицы @TABLE@"

#: libraries/export/latex.php:48 libraries/export/odt.php:40
#: libraries/export/sql.php:142
msgid "Object creation options"
msgstr "Параметры создания объектов"

#: libraries/export/latex.php:52 libraries/export/latex.php:76
msgid "Table caption (continued)"
msgstr "Заголовок таблицы (продолжение)"

#: libraries/export/latex.php:57 libraries/export/odt.php:43
#: libraries/export/sql.php:56
msgid "Display foreign key relationships"
msgstr "Отобразить связи внешних ключей"

#: libraries/export/latex.php:60 libraries/export/odt.php:46
msgid "Display comments"
msgstr "Отобразить комментарии"

#: libraries/export/latex.php:63 libraries/export/odt.php:49
#: libraries/export/sql.php:63
msgid "Display MIME types"
msgstr "Отобразить MIME типы"

#: libraries/export/latex.php:132 libraries/export/sql.php:486
#: libraries/export/xml.php:131 libraries/header_printview.inc.php:58
#: libraries/replication_gui.lib.php:66 libraries/replication_gui.lib.php:179
#: libraries/replication_gui.lib.php:275 libraries/replication_gui.lib.php:278
#: libraries/replication_gui.lib.php:335 server_privileges.php:914
#: server_privileges.php:917 server_privileges.php:973
#: server_privileges.php:1849 server_privileges.php:2415
#: server_status.php:1260
msgid "Host"
msgstr "Хост"

#: libraries/export/latex.php:137 libraries/export/sql.php:491
#: libraries/export/xml.php:136 libraries/header_printview.inc.php:60
msgid "Generation Time"
msgstr "Время создания"

#: libraries/export/latex.php:138 libraries/export/sql.php:492
#: libraries/export/xml.php:137
msgid "Server version"
msgstr "Версия сервера"

#: libraries/export/latex.php:139 libraries/export/sql.php:493
#: libraries/export/xml.php:138
msgid "PHP Version"
msgstr "Версия PHP"

#: libraries/export/mediawiki.php:15
msgid "MediaWiki Table"
msgstr "Таблица MediaWiki"

#: libraries/export/mediawiki.php:51
msgid "Export table names"
msgstr "Экспорт имен таблиц"

#: libraries/export/mediawiki.php:58
msgid "Export table headers"
msgstr "Экспорт заголовков таблиц"

#: libraries/export/pdf.php:18
msgid "PDF"
msgstr "PDF"

#: libraries/export/pdf.php:24
msgid "(Generates a report containing the data of a single table)"
msgstr "(Создание отчета содержащего данные одной таблицы)"

#: libraries/export/pdf.php:25
msgid "Report title:"
msgstr "Заголовок отчета:"

#: libraries/export/php_array.php:18
msgid "PHP array"
msgstr "Массив PHP"

#: libraries/export/sql.php:40
msgid ""
"Display comments <i>(includes info such as export timestamp, PHP version, "
"and server version)</i>"
msgstr ""
"Вывести комментарии <i>(включает такую информацию, как: время экспорта, "
"версия PHP, и версия MySQL сервера)</i>"

#: libraries/export/sql.php:45
msgid "Additional custom header comment (\\n splits lines):"
msgstr ""
"Добавить в заголовок собственный комментарий (\n"
" для разделения строк):"

#: libraries/export/sql.php:50
msgid ""
"Include a timestamp of when databases were created, last updated, and last "
"checked"
msgstr ""
"Включить время создания базы данных, время последнего обновления, и время "
"последней проверки"

#: libraries/export/sql.php:100
msgid ""
"Database system or older MySQL server to maximize output compatibility with:"
msgstr ""
"Максимальная совместимость с системой базы данных, или устаревшей версией "
"MySQL:"

#: libraries/export/sql.php:114 libraries/export/sql.php:173
#: libraries/export/sql.php:180
#, php-format
msgid "Add %s statement"
msgstr "Добавить выражение %s"

#: libraries/export/sql.php:152
msgid "Add statements:"
msgstr "Добавить выражения:"

#: libraries/export/sql.php:211
msgid ""
"Enclose table and column names with backquotes <i>(Protects column and table "
"names formed with special characters or keywords)</i>"
msgstr ""
"Заключить имена таблиц и полей в обратные кавычки <i>(Защищает имена таблиц "
"и полей содержащих специальные символы или зарезервированные слова)</i>"

#: libraries/export/sql.php:226 libraries/export/sql.php:1185
msgid "Truncate table before insert"
msgstr "Очистить таблицу перед добавлением данных"

#: libraries/export/sql.php:232
msgid "Instead of <code>INSERT</code> statements, use:"
msgstr "Использовать вместо <code>INSERT</code> выражения:"

#: libraries/export/sql.php:239
msgid "<code>INSERT DELAYED</code> statements"
msgstr "<code>INSERT DELAYED</code>"

#: libraries/export/sql.php:246
msgid "<code>INSERT IGNORE</code> statements"
msgstr "<code>INSERT IGNORE</code>"

#: libraries/export/sql.php:256
msgid "Function to use when dumping data:"
msgstr "Использовать оператор при сохранении данных:"

#: libraries/export/sql.php:269
msgid "Syntax to use when inserting data:"
msgstr "Использовать синтаксис при вставке данных:"

#: libraries/export/sql.php:275
msgid ""
"include column names in every <code>INSERT</code> statement <br /> &nbsp; "
"&nbsp; &nbsp; Example: <code>INSERT INTO tbl_name (col_A,col_B,col_C) VALUES "
"(1,2,3)</code>"
msgstr ""
"включение имен полей в каждом выражении <code>INSERT</code> <br /> &nbsp; "
"&nbsp; &nbsp; Пример: <code>INSERT INTO tbl_name (col_A,col_B,col_C) VALUES "
"(1,2,3)</code>"

#: libraries/export/sql.php:276
msgid ""
"insert multiple rows in every <code>INSERT</code> statement<br /> &nbsp; "
"&nbsp; &nbsp; Example: <code>INSERT INTO tbl_name VALUES (1,2,3), (4,5,6), "
"(7,8,9)</code>"
msgstr ""
"включение нескольких строк в каждом выражении <code>INSERT</code><br /> "
"&nbsp; &nbsp; &nbsp; Пример: <code>INSERT INTO tbl_name VALUES (1,2,3), "
"(4,5,6), (7,8,9)</code>"

#: libraries/export/sql.php:277
msgid ""
"both of the above<br /> &nbsp; &nbsp; &nbsp; Example: <code>INSERT INTO "
"tbl_name (col_A,col_B) VALUES (1,2,3), (4,5,6), (7,8,9)</code>"
msgstr ""
"комбинация обоих верхних вариантов<br /> &nbsp; &nbsp; &nbsp; Пример: "
"<code>INSERT INTO tbl_name (col_A,col_B) VALUES (1,2,3), (4,5,6), (7,8,9)</"
"code>"

#: libraries/export/sql.php:278
msgid ""
"neither of the above<br /> &nbsp; &nbsp; &nbsp; Example: <code>INSERT INTO "
"tbl_name VALUES (1,2,3)</code>"
msgstr ""
"ни один из выше перечисленных<br /> &nbsp; &nbsp; &nbsp; Пример: "
"<code>INSERT INTO tbl_name VALUES (1,2,3)</code>"

#: libraries/export/sql.php:293
msgid ""
"Dump binary columns in hexadecimal notation <i>(for example, \"abc\" becomes "
"0x616263)</i>"
msgstr ""
"Сохранение бинарных полей в шестнадцатеричном виде <i>(к примеру, \"abc\" "
"станет 0x616263)</i>"

#: libraries/export/sql.php:302
msgid ""
"Dump TIMESTAMP columns in UTC <i>(enables TIMESTAMP columns to be dumped and "
"reloaded between servers in different time zones)</i>"
msgstr ""
"Сохранять поля с типом TIMESTAMP в UTC <i>(позволяет сохранить и перенести "
"поля с типом TIMESTAMP между серверами находящимися в различных временных "
"зонах)</i>"

#: libraries/export/sql.php:345 libraries/export/xml.php:45
msgid "Procedures"
msgstr "Процедуры"

#: libraries/export/sql.php:362 libraries/export/xml.php:40
msgid "Functions"
msgstr "Функции"

#: libraries/export/sql.php:870
msgid "Constraints for dumped tables"
msgstr "Ограничения внешнего ключа сохраненных таблиц"

#: libraries/export/sql.php:879
msgid "Constraints for table"
msgstr "Ограничения внешнего ключа таблицы"

#: libraries/export/sql.php:979
msgid "MIME TYPES FOR TABLE"
msgstr "MIME-ТИПЫ ТАБЛИЦЫ"

#: libraries/export/sql.php:991
msgid "RELATIONS FOR TABLE"
msgstr "СВЯЗИ ТАБЛИЦЫ"

#: libraries/export/sql.php:1132
msgid "Error reading data:"
msgstr "Ошибка считывания данных:"

#: libraries/export/xml.php:19 libraries/import/xml.php:28
msgid "XML"
msgstr "XML"

#: libraries/export/xml.php:34
msgid "Object creation options (all are recommended)"
msgstr "Параметры создания объекта (рекомендуется выбрать все)"

#: libraries/export/xml.php:62
msgid "Views"
msgstr "Представления"

#: libraries/export/xml.php:78
msgid "Export contents"
msgstr "Экспортировать содержимое"

#: libraries/footer.inc.php:166 libraries/footer.inc.php:168
#: libraries/footer.inc.php:171
msgid "Open new phpMyAdmin window"
msgstr "Открыть phpMyAdmin в новом окне"

#: libraries/gis_visualization.lib.php:135
msgid "No data found for GIS visualization."
msgstr "Данные для визуализации GIS не найдены."

#: libraries/header_http.inc.php:15 libraries/header_meta_style.inc.php:15
msgid "GLOBALS overwrite attempt"
msgstr "попытка перезаписи GLOBALS"

#: libraries/header_printview.inc.php:48 libraries/header_printview.inc.php:56
msgid "SQL result"
msgstr "Результат SQL-запроса"

#: libraries/header_printview.inc.php:61
msgid "Generated by"
msgstr "Создан"

#: libraries/import.lib.php:157 libraries/rte/rte_routines.lib.php:1254
#: sql.php:786 tbl_change.php:185 tbl_get_field.php:36
msgid "MySQL returned an empty result set (i.e. zero rows)."
msgstr "MySQL вернула пустой результат (т.е. ноль строк)."

#: libraries/import.lib.php:1133
msgid ""
"The following structures have either been created or altered. Here you can:"
msgstr "Следующие структуры были созданы, либо изменены. Вы можете:"

#: libraries/import.lib.php:1134
msgid "View a structure's contents by clicking on its name"
msgstr "Просмотреть детали структуры нажав на её имя"

#: libraries/import.lib.php:1135
msgid ""
"Change any of its settings by clicking the corresponding \"Options\" link"
msgstr "Изменить любую настройку нажав на соответствующую ссылку \"Параметры\""

#: libraries/import.lib.php:1136
msgid "Edit structure by following the \"Structure\" link"
msgstr "Отредактировать структуру перейдя по ссылке \"Структура\""

#: libraries/import.lib.php:1140
#, php-format
msgid "Go to database: %s"
msgstr "Перейти к базе данных: %s"

#: libraries/import.lib.php:1143 libraries/import.lib.php:1168
#, php-format
msgid "Edit settings for %s"
msgstr "Отредактировать настройки для %s"

#: libraries/import.lib.php:1163
#, php-format
msgid "Go to table: %s"
msgstr "Перейти к таблице: %s"

#: libraries/import.lib.php:1166
#, php-format
msgid "Structure of %s"
msgstr "Структура %s"

#: libraries/import.lib.php:1174
#, php-format
msgid "Go to view: %s"
msgstr "Перейти к представлению (VIEW): %s"

#: libraries/import/csv.php:77 libraries/import/ods.php:33
msgid ""
"The first line of the file contains the table column names <i>(if this is "
"unchecked, the first line will become part of the data)</i>"
msgstr ""
"Первая строка файла содержит имена полей таблицы <i>(если данный параметр не "
"выбран, то первая строка будет частью данных)</i>"

#: libraries/import/csv.php:85
msgid ""
"If the data in each row of the file is not in the same order as in the "
"database, list the corresponding column names here. Column names must be "
"separated by commas and not enclosed in quotations."
msgstr ""
"Если данные в строках файла расположены не в том же порядке, как в базе "
"данных, введите здесь имена полей в соответствующей последовательности. "
"Имена полей разделяются запятыми и не должны быть заключены в кавычки."

#: libraries/import/csv.php:94
msgid "Column names: "
msgstr "Названия столбцов: "

#: libraries/import/csv.php:116 libraries/import/csv.php:129
#: libraries/import/csv.php:134 libraries/import/csv.php:139
#, php-format
msgid "Invalid parameter for CSV import: %s"
msgstr "Неправильный параметр импорта CSV: %s"

#: libraries/import/csv.php:188
#, php-format
msgid ""
"Invalid column (%s) specified! Ensure that columns names are spelled "
"correctly, separated by commas, and not enclosed in quotes."
msgstr ""
"Указано ошибочное имя столбца (%s)! Убедитесь, что названия столбцов указаны "
"верно, разделены запятыми, и не заключены в кавычки."

#: libraries/import/csv.php:256 libraries/import/csv.php:525
#, php-format
msgid "Invalid format of CSV input on line %d."
msgstr "Неправильный формат входных CSV-данных в строке %d."

#: libraries/import/csv.php:410
#, php-format
msgid "Invalid column count in CSV input on line %d."
msgstr "Несоответствие количества столбцов в CSV данных на строке %d."

#: libraries/import/docsql.php:29
msgid "DocSQL"
msgstr "DocSQL"

#: libraries/import/docsql.php:33 libraries/tbl_properties.inc.php:604
#: server_synchronize.php:529 server_synchronize.php:1049
msgid "Table name"
msgstr "Имя таблицы"

#: libraries/import/ldi.php:45 libraries/schema/User_Schema.class.php:354
#: view_create.php:146
msgid "Column names"
msgstr "Названия столбцов"

#: libraries/import/ldi.php:57
msgid "This plugin does not support compressed imports!"
msgstr "Этот модуль не поддерживает импорт сжатых данных!"

#: libraries/import/ods.php:35
msgid "Import percentages as proper decimals <i>(ex. 12.00% to .12)</i>"
msgstr ""
"Импортировать проценты в виде десятичных значений <i>(напр. 12.00% в .12)</i>"

#: libraries/import/ods.php:36
msgid "Import currencies <i>(ex. $5.00 to 5.00)</i>"
msgstr "Импортировать денежные единицы <i>(напр. $5.00 в 5.00)</i>"

#: libraries/import/ods.php:88 libraries/import/xml.php:83
#: libraries/import/xml.php:139
msgid ""
"The XML file specified was either malformed or incomplete. Please correct "
"the issue and try again."
msgstr ""
"Выбранный XML файл некорректен, либо неполон. Проверьте возможные ошибки и "
"попробуйте ещё раз."

#: libraries/import/shp.php:20
msgid "ESRI Shape File"
msgstr "Файл ESRI"

#: libraries/import/shp.php:282
#, php-format
msgid "There was an error importing the ESRI shape file: \"%s\"."
msgstr "При импорте файла ESRI произошла ошибка: \"%s\"."

#: libraries/import/shp.php:338
msgid ""
"You tried to import an invalid file or the imported file contains invalid "
"data"
msgstr ""
"Попытка загрузки некорректного файла, либо файла содержащего некорректные "
"данные"

#: libraries/import/shp.php:340
#, php-format
msgid "MySQL Spatial Extension does not support ESRI type \"%s\"."
msgstr "Пространственное расширение MySQL не поддерживает тип ESRI \"%s\"."

#: libraries/import/shp.php:378
msgid "The imported file does not contain any data"
msgstr "Импортированный файл не содержит данных"

#: libraries/import/sql.php:33
msgid "SQL compatibility mode:"
msgstr "Режим совместимости SQL:"

#: libraries/import/sql.php:43
msgid "Do not use <code>AUTO_INCREMENT</code> for zero values"
msgstr ""
"Не использовать атрибут <code>AUTO_INCREMENT</code> для нулевых значений"

#: libraries/kanji-encoding.lib.php:147
msgctxt "None encoding conversion"
msgid "None"
msgstr "Нет"

#. l10n: This is currently used only in Japanese locales
#: libraries/kanji-encoding.lib.php:153
msgid "Convert to Kana"
msgstr "Конвертировать в Кану"

#: libraries/mult_submits.inc.php:281
msgid "From"
msgstr "От"

#: libraries/mult_submits.inc.php:284
msgid "To"
msgstr "До"

#: libraries/mult_submits.inc.php:289 libraries/mult_submits.inc.php:302
#: libraries/sql_query_form.lib.php:402
msgid "Submit"
msgstr "Выполнить"

#: libraries/mult_submits.inc.php:294
msgid "Add table prefix"
msgstr "Добавить префикс таблицы"

#: libraries/mult_submits.inc.php:297
msgid "Add prefix"
msgstr "Добавить префикс"

#: libraries/mult_submits.inc.php:311
msgid "Do you really want to execute the following query?"
msgstr "Вы действительно хотите выполнить данный запрос?"

#: libraries/mult_submits.inc.php:535 tbl_replace.php:330
msgid "No change"
msgstr "Нет изменений"

#: libraries/mysql_charsets.lib.php:113
msgid "Charset"
msgstr "Кодировка"

#: libraries/mysql_charsets.lib.php:214 libraries/mysql_charsets.lib.php:415
#: tbl_change.php:615
msgid "Binary"
msgstr "Двоичный"

#: libraries/mysql_charsets.lib.php:226
msgid "Bulgarian"
msgstr "Болгарский"

#: libraries/mysql_charsets.lib.php:230 libraries/mysql_charsets.lib.php:355
msgid "Simplified Chinese"
msgstr "Китайский упрощенный"

#: libraries/mysql_charsets.lib.php:232 libraries/mysql_charsets.lib.php:375
msgid "Traditional Chinese"
msgstr "Китайский традиционный"

#: libraries/mysql_charsets.lib.php:236 libraries/mysql_charsets.lib.php:422
msgid "case-insensitive"
msgstr "регистронезависимый"

#: libraries/mysql_charsets.lib.php:239 libraries/mysql_charsets.lib.php:424
msgid "case-sensitive"
msgstr "регистрозависымый"

#: libraries/mysql_charsets.lib.php:242
msgid "Croatian"
msgstr "Хорватский"

#: libraries/mysql_charsets.lib.php:245
msgid "Czech"
msgstr "Чешский"

#: libraries/mysql_charsets.lib.php:248
msgid "Danish"
msgstr "Датский"

#: libraries/mysql_charsets.lib.php:251
msgid "English"
msgstr "Английский"

#: libraries/mysql_charsets.lib.php:254
msgid "Esperanto"
msgstr "Эсперанто"

#: libraries/mysql_charsets.lib.php:257
msgid "Estonian"
msgstr "Эстонский"

#: libraries/mysql_charsets.lib.php:260 libraries/mysql_charsets.lib.php:263
msgid "German"
msgstr "Немецкий"

#: libraries/mysql_charsets.lib.php:260
msgid "dictionary"
msgstr "словарь"

#: libraries/mysql_charsets.lib.php:263
msgid "phone book"
msgstr "телефонная книга"

#: libraries/mysql_charsets.lib.php:266
msgid "Hungarian"
msgstr "Венгерский"

#: libraries/mysql_charsets.lib.php:269
msgid "Icelandic"
msgstr "Исландский"

#: libraries/mysql_charsets.lib.php:272 libraries/mysql_charsets.lib.php:362
msgid "Japanese"
msgstr "Японский"

#: libraries/mysql_charsets.lib.php:275
msgid "Latvian"
msgstr "Латвийский"

#: libraries/mysql_charsets.lib.php:278
msgid "Lithuanian"
msgstr "Литовский"

#: libraries/mysql_charsets.lib.php:281 libraries/mysql_charsets.lib.php:384
msgid "Korean"
msgstr "Корейский"

#: libraries/mysql_charsets.lib.php:284
msgid "Persian"
msgstr "Персидский"

#: libraries/mysql_charsets.lib.php:287
msgid "Polish"
msgstr "Польский"

#: libraries/mysql_charsets.lib.php:290 libraries/mysql_charsets.lib.php:338
msgid "West European"
msgstr "Западно-Европейский"

#: libraries/mysql_charsets.lib.php:293
msgid "Romanian"
msgstr "Румынский"

#: libraries/mysql_charsets.lib.php:296
msgid "Slovak"
msgstr "Словацкий"

#: libraries/mysql_charsets.lib.php:299
msgid "Slovenian"
msgstr "Словенский"

#: libraries/mysql_charsets.lib.php:302
msgid "Spanish"
msgstr "Испанский"

#: libraries/mysql_charsets.lib.php:305
msgid "Traditional Spanish"
msgstr "Испанский традиционный"

#: libraries/mysql_charsets.lib.php:308 libraries/mysql_charsets.lib.php:405
msgid "Swedish"
msgstr "Шведский"

#: libraries/mysql_charsets.lib.php:311 libraries/mysql_charsets.lib.php:408
msgid "Thai"
msgstr "Таи"

#: libraries/mysql_charsets.lib.php:314 libraries/mysql_charsets.lib.php:402
msgid "Turkish"
msgstr "Турецкий"

#: libraries/mysql_charsets.lib.php:317 libraries/mysql_charsets.lib.php:399
msgid "Ukrainian"
msgstr "Украинский"

#: libraries/mysql_charsets.lib.php:320 libraries/mysql_charsets.lib.php:329
msgid "Unicode"
msgstr "Юникод"

#: libraries/mysql_charsets.lib.php:320 libraries/mysql_charsets.lib.php:329
#: libraries/mysql_charsets.lib.php:338 libraries/mysql_charsets.lib.php:345
#: libraries/mysql_charsets.lib.php:367 libraries/mysql_charsets.lib.php:378
msgid "multilingual"
msgstr "многоязычный"

#: libraries/mysql_charsets.lib.php:345
msgid "Central European"
msgstr "Центрально-Европейский"

#: libraries/mysql_charsets.lib.php:350
msgid "Russian"
msgstr "Русский"

#: libraries/mysql_charsets.lib.php:367
msgid "Baltic"
msgstr "Балтийский"

#: libraries/mysql_charsets.lib.php:372
msgid "Armenian"
msgstr "Армянский"

#: libraries/mysql_charsets.lib.php:378
msgid "Cyrillic"
msgstr "Кириллический"

#: libraries/mysql_charsets.lib.php:381
msgid "Arabic"
msgstr "Арабский"

#: libraries/mysql_charsets.lib.php:387
msgid "Hebrew"
msgstr "Иврит"

#: libraries/mysql_charsets.lib.php:390
msgid "Georgian"
msgstr "Грузинский"

#: libraries/mysql_charsets.lib.php:393
msgid "Greek"
msgstr "Греческий"

#: libraries/mysql_charsets.lib.php:396
msgid "Czech-Slovak"
msgstr "Чехословацкий"

#: libraries/navigation_header.inc.php:57
#: libraries/navigation_header.inc.php:58
msgid "Home"
msgstr "К началу"

#: libraries/navigation_header.inc.php:66
#: libraries/navigation_header.inc.php:67
msgid "Log out"
msgstr "Выход"

#: libraries/navigation_header.inc.php:80
#: libraries/navigation_header.inc.php:82
msgid "phpMyAdmin documentation"
msgstr "Документация phpMyAdmin"

#: libraries/navigation_header.inc.php:92
#: libraries/navigation_header.inc.php:93
msgid "Reload navigation frame"
msgstr "Обновить фрейм навигации"

#: libraries/plugin_interface.lib.php:284
msgid "This format has no options"
msgstr "Для этого формата нет настраиваемых параметров"

#: libraries/relation.lib.php:88
msgid "not OK"
msgstr "Не готово"

#: libraries/relation.lib.php:92
msgctxt "Correctly working"
msgid "OK"
msgstr "OK"

#: libraries/relation.lib.php:93
msgid "Enabled"
msgstr "Доступно"

#: libraries/relation.lib.php:100 libraries/relation.lib.php:123
#: pmd_relation_new.php:71
msgid "General relation features"
msgstr "Основные возможности связей"

#: libraries/relation.lib.php:136
msgid "Display Features"
msgstr "Показать возможности"

#: libraries/relation.lib.php:156
msgid "Creation of PDFs"
msgstr "Создание PDF-схемы"

#: libraries/relation.lib.php:169
msgid "Displaying Column Comments"
msgstr "Отображать комментарии столбцов"

#: libraries/relation.lib.php:176 libraries/tbl_properties.inc.php:141
#: transformation_overview.php:46
msgid "Browser transformation"
msgstr "Преобразование"

#: libraries/relation.lib.php:183
msgid ""
"Please see the documentation on how to update your column_comments table"
msgstr ""
"Необходимо обновить таблицу column_comments. Детали смотрите в документации."

#: libraries/relation.lib.php:195 libraries/sql_query_form.lib.php:382
msgid "Bookmarked SQL query"
msgstr "Созданные закладки"

#: libraries/relation.lib.php:208 querywindow.php:75 querywindow.php:171
msgid "SQL history"
msgstr "История SQL-запросов"

#: libraries/relation.lib.php:234
msgid "Persistent recently used tables"
msgstr "Недавно использованные таблицы"

#: libraries/relation.lib.php:247
msgid "Persistent tables' UI preferences"
msgstr "Настройки интерфейса часто используемых таблиц"

#: libraries/relation.lib.php:273
msgid "User preferences"
msgstr "Пользовательские настройки"

#: libraries/relation.lib.php:280
msgid "Quick steps to setup advanced features:"
msgstr "Шаги необходимые для установки дополнительных функций:"

#: libraries/relation.lib.php:283
msgid ""
"Create the needed tables with the <code>examples/create_tables.sql</code>."
msgstr ""
"Создайте необходимые таблицы с помощью скрипта <code>examples/create_tables."
"sql</code>."

#: libraries/relation.lib.php:287
msgid "Create a pma user and give access to these tables."
msgstr "Создайте пользователя pma и предоставьте доступ к этим таблицам."

#: libraries/relation.lib.php:291
msgid ""
"Enable advanced features in configuration file (<code>config.inc.php</"
"code>), for example by starting from <code>config.sample.inc.php</code>."
msgstr ""
"Подключите дополнительные функции в конфигурационном файле (<code>config.inc."
"php</code>), начните с примера в <code>config.sample.inc.php</code>."

#: libraries/relation.lib.php:295
msgid "Re-login to phpMyAdmin to load the updated configuration file."
msgstr ""
"Перезайдите в phpMyAdmin, чтобы загрузить обновленный конфигурационный файл."

#: libraries/relation.lib.php:1242
msgid "no description"
msgstr "нет описания"

#: libraries/replication_gui.lib.php:54
msgid "Slave configuration"
msgstr "Настройка подчиненного сервера"

#: libraries/replication_gui.lib.php:54 server_replication.php:386
msgid "Change or reconfigure master server"
msgstr "Изменить, или перенастроить головной сервер"

#: libraries/replication_gui.lib.php:55
msgid ""
"Make sure, you have unique server-id in your configuration file (my.cnf). If "
"not, please add the following line into [mysqld] section:"
msgstr ""
"Убедитесь, что в конфигурационном файле (my.cnf) имеется уникальное значение "
"server-id. При необходимости, добавьте следующую строку в раздел [mysqld]:"

#: libraries/replication_gui.lib.php:58 libraries/replication_gui.lib.php:59
#: libraries/replication_gui.lib.php:255 libraries/replication_gui.lib.php:258
#: libraries/replication_gui.lib.php:265 server_privileges.php:891
#: server_privileges.php:894 server_privileges.php:901
#: server_synchronize.php:1445
msgid "User name"
msgstr "Имя пользователя"

#: libraries/replication_gui.lib.php:70 server_synchronize.php:1437
msgid "Port"
msgstr "Порт"

#: libraries/replication_gui.lib.php:107
msgid "Master status"
msgstr "Статус Master"

#: libraries/replication_gui.lib.php:109
msgid "Slave status"
msgstr "Статус Slave"

#: libraries/replication_gui.lib.php:118 libraries/sql_query_form.lib.php:394
#: server_status.php:1501 server_variables.php:133
msgid "Variable"
msgstr "Переменная"

#: libraries/replication_gui.lib.php:119
#: libraries/rte/rte_routines.lib.php:1378 libraries/tbl_select.lib.php:90
#: pmd_general.php:489 pmd_general.php:548 pmd_general.php:671
#: pmd_general.php:788 server_status.php:1502 tbl_change.php:360
#: tbl_printview.php:330 tbl_structure.php:849 tbl_zoom_select.php:426
msgid "Value"
msgstr "Значение"

#: libraries/replication_gui.lib.php:178 server_binlog.php:183
msgid "Server ID"
msgstr "ID сервера"

#: libraries/replication_gui.lib.php:197
msgid ""
"Only slaves started with the --report-host=host_name option are visible in "
"this list."
msgstr ""
"Только подчиненные сервера запущенные с ключом --report-host=host_name "
"видимы в данном списке."

#: libraries/replication_gui.lib.php:246 server_replication.php:224
msgid "Add slave replication user"
msgstr "Добавьте подчиненного пользователя репликации"

#: libraries/replication_gui.lib.php:260 server_privileges.php:896
msgid "Any user"
msgstr "Любой пользователь"

#: libraries/replication_gui.lib.php:261 libraries/replication_gui.lib.php:329
#: libraries/replication_gui.lib.php:352 server_privileges.php:897
#: server_privileges.php:967 server_privileges.php:991
#: server_privileges.php:2280 server_privileges.php:2310
msgid "Use text field"
msgstr "Использовать текстовое поле"

#: libraries/replication_gui.lib.php:308 server_privileges.php:947
msgid "Any host"
msgstr "Любой хост"

#: libraries/replication_gui.lib.php:312 server_privileges.php:951
msgid "Local"
msgstr "Локальный"

#: libraries/replication_gui.lib.php:318 server_privileges.php:956
msgid "This Host"
msgstr "Этот хост"

#: libraries/replication_gui.lib.php:324 server_privileges.php:962
msgid "Use Host Table"
msgstr "Использовать таблицу хостов"

#: libraries/replication_gui.lib.php:337 server_privileges.php:975
msgid ""
"When Host table is used, this field is ignored and values stored in Host "
"table are used instead."
msgstr ""
"При использовании таблицы хостов, данное поле игнорируется и значения "
"берутся из прописанных при конфигурации."

#: libraries/replication_gui.lib.php:366
msgid "Generate Password"
msgstr "Создать пароль"

#: libraries/rte/rte_events.lib.php:102 libraries/rte/rte_events.lib.php:107
#: libraries/rte/rte_events.lib.php:130 libraries/rte/rte_routines.lib.php:252
#: libraries/rte/rte_routines.lib.php:257
#: libraries/rte/rte_routines.lib.php:281
#: libraries/rte/rte_routines.lib.php:1260
#: libraries/rte/rte_triggers.lib.php:75 libraries/rte/rte_triggers.lib.php:80
#: libraries/rte/rte_triggers.lib.php:103
#, php-format
msgid "The following query has failed: \"%s\""
msgstr "Данный запрос не был выполнен: \"%s\""

#: libraries/rte/rte_events.lib.php:116
msgid "Sorry, we failed to restore the dropped event."
msgstr "Невозможно восстановить удаленное событие."

#: libraries/rte/rte_events.lib.php:117 libraries/rte/rte_routines.lib.php:267
#: libraries/rte/rte_triggers.lib.php:90
msgid "The backed up query was:"
msgstr "Сохраненный запрос был:"

#: libraries/rte/rte_events.lib.php:121
#, php-format
msgid "Event %1$s has been modified."
msgstr "Было изменено событие %1$s."

#: libraries/rte/rte_events.lib.php:133
#, php-format
msgid "Event %1$s has been created."
msgstr "Было создано событие %1$s."

#: libraries/rte/rte_events.lib.php:141 libraries/rte/rte_routines.lib.php:292
#: libraries/rte/rte_triggers.lib.php:114
msgid "<b>One or more errors have occured while processing your request:</b>"
msgstr "<b>При обработке вашего запроса были обнаружены ошибки:</b>"

#: libraries/rte/rte_events.lib.php:185
msgid "Edit event"
msgstr "Редактировать событие"

#: libraries/rte/rte_events.lib.php:212 libraries/rte/rte_routines.lib.php:370
#: libraries/rte/rte_routines.lib.php:1283
#: libraries/rte/rte_routines.lib.php:1319
#: libraries/rte/rte_triggers.lib.php:187
msgid "Error in processing request"
msgstr "Ошибка при обработке запроса"

#: libraries/rte/rte_events.lib.php:371 libraries/rte/rte_routines.lib.php:827
#: libraries/rte/rte_triggers.lib.php:302
msgid "Details"
msgstr "Детали"

#: libraries/rte/rte_events.lib.php:374
msgid "Event name"
msgstr "Название события"

#: libraries/rte/rte_events.lib.php:395 server_binlog.php:182
msgid "Event type"
msgstr "Тип события"

#: libraries/rte/rte_events.lib.php:416 libraries/rte/rte_routines.lib.php:848
#, php-format
msgid "Change to %s"
msgstr "Изменить на %s"

#: libraries/rte/rte_events.lib.php:422
msgid "Execute at"
msgstr "Выполнить в"

#: libraries/rte/rte_events.lib.php:430
msgid "Execute every"
msgstr "Выполнять каждые"

#: libraries/rte/rte_events.lib.php:449
msgctxt "Start of recurring event"
msgid "Start"
msgstr "Начало"

#: libraries/rte/rte_events.lib.php:457
msgctxt "End of recurring event"
msgid "End"
msgstr "Конец"

#: libraries/rte/rte_events.lib.php:471
msgid "On completion preserve"
msgstr "Сохранить при окончании"

#: libraries/rte/rte_events.lib.php:475 libraries/rte/rte_routines.lib.php:932
#: libraries/rte/rte_triggers.lib.php:360
msgid "Definer"
msgstr "Определитель"

#: libraries/rte/rte_events.lib.php:518 libraries/rte/rte_routines.lib.php:997
#: libraries/rte/rte_triggers.lib.php:398
msgid "The definer must be in the \"username@hostname\" format"
msgstr "Определитель должен быть в формате \"username@hostname\""

#: libraries/rte/rte_events.lib.php:525
msgid "You must provide an event name"
msgstr "Необходимо задать имя события"

#: libraries/rte/rte_events.lib.php:537
msgid "You must provide a valid interval value for the event."
msgstr "Необходимо задать корректный интервал значений для события."

#: libraries/rte/rte_events.lib.php:549
msgid "You must provide a valid execution time for the event."
msgstr "Необходимо задать корректное время выполнения события."

#: libraries/rte/rte_events.lib.php:553
msgid "You must provide a valid type for the event."
msgstr "Необходимо задать корректный тип события."

#: libraries/rte/rte_events.lib.php:572
msgid "You must provide an event definition."
msgstr "Вы должны задать определение события."

#: libraries/rte/rte_footer.lib.php:29 server_privileges.php:2571
msgid "New"
msgstr "Новый"

#: libraries/rte/rte_footer.lib.php:91
msgid "OFF"
msgstr "ВЫКЛЮЧИТЬ"

#: libraries/rte/rte_footer.lib.php:96
msgid "ON"
msgstr "ВКЛЮЧИТЬ"

#: libraries/rte/rte_footer.lib.php:108
msgid "Event scheduler status"
msgstr "Статус планировщика событий"

#: libraries/rte/rte_list.lib.php:55
msgid "Returns"
msgstr "Возвращает"

#: libraries/rte/rte_routines.lib.php:64
msgid ""
"You are using PHP's deprecated 'mysql' extension, which is not capable of "
"handling multi queries. [strong]The execution of some stored routines may "
"fail![/strong] Please use the improved 'mysqli' extension to avoid any "
"problems."
msgstr ""
"Вы используете устаревшее 'mysql' расширение PHP, которое не позволяет "
"выполнение множественных запросов. [strong]Выполнение некоторых хранимых "
"процедур может привести к ошибке![/strong] Пожалуйста, для избежания "
"проблем, используйте улучшенное 'mysqli' расширение."

#: libraries/rte/rte_routines.lib.php:245
#: libraries/rte/rte_routines.lib.php:1005
#, php-format
msgid "Invalid routine type: \"%s\""
msgstr "Ошибочный тип процедуры: \"%s\""

#: libraries/rte/rte_routines.lib.php:266
msgid "Sorry, we failed to restore the dropped routine."
msgstr "Невозможно восстановить удаленную процедуру."

#: libraries/rte/rte_routines.lib.php:271
#, php-format
msgid "Routine %1$s has been modified."
msgstr "Была изменена процедура %1$s."

#: libraries/rte/rte_routines.lib.php:284
#, php-format
msgid "Routine %1$s has been created."
msgstr "Была создана процедура %1$s."

#: libraries/rte/rte_routines.lib.php:344
msgid "Edit routine"
msgstr "Изменить процедуру"

#: libraries/rte/rte_routines.lib.php:830
msgid "Routine name"
msgstr "Имя процедуры"

#: libraries/rte/rte_routines.lib.php:853
msgid "Parameters"
msgstr "Параметры"

#: libraries/rte/rte_routines.lib.php:858
msgid "Direction"
msgstr "Направление"

#: libraries/rte/rte_routines.lib.php:861 libraries/tbl_properties.inc.php:91
msgid "Length/Values"
msgstr "Длина/значения"

#: libraries/rte/rte_routines.lib.php:876
msgid "Add parameter"
msgstr "Добавить параметр"

#: libraries/rte/rte_routines.lib.php:880
msgid "Remove last parameter"
msgstr "Удалить последний параметр"

#: libraries/rte/rte_routines.lib.php:885
msgid "Return type"
msgstr "Возвращаемый тип"

#: libraries/rte/rte_routines.lib.php:891
msgid "Return length/values"
msgstr "Вернуть длину/значения"

#: libraries/rte/rte_routines.lib.php:897
msgid "Return options"
msgstr "Вернуть параметры"

#: libraries/rte/rte_routines.lib.php:928
msgid "Is deterministic"
msgstr "Определяющий"

#: libraries/rte/rte_routines.lib.php:937
msgid "Security type"
msgstr "Тип безопасности"

#: libraries/rte/rte_routines.lib.php:944
msgid "SQL data access"
msgstr "Доступ к SQL данным"

#: libraries/rte/rte_routines.lib.php:1010
msgid "You must provide a routine name"
msgstr "Необходимо задать имя процедуры"

#: libraries/rte/rte_routines.lib.php:1036
#, php-format
msgid "Invalid direction \"%s\" given for parameter."
msgstr "\"%s\" является ошибочным параметром."

#: libraries/rte/rte_routines.lib.php:1050
#: libraries/rte/rte_routines.lib.php:1090
msgid ""
"You must provide length/values for routine parameters of type ENUM, SET, "
"VARCHAR and VARBINARY."
msgstr ""
"Вы должны задать длину/значения для параметров процедуры имеющих тип ENUM, "
"SET, VARCHAR и VARBINARY."

#: libraries/rte/rte_routines.lib.php:1068
msgid "You must provide a name and a type for each routine parameter."
msgstr "Вы должны задать имя и тип для каждого параметра процедуры."

#: libraries/rte/rte_routines.lib.php:1078
msgid "You must provide a valid return type for the routine."
msgstr "Необходимо задать корректный возвращаемый тип для процедуры."

#: libraries/rte/rte_routines.lib.php:1124
msgid "You must provide a routine definition."
msgstr "Вы должны задать определение процедуры."

#: libraries/rte/rte_routines.lib.php:1215
#, php-format
msgid "%d row affected by the last statement inside the procedure"
msgid_plural "%d rows affected by the last statement inside the procedure"
msgstr[0] "Последним выражением в процедуре была затронута %d строка"
msgstr[1] "Последним выражением в процедуре были затронуты %d строки"
msgstr[2] "Последним выражением в процедуре было затронуто %d строк"

#: libraries/rte/rte_routines.lib.php:1231
#, php-format
msgid "Execution results of routine %s"
msgstr "Результаты выполнения процедуры %s"

#: libraries/rte/rte_routines.lib.php:1307
#: libraries/rte/rte_routines.lib.php:1313
msgid "Execute routine"
msgstr "Выполнить процедуру"

#: libraries/rte/rte_routines.lib.php:1366
#: libraries/rte/rte_routines.lib.php:1369
msgid "Routine parameters"
msgstr "Параметры процедуры"

#: libraries/rte/rte_routines.lib.php:1376 libraries/tbl_select.lib.php:82
#: tbl_change.php:300 tbl_change.php:356
msgid "Function"
msgstr "Функция"

#: libraries/rte/rte_triggers.lib.php:89
msgid "Sorry, we failed to restore the dropped trigger."
msgstr "Невозможно восстановить удаленный триггер."

#: libraries/rte/rte_triggers.lib.php:94
#, php-format
msgid "Trigger %1$s has been modified."
msgstr "Триггер %1$s был изменен."

#: libraries/rte/rte_triggers.lib.php:106
#, php-format
msgid "Trigger %1$s has been created."
msgstr "Триггер %1$s был создан."

#: libraries/rte/rte_triggers.lib.php:161
msgid "Edit trigger"
msgstr "Редактировать триггер"

#: libraries/rte/rte_triggers.lib.php:305
msgid "Trigger name"
msgstr "Название триггера"

#: libraries/rte/rte_triggers.lib.php:326
msgctxt "Trigger action time"
msgid "Time"
msgstr "Время"

#: libraries/rte/rte_triggers.lib.php:405
msgid "You must provide a trigger name"
msgstr "Необходимо задать имя триггера"

#: libraries/rte/rte_triggers.lib.php:410
msgid "You must provide a valid timing for the trigger"
msgstr "Необходимо задать корректное время выполнения триггера"

#: libraries/rte/rte_triggers.lib.php:415
msgid "You must provide a valid event for the trigger"
msgstr "Вы должны задать корректное событие для триггера"

#: libraries/rte/rte_triggers.lib.php:421
msgid "You must provide a valid table name"
msgstr "Необходимо задать корректное имя таблицы"

#: libraries/rte/rte_triggers.lib.php:427
msgid "You must provide a trigger definition."
msgstr "Вы должны задать определение триггера."

#: libraries/rte/rte_words.lib.php:22
msgid "Add routine"
msgstr "Добавить процедуру"

#: libraries/rte/rte_words.lib.php:24
#, php-format
msgid "Export of routine %s"
msgstr "Экспорт процедуры %s"

#: libraries/rte/rte_words.lib.php:25
msgid "routine"
msgstr "процедура"

#: libraries/rte/rte_words.lib.php:26
msgid "You do not have the necessary privileges to create a routine"
msgstr "У вас недостаточно прав для создания процедуры"

#: libraries/rte/rte_words.lib.php:27
#, php-format
msgid "No routine with name %1$s found in database %2$s"
msgstr "В базе данных %2$s процедура с именем %1$s не найдена"

#: libraries/rte/rte_words.lib.php:28
msgid "There are no routines to display."
msgstr "Нет процедур для отображения."

#: libraries/rte/rte_words.lib.php:34
msgid "Add trigger"
msgstr "Добавить триггер"

#: libraries/rte/rte_words.lib.php:36
#, php-format
msgid "Export of trigger %s"
msgstr "Экспорт триггера %s"

#: libraries/rte/rte_words.lib.php:37
msgid "trigger"
msgstr "триггер"

#: libraries/rte/rte_words.lib.php:38
msgid "You do not have the necessary privileges to create a trigger"
msgstr "У вас недостаточно прав для создания триггера"

#: libraries/rte/rte_words.lib.php:39
#, php-format
msgid "No trigger with name %1$s found in database %2$s"
msgstr "В базе данных %2$s триггер с именем %1$s не найден"

#: libraries/rte/rte_words.lib.php:40
msgid "There are no triggers to display."
msgstr "Отсутствуют триггеры для отображения."

#: libraries/rte/rte_words.lib.php:46
msgid "Add event"
msgstr "Добавить событие"

#: libraries/rte/rte_words.lib.php:48
#, php-format
msgid "Export of event %s"
msgstr "Экспортировать событие %s"

#: libraries/rte/rte_words.lib.php:49
msgid "event"
msgstr "событие"

#: libraries/rte/rte_words.lib.php:50
msgid "You do not have the necessary privileges to create an event"
msgstr "У вас недостаточно прав для создания события"

#: libraries/rte/rte_words.lib.php:51
#, php-format
msgid "No event with name %1$s found in database %2$s"
msgstr "В базе данных %2$s не найдено событие с именем %1$s"

#: libraries/rte/rte_words.lib.php:52
msgid "There are no events to display."
msgstr "Отсутствуют события для отображения."

#: libraries/schema/Dia_Relation_Schema.class.php:233
#: libraries/schema/Eps_Relation_Schema.class.php:423
#: libraries/schema/Pdf_Relation_Schema.class.php:396
#: libraries/schema/Svg_Relation_Schema.class.php:390
#: libraries/schema/Visio_Relation_Schema.class.php:222
#, php-format
msgid "The %s table doesn't exist!"
msgstr "Таблица %s не существует!"

#: libraries/schema/Dia_Relation_Schema.class.php:268
#: libraries/schema/Eps_Relation_Schema.class.php:472
#: libraries/schema/Pdf_Relation_Schema.class.php:436
#: libraries/schema/Svg_Relation_Schema.class.php:441
#: libraries/schema/Visio_Relation_Schema.class.php:273
#, php-format
msgid "Please configure the coordinates for table %s"
msgstr "Измените координаты таблицы %s"

#: libraries/schema/Eps_Relation_Schema.class.php:826
#: libraries/schema/Pdf_Relation_Schema.class.php:839
#: libraries/schema/Svg_Relation_Schema.class.php:806
#: libraries/schema/Visio_Relation_Schema.class.php:540
#, php-format
msgid "Schema of the %s database - Page %s"
msgstr "Схема базы данных %s - Страница %s"

#: libraries/schema/Export_Relation_Schema.class.php:203
msgid "This page does not contain any tables!"
msgstr "Данная страница не содержит таблиц!"

#: libraries/schema/Export_Relation_Schema.class.php:231
msgid "SCHEMA ERROR: "
msgstr "Ошибка при создании схемы: "

#: libraries/schema/Pdf_Relation_Schema.class.php:861
#: libraries/schema/Pdf_Relation_Schema.class.php:1174
msgid "Relational schema"
msgstr "Cхема связей"

#: libraries/schema/Pdf_Relation_Schema.class.php:1137
msgid "Table of contents"
msgstr "Содержание"

#: libraries/schema/Pdf_Relation_Schema.class.php:1310
#: libraries/schema/Pdf_Relation_Schema.class.php:1331
#: libraries/tbl_properties.inc.php:94 tbl_structure.php:206
msgid "Attributes"
msgstr "Атрибуты"

#: libraries/schema/Pdf_Relation_Schema.class.php:1313
#: libraries/schema/Pdf_Relation_Schema.class.php:1334 tbl_structure.php:209
#: tbl_tracking.php:283
msgid "Extra"
msgstr "Дополнительно"

#: libraries/schema/User_Schema.class.php:119
msgid "Create a page"
msgstr "Создать новую страницу"

#: libraries/schema/User_Schema.class.php:125
msgid "Page name"
msgstr "Название страницы"

#: libraries/schema/User_Schema.class.php:129
msgid "Automatic layout based on"
msgstr "Основание автоматической раскладки"

#: libraries/schema/User_Schema.class.php:132
msgid "Internal relations"
msgstr "Внутренние связи"

#: libraries/schema/User_Schema.class.php:142
msgid "FOREIGN KEY"
msgstr "FOREIGN KEY"

#: libraries/schema/User_Schema.class.php:176
msgid "Please choose a page to edit"
msgstr "Выбор страницы для редактирования"

#: libraries/schema/User_Schema.class.php:181
msgid "Select page"
msgstr "Выберите страницу"

#: libraries/schema/User_Schema.class.php:247
msgid "Select Tables"
msgstr "Выберите таблицы"

#: libraries/schema/User_Schema.class.php:385
msgid "Display relational schema"
msgstr "Отобразить схему связей"

#: libraries/schema/User_Schema.class.php:395
msgid "Select Export Relational Type"
msgstr "Выберите тип экспорта связей"

#: libraries/schema/User_Schema.class.php:416
msgid "Show grid"
msgstr "Отображать сетку"

#: libraries/schema/User_Schema.class.php:418
msgid "Show color"
msgstr "Отображать в цвете"

#: libraries/schema/User_Schema.class.php:420
msgid "Show dimension of tables"
msgstr "Отображать размерность таблиц"

#: libraries/schema/User_Schema.class.php:423
msgid "Display all tables with the same width"
msgstr "Показать все таблицы одинаковой ширины"

#: libraries/schema/User_Schema.class.php:428
msgid "Only show keys"
msgstr "Показывать только ключи"

#: libraries/schema/User_Schema.class.php:430
msgid "Landscape"
msgstr "Альбомная"

#: libraries/schema/User_Schema.class.php:431
msgid "Portrait"
msgstr "Книжная"

#: libraries/schema/User_Schema.class.php:433
msgid "Orientation"
msgstr "Ориентация"

#: libraries/schema/User_Schema.class.php:446
msgid "Paper size"
msgstr "Размер бумаги"

#: libraries/schema/User_Schema.class.php:485
msgid ""
"The current page has references to tables that no longer exist. Would you "
"like to delete those references?"
msgstr ""
"На текущей странице присутствуют ссылки на таблицы, которые больше не "
"существуют. Удалить эти ссылки?"

#: libraries/schema/User_Schema.class.php:510
msgid "Toggle scratchboard"
msgstr "Отображение"

#. l10n: Text direction, use either ltr or rtl
#: libraries/select_lang.lib.php:495
msgid "ltr"
msgstr "ltr"

#: libraries/select_lang.lib.php:513 libraries/select_lang.lib.php:522
#: libraries/select_lang.lib.php:531
#, php-format
msgid "Unknown language: %1$s."
msgstr "Неизвестный язык: %1$s."

#: libraries/select_server.lib.php:35 libraries/select_server.lib.php:40
msgid "Current Server"
msgstr "Текущий сервер"

#: libraries/server_links.inc.php:60
msgid "Users"
msgstr "Пользователи"

#: libraries/server_links.inc.php:81 server_synchronize.php:1322
#: server_synchronize.php:1329
msgid "Synchronize"
msgstr "Синхронизировать"

#: libraries/server_links.inc.php:86 server_binlog.php:77
#: server_status.php:605
msgid "Binary log"
msgstr "Бинарный журнал"

#: libraries/server_links.inc.php:97 server_engines.php:100
#: server_engines.php:104 server_status.php:658
msgid "Variables"
msgstr "Переменные"

#: libraries/server_links.inc.php:101
msgid "Charsets"
msgstr "Кодировки"

#: libraries/server_links.inc.php:106 server_plugins.php:36
#: server_plugins.php:69
msgid "Plugins"
msgstr "Расширения"

#: libraries/server_links.inc.php:110
msgid "Engines"
msgstr "Типы таблиц"

#: libraries/server_synchronize.lib.php:1338 server_synchronize.php:1355
msgid "Source database"
msgstr "Источник"

#: libraries/server_synchronize.lib.php:1340
#: libraries/server_synchronize.lib.php:1348
msgid "Current server"
msgstr "Текущий сервер"

#: libraries/server_synchronize.lib.php:1342
#: libraries/server_synchronize.lib.php:1350
msgid "Remote server"
msgstr "Удалённый сервер"

#: libraries/server_synchronize.lib.php:1345
msgid "Difference"
msgstr "Различие"

#: libraries/server_synchronize.lib.php:1346 server_synchronize.php:1357
msgid "Target database"
msgstr "Целевая база данных"

#: libraries/server_synchronize.lib.php:1381
#: libraries/server_synchronize.lib.php:1390
msgid "Click to select"
msgstr "Выделение"

#: libraries/sql_query_form.lib.php:192
#, php-format
msgid "Run SQL query/queries on server %s"
msgstr "Выполнить SQL-запрос(ы) на сервере %s"

#: libraries/sql_query_form.lib.php:213 libraries/sql_query_form.lib.php:235
#, php-format
msgid "Run SQL query/queries on database %s"
msgstr "Выполнить SQL-запрос(ы) к базе данных %s"

#: libraries/sql_query_form.lib.php:267 navigation.php:260
#: setup/frames/index.inc.php:247
msgid "Clear"
msgstr "Очистить"

#: libraries/sql_query_form.lib.php:272
msgid "Columns"
msgstr "Столбцы"

#: libraries/sql_query_form.lib.php:307 sql.php:1035 sql.php:1052
msgid "Bookmark this SQL query"
msgstr "Создание закладки"

#: libraries/sql_query_form.lib.php:313 sql.php:1046
msgid "Let every user access this bookmark"
msgstr "Доступна для всех пользователей"

#: libraries/sql_query_form.lib.php:319
msgid "Replace existing bookmark of same name"
msgstr "Заменить существующую с таким же именем"

#: libraries/sql_query_form.lib.php:335
msgid "Do not overwrite this query from outside the window"
msgstr "Заблокировать содержимое окна запросов"

#: libraries/sql_query_form.lib.php:342
msgid "Delimiter"
msgstr "Разделитель"

#: libraries/sql_query_form.lib.php:350
msgid "Show this query here again"
msgstr "Показать данный запрос снова"

#: libraries/sql_query_form.lib.php:406
msgid "View only"
msgstr "Просмотр"

#: libraries/sql_query_form.lib.php:454 tbl_change.php:939
msgid "web server upload directory"
msgstr "Из каталога загрузки"

#: libraries/sqlparser.lib.php:136
msgid ""
"There seems to be an error in your SQL query. The MySQL server error output "
"below, if there is any, may also help you in diagnosing the problem"
msgstr ""
"Вероятно, SQL-запрос содержит ошибку. При наличии таковой, ниже будет "
"выведена ошибка MySQL-сервера, облегчающая диагностику проблемы."

#: libraries/sqlparser.lib.php:176
msgid ""
"There is a chance that you may have found a bug in the SQL parser. Please "
"examine your query closely, and check that the quotes are correct and not "
"mis-matched. Other possible failure causes may be that you are uploading a "
"file with binary outside of a quoted text area. You can also try your query "
"on the MySQL command line interface. The MySQL server error output below, if "
"there is any, may also help you in diagnosing the problem. If you still have "
"problems or if the parser fails where the command line interface succeeds, "
"please reduce your SQL query input to the single query that causes problems, "
"and submit a bug report with the data chunk in the CUT section below:"
msgstr ""
"В работе SQL-парсера произошла ошибка. Убедитесь в корректности запроса, "
"отсутствии в нем опечаток и незакрытых кавычек. Возможной причиной ошибки "
"может быть загрузка файла, содержащего двоичные данные вне кавычек в тексте "
"запроса. Попробуйте выполнить запрос через командную строку MySQL. При "
"наличии таковой, ниже будет выведена ошибка MySQL-сервера, облегчающая "
"диагностику проблемы. Если проблема не решается, хотя через интерфейс "
"командной строки запрос отрабатывает корректно, выявите ту часть запроса, "
"которая вызывает ошибку и отправьте разработчикам описание ошибки, снабдив "
"его данными из секции CUT выведенной ниже:"

#: libraries/sqlparser.lib.php:178
msgid "BEGIN CUT"
msgstr "BEGIN CUT"

#: libraries/sqlparser.lib.php:180
msgid "END CUT"
msgstr "END CUT"

#: libraries/sqlparser.lib.php:182
msgid "BEGIN RAW"
msgstr "BEGIN RAW"

#: libraries/sqlparser.lib.php:186
msgid "END RAW"
msgstr "END RAW"

#: libraries/sqlparser.lib.php:384
msgid "Automatically appended backtick to the end of query!"
msgstr "В конец запроса была автоматически добавлена обратная кавычка!"

#: libraries/sqlparser.lib.php:387
msgid "Unclosed quote"
msgstr "Незакрытая кавычка"

#: libraries/sqlparser.lib.php:539
msgid "Invalid Identifer"
msgstr "Неправильный идентификатор"

#: libraries/sqlparser.lib.php:655
msgid "Unknown Punctuation String"
msgstr "Неизвестная пунктуация"

#: libraries/sqlvalidator.lib.php:68
#, php-format
msgid ""
"The SQL validator could not be initialized. Please check if you have "
"installed the necessary PHP extensions as described in the %sdocumentation%s."
msgstr ""
"Проверка синтаксиса SQL не осуществима. Проверьте, установлены ли "
"необходимые модули расширений для PHP, описанные в %sдокументации%s."

#: libraries/tbl_links.inc.php:118 libraries/tbl_links.inc.php:119
msgid "Table seems to be empty!"
msgstr "Таблица - пуста!"

#: libraries/tbl_links.inc.php:126
#, php-format
msgid "Tracking of %s is activated."
msgstr "Слежение за %s включено."

#: libraries/tbl_properties.inc.php:91
msgid ""
"If column type is \"enum\" or \"set\", please enter the values using this "
"format: 'a','b','c'...<br />If you ever need to put a backslash (\"\\\") or "
"a single quote (\"'\") amongst those values, precede it with a backslash "
"(for example '\\\\xyz' or 'a\\'b')."
msgstr ""
"При создании полей типа \"enum\" или \"set\", данные значения должны иметь "
"формат: 'a','b','c'...<br />Символы обратной косой черты (\"\\\") и "
"одинарной кавычки (\"'\") необходимо экранировать (предварять) символом "
"обратной косой черты, например: '\\\\xyz' или 'a\\'b'."

#: libraries/tbl_properties.inc.php:92
msgid ""
"For default values, please enter just a single value, without backslash "
"escaping or quotes, using this format: a"
msgstr ""
"Для значений по умолчанию не добавляйте символы экранирования и кавычек, "
"формат значений: a"

#: libraries/tbl_properties.inc.php:102 libraries/tbl_properties.inc.php:485
#: tbl_printview.php:286 tbl_structure.php:154 tbl_structure.php:159
#: tbl_structure.php:568 tbl_structure.php:796
msgid "Index"
msgstr "Индекс"

#: libraries/tbl_properties.inc.php:124
msgid "Move column"
msgstr "Переместить поле"

#: libraries/tbl_properties.inc.php:133
#, php-format
msgid ""
"For a list of available transformation options and their MIME type "
"transformations, click on %stransformation descriptions%s"
msgstr ""
"Для просмотра доступных MIME-типов и параметров преобразований "
"воспользуйтесь данной ссылкой - %sописание преобразований%s"

#: libraries/tbl_properties.inc.php:142
msgid "Transformation options"
msgstr "Параметры преобразований"

#: libraries/tbl_properties.inc.php:143
msgid ""
"Please enter the values for transformation options using this format: 'a', "
"100, b,'c'...<br />If you ever need to put a backslash (\"\\\") or a single "
"quote (\"'\") amongst those values, precede it with a backslash (for example "
"'\\\\xyz' or 'a\\'b')."
msgstr ""
"Значения параметров преобразований должны иметь формат: 'a', 100, b, 'c'..."
"<br />Символы обратной косой черты (\"\\\") и одинарной кавычки (\"'\") "
"необходимо экранировать (предварять) символом обратной косой черты, "
"например: '\\\\xyz' или 'a\\'b'."

#: libraries/tbl_properties.inc.php:326
msgid "ENUM or SET data too long?"
msgstr "Много данных ENUM или SET?"

#: libraries/tbl_properties.inc.php:328
msgid "Get more editing space"
msgstr "Открыть расширенный редактор"

#: libraries/tbl_properties.inc.php:352
msgctxt "for default"
msgid "None"
msgstr "Нет"

#: libraries/tbl_properties.inc.php:353
msgid "As defined:"
msgstr "Как определено:"

#: libraries/tbl_properties.inc.php:473 tbl_structure.php:153
#: tbl_structure.php:158 tbl_structure.php:566
msgid "Primary"
msgstr "Первичный"

#: libraries/tbl_properties.inc.php:492 tbl_structure.php:157
#: tbl_structure.php:162 tbl_structure.php:575
msgid "Fulltext"
msgstr "Полнотекстовый"

#: libraries/tbl_properties.inc.php:537
msgid "first"
msgstr "первый"

#: libraries/tbl_properties.inc.php:543
#, php-format
msgid "after %s"
msgstr "после %s"

#: libraries/tbl_properties.inc.php:610 tbl_structure.php:665
#, php-format
msgid "Add %s column(s)"
msgstr "Добавить %s поле(я)"

#: libraries/tbl_properties.inc.php:612 tbl_structure.php:659
msgid "You have to add at least one column."
msgstr "Необходимо добавить хотя бы одно поле."

#: libraries/tbl_properties.inc.php:700 server_engines.php:47
#: tbl_operations.php:382
msgid "Storage Engine"
msgstr "Тип таблиц"

#: libraries/tbl_properties.inc.php:734
msgid "PARTITION definition"
msgstr "Определение разделов (PARTITION)"

#: libraries/tbl_select.lib.php:89 pmd_general.php:500 pmd_general.php:520
#: pmd_general.php:642 pmd_general.php:655 pmd_general.php:718
#: pmd_general.php:772
msgid "Operator"
msgstr "Оператор"

#: libraries/tbl_select.lib.php:106
msgid "Table Search"
msgstr "Поиск в таблице"

#: libraries/tbl_select.lib.php:178 tbl_change.php:1039
msgid "Edit/Insert"
msgstr "Редактировать/Вставить"

#: libraries/transformations.lib.php:145
#, php-format
msgid ""
"No description is available for this transformation.<br />Please ask the "
"author what %s does."
msgstr ""
"На данный момент описание отсутствует.<br />Работа используемой функции "
"отображения преобразования %s, будет в скором времени описана."

#: libraries/transformations/application_octetstream__download.inc.php:13
msgid ""
"Displays a link to download the binary data of the column. You can use the "
"first option to specify the filename, or use the second option as the name "
"of a column which contains the filename. If you use the second option, you "
"need to set the first option to the empty string."
msgstr ""
"Отображает ссылку для загрузки бинарных данных поля. Возможно использование "
"первого параметра для выбора имени файла, или использование второго "
"параметра, как имени поля, которое содержит имя файла. В случае "
"использования второго параметра, первый необходимо установить в виде пустой "
"строки."

#: libraries/transformations/application_octetstream__hex.inc.php:13
msgid ""
"Displays hexadecimal representation of data. Optional first parameter "
"specifies how often space will be added (defaults to 2 nibbles)."
msgstr ""
"Отображает данные в шестнадцатеричном представлении. Необязательный первый "
"параметр может быть использован для указания на то, через какие промежутки "
"будет добавляться пробел (по умолчанию после двух полубайтов)."

#: libraries/transformations/image_jpeg__inline.inc.php:13
#: libraries/transformations/image_png__inline.inc.php:13
msgid ""
"Displays a clickable thumbnail. The options are the maximum width and height "
"in pixels. The original aspect ratio is preserved."
msgstr ""
"Отображает уменьшенную иконку изображения, на которую можно нажать для "
"увеличения. Параметрами задается максимальная ширина и высота картинки в "
"пикселях. Изначальное соотношение сторон, сохраняется."

#: libraries/transformations/image_jpeg__link.inc.php:13
msgid "Displays a link to download this image."
msgstr "Отображает ссылку для загрузки изображения."

#: libraries/transformations/text_plain__append.inc.php:14
msgid ""
"Appends text to a string. The only option is the text to be appended "
"(enclosed in single quotes, default empty string)."
msgstr ""
"Добавить текст к строке. Единственный параметр - добавляемый текст (закрытый "
"в одиночные кавычки, по умолчанию - пустая строка)."

#: libraries/transformations/text_plain__dateformat.inc.php:13
msgid ""
"Displays a TIME, TIMESTAMP, DATETIME or numeric unix timestamp column as "
"formatted date. The first option is the offset (in hours) which will be "
"added to the timestamp (Default: 0). Use second option to specify a "
"different date/time format string. Third option determines whether you want "
"to see local date or UTC one (use \"local\" or \"utc\" strings) for that. "
"According to that, date format has different value - for \"local\" see the "
"documentation for PHP's strftime() function and for \"utc\" it is done using "
"gmdate() function."
msgstr ""
"Отображает поля типа TIME, TIMESTAMP, DATETIME или время в формате Unix, в "
"виде форматированного вывода. Первый параметр прибавляет смещение, в часах "
"(по умолчанию: 0). Второй параметр задает иное форматирование строки даты/"
"времени. Третий параметр определяет установку локального (строка \"local\") "
"или всемирного (строка \"utc\") времени. В соответствии с установленным "
"третьим параметром формат даты должен иметь различные значения - для \"local"
"\" смотрите описание функции PHP strftime(), для \"utc\" - gmdate()."

#: libraries/transformations/text_plain__external.inc.php:13
msgid ""
"LINUX ONLY: Launches an external application and feeds it the column data "
"via standard input. Returns the standard output of the application. The "
"default is Tidy, to pretty-print HTML code. For security reasons, you have "
"to manually edit the file libraries/transformations/text_plain__external.inc."
"php and list the tools you want to make available. The first option is then "
"the number of the program you want to use and the second option is the "
"parameters for the program. The third option, if set to 1, will convert the "
"output using htmlspecialchars() (Default 1). The fourth option, if set to 1, "
"will prevent wrapping and ensure that the output appears all on one line "
"(Default 1)."
msgstr ""
"ТОЛЬКО LINUX: Запускает внешнее приложение и подает ему на ввод данные поля. "
"Возвращает обычный вывод приложения. По умолчанию используется Tidy "
"(форматирование HTML-кода). По соображениям безопасности, необходимо вручную "
"отредактировать файл libraries/transformations/text_plain__external.inc.php "
"вписав доступные программы. Первый параметр задает номер используемой "
"программы, во втором параметре передаются параметры собственно программы. "
"При установке третьего параметра в 1, данные вывода будут преобразованы "
"функцией PHP htmlspecialchars() (по умолчанию: 1). Установка червертого "
"параметра в 1, предотвратит переносы строки и выведет данные в одну строку "
"(по умолчанию: 1)."

#: libraries/transformations/text_plain__formatted.inc.php:13
msgid ""
"Displays the contents of the column as-is, without running it through "
"htmlspecialchars(). That is, the column is assumed to contain valid HTML."
msgstr ""
"Отображает содержимое поля как есть, без преобразования данных функцией PHP "
"htmlspecialchars(). Таким образом поле может содержать рабочий HTML-код."

#: libraries/transformations/text_plain__imagelink.inc.php:13
msgid ""
"Displays an image and a link; the column contains the filename. The first "
"option is a URL prefix like \"http://www.example.com/\". The second and "
"third options are the width and the height in pixels."
msgstr ""
"Показывает изображение и ссылку; поле содержит имя файла. Первый параметр "
"является URL-префиксом, например \"http://domain.com/\". Второй и третий "
"параметр - ширина и высота изображения в пикселях."

#: libraries/transformations/text_plain__link.inc.php:13
msgid ""
"Displays a link; the column contains the filename. The first option is a URL "
"prefix like \"http://www.example.com/\". The second option is a title for "
"the link."
msgstr ""
"Отображает ссылку; поле содержит имя файла. Первый параметр - URL-префикс, "
"например \"http://www.example.com/\". Второй параметр - заголовок ссылки."

#: libraries/transformations/text_plain__longToIpv4.inc.php:13
msgid ""
"Converts an (IPv4) Internet network address into a string in Internet "
"standard dotted format."
msgstr ""
"Конвертирует сетевой адрес (IPv4) в стандартную строку с разделителем в виде "
"точки."

#: libraries/transformations/text_plain__sql.inc.php:13
msgid "Formats text as SQL query with syntax highlighting."
msgstr "Форматирует текст в виде SQL запроса с подсветкой синтаксиса."

#: libraries/transformations/text_plain__substr.inc.php:13
msgid ""
"Displays a part of a string. The first option is the number of characters to "
"skip from the beginning of the string (Default 0). The second option is the "
"number of characters to return (Default: until end of string). The third "
"option is the string to append and/or prepend when truncation occurs "
"(Default: \"...\")."
msgstr ""
"Показывает только часть строки. Первый параметр - сдвиг, определяющий начало "
"выводимого текста (по умолчанию: 0). Второй параметр - количество "
"возвращаемых символов (по умолчанию: до конца строки). Третий параметр "
"определяет строку добавляемую вначале и/или в конце существующего отрывка "
"(по умолчанию: \"...\")."

#: libraries/user_preferences.inc.php:33
msgid "Manage your settings"
msgstr "Пользовательские настройки"

#: libraries/user_preferences.inc.php:50 prefs_manage.php:297
msgid "Configuration has been saved"
msgstr "Настройки успешно сохранены"

#: libraries/user_preferences.inc.php:71
#, php-format
msgid ""
"Your preferences will be saved for current session only. Storing them "
"permanently requires %sphpMyAdmin configuration storage%s."
msgstr ""
"Ваши настройки будут сохранены только для текущей сессии. Для постоянного "
"хранения требуется подключение модуля %sхранения настроек phpMyAdmin%s."

#: libraries/user_preferences.lib.php:119
msgid "Could not save configuration"
msgstr "Не получилось сохранить настройки"

#: libraries/user_preferences.lib.php:285
msgid ""
"Your browser has phpMyAdmin configuration for this domain. Would you like to "
"import it for current session?"
msgstr ""
"Ваш браузер содержит настройки phpMyAdmin для данного домена. Хотите "
"импортировать их для текущей сессии?"

#: libraries/zip_extension.lib.php:28
msgid "No files found inside ZIP archive!"
msgstr "Файлов внутри ZIP-архива не найдено!"

#: libraries/zip_extension.lib.php:55 libraries/zip_extension.lib.php:57
#: libraries/zip_extension.lib.php:72
msgid "Error in ZIP archive:"
msgstr "Ошибка в ZIP-архиве:"

#: main.php:75
msgid "General Settings"
msgstr "Основные настройки"

#: main.php:120
msgid "Server connection collation"
msgstr "Сопоставление кодировки соединения с MySQL"

#: main.php:134
msgid "Appearance Settings"
msgstr "Настройки внешнего вида"

#: main.php:163 prefs_manage.php:280
msgid "More settings"
msgstr "Дополнительные настройки"

#: main.php:179
msgid "Database server"
msgstr "Сервер баз данных"

#: main.php:182
msgid "Software"
msgstr "Программа"

#: main.php:183
msgid "Software version"
msgstr "Версия программы"

#: main.php:185
msgid "Protocol version"
msgstr "Версия протокола"

#: main.php:189 server_privileges.php:1693 server_privileges.php:1848
#: server_privileges.php:1995 server_privileges.php:2414
#: server_status.php:1259
msgid "User"
msgstr "Пользователь"

#: main.php:194
msgid "Server charset"
msgstr "Кодировка сервера"

#: main.php:206
msgid "Web server"
msgstr "Веб-сервер"

#: main.php:219
msgid "Database client version"
msgstr "Версия клиента базы данных"

#: main.php:223
msgid "PHP extension"
msgstr "PHP расширение"

#: main.php:231
msgid "Show PHP information"
msgstr "Показать информацию PHP"

#: main.php:251
msgid "Official Homepage"
msgstr "Официальная страница phpMyAdmin"

#: main.php:252
msgid "Contribute"
msgstr "Пожертвования"

#: main.php:253
msgid "Get support"
msgstr "Получение помощи"

#: main.php:254
msgid "List of changes"
msgstr "Список изменений"

#: main.php:279
msgid ""
"Your configuration file contains settings (root with no password) that "
"correspond to the default MySQL privileged account. Your MySQL server is "
"running with this default, is open to intrusion, and you really should fix "
"this security hole by setting a password for user 'root'."
msgstr ""
"Конфигурационный файл phpMyAdmin содержит настройки MySQL по-умолчанию, "
"согласно которым для привилегированного пользователя 'root' не задан пароль. "
"Такие настройки делают MySQL-сервер уязвимым для несанкционированного "
"доступа, поэтому настоятельно рекомендуется установить пароль для "
"пользователя 'root'."

#: main.php:287
msgid ""
"You have enabled mbstring.func_overload in your PHP configuration. This "
"option is incompatible with phpMyAdmin and might cause some data to be "
"corrupted!"
msgstr ""
"В конфигурации PHP включен, несовместимый с phpMyAdmin, параметр mbstring."
"func_overload. Для предотвращения возможной потери данных, данный параметр "
"должен быть выключен!"

#: main.php:295
msgid ""
"The mbstring PHP extension was not found and you seem to be using a "
"multibyte charset. Without the mbstring extension phpMyAdmin is unable to "
"split strings correctly and it may result in unexpected results."
msgstr ""
"При работе с многобайтными кодировками без установленного расширения PHP "
"&quot;mbstring&quot;, phpMyAdmin не в состоянии производить корректное "
"разбиение строк, что может привести к непредсказуемым результатам. "
"Установите расширение PHP &quot;mbstring&quot;."

#: main.php:303
msgid ""
"Your PHP parameter [a@http://php.net/manual/en/session.configuration.php#ini."
"session.gc-maxlifetime@]session.gc_maxlifetime[/a] is lower than cookie "
"validity configured in phpMyAdmin, because of this, your login will expire "
"sooner than configured in phpMyAdmin."
msgstr ""
"Ваш PHP параметр [a@http://php.net/manual/en/session.configuration.php#ini."
"session.gc-maxlifetime@]session.gc_maxlifetime[/a] меньше, чем длительность "
"cookie определенная в phpMyAdmin, по этой причине, данные входа истекут "
"быстрее установленных."

#: main.php:310
msgid ""
"Login cookie store is lower than cookie validity configured in phpMyAdmin, "
"because of this, your login will expire sooner than configured in phpMyAdmin."
msgstr ""
"Параметр хранения cookie данных меньше, чем длительность cookie определенная "
"в phpMyAdmin, по этой причине, данные входа истекут быстрее установленных."

#: main.php:319
msgid "The configuration file now needs a secret passphrase (blowfish_secret)."
msgstr ""
"При cookie-аутентификации, в конфигурационном файле необходимо задать "
"парольную фразу установив значение директивы $cfg['blowfish_secret']."

#: main.php:327
msgid ""
"Directory [code]config[/code], which is used by the setup script, still "
"exists in your phpMyAdmin directory. You should remove it once phpMyAdmin "
"has been configured."
msgstr ""
"Используемый скриптом настройки каталог [code]config[/code] все еще "
"находится в установочной директории phpMyAdmin. Обязательно удалите его "
"сразу после настройки phpMyAdmin."

#: main.php:333
#, php-format
msgid ""
"The phpMyAdmin configuration storage is not completely configured, some "
"extended features have been deactivated. To find out why click %shere%s."
msgstr ""
"Дополнительные возможности phpMyAdmin не настроены в полной мере, некоторые "
"функции были отключены. Для определения причины нажмите %sздесь%s."

#: main.php:358
#, php-format
msgid ""
"Your PHP MySQL library version %s differs from your MySQL server version %s. "
"This may cause unpredictable behavior."
msgstr ""
"Версия клиентской библиотеки MySQL (%s) отличается от версии установленного "
"MySQL-сервера (%s). Это может привести к некорректной работе."

#: main.php:381
#, php-format
msgid ""
"Server running with Suhosin. Please refer to %sdocumentation%s for possible "
"issues."
msgstr ""
"Сервер использует защитную систему Suhosin. Для решения возможных проблем "
"обратитесь к %sдокументации%s."

#: navigation.php:175 server_databases.php:317 server_synchronize.php:1470
msgid "No databases"
msgstr "Базы данных отсутствуют"

#: navigation.php:261
msgid "Filter tables by name"
msgstr "Фильтровать таблицы по имени"

#: navigation.php:294 navigation.php:295
msgctxt "short form"
msgid "Create table"
msgstr "Создать таблицу"

#: navigation.php:300 navigation.php:470
msgid "Please select a database"
msgstr "Выберите базу данных"

#: pmd_general.php:79
msgid "Show/Hide left menu"
msgstr "Показать/скрыть левое меню"

#: pmd_general.php:83
msgid "Save position"
msgstr "Сохранить расположение таблиц"

#: pmd_general.php:89 pmd_general.php:365
msgid "Create relation"
msgstr "Создать связь"

#: pmd_general.php:95
msgid "Reload"
msgstr "Обновить"

#: pmd_general.php:98
msgid "Help"
msgstr "Помощь"

#: pmd_general.php:102
msgid "Angular links"
msgstr "Угловые линии связей"

#: pmd_general.php:102
msgid "Direct links"
msgstr "Прямые линии связей"

#: pmd_general.php:106
msgid "Snap to grid"
msgstr "Привязать к сетке"

#: pmd_general.php:110
msgid "Small/Big All"
msgstr "Свернуть/развернуть отображение всех таблиц"

#: pmd_general.php:113
msgid "Toggle small/big"
msgstr "Обратное отображение"

#: pmd_general.php:114
msgid "Toggle relation lines"
msgstr "Переключение линий связи"

#: pmd_general.php:119 pmd_pdf.php:79
msgid "Import/Export coordinates for PDF schema"
msgstr "Импорт/экспорт координат таблиц в/из PDF-схемы"

#: pmd_general.php:125
msgid "Build Query"
msgstr "Составить запрос"

#: pmd_general.php:130
msgid "Move Menu"
msgstr "Переместить меню"

#: pmd_general.php:141
msgid "Hide/Show all"
msgstr "Скрыть/отобразить все таблицы"

#: pmd_general.php:145
msgid "Hide/Show Tables with no relation"
msgstr "Скрыть/отобразить таблицы не имеющие связей"

#: pmd_general.php:162 tbl_change.php:344 tbl_change.php:356
msgid "Hide"
msgstr "Скрыть"

#: pmd_general.php:185
msgid "Number of tables"
msgstr "Количество таблиц"

#: pmd_general.php:431
msgid "Delete relation"
msgstr "Удалить связь"

#: pmd_general.php:473 pmd_general.php:532
msgid "Relation operator"
msgstr "Оператор"

#: pmd_general.php:483 pmd_general.php:542 pmd_general.php:665
#: pmd_general.php:782
msgid "Except"
msgstr "Кроме"

#: pmd_general.php:489 pmd_general.php:548 pmd_general.php:671
#: pmd_general.php:788
msgid "subquery"
msgstr "подзапрос"

#: pmd_general.php:493 pmd_general.php:589
msgid "Rename to"
msgstr "Переименовать в"

#: pmd_general.php:495 pmd_general.php:594
msgid "New name"
msgstr "Новое имя"

#: pmd_general.php:498 pmd_general.php:713
msgid "Aggregate"
msgstr "Объединение"

#: pmd_general.php:823
msgid "Active options"
msgstr "Активные параметры"

#: pmd_pdf.php:31
msgid "Page has been created"
msgstr "Страница успешно создана"

#: pmd_pdf.php:34
msgid "Page creation failed"
msgstr "Ошибка создания страницы"

#: pmd_pdf.php:90
msgid "Page"
msgstr "Страница"

#: pmd_pdf.php:100
msgid "Import from selected page"
msgstr "Импортировать с выбранной страницы"

#: pmd_pdf.php:101
msgid "Export to selected page"
msgstr "Экспортировать на выбранную страницу"

#: pmd_pdf.php:103
msgid "Create a page and export to it"
msgstr "Создать страницу и экспортировать в нее"

#: pmd_pdf.php:112
msgid "New page name: "
msgstr "Название новой страницы: "

#: pmd_pdf.php:115
msgid "Export/Import to scale"
msgstr "Масштаб"

#: pmd_pdf.php:120
msgid "recommended"
msgstr "рекомендуемый"

#: pmd_relation_new.php:29
msgid "Error: relation already exists."
msgstr "Ошибка: Связь уже существует."

#: pmd_relation_new.php:64 pmd_relation_new.php:89
msgid "Error: Relation not added."
msgstr "Ошибка: Связь не добавлена."

#: pmd_relation_new.php:65
msgid "FOREIGN KEY relation added"
msgstr "Добавлена связь на внешний ключ (FOREIGN KEY)"

#: pmd_relation_new.php:87
msgid "Internal relation added"
msgstr "Добавлена внутренняя связь"

#: pmd_relation_upd.php:60
msgid "Relation deleted"
msgstr "Связь удалена"

#: pmd_save_pos.php:70
msgid "Error saving coordinates for Designer."
msgstr "Ошибка сохранения координат."

#: pmd_save_pos.php:78
msgid "Modifications have been saved"
msgstr "Изменения сохранены"

#: prefs_forms.php:82
msgid "Cannot save settings, submitted form contains errors"
msgstr "Невозможно сохранить настройки, отправленная форма содержит ошибки"

#: prefs_manage.php:82
msgid "Could not import configuration"
msgstr "Не получилось импортировать настройки"

#: prefs_manage.php:114
msgid "Configuration contains incorrect data for some fields."
msgstr "В некоторых полях, настройки содержать некорректные данные."

#: prefs_manage.php:130
msgid "Do you want to import remaining settings?"
msgstr "Вы хотите импортировать оставшиеся настройки?"

#: prefs_manage.php:231 prefs_manage.php:257
msgid "Saved on: @DATE@"
msgstr "Сохранено: @DATE@"

#: prefs_manage.php:245
msgid "Import from file"
msgstr "Импорт из файла"

#: prefs_manage.php:251
msgid "Import from browser's storage"
msgstr "Импорт из хранилища браузера"

#: prefs_manage.php:254
msgid "Settings will be imported from your browser's local storage."
msgstr "Настройки будут импортированы из локального хранилища вашего браузера."

#: prefs_manage.php:260
msgid "You have no saved settings!"
msgstr "У вас нет сохраненных настроек!"

#: prefs_manage.php:264 prefs_manage.php:318
msgid "This feature is not supported by your web browser"
msgstr "Данная функция не поддерживается вашим браузером"

#: prefs_manage.php:269
msgid "Merge with current configuration"
msgstr "Объединение с текущими настройками"

#: prefs_manage.php:283
#, php-format
msgid ""
"You can set more settings by modifying config.inc.php, eg. by using %sSetup "
"script%s."
msgstr ""
"Вы можете установить дополнительные настройки отредактировав config.inc.php, "
"к примеру, используя %sСкрипт настройки%s."

#: prefs_manage.php:308
msgid "Save to browser's storage"
msgstr "Сохранить в хранилище браузера"

#: prefs_manage.php:312
msgid "Settings will be saved in your browser's local storage."
msgstr "Настройки будут сохранены в локальное хранилище вашего браузера."

#: prefs_manage.php:314
msgid "Existing settings will be overwritten!"
msgstr "Текущие настройки будут перезаписаны!"

#: prefs_manage.php:329
msgid "You can reset all your settings and restore them to default values."
msgstr ""
"Вы можете сбросить все пользовательские настройки и восстановить их в "
"значения по умолчанию."

#: querywindow.php:70
msgid "Import files"
msgstr "Импорт файлов"

#: querywindow.php:81
msgid "All"
msgstr "Все"

#: schema_edit.php:38 schema_edit.php:44 schema_edit.php:50 schema_edit.php:55
#, php-format
msgid "<b>%s</b> table not found or not set in %s"
msgstr "Таблица <b>%s</b> не найдена или не установлена в %s"

#: schema_export.php:39
msgid "File doesn't exist"
msgstr "Файл не существует"

#: server_binlog.php:87
msgid "Select binary log to view"
msgstr "Выберите бинарный журнал для просмотра"

#: server_binlog.php:103 server_status.php:614
msgid "Files"
msgstr "Файлов"

#: server_binlog.php:150 server_binlog.php:152 server_status.php:1270
#: server_status.php:1272
msgid "Truncate Shown Queries"
msgstr "Сокращенное отображение запросов"

#: server_binlog.php:158 server_binlog.php:160 server_status.php:1270
#: server_status.php:1272
msgid "Show Full Queries"
msgstr "Развернутое отображение запросов"

#: server_binlog.php:180
msgid "Log name"
msgstr "Файл журнала"

#: server_binlog.php:181
msgid "Position"
msgstr "Позиция"

#: server_binlog.php:184
msgid "Original position"
msgstr "Исходная позиция"

#: server_binlog.php:185 tbl_structure.php:775
msgid "Information"
msgstr "Информация"

#: server_collations.php:30
msgid "Character Sets and Collations"
msgstr "Кодировки и сравнения"

#: server_databases.php:114
#, php-format
msgid "%1$d database has been dropped successfully."
msgid_plural "%1$d databases have been dropped successfully."
msgstr[0] "%1$d база данных была успешно удалена."
msgstr[1] "%1$d базы данных были успешно удалены."
msgstr[2] "%1$d баз данных было успешно удалено."

#: server_databases.php:134
msgid "Databases statistics"
msgstr "Статистика баз данных"

#: server_databases.php:217 server_replication.php:209
#: server_replication.php:239
msgid "Master replication"
msgstr "Репликация головного сервера"

#: server_databases.php:219 server_replication.php:278
msgid "Slave replication"
msgstr "Репликация подчинённого сервера"

#: server_databases.php:308 server_databases.php:309
msgid "Enable Statistics"
msgstr "Включить статистику"

#: server_databases.php:311
msgid ""
"Note: Enabling the database statistics here might cause heavy traffic "
"between the web server and the MySQL server."
msgstr ""
"Примечание: Включение статистики баз данных может спровоцировать большой "
"трафик между веб-сервером и сервером MySQL."

#: server_engines.php:38
msgid "Storage Engines"
msgstr "Типы таблиц"

#: server_export.php:20
msgid "View dump (schema) of databases"
msgstr "Отобразить дамп (схему) баз данных"

#: server_plugins.php:70
msgid "Modules"
msgstr "Модули"

#: server_plugins.php:91
msgid "Begin"
msgstr "Начало"

#: server_plugins.php:98
msgid "Plugin"
msgstr "Расширение"

#: server_plugins.php:99 server_plugins.php:133
msgid "Module"
msgstr "Модуль"

#: server_plugins.php:100 server_plugins.php:135
msgid "Library"
msgstr "Библиотека"

#: server_plugins.php:101 server_plugins.php:136 tbl_tracking.php:677
msgid "Version"
msgstr "Версия"

#: server_plugins.php:102 server_plugins.php:137
msgid "Author"
msgstr "Автор"

#: server_plugins.php:103 server_plugins.php:138
msgid "License"
msgstr "Лицензия"

#: server_plugins.php:169
msgid "disabled"
msgstr "отключено"

#: server_privileges.php:92 server_privileges.php:441
msgid "Includes all privileges except GRANT."
msgstr "Содержит все привилегии, за исключением GRANT."

#: server_privileges.php:93 server_privileges.php:306
#: server_privileges.php:727
msgid "Allows altering the structure of existing tables."
msgstr "Разрешает изменение структуры существующих таблиц."

#: server_privileges.php:94 server_privileges.php:364
#: server_privileges.php:733
msgid "Allows altering and dropping stored routines."
msgstr "Разрешает изменение и удаление хранимых процедур."

#: server_privileges.php:95 server_privileges.php:274
#: server_privileges.php:726
msgid "Allows creating new databases and tables."
msgstr "Разрешает создание новых баз данных и таблиц."

#: server_privileges.php:96 server_privileges.php:360
#: server_privileges.php:732
msgid "Allows creating stored routines."
msgstr "Разрешает создание хранимых процедур."

#: server_privileges.php:97 server_privileges.php:726
msgid "Allows creating new tables."
msgstr "Разрешает создание новых таблиц."

#: server_privileges.php:98 server_privileges.php:318
#: server_privileges.php:730
msgid "Allows creating temporary tables."
msgstr "Разрешает создание временных таблиц."

#: server_privileges.php:99 server_privileges.php:368
#: server_privileges.php:766
msgid "Allows creating, dropping and renaming user accounts."
msgstr ""
"Разрешает создание, удаление и переименование учетных записей пользователей."

#: server_privileges.php:100 server_privileges.php:334
#: server_privileges.php:347 server_privileges.php:738
#: server_privileges.php:742
msgid "Allows creating new views."
msgstr "Разрешает создание новых представлений (CREATE VIEW)."

#: server_privileges.php:101 server_privileges.php:270
#: server_privileges.php:718
msgid "Allows deleting data."
msgstr "Разрешает удаление данных."

#: server_privileges.php:102 server_privileges.php:278
#: server_privileges.php:729
msgid "Allows dropping databases and tables."
msgstr "Разрешает удаление баз данных и таблиц."

#: server_privileges.php:103 server_privileges.php:729
msgid "Allows dropping tables."
msgstr "Разрешает удаление таблиц."

#: server_privileges.php:104 server_privileges.php:338
#: server_privileges.php:746
msgid "Allows to set up events for the event scheduler"
msgstr "Разрешает настройку отложенных событий"

#: server_privileges.php:105 server_privileges.php:372
#: server_privileges.php:734
msgid "Allows executing stored routines."
msgstr "Разрешает выполнение хранимых процедур."

#: server_privileges.php:106 server_privileges.php:294
#: server_privileges.php:721
msgid "Allows importing data from and exporting data into files."
msgstr "Разрешает импорт и экспорт данных в файлы."

#: server_privileges.php:107 server_privileges.php:752
msgid ""
"Allows adding users and privileges without reloading the privilege tables."
msgstr ""
"Разрешает добавление пользователей и привилегий без перезагрузки таблиц "
"привилегий."

#: server_privileges.php:108 server_privileges.php:302
#: server_privileges.php:728
msgid "Allows creating and dropping indexes."
msgstr "Разрешает создание и удаление индексов."

#: server_privileges.php:109 server_privileges.php:262
#: server_privileges.php:647 server_privileges.php:716
msgid "Allows inserting and replacing data."
msgstr "Разрешает вставку и замену данных."

#: server_privileges.php:110 server_privileges.php:322
#: server_privileges.php:761
msgid "Allows locking tables for the current thread."
msgstr "Разрешает блокировку таблиц для текущего потока."

#: server_privileges.php:111 server_privileges.php:825
#: server_privileges.php:827
msgid "Limits the number of new connections the user may open per hour."
msgstr ""
"Максимальное количество новых подключений, которые пользователь может "
"установить в течение часа."

#: server_privileges.php:112 server_privileges.php:813
#: server_privileges.php:815
msgid "Limits the number of queries the user may send to the server per hour."
msgstr ""
"Максимальное количество запросов, которые пользователь может отправить в "
"течение часа."

#: server_privileges.php:113 server_privileges.php:819
#: server_privileges.php:821
msgid ""
"Limits the number of commands that change any table or database the user may "
"execute per hour."
msgstr ""
"Максимальное количество команд изменяющих какую-либо таблицу или базу "
"данных, которые пользователь может выполнить в течение часа."

#: server_privileges.php:114 server_privileges.php:831
#: server_privileges.php:833
msgid "Limits the number of simultaneous connections the user may have."
msgstr "Максимальное количество одновременных подключений одного пользователя."

#: server_privileges.php:115 server_privileges.php:290
#: server_privileges.php:756
msgid "Allows viewing processes of all users"
msgstr "Разрешает просмотр процессов всех пользователей"

#: server_privileges.php:116 server_privileges.php:298
#: server_privileges.php:657 server_privileges.php:762
msgid "Has no effect in this MySQL version."
msgstr "Не доступно в данной версии MySQL."

#: server_privileges.php:117 server_privileges.php:282
#: server_privileges.php:757
msgid "Allows reloading server settings and flushing the server's caches."
msgstr "Разрешает перезагрузку настроек сервера и очистку его кешей."

#: server_privileges.php:118 server_privileges.php:330
#: server_privileges.php:764
msgid "Allows the user to ask where the slaves / masters are."
msgstr ""
"Разрешает запрашивать местонахождение головного и подчиненных серверов."

#: server_privileges.php:119 server_privileges.php:326
#: server_privileges.php:765
msgid "Needed for the replication slaves."
msgstr "Необходимо для подчиненных серверов при репликации."

#: server_privileges.php:120 server_privileges.php:258
#: server_privileges.php:642 server_privileges.php:715
msgid "Allows reading data."
msgstr "Разрешает выборку данных."

#: server_privileges.php:121 server_privileges.php:310
#: server_privileges.php:759
msgid "Gives access to the complete list of databases."
msgstr "Разрешает доступ к полному списку баз данных."

#: server_privileges.php:122 server_privileges.php:351
#: server_privileges.php:356 server_privileges.php:731
msgid "Allows performing SHOW CREATE VIEW queries."
msgstr "Разрешает вывод запроса создающего представление (SHOW CREATE VIEW)."

#: server_privileges.php:123 server_privileges.php:286
#: server_privileges.php:758
msgid "Allows shutting down the server."
msgstr "Разрешает остановку сервера."

#: server_privileges.php:124 server_privileges.php:314
#: server_privileges.php:755
msgid ""
"Allows connecting, even if maximum number of connections is reached; "
"required for most administrative operations like setting global variables or "
"killing threads of other users."
msgstr ""
"Разрешает установку соединения, даже при достижении максимального количества "
"соединений. (Требуется для большинства административных задач, таких как "
"установка глобальных переменных или завершение процессов других "
"пользователей)."

#: server_privileges.php:125 server_privileges.php:342
#: server_privileges.php:747
msgid "Allows creating and dropping triggers"
msgstr "Разрешает создание и удаление триггеров"

#: server_privileges.php:126 server_privileges.php:266
#: server_privileges.php:652 server_privileges.php:717
msgid "Allows changing data."
msgstr "Разрешает изменение данных."

#: server_privileges.php:127 server_privileges.php:431
msgid "No privileges."
msgstr "Нет привилегий."

#: server_privileges.php:490 server_privileges.php:491
msgctxt "None privileges"
msgid "None"
msgstr "Нет"

#: server_privileges.php:633 server_privileges.php:778
#: server_privileges.php:2065 server_privileges.php:2071
msgid "Table-specific privileges"
msgstr "Привилегии уровня таблицы"

#: server_privileges.php:634 server_privileges.php:786
#: server_privileges.php:1852
msgid "Note: MySQL privilege names are expressed in English"
msgstr "Примечание: типы привилегий MySQL отображаются по-английски"

#: server_privileges.php:711
msgid "Administration"
msgstr "Администрирование"

#: server_privileges.php:775 server_privileges.php:1851
msgid "Global privileges"
msgstr "Глобальные привилегии"

#: server_privileges.php:777 server_privileges.php:2065
msgid "Database-specific privileges"
msgstr "Привилегии уровня базы данных"

#: server_privileges.php:809
msgid "Resource limits"
msgstr "Ограничение на использование ресурсов"

#: server_privileges.php:810
msgid "Note: Setting these options to 0 (zero) removes the limit."
msgstr ""
"Замечание: Установка значения параметров в 0 (ноль), снимает ограничения."

#: server_privileges.php:888
msgid "Login Information"
msgstr "Информация учетной записи"

#: server_privileges.php:985
msgid "Do not change the password"
msgstr "Не менять пароль"

#: server_privileges.php:1037 server_privileges.php:2557
msgid "No user found."
msgstr "Пользователь не найден."

#: server_privileges.php:1081
#, php-format
msgid "The user %s already exists!"
msgstr "Пользователь %s уже существует!"

#: server_privileges.php:1165
msgid "You have added a new user."
msgstr "Был добавлен новый пользователь."

#: server_privileges.php:1389
#, php-format
msgid "You have updated the privileges for %s."
msgstr "Были изменены привилегии для %s."

#: server_privileges.php:1411
#, php-format
msgid "You have revoked the privileges for %s"
msgstr "Отменены привилегии для %s"

#: server_privileges.php:1447
#, php-format
msgid "The password for %s was changed successfully."
msgstr "Пароль для %s был успешно изменен."

#: server_privileges.php:1467
#, php-format
msgid "Deleting %s"
msgstr "Удаление %s"

#: server_privileges.php:1481
msgid "No users selected for deleting!"
msgstr "Не выбраны пользователи подлежащие удалению!"

#: server_privileges.php:1484
msgid "Reloading the privileges"
msgstr "Перезагрузка привилегий"

#: server_privileges.php:1502
msgid "The selected users have been deleted successfully."
msgstr "Выбранные пользователи были успешно удалены."

#: server_privileges.php:1537
msgid "The privileges were reloaded successfully."
msgstr "Привилегии были успешно перезагружены."

#: server_privileges.php:1548 server_privileges.php:1994
msgid "Edit Privileges"
msgstr "Редактирование привилегий"

#: server_privileges.php:1557
msgid "Revoke"
msgstr "Отменить"

#: server_privileges.php:1573
msgid "Export all"
msgstr "Экспорт"

#: server_privileges.php:1592 server_privileges.php:1875
#: server_privileges.php:2507
msgid "Any"
msgstr "Любой"

#: server_privileges.php:1672
msgid "Privileges for all users"
msgstr "Привилегии всех пользователей"

#: server_privileges.php:1685
#, php-format
msgid "Privileges for %s"
msgstr "Привилегии для %s"

#: server_privileges.php:1713
msgid "Users overview"
msgstr "Обзор учетных записей"

#: server_privileges.php:1853 server_privileges.php:2070
#: server_privileges.php:2418
msgid "Grant"
msgstr "GRANT"

#: server_privileges.php:1949
msgid "Remove selected users"
msgstr "Удалить выделенных пользователей"

#: server_privileges.php:1952
msgid "Revoke all active privileges from the users and delete them afterwards."
msgstr "Отменить все активные привилегии пользователей и затем удалить их."

#: server_privileges.php:1953 server_privileges.php:1954
#: server_privileges.php:1955
msgid "Drop the databases that have the same names as the users."
msgstr "Удалить базы данных, имена которых совпадают с именами пользователей."

#: server_privileges.php:1976
#, php-format
msgid ""
"Note: phpMyAdmin gets the users' privileges directly from MySQL's privilege "
"tables. The content of these tables may differ from the privileges the "
"server uses, if they have been changed manually. In this case, you should "
"%sreload the privileges%s before you continue."
msgstr ""
"Примечание: phpMyAdmin получает информацию о пользовательских привилегиях "
"непосредственно из таблиц привилегий MySQL. Содержимое этих таблиц может "
"отличаться от привилегий, используемых сервером, если они были изменены "
"вручную. В таком случае необходимо %sперезагрузить привилегии%s."

#: server_privileges.php:2029
msgid "The selected user was not found in the privilege table."
msgstr "Выделенный пользователь не был найден в таблице привилегий."

#: server_privileges.php:2071
msgid "Column-specific privileges"
msgstr "Привилегии уровня столбца"

#: server_privileges.php:2277
msgid "Add privileges on the following database"
msgstr "Добавить привилегии на следующую базу"

#: server_privileges.php:2295
msgid "Wildcards % and _ should be escaped with a \\ to use them literally"
msgstr ""
"При использовании в имени базы данных символов нижнего подчеркивания _ и "
"процента %, необходимо экранировать их символом обратной косой черты \\, в "
"противном случае они будут интерпретированы как групповые символы"

#: server_privileges.php:2298
msgid "Add privileges on the following table"
msgstr "Добавить привилегии на следующую таблицу"

#: server_privileges.php:2355
msgid "Change Login Information / Copy User"
msgstr "Изменить/Копировать учетную запись"

#: server_privileges.php:2358
msgid "Create a new user with the same privileges and ..."
msgstr "Создать нового пользователя с такими же привилегиями..."

#: server_privileges.php:2360
msgid "... keep the old one."
msgstr "и сохранить старого."

#: server_privileges.php:2361
msgid "... delete the old one from the user tables."
msgstr "и удалить старого из таблиц пользователей."

#: server_privileges.php:2362
msgid ""
"... revoke all active privileges from the old one and delete it afterwards."
msgstr ", отменить все активные привилегии старого и затем удалить его."

#: server_privileges.php:2363
msgid ""
"... delete the old one from the user tables and reload the privileges "
"afterwards."
msgstr ", удалить старого из таблиц пользователей и перезагрузить привилегии."

#: server_privileges.php:2386
msgid "Database for user"
msgstr "База данных для пользователя"

#: server_privileges.php:2388
msgid "Create database with same name and grant all privileges"
msgstr ""
"Создать базу данных с именем пользователя в названии и предоставить на нее "
"полные привилегии"

#: server_privileges.php:2390
msgid "Grant all privileges on wildcard name (username\\_%)"
msgstr ""
"Предоставить полные привилегии на базы данных подпадающие под шаблон (имя "
"пользователя\\_%)"

#: server_privileges.php:2394
#, php-format
msgid "Grant all privileges on database &quot;%s&quot;"
msgstr "Выставить полные привилегии на базу данных &quot;%s&quot;"

#: server_privileges.php:2410
#, php-format
msgid "Users having access to &quot;%s&quot;"
msgstr "Пользователи с правами доступа к &quot;%s&quot;"

#: server_privileges.php:2519
msgid "global"
msgstr "Глобальный уровень"

#: server_privileges.php:2521
msgid "database-specific"
msgstr "Уровень базы данных"

#: server_privileges.php:2523
msgid "wildcard"
msgstr "Групповой символ"

#: server_privileges.php:2566
msgid "User has been added."
msgstr "Пользователь был добавлен."

#: server_replication.php:79
msgid "Unknown error"
msgstr "Неизвестная ошибка"

#: server_replication.php:86
#, php-format
msgid "Unable to connect to master %s."
msgstr "Невозможно соединиться с головным сервером %s."

#: server_replication.php:93
msgid ""
"Unable to read master log position. Possible privilege problem on master."
msgstr ""
"Невозможно прочесть позицию журнала у головного сервера. Вероятно проблема в "
"настройке привилегий головного сервера."

#: server_replication.php:99
msgid "Unable to change master"
msgstr "Невозможно изменить головной сервер"

#: server_replication.php:102
#, php-format
msgid "Master server changed successfully to %s"
msgstr "Головной сервер успешно изменён на %s"

#: server_replication.php:210
msgid "This server is configured as master in a replication process."
msgstr "Данный сервер настроен головным в процессе репликации."

#: server_replication.php:212 server_status.php:635
msgid "Show master status"
msgstr "Показать состояние головного сервера"

#: server_replication.php:216
msgid "Show connected slaves"
msgstr "Показать соединённые подчиненные сервера"

#: server_replication.php:240
#, php-format
msgid ""
"This server is not configured as master in a replication process. Would you "
"like to <a href=\"%s\">configure</a> it?"
msgstr ""
"Данный сервер не настроен в качестве головного для процесса репликации. "
"Хотите произвести <a href=\"%s\">настройку</a>?"

#: server_replication.php:247
msgid "Master configuration"
msgstr "Настройка головного сервера"

#: server_replication.php:248
msgid ""
"This server is not configured as master server in a replication process. You "
"can choose from either replicating all databases and ignoring certain "
"(useful if you want to replicate majority of databases) or you can choose to "
"ignore all databases by default and allow only certain databases to be "
"replicated. Please select the mode:"
msgstr ""
"Данный сервер не настроен в качестве головного для процесса репликации. Вы "
"можете выбрать репликацию всех баз данных с игнорированием определенных "
"(используйте, если хотите провести репликацию большинства баз данных), либо "
"выбрать игнорирование всех баз данных по умолчанию и разрешение для "
"репликации только определенных. Пожалуйста, выберите желаемый режим:"

#: server_replication.php:251
msgid "Replicate all databases; Ignore:"
msgstr "Репликация всех баз данных; игнорировать:"

#: server_replication.php:252
msgid "Ignore all databases; Replicate:"
msgstr "Игнорировать все базы данных; репликация:"

#: server_replication.php:255
msgid "Please select databases:"
msgstr "Пожалуйста, выберите базы данных:"

#: server_replication.php:258
msgid ""
"Now, add the following lines at the end of [mysqld] section in your my.cnf "
"and please restart the MySQL server afterwards."
msgstr ""
"Теперь добавьте данные строки в конец раздела [mysqld] конфигурационного "
"файла my.cnf, после чего перезапустите сервер MySQL."

#: server_replication.php:260
msgid ""
"Once you restarted MySQL server, please click on Go button. Afterwards, you "
"should see a message informing you, that this server <b>is</b> configured as "
"master"
msgstr ""
"Сразу после перезапуска MySQL сервера, пожалуйста, нажмите кнопку OK, после "
"чего вы должны увидеть сообщение указывающее, что данный сервер <b>настроен</"
"b> как головной"

#: server_replication.php:323
msgid "Slave SQL Thread not running!"
msgstr "Подчиненный SQL поток не запущен!"

#: server_replication.php:326
msgid "Slave IO Thread not running!"
msgstr "Подчиненный поток ввода-вывода не запущен!"

#: server_replication.php:335
msgid ""
"Server is configured as slave in a replication process. Would you like to:"
msgstr ""
"Сервер настроен в качестве подчиненного для процесса репликации. Произвести "
"действие:"

#: server_replication.php:338
msgid "See slave status table"
msgstr "Смотрите таблицу состояния подчинённого сервера"

#: server_replication.php:342
msgid "Synchronize databases with master"
msgstr "Синхронизировать базы данных с головным сервером"

#: server_replication.php:353
msgid "Control slave:"
msgstr "Контролировать подчинённый сервер:"

#: server_replication.php:356
msgid "Full start"
msgstr "Полный запуск"

#: server_replication.php:356
msgid "Full stop"
msgstr "Полная остановка"

#: server_replication.php:357
msgid "Reset slave"
msgstr "Сбросить подчиненный сервер"

#: server_replication.php:359
msgid "Start SQL Thread only"
msgstr "Запустить только SQL поток"

#: server_replication.php:361
msgid "Stop SQL Thread only"
msgstr "Остановить только SQL поток"

#: server_replication.php:364
msgid "Start IO Thread only"
msgstr "Запустить только поток ввода-вывода"

#: server_replication.php:366
msgid "Stop IO Thread only"
msgstr "Остановить только поток ввода-вывода"

#: server_replication.php:371
msgid "Error management:"
msgstr "Управление ошибками:"

#: server_replication.php:373
msgid "Skipping errors might lead into unsynchronized master and slave!"
msgstr ""
"Игнорирование ошибок может привести к рассинхронизации головного и "
"подчинённого сервера!"

#: server_replication.php:375
msgid "Skip current error"
msgstr "Игнорировать текущую ошибку"

#: server_replication.php:376
msgid "Skip next"
msgstr "Пропустить следующую"

#: server_replication.php:379
msgid "errors."
msgstr "ошибки."

#: server_replication.php:395
#, php-format
msgid ""
"This server is not configured as slave in a replication process. Would you "
"like to <a href=\"%s\">configure</a> it?"
msgstr ""
"Данный сервер не настроен в качестве подчинённого для процесса репликации. "
"Хотите произвести <a href=\"%s\">настройку</a>?"

#: server_status.php:468
#, php-format
msgid "Thread %s was successfully killed."
msgstr "Процесс %s был успешно завершен."

#: server_status.php:470
#, php-format
msgid ""
"phpMyAdmin was unable to kill thread %s. It probably has already been closed."
msgstr ""
"phpMyAdmin не смог завершить работу потока с ID %s. Вероятно, он уже был "
"закрыт."

#: server_status.php:602
msgid "Handler"
msgstr "Обработчик"

#: server_status.php:603
msgid "Query cache"
msgstr "Кеш запросов"

#: server_status.php:604
msgid "Threads"
msgstr "Потоки"

#: server_status.php:606
msgid "Temporary data"
msgstr "Временные данные"

#: server_status.php:607
msgid "Delayed inserts"
msgstr "Отложенные вставки"

#: server_status.php:608
msgid "Key cache"
msgstr "Кеш индекса"

#: server_status.php:609
msgid "Joins"
msgstr "Объединения"

#: server_status.php:611
msgid "Sorting"
msgstr "Сортировка"

#: server_status.php:613
msgid "Transaction coordinator"
msgstr "Координатор транзакций"

#: server_status.php:625
msgid "Flush (close) all tables"
msgstr "Закрыть все таблицы"

#: server_status.php:627
msgid "Show open tables"
msgstr "Список открытых таблиц"

#: server_status.php:632
msgid "Show slave hosts"
msgstr "Информация о подчиненных серверах"

#: server_status.php:638
msgid "Show slave status"
msgstr "Информация о состоянии сервера репликации"

#: server_status.php:643
msgid "Flush query cache"
msgstr "Дефрагментировать кеш запросов"

#: server_status.php:790
msgid "Runtime Information"
msgstr "Текущее состояние MySQL"

#: server_status.php:797
msgid "All status variables"
msgstr "Все переменные состояния"

#: server_status.php:798
msgid "Monitor"
msgstr "Монитор"

#: server_status.php:799
msgid "Advisor"
msgstr "Советчик"

#: server_status.php:809 server_status.php:831
msgid "Refresh rate: "
msgstr "Частота обновления: "

#: server_status.php:844 server_variables.php:125
msgid "Filters"
msgstr "Фильтры"

#: server_status.php:852 server_variables.php:127
msgid "Containing the word:"
msgstr "Содержит слово:"

#: server_status.php:857
msgid "Show only alert values"
msgstr "Выводить только предупреждающие значения"

#: server_status.php:861
msgid "Filter by category..."
msgstr "Фильтр по категории..."

#: server_status.php:875
msgid "Show unformatted values"
msgstr "Выводить неотформатированные значения"

#: server_status.php:879
msgid "Related links:"
msgstr "Связанные ссылки:"

#: server_status.php:912
msgid "Run analyzer"
msgstr "Запустить анализ"

#: server_status.php:913
msgid "Instructions"
msgstr "Инструкции"

#: server_status.php:920
msgid ""
"The Advisor system can provide recommendations on server variables by "
"analyzing the server status variables."
msgstr ""
"Система советов может предоставлять рекомендации по переменным сервера, "
"основываясь на анализе их статуса."

#: server_status.php:922
msgid ""
"Do note however that this system provides recommendations based on simple "
"calculations and by rule of thumb which may not necessarily apply to your "
"system."
msgstr ""
"Однако, данная система предоставляет рекомендации  основываясь на "
"примитивных подсчетах и может быть не применима к вашему серверу."

#: server_status.php:924
msgid ""
"Prior to changing any of the configuration, be sure to know what you are "
"changing (by reading the documentation) and how to undo the change. Wrong "
"tuning can have a very negative effect on performance."
msgstr ""
"Перед любым изменением, убедитесь в том, что понимаете последствия "
"(прочитайте документацию) и знаете как отменить настройки. Ошибочная "
"настройка может отрицательно сказаться на производительности."

#: server_status.php:926
msgid ""
"The best way to tune your system would be to change only one setting at a "
"time, observe or benchmark your database, and undo the change if there was "
"no clearly measurable improvement."
msgstr ""
"Наилучшим подходом к настройки вашей системы будет изменение только одной "
"директивы за раз, последующий обзор производительности базы данных и возврат "
"к исходным настройкам, если не было замечено положительного улучшения в "
"работе."

#. l10n: Questions is the name of a MySQL Status variable
#: server_status.php:948
#, php-format
msgid "Questions since startup: %s"
msgstr "Вопросов начиная с запуска: %s"

#: server_status.php:984 tbl_printview.php:329 tbl_structure.php:848
msgid "Statements"
msgstr "Характеристика"

#. l10n: # = Amount of queries
#: server_status.php:987
msgid "#"
msgstr "Кол-во"

#: server_status.php:1060
#, php-format
msgid "Network traffic since startup: %s"
msgstr "Сетевой трафик с момента запуска: %s"

#: server_status.php:1069
#, php-format
msgid "This MySQL server has been running for %1$s. It started up on %2$s."
msgstr "Сервер MySQL работает %1$s. Запущен %2$s."

#: server_status.php:1080
msgid ""
"This MySQL server works as <b>master</b> and <b>slave</b> in <b>replication</"
"b> process."
msgstr ""
"Данный MySQL сервер настроен <b>головным</b> и <b>подчиненным</b> в процессе "
"<b>репликации</b>."

#: server_status.php:1082
msgid "This MySQL server works as <b>master</b> in <b>replication</b> process."
msgstr "Данный сервер настроен <b>головным</b> в процессе <b>репликации</b>."

#: server_status.php:1084
msgid "This MySQL server works as <b>slave</b> in <b>replication</b> process."
msgstr ""
"Данный сервер настроен <b>подчиненным</b> в процессе <b>репликации</b>."

#: server_status.php:1087
msgid ""
"For further information about replication status on the server, please visit "
"the <a href=\"#replication\">replication section</a>."
msgstr ""
"Для получения подробной информации о состоянии репликации сервера, "
"пожалуйста, перейдите в <a href=\"#replication\">раздел репликации</a>."

#: server_status.php:1096
msgid "Replication status"
msgstr "Состояние репликации"

#: server_status.php:1111
msgid ""
"On a busy server, the byte counters may overrun, so those statistics as "
"reported by the MySQL server may be incorrect."
msgstr ""
"На загруженном сервере, побайтовые счетчики могут переполняться, таким "
"образом, статистика, передаваемая MySQL-сервером, может быть некорректной."

#: server_status.php:1117
msgid "Received"
msgstr "Принято"

#: server_status.php:1128
msgid "Sent"
msgstr "Отправлено"

#: server_status.php:1169
msgid "max. concurrent connections"
msgstr "Максимально одновременных"

#: server_status.php:1176
msgid "Failed attempts"
msgstr "Неудачных попыток"

#: server_status.php:1192
msgid "Aborted"
msgstr "Прерваны"

#: server_status.php:1258
msgid "ID"
msgstr "ID"

#: server_status.php:1262
msgid "Command"
msgstr "Команда"

#: server_status.php:1324
msgid ""
"The number of connections that were aborted because the client died without "
"closing the connection properly."
msgstr ""
"Количество прерванных соединений в связи с потерей связи и неверно закрытым "
"соединением клиента."

#: server_status.php:1325
msgid "The number of failed attempts to connect to the MySQL server."
msgstr "Количество неудавшихся попыток соединения к серверу MySQL."

#: server_status.php:1326
msgid ""
"The number of transactions that used the temporary binary log cache but that "
"exceeded the value of binlog_cache_size and used a temporary file to store "
"statements from the transaction."
msgstr ""
"Количество транзакций, использовавших кеш бинарного журнала и превысивших "
"значение binlog_cache_size, вследствие чего содержащиеся в них SQL-выражения "
"были сохранены во временном файле."

#: server_status.php:1327
msgid "The number of transactions that used the temporary binary log cache."
msgstr "Количество транзакций, использовавших кеш бинарного журнала."

#: server_status.php:1328
msgid ""
"The number of connection attempts (successful or not) to the MySQL server."
msgstr "Количество попыток соединения (успешных либо нет) к серверу MySQL."

#: server_status.php:1329
msgid ""
"The number of temporary tables on disk created automatically by the server "
"while executing statements. If Created_tmp_disk_tables is big, you may want "
"to increase the tmp_table_size  value to cause temporary tables to be memory-"
"based instead of disk-based."
msgstr ""
"Количество временных таблиц, автоматически созданных сервером на диске, во "
"время выполнения SQL-выражений. Если значение Created_tmp_disk_tables "
"велико, следует увеличить значение переменной tmp_table_size, чтобы "
"временные таблицы располагались в памяти, а не на жестком диске."

#: server_status.php:1330
msgid "How many temporary files mysqld has created."
msgstr "Количество временных файлов, созданных MySQL-сервером (mysqld)."

#: server_status.php:1331
msgid ""
"The number of in-memory temporary tables created automatically by the server "
"while executing statements."
msgstr ""
"Количество временных таблиц в памяти, созданных сервером автоматически в "
"процессе выполнения SQL-выражений."

#: server_status.php:1332
msgid ""
"The number of rows written with INSERT DELAYED for which some error occurred "
"(probably duplicate key)."
msgstr ""
"Количество ошибок, возникших в процессе обработки запросов INSERT DELAYED, "
"например, из-за дублирования ключей."

#: server_status.php:1333
msgid ""
"The number of INSERT DELAYED handler threads in use. Every different table "
"on which one uses INSERT DELAYED gets its own thread."
msgstr "Количество обрабатываемых запросов INSERT DELAYED."

#: server_status.php:1334
msgid "The number of INSERT DELAYED rows written."
msgstr ""
"Количество строк записанных в режиме отложенной вставки данных (INSERT "
"DELAYED)."

#: server_status.php:1335
msgid "The number of executed FLUSH statements."
msgstr "Количество выполненных команд FLUSH."

#: server_status.php:1336
msgid "The number of internal COMMIT statements."
msgstr "Количество внутренних команд COMMIT."

#: server_status.php:1337
msgid "The number of times a row was deleted from a table."
msgstr "Количество запросов на удаление строк из таблицы."

#: server_status.php:1338
msgid ""
"The MySQL server can ask the NDB Cluster storage engine if it knows about a "
"table with a given name. This is called discovery. Handler_discover "
"indicates the number of time tables have been discovered."
msgstr ""
"MySQL-сервер может запрашивать NDB Cluster о существовании таблиц с "
"определенным именем. Этот процесс называется обнаружением. Handler_discover "
"- число обнаружений таблиц."

#: server_status.php:1339
msgid ""
"The number of times the first entry was read from an index. If this is high, "
"it suggests that the server is doing a lot of full index scans; for example, "
"SELECT col1 FROM foo, assuming that col1 is indexed."
msgstr ""
"Количество запросов на чтение первой записи из индекса. При большом значении "
"переменной, скорее всего, сервер многократно выполняет полное сканирование "
"индекса. Например, SELECT col1 FROM foo, при условии, что col1 "
"проиндексирован."

#: server_status.php:1340
msgid ""
"The number of requests to read a row based on a key. If this is high, it is "
"a good indication that your queries and tables are properly indexed."
msgstr ""
"Количество запросов на чтение строк, построенных на значении ключа. Большое "
"значение переменной говорит о том, что запросы и таблицы проиндексированы "
"надлежащим образом."

#: server_status.php:1341
msgid ""
"The number of requests to read the next row in key order. This is "
"incremented if you are querying an index column with a range constraint or "
"if you are doing an index scan."
msgstr ""
"Количество запросов на чтение следующей строки в порядке расположения "
"индексов. Значение увеличивается при запросе индексного столбца с "
"ограничением по размеру или при сканировании индекса."

#: server_status.php:1342
msgid ""
"The number of requests to read the previous row in key order. This read "
"method is mainly used to optimize ORDER BY ... DESC."
msgstr ""
"Количество запросов на чтение предыдущей строки при ниспадающей сортировке "
"индекса. Обычно используется при оптимизации: ORDER BY ... DESC."

#: server_status.php:1343
msgid ""
"The number of requests to read a row based on a fixed position. This is high "
"if you are doing a lot of queries that require sorting of the result. You "
"probably have a lot of queries that require MySQL to scan whole tables or "
"you have joins that don't use keys properly."
msgstr ""
"Количество запросов, на чтение строки, основанных на ее позиции. Большое "
"значение переменной может быть обусловлено частым выполнением запросов "
"использующих сортировку результата, выполнением большого числа запросов "
"требующих полного сканирования таблиц, наличием объединений не использующих "
"индексы надлежащим образом."

#: server_status.php:1344
msgid ""
"The number of requests to read the next row in the data file. This is high "
"if you are doing a lot of table scans. Generally this suggests that your "
"tables are not properly indexed or that your queries are not written to take "
"advantage of the indexes you have."
msgstr ""
"Количество запросов на чтение следующей строки из файла данных. Данное "
"значение будет высоким, при частом сканировании таблиц. Обычно это означает, "
"что таблицы не проиндексированы надлежащим образом или запросы не используют "
"преимущества индексов."

#: server_status.php:1345
msgid "The number of internal ROLLBACK statements."
msgstr "Количество внутренних команд ROLLBACK."

#: server_status.php:1346
msgid "The number of requests to update a row in a table."
msgstr "Количество запросов на обновление строк в таблице."

#: server_status.php:1347
msgid "The number of requests to insert a row in a table."
msgstr "Количество запросов на вставку строк в таблицу."

#: server_status.php:1348
msgid "The number of pages containing data (dirty or clean)."
msgstr ""
"Количество страниц содержащих данные (&quot;грязные&quot; или &quot;"
"чистые&quot;)."

#: server_status.php:1349
msgid "The number of pages currently dirty."
msgstr "Текущее количество &quot;грязных&quot; страниц."

#: server_status.php:1350
msgid "The number of buffer pool pages that have been requested to be flushed."
msgstr ""
"Количество страниц буферного пула, над которыми был осуществлен процесс "
"очистки (FLUSH)."

#: server_status.php:1351
msgid "The number of free pages."
msgstr "Количество свободных страниц."

#: server_status.php:1352
msgid ""
"The number of latched pages in InnoDB buffer pool. These are pages currently "
"being read or written or that can't be flushed or removed for some other "
"reason."
msgstr ""
"Количество станиц заблокированных в буферном пуле InnoDB. Над этими "
"страницами осуществляется процесс чтения или записи, либо они не могут быть "
"очищены или удалены по какой-либо другой причине."

#: server_status.php:1353
msgid ""
"The number of pages busy because they have been allocated for administrative "
"overhead such as row locks or the adaptive hash index. This value can also "
"be calculated as Innodb_buffer_pool_pages_total - "
"Innodb_buffer_pool_pages_free - Innodb_buffer_pool_pages_data."
msgstr ""
"Количество страниц занятых вследствие выделения под административные "
"процессы, такие как: блокировка строки или адаптивное хеширование индекса. "
"Значение можно рассчитать по формуле: Innodb_buffer_pool_pages_total - "
"Innodb_buffer_pool_pages_free - Innodb_buffer_pool_pages_data."

#: server_status.php:1354
msgid "Total size of buffer pool, in pages."
msgstr "Общий размер буферного пула (в страницах)."

#: server_status.php:1355
msgid ""
"The number of \"random\" read-aheads InnoDB initiated. This happens when a "
"query is to scan a large portion of a table but in random order."
msgstr ""
"Количество \"случайных\" опережающих чтений, инициированных InnoDB. Это "
"происходит, когда запрос сканирует большую часть таблицы в случайном порядке."

#: server_status.php:1356
msgid ""
"The number of sequential read-aheads InnoDB initiated. This happens when "
"InnoDB does a sequential full table scan."
msgstr ""
"Количество последовательных опережающих чтений, инициированных InnoDB. Это "
"происходит, когда InnoDB выполняет полное последовательное сканирование "
"таблицы."

#: server_status.php:1357
msgid "The number of logical read requests InnoDB has done."
msgstr "Количество последовательных запросов на чтение, выполненных InnoDB."

#: server_status.php:1358
msgid ""
"The number of logical reads that InnoDB could not satisfy from buffer pool "
"and had to do a single-page read."
msgstr ""
"Количество последовательных запросов на чтение, которые InnoDB не смог "
"выполнить из буферного пула и использовал постраничное чтение."

#: server_status.php:1359
msgid ""
"Normally, writes to the InnoDB buffer pool happen in the background. "
"However, if it's necessary to read or create a page and no clean pages are "
"available, it's necessary to wait for pages to be flushed first. This "
"counter counts instances of these waits. If the buffer pool size was set "
"properly, this value should be small."
msgstr ""
"Обычно, записи в буферный пул InnoDB выполняются в фоновом режиме. Однако, "
"если необходимо чтение или создание страницы при отсутствии чистых таковых, "
"сперва требуется ожидание их очистки. Данный счетчик показывает число таких "
"ожиданий. Если размер буферного пула был установлен должным образом, "
"значение будет небольшим."

#: server_status.php:1360
msgid "The number writes done to the InnoDB buffer pool."
msgstr "Количество записей, выполненных в буферный пул InnoDB."

#: server_status.php:1361
msgid "The number of fsync() operations so far."
msgstr "Количество операций fsync(), выполненных на данный момент."

#: server_status.php:1362
msgid "The current number of pending fsync() operations."
msgstr "Текущее количество незавершенных операций fsync()."

#: server_status.php:1363
msgid "The current number of pending reads."
msgstr "Текущее количество незавершенных операций чтения."

#: server_status.php:1364
msgid "The current number of pending writes."
msgstr "Текущее количество незавершенных операций записи."

#: server_status.php:1365
msgid "The amount of data read so far, in bytes."
msgstr "Сумма данных (в байтах), прочитанных на данный момент."

#: server_status.php:1366
msgid "The total number of data reads."
msgstr "Общее количество операций чтения данных."

#: server_status.php:1367
msgid "The total number of data writes."
msgstr "Общее количество операций записи данных."

#: server_status.php:1368
msgid "The amount of data written so far, in bytes."
msgstr "Сумма данных (в байтах), записанных на данный момент."

#: server_status.php:1369
msgid "The number of pages that have been written for doublewrite operations."
msgstr ""
"Количество записей в буфер doublewrite, и количество созданных для этого "
"страниц."

#: server_status.php:1370
msgid "The number of doublewrite operations that have been performed."
msgstr ""
"Количество записей в буфер doublewrite, и количество созданных для этого "
"страниц."

#: server_status.php:1371
msgid ""
"The number of waits we had because log buffer was too small and we had to "
"wait for it to be flushed before continuing."
msgstr ""
"Количество ожиданий очистки журнального буфера, вследствие малого его "
"размера."

#: server_status.php:1372
msgid "The number of log write requests."
msgstr "Количество запросов на запись в журнал."

#: server_status.php:1373
msgid "The number of physical writes to the log file."
msgstr "Количество физических записей в файл журнала."

#: server_status.php:1374
msgid "The number of fsync() writes done to the log file."
msgstr "Количество записей с помощью fsync(), сделанных в файл журнала."

#: server_status.php:1375
msgid "The number of pending log file fsyncs."
msgstr ""
"Количество незавершенных попыток синхронизации с помощью операции fsync."

#: server_status.php:1376
msgid "Pending log file writes."
msgstr "Количество незавершенных запросов на запись в журнал."

#: server_status.php:1377
msgid "The number of bytes written to the log file."
msgstr "Объем данных в байтах, записанных в файл журнала."

#: server_status.php:1378
msgid "The number of pages created."
msgstr "Количество созданных страниц."

#: server_status.php:1379
msgid ""
"The compiled-in InnoDB page size (default 16KB). Many values are counted in "
"pages; the page size allows them to be easily converted to bytes."
msgstr ""
"Размер страницы, компилируемой в InnoDB (по умолчанию 16Кб). Многие значения "
"приводятся в страницах, но зная объем страницы, можно перевести эти значения "
"в байты."

#: server_status.php:1380
msgid "The number of pages read."
msgstr "Количество прочитанных страниц."

#: server_status.php:1381
msgid "The number of pages written."
msgstr "Количество записанных страниц."

#: server_status.php:1382
msgid "The number of row locks currently being waited for."
msgstr "Текущее количество ожиданий блокировок строк."

#: server_status.php:1383
msgid "The average time to acquire a row lock, in milliseconds."
msgstr "Среднее время ожидания блокировки строк (в миллисекундах)."

#: server_status.php:1384
msgid "The total time spent in acquiring row locks, in milliseconds."
msgstr "Общее время, ожидания блокировок строк (в миллисекундах)."

#: server_status.php:1385
msgid "The maximum time to acquire a row lock, in milliseconds."
msgstr "Максимальное время ожидания блокировки строк (в миллисекундах)."

#: server_status.php:1386
msgid "The number of times a row lock had to be waited for."
msgstr "Общее количество ожиданий блокировки строк."

#: server_status.php:1387
msgid "The number of rows deleted from InnoDB tables."
msgstr "Количество строк, удаленных из таблиц InnoDB."

#: server_status.php:1388
msgid "The number of rows inserted in InnoDB tables."
msgstr "Количество строк, добавленных в таблицы InnoDB."

#: server_status.php:1389
msgid "The number of rows read from InnoDB tables."
msgstr "Количество строк, прочитанных из таблиц InnoDB."

#: server_status.php:1390
msgid "The number of rows updated in InnoDB tables."
msgstr "Количество строк, обновленных в таблицах InnoDB."

#: server_status.php:1391
msgid ""
"The number of key blocks in the key cache that have changed but haven't yet "
"been flushed to disk. It used to be known as Not_flushed_key_blocks."
msgstr ""
"Количество блоков в кеше индекса, которые были изменены, но еще не записаны "
"на диск. Данный параметр также известен как Not_flushed_key_blocks."

#: server_status.php:1392
msgid ""
"The number of unused blocks in the key cache. You can use this value to "
"determine how much of the key cache is in use."
msgstr ""
"Количество неиспользуемых блоков в кеше индекса. Данный параметр позволяет "
"определить как полно используется кеш индекса."

#: server_status.php:1393
msgid ""
"The number of used blocks in the key cache. This value is a high-water mark "
"that indicates the maximum number of blocks that have ever been in use at "
"one time."
msgstr ""
"Количество используемых блоков в кеше индекса. Данное значение - "
"максимальное количество блоков, использованных одновременно."

#: server_status.php:1394
msgid "Percentage of used key cache (calculated value)"
msgstr ""
"Процентное соотношение использованного кеша ключей (подсчитанное значение)"

#: server_status.php:1395
msgid "The number of requests to read a key block from the cache."
msgstr "Количество запросов на чтение блока из кеша индексов."

#: server_status.php:1396
msgid ""
"The number of physical reads of a key block from disk. If Key_reads is big, "
"then your key_buffer_size value is probably too small. The cache miss rate "
"can be calculated as Key_reads/Key_read_requests."
msgstr ""
"Количество физических операций чтения блока индексов с диска. Если значение "
"велико - скорее всего, задано слишком маленькое значение переменной "
"key_buffer_size. Коэффициент неудачных обращений к кешу может быть рассчитан "
"как: Key_reads/Key_read_requests."

#: server_status.php:1397
msgid ""
"Key cache miss calculated as rate of physical reads compared to read "
"requests (calculated value)"
msgstr ""
"Промахи кеша ключей рассчитываются, как соотношение физических чтений "
"сравнительно к запросам чтения (подсчитанное значение)"

#: server_status.php:1398
msgid "The number of requests to write a key block to the cache."
msgstr "Количество запросов на запись блока в кеш индекса."

#: server_status.php:1399
msgid "The number of physical writes of a key block to disk."
msgstr "Количество физических операций записи блока индексов на диск."

#: server_status.php:1400
msgid ""
"Percentage of physical writes compared to write requests (calculated value)"
msgstr ""
"Процентное соотношение физических процессов записи сравнительно к запросам "
"записи (подсчитанное значение)"

#: server_status.php:1401
msgid ""
"The total cost of the last compiled query as computed by the query "
"optimizer. Useful for comparing the cost of different query plans for the "
"same query. The default value of 0 means that no query has been compiled yet."
msgstr ""
"Общие затраты последнего компилированного запроса, рассчитанные "
"оптимизатором запросов. Полезно при сравнении эффективности различных схем "
"одного запроса. Изначальное нулевое значение, означает, что процесса "
"компиляции запроса еще не было."

#: server_status.php:1402
msgid ""
"The maximum number of connections that have been in use simultaneously since "
"the server started."
msgstr ""
"Максимальное количество соединений использованных одновременно начиная с "
"запуска сервера."

#: server_status.php:1403
msgid "The number of rows waiting to be written in INSERT DELAYED queues."
msgstr "Количество строк, ожидающих вставки в запросах INSERT DELAYED."

#: server_status.php:1404
msgid ""
"The number of tables that have been opened. If opened tables is big, your "
"table cache value is probably too small."
msgstr ""
"Общее количество открывавшихся таблиц. При большом значении переменной "
"рекомендуется увеличить размер кеша таблиц (table_cache)."

#: server_status.php:1405
msgid "The number of files that are open."
msgstr "Количество открытых файлов."

#: server_status.php:1406
msgid "The number of streams that are open (used mainly for logging)."
msgstr ""
"Количество открытых потоков (в основном применяется к файлам журналов)."

#: server_status.php:1407
msgid "The number of tables that are open."
msgstr "Количество открытых таблиц."

#: server_status.php:1408
msgid ""
"The number of free memory blocks in query cache. High numbers can indicate "
"fragmentation issues, which may be solved by issuing a FLUSH QUERY CACHE "
"statement."
msgstr ""
"Количество свободных блоков памяти в кеше запроса. Высокое значение может "
"указывать на фрагментацию, проблема которой решается выполнением запроса "
"FLUSH QUERY CACHE."

#: server_status.php:1409
msgid "The amount of free memory for query cache."
msgstr "Объем свободной памяти для кеша запросов."

#: server_status.php:1410
msgid "The number of cache hits."
msgstr ""
"Количество &quot;попаданий&quot; в кеш запросов, т.е. сколько запросов было "
"удовлетворено запросами, находящимися в кеше."

#: server_status.php:1411
msgid "The number of queries added to the cache."
msgstr "Количество запросов, добавленных в кеш запросов."

#: server_status.php:1412
msgid ""
"The number of queries that have been removed from the cache to free up "
"memory for caching new queries. This information can help you tune the query "
"cache size. The query cache uses a least recently used (LRU) strategy to "
"decide which queries to remove from the cache."
msgstr ""
"Количество запросов, удаленных из кеша для освобождения памяти под "
"кеширование новых запросов. Эта информация может помочь при настройке "
"размера кеша запросов. Кеш запросов использует стратегию LRU (дольше всего "
"не использующиеся страницы заменяются новыми) при принятии решения об "
"удаления запроса из кеша."

#: server_status.php:1413
msgid ""
"The number of non-cached queries (not cachable, or not cached due to the "
"query_cache_type setting)."
msgstr ""
"Количество запросов, которые оказались некешируемыми или для которых "
"кеширование было подавлено с помощью ключевого слова SQL_NO_CACHE."

#: server_status.php:1414
msgid "The number of queries registered in the cache."
msgstr "Количество запросов, зарегистрированных в кеше."

#: server_status.php:1415
msgid "The total number of blocks in the query cache."
msgstr "Суммарное количество блоков памяти, отведенных под кеш запросов."

#: server_status.php:1416
msgid "The status of failsafe replication (not yet implemented)."
msgstr "Состояние отказоустойчивой репликации (пока не реализовано)."

#: server_status.php:1417
msgid ""
"The number of joins that do not use indexes. If this value is not 0, you "
"should carefully check the indexes of your tables."
msgstr ""
"Количество запросов-объединений, выполненных без использования индексов. "
"Если значение переменной не равно 0, рекомендуется проверить индексы таблиц."

#: server_status.php:1418
msgid "The number of joins that used a range search on a reference table."
msgstr ""
"Количество запросов-объединений, выполненных с использованием поиска по "
"диапазону в таблице, на которую делается ссылка."

#: server_status.php:1419
msgid ""
"The number of joins without keys that check for key usage after each row. "
"(If this is not 0, you should carefully check the indexes of your tables.)"
msgstr ""
"Количество запросов-объединений, выполненных с использованием поиска по "
"диапазону для выборки строк из вторичной таблицы. Если значение переменной "
"не равно 0, рекомендуется проверить индексы таблиц."

#: server_status.php:1420
msgid ""
"The number of joins that used ranges on the first table. (It's normally not "
"critical even if this is big.)"
msgstr ""
"Количество запросов-объединений, выполненных с использованием поиска по "
"диапазону в первой таблице. Обычно значение этой переменной не критично, "
"даже если оно велико."

#: server_status.php:1421
msgid "The number of joins that did a full scan of the first table."
msgstr ""
"Количество запросов-объединений, выполненных с использованием полного поиска "
"по первой таблице."

#: server_status.php:1422
msgid "The number of temporary tables currently open by the slave SQL thread."
msgstr ""
"Количество временных таблиц, открытых в настоящий момент подчиненным потоком."

#: server_status.php:1423
msgid ""
"Total (since startup) number of times the replication slave SQL thread has "
"retried transactions."
msgstr ""
"Общее количество повторов транзакций подчиненным потоком репликации с "
"момента запуска."

#: server_status.php:1424
msgid "This is ON if this server is a slave that is connected to a master."
msgstr ""
"Присваивается значение ON, если данный сервер функционирует как подчиненный, "
"подключенный к главному."

#: server_status.php:1425
msgid ""
"The number of threads that have taken more than slow_launch_time seconds to "
"create."
msgstr ""
"Количество потоков, на создание которых потребовалось более чем "
"slow_launch_time секунд."

#: server_status.php:1426
msgid ""
"The number of queries that have taken more than long_query_time seconds."
msgstr "Количество запросов, выполнявшихся более long_query_time секунд."

#: server_status.php:1427
msgid ""
"The number of merge passes the sort algorithm has had to do. If this value "
"is large, you should consider increasing the value of the sort_buffer_size "
"system variable."
msgstr ""
"Количество проходов, сделанных алгоритмом сортировки. При большом значении "
"следует увеличить значение переменной sort_buffer_size."

#: server_status.php:1428
msgid "The number of sorts that were done with ranges."
msgstr ""
"Количество операций сортировки, выполненных с использованием диапазона."

#: server_status.php:1429
msgid "The number of sorted rows."
msgstr "Количество отсортированных строк."

#: server_status.php:1430
msgid "The number of sorts that were done by scanning the table."
msgstr ""
"Количество операций сортировки, выполненных с использованием полного "
"сканирования таблицы."

#: server_status.php:1431
msgid "The number of times that a table lock was acquired immediately."
msgstr ""
"Количество запросов на блокировку таблицы, которые были удовлетворены "
"немедленно."

#: server_status.php:1432
msgid ""
"The number of times that a table lock could not be acquired immediately and "
"a wait was needed. If this is high, and you have performance problems, you "
"should first optimize your queries, and then either split your table or "
"tables or use replication."
msgstr ""
"Количество запросов на блокировку таблицы, которые были удовлетворены только "
"после определенного периода ожидания. Если значение велико и есть проблемы с "
"производительностью, необходимо сначала оптимизировать свои запросы, а затем "
"разбить свою таблицу (или таблицы) или использовать репликацию."

#: server_status.php:1433
msgid ""
"The number of threads in the thread cache. The cache hit rate can be "
"calculated as Threads_created/Connections. If this value is red you should "
"raise your thread_cache_size."
msgstr ""
"Количество потоков в потоковом кеше. Частоту успешных обращений к кешу можно "
"вычислить по формуле Threads_created/Connections. Если это значение окрашено "
"в красный цвет - вам следует увеличить thread_cache_size."

#: server_status.php:1434
msgid "The number of currently open connections."
msgstr "Количество открытых текущих соединений."

#: server_status.php:1435
msgid ""
"The number of threads created to handle connections. If Threads_created is "
"big, you may want to increase the thread_cache_size value. (Normally this "
"doesn't give a notable performance improvement if you have a good thread "
"implementation.)"
msgstr ""
"Полное количество потоков, созданных для поддержания соединений с клиентом. "
"При большом значении переменной, можно увеличить значение переменной "
"thread_cache_size (это не даст существенного выигрыша в производительности, "
"при хорошей реализации потоков)."

#: server_status.php:1436
msgid "Thread cache hit rate (calculated value)"
msgstr "Соотношение обращений в кеш потока (подсчитанное значение)"

#: server_status.php:1437
msgid "The number of threads that are not sleeping."
msgstr "Количество процессов, находящихся в активном состоянии."

#: server_status.php:1583
msgid "Start Monitor"
msgstr "Запустить монитор"

#: server_status.php:1592
msgid "Instructions/Setup"
msgstr "Инструкции/Настройки"

#: server_status.php:1597
msgid "Done rearranging/editing charts"
msgstr "Завершено редактирование графиков"

#: server_status.php:1604 server_status.php:1675
msgid "Add chart"
msgstr "Добавить график"

#: server_status.php:1606
msgid "Rearrange/edit charts"
msgstr "Упорядочить/отредактировать графики"

#: server_status.php:1610
msgid "Refresh rate"
msgstr "Частота обновления"

#: server_status.php:1615
msgid "Chart columns"
msgstr "Столбцы графика"

#: server_status.php:1631
msgid "Chart arrangement"
msgstr "Расположение гарфика"

#: server_status.php:1631
msgid ""
"The arrangement of the charts is stored to the browsers local storage. You "
"may want to export it if you have a complicated set up."
msgstr ""
"Расположения графиков сохраняются в локальном хранилище браузера. При "
"наличии сложной настройки, вы можете осуществить ее экспорт."

#: server_status.php:1632
msgid "Reset to default"
msgstr "Восстановить изначальное значение"

#: server_status.php:1636
msgid "Monitor Instructions"
msgstr "Инструкции мониторинга"

#: server_status.php:1637
msgid ""
"The phpMyAdmin Monitor can assist you in optimizing the server configuration "
"and track down time intensive queries. For the latter you will need to set "
"log_output to 'TABLE' and have either the slow_query_log or general_log "
"enabled. Note however, that the general_log produces a lot of data and "
"increases server load by up to 15%"
msgstr ""
"Мониторинг phpMyAdmin может помочь вам в оптимизации настройки сервера и "
"отслеживания долго выполняемых запросов. Для последнего, потребуется "
"установка log_output в 'TABLE' и включение директивы slow_query_log или "
"general_log. Будьте внимательны, включение general_log производит увеличение "
"хранимых данных и увеличивает нагрузку на сервер до 15%."

#: server_status.php:1642
msgid ""
"Unfortunately your Database server does not support logging to table, which "
"is a requirement for analyzing the database logs with phpMyAdmin. Logging to "
"table is supported by MySQL 5.1.6 and onwards. You may still use the server "
"charting features however."
msgstr ""
"К сожалению, ваш сервер баз данных не поддерживает сохранение журналов в "
"таблицу, что требуется для анализа журналов базы данных с помощью "
"phpMyAdmin. Сохранение журналов в таблицу поддерживается MySQL 5.1.6 и выше. "
"Однако, вы все еще можете использовать функции графиков сервера."

#: server_status.php:1655
msgid "Using the monitor:"
msgstr "Использование мониторинга:"

#: server_status.php:1657
msgid ""
"Your browser will refresh all displayed charts in a regular interval. You "
"may add charts and change the refresh rate under 'Settings', or remove any "
"chart using the cog icon on each respective chart."
msgstr ""
"Ваш браузер начнет обновление всех отображаемых графиков через определенный "
"интервал времени. Вы можете добавлять графики и менять частоту обновления в "
"настройках, или удалить график используя соответствующую иконку на каждом из "
"них."

#: server_status.php:1659
msgid ""
"To display queries from the logs, select the relevant time span on any chart "
"by holding down the left mouse button and panning over the chart. Once "
"confirmed, this will load a table of grouped queries, there you may click on "
"any occuring SELECT statements to further analyze them."
msgstr ""
"Для отображения запросов из журналов, выберите подходящий период времени на "
"любом графике нажав левую кнопку мышки и выделив его. После подтверждения, "
"будет загружена таблица сгруппированных запросов, где вы сможете кликнуть на "
"любые выражения SELECT, для их последующего анализа."

#: server_status.php:1666
msgid "Please note:"
msgstr "Примечание:"

#: server_status.php:1668
msgid ""
"Enabling the general_log may increase the server load by 5-15%. Also be "
"aware that generating statistics from the logs is a load intensive task, so "
"it is advisable to select only a small time span and to disable the "
"general_log and empty its table once monitoring is not required any more."
msgstr ""
"Включение директивы general_log может увеличить загрузку сервера на 5-15%. "
"Также, имейте в виду, что генерирование статистики из журналов является "
"тяжелой, загружающей задачей для сервера, поэтому советуем выбирать только "
"небольшие промежутки времени, а так же отключать general_log и очищать его "
"таблицу, когда мониторинг больше не требуется."

#: server_status.php:1680
msgid "Preset chart"
msgstr "Заготовки графиков"

#: server_status.php:1684
msgid "Status variable(s)"
msgstr "Переменные состояния"

#: server_status.php:1686
msgid "Select series:"
msgstr "Выберите серии:"

#: server_status.php:1688
msgid "Commonly monitored"
msgstr "Частый мониторинг"

#: server_status.php:1703
msgid "or type variable name:"
msgstr "или задайте имя переменной:"

#: server_status.php:1707
msgid "Display as differential value"
msgstr "Отобразить в виде значения разницы"

#: server_status.php:1709
msgid "Apply a divisor"
msgstr "Применить делитель"

#: server_status.php:1716
msgid "Append unit to data values"
msgstr "Добавить к значениям единицу измерения"

#: server_status.php:1722
msgid "Add this series"
msgstr "Добавить данные серии"

#: server_status.php:1724
msgid "Clear series"
msgstr "Очистить серии"

#: server_status.php:1727
msgid "Series in Chart:"
msgstr "Серии в графике:"

#: server_status.php:1740
msgid "Log statistics"
msgstr "Статистика журналов"

#: server_status.php:1741
msgid "Selected time range:"
msgstr "Выбранный диапазон времени:"

#: server_status.php:1746
msgid "Only retrieve SELECT,INSERT,UPDATE and DELETE Statements"
msgstr "Выполнять только выражения SELECT,INSERT,UPDATE и DELETE"

#: server_status.php:1751
msgid "Remove variable data in INSERT statements for better grouping"
msgstr "Для лучшей группировки, удалить данные переменной в запросах INSERT"

#: server_status.php:1756
msgid "Choose from which log you want the statistics to be generated from."
msgstr "Выберите из какого журнала должна генерироваться статистика."

#: server_status.php:1758
msgid "Results are grouped by query text."
msgstr "Результаты сгруппированы по тексту запроса."

#: server_status.php:1763
msgid "Query analyzer"
msgstr "Анализ запроса"

#: server_status.php:1803
#, php-format
msgid "%d second"
msgid_plural "%d seconds"
msgstr[0] "%d секунда"
msgstr[1] "%d секунды"
msgstr[2] "%d секунд"

#: server_status.php:1805
#, php-format
msgid "%d minute"
msgid_plural "%d minutes"
msgstr[0] "%d минута"
msgstr[1] "%d минуты"
msgstr[2] "%d минут"

#: server_synchronize.php:101
msgid "Could not connect to the source"
msgstr "Не получилось соединиться с источником"

#: server_synchronize.php:104
msgid "Could not connect to the target"
msgstr "Не получилось соединиться с целевой базой данных"

#: server_synchronize.php:148 server_synchronize.php:154 tbl_create.php:55
#: tbl_get_field.php:20
#, php-format
msgid "'%s' database does not exist."
msgstr "База данных '%s' не существует."

#: server_synchronize.php:362
msgid "Structure Synchronization"
msgstr "Синхронизация структуры"

#: server_synchronize.php:366
msgid "Data Synchronization"
msgstr "Синхронизация данных"

#: server_synchronize.php:489 server_synchronize.php:988
msgid "not present"
msgstr "отсутствует"

#: server_synchronize.php:525 server_synchronize.php:1045
msgid "Structure Difference"
msgstr "Различие структуры"

#: server_synchronize.php:526 server_synchronize.php:1046
msgid "Data Difference"
msgstr "Различие данных"

#: server_synchronize.php:531 server_synchronize.php:1051
msgid "Add column(s)"
msgstr "Добавить поле(я)"

#: server_synchronize.php:532 server_synchronize.php:1052
msgid "Remove column(s)"
msgstr "Удалить поле(я)"

#: server_synchronize.php:533 server_synchronize.php:1053
msgid "Alter column(s)"
msgstr "Изменить поле(я)"

#: server_synchronize.php:534 server_synchronize.php:1054
msgid "Remove index(s)"
msgstr "Удалить индекс(ы)"

#: server_synchronize.php:535 server_synchronize.php:1055
msgid "Apply index(s)"
msgstr "Применить индекс(ы)"

#: server_synchronize.php:536 server_synchronize.php:1056
msgid "Update row(s)"
msgstr "Обновить строку(и)"

#: server_synchronize.php:537 server_synchronize.php:1057
msgid "Insert row(s)"
msgstr "Вставить строку(и)"

#: server_synchronize.php:549 server_synchronize.php:1070
msgid "Would you like to delete all the previous rows from target tables?"
msgstr "Удалить все предыдущие строки из целевой таблицы?"

#: server_synchronize.php:554 server_synchronize.php:1075
msgid "Apply Selected Changes"
msgstr "Применить выбранные изменения"

#: server_synchronize.php:558 server_synchronize.php:1078
msgid "Synchronize Databases"
msgstr "Синхронизировать базы данных"

#: server_synchronize.php:572
msgid "Selected target tables have been synchronized with source tables."
msgstr "Выбранные целевые таблицы были синхронизированы с таблицами источника."

#: server_synchronize.php:1125
msgid "Target database has been synchronized with source database"
msgstr "Целевая база данных была синхронизирована с базой данных источника"

#: server_synchronize.php:1193
msgid "Executed queries"
msgstr "Выполнено запросов"

#: server_synchronize.php:1377
msgid "Enter manually"
msgstr "Ввести вручную"

#: server_synchronize.php:1385
msgid "Current connection"
msgstr "Текущее соединение"

#: server_synchronize.php:1426
#, php-format
msgid "Configuration: %s"
msgstr "Настройки: %s"

#: server_synchronize.php:1441
msgid "Socket"
msgstr "Сокет"

#: server_synchronize.php:1489
msgid ""
"Target database will be completely synchronized with source database. Source "
"database will remain unchanged."
msgstr ""
"Целевая база данных будет полностью синхронизована с источником. База данных "
"источника останется неизменной."

#: server_variables.php:90
msgid "Setting variable failed"
msgstr "Не удалось установить переменную"

#: server_variables.php:109
msgid "Server variables and settings"
msgstr "Серверные переменные и настройки"

#: server_variables.php:136 server_variables.php:163
msgid "Session value"
msgstr "Значение сессии"

#: server_variables.php:136
msgid "Global value"
msgstr "Глобальное значение"

#: setup/frames/config.inc.php:38 setup/frames/index.inc.php:241
msgid "Download"
msgstr "Скачать"

#: setup/frames/form.inc.php:25
msgid "Incorrect formset, check $formsets array in setup/frames/form.inc.php"
msgstr ""
"Некорректно задан набор форм, проверьте массив $formsets в файле setup/"
"frames/form.inc.php"

#: setup/frames/index.inc.php:51
msgid "Cannot load or save configuration"
msgstr "Невозможно загрузить или сохранить настройки"

#: setup/frames/index.inc.php:52
msgid ""
"Please create web server writable folder [em]config[/em] in phpMyAdmin top "
"level directory as described in [a@Documentation.html#setup_script]"
"documentation[/a]. Otherwise you will be only able to download or display it."
msgstr ""
"Пожалуйста, создайте на сервере в корневой директории phpMyAdmin каталог [em]"
"config[/em] и установите у него разрешение на запись, как описано в "
"[a@Documentation.html#setup_script]документации[/a]. В противном случае вы "
"сможете только скачать, или просмотреть его."

#: setup/frames/index.inc.php:60
msgid ""
"You are not using a secure connection; all data (including potentially "
"sensitive information, like passwords) is transferred unencrypted!"
msgstr ""
"Вы используете обычное, небезопасное соединение; все данные (включая "
"потенциально критическую информацию, вроде паролей) передаются в "
"незашифрованном виде!"

#: setup/frames/index.inc.php:64
#, php-format
msgid ""
"If your server is also configured to accept HTTPS requests follow [a@%s]this "
"link[/a] to use a secure connection."
msgstr ""
"Если ваш сервер настроен также и на приём HTTPS запросов, перейдите по [a@%s]"
"данной ссылке[/a] для использования безопасного соединения."

#: setup/frames/index.inc.php:68
msgid "Insecure connection"
msgstr "Небезопасное соединение"

#: setup/frames/index.inc.php:98
msgid "Configuration saved."
msgstr "Конфигурация сохранена."

#: setup/frames/index.inc.php:99
msgid ""
"Configuration saved to file config/config.inc.php in phpMyAdmin top level "
"directory, copy it to top level one and delete directory config to use it."
msgstr ""
"Настройки сохранены в файл config/config.inc.php от корневого каталога "
"phpMyAdmin, скопируйте его в корневой каталог и удалите после этого "
"директорию config."

#: setup/frames/index.inc.php:107 setup/frames/menu.inc.php:16
msgid "Overview"
msgstr "Обзор"

#: setup/frames/index.inc.php:115
msgid "Show hidden messages (#MSG_COUNT)"
msgstr "Показать скрытые сообщения (#MSG_COUNT)"

#: setup/frames/index.inc.php:158
msgid "There are no configured servers"
msgstr "Отсутствуют настроенные сервера"

#: setup/frames/index.inc.php:166
msgid "New server"
msgstr "Новый сервер"

#: setup/frames/index.inc.php:196
msgid "Default language"
msgstr "Язык по умолчанию"

#: setup/frames/index.inc.php:207
msgid "let the user choose"
msgstr "Предоставить выбор пользователю"

#: setup/frames/index.inc.php:218
msgid "- none -"
msgstr "- не выбран -"

#: setup/frames/index.inc.php:222
msgid "Default server"
msgstr "Сервер по умолчанию"

#: setup/frames/index.inc.php:234
msgid "End of line"
msgstr "Конец строки"

#: setup/frames/index.inc.php:240
msgid "Display"
msgstr "Показать"

#: setup/frames/index.inc.php:244
msgid "Load"
msgstr "Загрузить"

#: setup/frames/index.inc.php:255
msgid "phpMyAdmin homepage"
msgstr "Домашняя страница phpMyAdmin"

#: setup/frames/index.inc.php:256
msgid "Donate"
msgstr "Пожертвование"

#: setup/frames/servers.inc.php:29
msgid "Edit server"
msgstr "Редактировать сервер"

#: setup/frames/servers.inc.php:38
msgid "Add a new server"
msgstr "Добавить новый сервер"

#: setup/index.php:22
msgid "Wrong GET file attribute value"
msgstr "Недопустимое значение атрибута файла в GET"

#: setup/lib/form_processing.lib.php:43
msgid "Warning"
msgstr "Предупреждение"

#: setup/lib/form_processing.lib.php:44
msgid "Submitted form contains errors"
msgstr "Данные формы содержат ошибки"

#: setup/lib/form_processing.lib.php:45
msgid "Try to revert erroneous fields to their default values"
msgstr ""
"Проверка данных на соответствие и возвращение в изначальное значение при "
"наличии ошибки"

#: setup/lib/form_processing.lib.php:48
msgid "Ignore errors"
msgstr "Игнорировать ошибки"

#: setup/lib/form_processing.lib.php:50
msgid "Show form"
msgstr "Показать форму"

#: setup/lib/index.lib.php:121
msgid ""
"Neither URL wrapper nor CURL is available. Version check is not possible."
msgstr ""
"Недоступны обработчик URL протокола или CURL. Проверка версии невозможна."

#: setup/lib/index.lib.php:132
msgid ""
"Reading of version failed. Maybe you're offline or the upgrade server does "
"not respond."
msgstr ""
"Не удалось получить текущую версию. Возможно вы не соединены с сетью, или "
"сервер обновления не отвечает."

#: setup/lib/index.lib.php:153
msgid "Got invalid version string from server"
msgstr "От сервера получена некорректная строка версии"

#: setup/lib/index.lib.php:164
msgid "Unparsable version string"
msgstr "Строка версии не поддаётся разбору"

#: setup/lib/index.lib.php:184
#, php-format
msgid ""
"You are using Git version, run [kbd]git pull[/kbd] :-)[br]The latest stable "
"version is %s, released on %s."
msgstr ""
"Вы используете Git версию, запустите [kbd]git pull[/kbd] :-)[br]Последняя "
"стабильная версия %s, выпущена %s."

#: setup/lib/index.lib.php:191
msgid "No newer stable version is available"
msgstr "Обновление стабильной версии недоступно"

#: setup/lib/index.lib.php:282
#, php-format
msgid ""
"This %soption%s should be disabled as it allows attackers to bruteforce "
"login to any MySQL server. If you feel this is necessary, use %strusted "
"proxies list%s. However, IP-based protection may not be reliable if your IP "
"belongs to an ISP where thousands of users, including you, are connected to."
msgstr ""
"Данный %sпараметр%s должен быть отключен, так как позволяет атакующему "
"совершать перебор учетных данных к любому серверу MySQL. При необходимости "
"активации данного параметра, используйте %sсписок доверенных прокси%s. "
"Однако, защита по IP может быть ненадежной, если ваш IP не является "
"выделенным и кроме вас принадлежит тысячам пользователей того же Интернет "
"Провайдера."

#: setup/lib/index.lib.php:284
msgid ""
"You didn't have blowfish secret set and have enabled cookie authentication, "
"so a key was automatically generated for you. It is used to encrypt cookies; "
"you don't need to remember it."
msgstr ""
"Вы не установлили ключ blowfish и включили cookie идентификацию, по этой "
"причине он был автоматически создан за вас. Данный ключ используется для "
"кодировки cookies; вам не надо его запоминать."

#: setup/lib/index.lib.php:285
#, php-format
msgid ""
"%sBzip2 compression and decompression%s requires functions (%s) which are "
"unavailable on this system."
msgstr ""
"%sСоздание и распаковка Bzip2 архивов%s требует наличия функций (%s), "
"которые недоступны на данной системе."

#: setup/lib/index.lib.php:287
msgid ""
"This value should be double checked to ensure that this directory is neither "
"world accessible nor readable or writable by other users on your server."
msgstr ""
"Данное значение должно быть внимательно проверено на предмет того, что "
"директория не доступна извне, не открыта для чтения или записи для любого "
"другого пользователя сервера."

#: setup/lib/index.lib.php:288
#, php-format
msgid "This %soption%s should be enabled if your web server supports it."
msgstr ""
"Вы должны использовать %sSSL соединение%s, если ваш веб-сервер его "
"поддерживает."

#: setup/lib/index.lib.php:290
#, php-format
msgid ""
"%sGZip compression and decompression%s requires functions (%s) which are "
"unavailable on this system."
msgstr ""
"%sСоздание и распаковка GZip архивов%s требует наличия функций (%s), которые "
"недоступны на данной системе."

#: setup/lib/index.lib.php:292
#, php-format
msgid ""
"%sLogin cookie validity%s greater than 1440 seconds may cause random session "
"invalidation if %ssession.gc_maxlifetime%s is lower than its value "
"(currently %d)."
msgstr ""
"%sДлительность cookie авторизации%s более 1440 секунд может вызывать "
"случайные сбросы сессии, если %ssession.gc_maxlifetime%s менее данного "
"значения (текущее значение %d)."

#: setup/lib/index.lib.php:294
#, php-format
msgid ""
"%sLogin cookie validity%s should be set to 1800 seconds (30 minutes) at "
"most. Values larger than 1800 may pose a security risk such as impersonation."
msgstr ""
"%sВремя действия cookie идентификации%s не должно превышать 1800 секунд (30 "
"минут). Установка значения более 1800 может оказаться небезопасным в связи с "
"возможным использованием сессии другим лицом."

#: setup/lib/index.lib.php:296
#, php-format
msgid ""
"If using cookie authentication and %sLogin cookie store%s is not 0, %sLogin "
"cookie validity%s must be set to a value less or equal to it."
msgstr ""
"При использовании cookie авторизации и установке %sХранение авторизации в "
"cookie%s не в 0, %sДлительность cookie авторизации%s должна быть установлена "
"в меньшее или равное значение."

#: setup/lib/index.lib.php:298
#, php-format
msgid ""
"If you feel this is necessary, use additional protection settings - %shost "
"authentication%s settings and %strusted proxies list%s. However, IP-based "
"protection may not be reliable if your IP belongs to an ISP where thousands "
"of users, including you, are connected to."
msgstr ""
"При необходимости используйте дополнительные настройки безопасности - "
"%sидентификация по хосту%s и %sсписок доверенных прокси серверов%s. Однако, "
"защита по IP может быть ненадежной, если ваш IP не является выделенным и "
"кроме вас принадлежит тысячам пользователей того же Интернет Провайдера."

#: setup/lib/index.lib.php:300
#, php-format
msgid ""
"You set the [kbd]config[/kbd] authentication type and included username and "
"password for auto-login, which is not a desirable option for live hosts. "
"Anyone who knows or guesses your phpMyAdmin URL can directly access your "
"phpMyAdmin panel. Set %sauthentication type%s to [kbd]cookie[/kbd] or [kbd]"
"http[/kbd]."
msgstr ""
"Вы установили [kbd]config[/kbd] идентификацию и ввели имя пользователя с "
"паролем для автоматического входа, что крайне не рекомендуется для рабочего "
"хоста. Любой, кто сможет узнать ссылку к phpMyAdmin сможет напрямую попасть "
"в панель управления. Установите %sтип идентификации%s в [kbd]cookie[/kbd] "
"или [kbd]http[/kbd]."

#: setup/lib/index.lib.php:302
#, php-format
msgid ""
"%sZip compression%s requires functions (%s) which are unavailable on this "
"system."
msgstr ""
"%sСоздание Zip архивов%s требует наличия функций (%s), которые недоступны на "
"данной системе."

#: setup/lib/index.lib.php:304
#, php-format
msgid ""
"%sZip decompression%s requires functions (%s) which are unavailable on this "
"system."
msgstr ""
"%sРаспаковка Zip архивов%s требует наличия функций (%s), которые недоступны "
"на данной системе."

#: setup/lib/index.lib.php:332
msgid "You should use SSL connections if your database server supports it."
msgstr ""
"Вы должны использовать SSL соединение, если ваш сервер баз данных его "
"поддерживает."

#: setup/lib/index.lib.php:346
msgid "You should use mysqli for performance reasons."
msgstr ""
"По причине улучшения производительности, рекомендуется использовать "
"расширение mysqli."

#: setup/lib/index.lib.php:381
msgid "You allow for connecting to the server without a password."
msgstr "Вы разрешаете соединение с сервером без пароля."

#: setup/lib/index.lib.php:405
msgid "Key is too short, it should have at least 8 characters."
msgstr ""
"Ключ кодирования слишком короткий, он должен содержать не менее 8 символов."

#: setup/lib/index.lib.php:412
msgid "Key should contain letters, numbers [em]and[/em] special characters."
msgstr "Ключ должен содержать символы алфавита, цифры [em]и[/em] знаки."

#: setup/validate.php:22
msgid "Wrong data"
msgstr "Ошибочные данные"

#: sql.php:138 tbl_change.php:264 tbl_select.php:27 tbl_zoom_select.php:98
#: tbl_zoom_select.php:134
msgid "Browse foreign values"
msgstr "Обзор внешних значений"

#: sql.php:247
#, php-format
msgid "Using bookmark \"%s\" as default browse query."
msgstr "Для обзора данных использован запрос из закладки \"%s\"."

#: sql.php:383
msgid "Do you really want to execute following query?"
msgstr "Вы действительно хотите выполнить данный запрос?"

#: sql.php:762 tbl_replace.php:386
#, php-format
msgid "Inserted row id: %1$d"
msgstr "Идентификатор вставленной строки: %1$d"

#: sql.php:779
msgid "Showing as PHP code"
msgstr "Отображает как PHP-код"

#: sql.php:782 tbl_replace.php:360
msgid "Showing SQL query"
msgstr "Отображает SQL-запрос"

#: sql.php:784
msgid "Validated SQL"
msgstr "SQL синтаксис проверен"

#: sql.php:1008
#, php-format
msgid "Problems with indexes of table `%s`"
msgstr "Проблемы с индексами таблицы `%s`"

#: sql.php:1040
msgid "Label"
msgstr "Метка"

#: tbl_addfield.php:190 tbl_alter.php:209 tbl_indexes.php:99
#, php-format
msgid "Table %1$s has been altered successfully"
msgstr "Таблица %1$s была успешно изменена"

#: tbl_alter.php:130
msgid "The columns have been moved successfully."
msgstr "Поля были успешно перемещены."

#: tbl_change.php:748
msgid "Because of its length,<br /> this column might not be editable"
msgstr "Из-за большого количества данных<br />изменение поля невозможно"

#: tbl_change.php:863
msgid "Binary - do not edit"
msgstr "Двоичные данные - не редактируются"

#: tbl_change.php:1068
msgid "Insert as new row"
msgstr "Вставить запись"

#: tbl_change.php:1069
msgid "Insert as new row and ignore errors"
msgstr "Вставить в виде новой строки и игнорировать появляющиеся ошибки"

#: tbl_change.php:1070
msgid "Show insert query"
msgstr "Отобразить запрос вставки"

#: tbl_change.php:1081
msgid "and then"
msgstr "и затем"

#: tbl_change.php:1085
msgid "Go back to previous page"
msgstr "Вернуться на предыдущую страницу"

#: tbl_change.php:1086
msgid "Insert another new row"
msgstr "Добавить новую запись"

#: tbl_change.php:1090
msgid "Go back to this page"
msgstr "Вернуться к данной странице"

#: tbl_change.php:1098
msgid "Edit next row"
msgstr "Редактировать следующую строку"

#: tbl_change.php:1109
msgid ""
"Use TAB key to move from value to value, or CTRL+arrows to move anywhere"
msgstr ""
"Для перемещения между полями значения, используйте клавишу TAB, либо CTRL"
"+клавиши со стрелками - для свободного перемещения"

#: tbl_change.php:1147
#, php-format
msgid "Continue insertion with %s rows"
msgstr "Продолжить вставку с %s строки"

#: tbl_chart.php:81
msgctxt "Chart type"
msgid "Bar"
msgstr "Ряд"

#: tbl_chart.php:83
msgctxt "Chart type"
msgid "Column"
msgstr "Столбец"

#: tbl_chart.php:85
msgctxt "Chart type"
msgid "Line"
msgstr "Линия"

#: tbl_chart.php:87
msgctxt "Chart type"
msgid "Spline"
msgstr "Сплайн"

#: tbl_chart.php:89
msgctxt "Chart type"
msgid "Pie"
msgstr "Круговая"

#: tbl_chart.php:92
msgid "Stacked"
msgstr "Уложенный"

#: tbl_chart.php:95
msgid "Chart title"
msgstr "Заголовок графика"

#: tbl_chart.php:101
msgid "X-Axis:"
msgstr "Ось-X:"

#: tbl_chart.php:116
msgid "Series:"
msgstr "Серии:"

#: tbl_chart.php:118
msgid "The remaining columns"
msgstr "Оставшиеся столбцы"

#: tbl_chart.php:131
msgid "X-Axis label:"
msgstr "Подпись для оси X:"

#: tbl_chart.php:133
msgid "X Values"
msgstr "Значения X"

#: tbl_chart.php:134
msgid "Y-Axis label:"
msgstr "Подпись для оси Y:"

#: tbl_chart.php:135
msgid "Y Values"
msgstr "Значения Y"

#: tbl_create.php:31
#, php-format
msgid "Table %s already exists!"
msgstr "Таблица %s уже существует!"

#: tbl_create.php:229
#, php-format
msgid "Table %1$s has been created."
msgstr "Таблица %1$s была создана."

#: tbl_export.php:24
msgid "View dump (schema) of table"
msgstr "Отобразить дамп (схему) таблицы"

#: tbl_gis_visualization.php:105
msgid "Display GIS Visualization"
msgstr "Визуализация GIS данных"

#: tbl_gis_visualization.php:121
msgid "Width"
msgstr "Ширина"

#: tbl_gis_visualization.php:125
msgid "Height"
msgstr "Высота"

#: tbl_gis_visualization.php:129
msgid "Label column"
msgstr "Название столбца"

#: tbl_gis_visualization.php:131
msgid "-- None --"
msgstr "-- Пусто --"

#: tbl_gis_visualization.php:144
msgid "Spatial column"
msgstr "Пространственный столбец"

#: tbl_gis_visualization.php:168
msgid "Redraw"
msgstr "Пересоздать"

#: tbl_gis_visualization.php:170
msgid "Save to file"
msgstr "Сохранить в файл"

#: tbl_gis_visualization.php:171
msgid "File name"
msgstr "Имя файла"

#: tbl_indexes.php:67
msgid "The name of the primary key must be \"PRIMARY\"!"
msgstr "Имя первичного индекса должно быть \"PRIMARY\"!"

#: tbl_indexes.php:76
msgid "Can't rename index to PRIMARY!"
msgstr "Невозможно переименовать индекс в PRIMARY!"

#: tbl_indexes.php:92
msgid "No index parts defined!"
msgstr "Части индекса не определены!"

#: tbl_indexes.php:174 tbl_structure.php:170 tbl_structure.php:171
msgid "Add index"
msgstr "Добавить индекс"

#: tbl_indexes.php:176
msgid "Edit index"
msgstr "Редактировать индекс"

#: tbl_indexes.php:188
msgid "Index name:"
msgstr "Имя индекса&nbsp;:"

#: tbl_indexes.php:189
msgid ""
"(\"PRIMARY\" <b>must</b> be the name of and <b>only of</b> a primary key!)"
msgstr "(Имя \"PRIMARY\" <b>должен</b> иметь <b>только</b> первичный индекс!)"

#: tbl_indexes.php:200
msgid "Index type:"
msgstr "Тип индекса&nbsp;:"

#: tbl_indexes.php:286
#, php-format
msgid "Add to index &nbsp;%s&nbsp;column(s)"
msgstr "Добавить к индексу&nbsp;%s&nbsp;столбец(ы)"

#: tbl_move_copy.php:44
msgid "Can't move table to same one!"
msgstr "Не возможно переместить таблицу саму в себя!"

#: tbl_move_copy.php:46
msgid "Can't copy table to same one!"
msgstr "Невозможно скопировать таблицу саму в себя!"

#: tbl_move_copy.php:56
#, php-format
msgid "Table %s has been moved to %s."
msgstr "Таблица %s была перемещена в %s."

#: tbl_move_copy.php:58
#, php-format
msgid "Table %s has been copied to %s."
msgstr "Таблица %s была скопирована в %s."

#: tbl_move_copy.php:83
msgid "The table name is empty!"
msgstr "Не задано имя таблицы!"

#: tbl_operations.php:276
msgid "Alter table order by"
msgstr "Изменить сортировку таблицы"

#: tbl_operations.php:285
msgid "(singly)"
msgstr "(столбец)"

#: tbl_operations.php:305
msgid "Move table to (database<b>.</b>table):"
msgstr "Переместить таблицы в (база данных<b>.</b>таблица):"

#: tbl_operations.php:363
msgid "Table options"
msgstr "Параметры таблицы"

#: tbl_operations.php:367
msgid "Rename table to"
msgstr "Переименовать таблицу в"

#: tbl_operations.php:546
msgid "Copy table to (database<b>.</b>table):"
msgstr "Скопировать таблицу в (база данных<b>.</b>таблица):"

#: tbl_operations.php:594
msgid "Switch to copied table"
msgstr "Переключиться на скопированную таблицу"

#: tbl_operations.php:606
msgid "Table maintenance"
msgstr "Обслуживание таблицы"

#: tbl_operations.php:634
msgid "Defragment table"
msgstr "Дефрагментировать таблицу"

#: tbl_operations.php:690
#, php-format
msgid "Table %s has been flushed"
msgstr "Обновлен кеш таблицы %s"

#: tbl_operations.php:698
msgid "Flush the table (FLUSH)"
msgstr "Обновить кеш таблицы (FLUSH)"

#: tbl_operations.php:707
msgid "Delete data or table"
msgstr "Удалить данные или таблицу"

#: tbl_operations.php:724
msgid "Empty the table (TRUNCATE)"
msgstr "Очистить таблицу (TRUNCATE)"

#: tbl_operations.php:746
msgid "Delete the table (DROP)"
msgstr "Удалить таблицу (DROP)"

#: tbl_operations.php:768
msgid "Partition maintenance"
msgstr "Обслуживание разделов"

#: tbl_operations.php:776
#, php-format
msgid "Partition %s"
msgstr "Раздел %s"

#: tbl_operations.php:779
msgid "Analyze"
msgstr "Анализ"

#: tbl_operations.php:780
msgid "Check"
msgstr "Проверка"

#: tbl_operations.php:781
msgid "Optimize"
msgstr "Оптимизация"

#: tbl_operations.php:782
msgid "Rebuild"
msgstr "Перестройка"

#: tbl_operations.php:783
msgid "Repair"
msgstr "Исправление"

#: tbl_operations.php:797
msgid "Remove partitioning"
msgstr "Удалить разделение"

#: tbl_operations.php:823
msgid "Check referential integrity:"
msgstr "Проверить целостность данных:"

#: tbl_printview.php:72
msgid "Showing tables"
msgstr "Отображение таблиц"

#: tbl_printview.php:270 tbl_structure.php:779
msgid "Space usage"
msgstr "Используемое пространство"

#: tbl_printview.php:274 tbl_structure.php:783
msgid "Usage"
msgstr "Использование"

#: tbl_printview.php:301 tbl_structure.php:810
msgid "Effective"
msgstr "Эффективность"

#: tbl_printview.php:326 tbl_structure.php:845
msgid "Row Statistics"
msgstr "Статистика строк"

#: tbl_printview.php:340 tbl_structure.php:860
msgid "static"
msgstr "статический"

#: tbl_printview.php:342 tbl_structure.php:862
msgid "dynamic"
msgstr "динамический"

#: tbl_printview.php:364 tbl_structure.php:905
msgid "Row length"
msgstr "Длина строки"

#: tbl_printview.php:374 tbl_structure.php:913
msgid "Row size"
msgstr "Размер строки"

#: tbl_printview.php:384 tbl_structure.php:921
msgid "Next autoindex"
msgstr "Следующий автоматический индекс"

#: tbl_relation.php:287
#, php-format
msgid "Error creating foreign key on %1$s (check data types)"
msgstr "Ошибка создания внешнего ключа на %1$s (проверьте типы данных)"

#: tbl_relation.php:414
msgid "Internal relation"
msgstr "Внутренняя связь"

#: tbl_relation.php:416
msgid ""
"An internal relation is not necessary when a corresponding FOREIGN KEY "
"relation exists."
msgstr ""
"Внутренняя связь не обязательна, если существует соответствующая связь с "
"помощью внешнего ключа (FOREIGN KEY)."

#: tbl_relation.php:422
msgid "Foreign key constraint"
msgstr "Ограничение внешнего ключа"

#: tbl_select.php:108
msgid "Do a \"query by example\" (wildcard: \"%\")"
msgstr "Выполнить \"запрос по образцу\" (групповой символ: \"%\")"

#: tbl_select.php:180
msgid "Select columns (at least one):"
msgstr "Выберите поля (не менее одного):"

#: tbl_select.php:198
msgid "Add search conditions (body of the \"where\" clause):"
msgstr "Добавить условия поиска (тело для условия \"WHERE\"):"

#: tbl_select.php:205
msgid "Number of rows per page"
msgstr "Количество строк на странице"

#: tbl_select.php:211
msgid "Display order:"
msgstr "Сортировка:"

#: tbl_structure.php:156 tbl_structure.php:161 tbl_structure.php:572
msgid "Spatial"
msgstr "Пространственный"

#: tbl_structure.php:163 tbl_structure.php:167
msgid "Distinct values"
msgstr "Уникальные значения"

#: tbl_structure.php:168 tbl_structure.php:169
msgid "Add primary key"
msgstr "Добавить первичный ключ"

#: tbl_structure.php:172 tbl_structure.php:173
msgid "Add unique index"
msgstr "Добавить уникальный индекс"

#: tbl_structure.php:174 tbl_structure.php:175
msgid "Add SPATIAL index"
msgstr "Добавить пространственный индекс"

#: tbl_structure.php:176 tbl_structure.php:177
msgid "Add FULLTEXT index"
msgstr "Добавить полнотекстовый индекс"

#: tbl_structure.php:343 tbl_tracking.php:316
msgctxt "None for default"
msgid "None"
msgstr "Нет"

#: tbl_structure.php:352
#, php-format
msgid "Column %s has been dropped"
msgstr "Поле %s было удалено"

#: tbl_structure.php:365 tbl_structure.php:462
#, php-format
msgid "A primary key has been added on %s"
msgstr "Был добавлен первичный ключ к %s"

#: tbl_structure.php:380 tbl_structure.php:395 tbl_structure.php:418
#: tbl_structure.php:434 tbl_structure.php:475 tbl_structure.php:488
#: tbl_structure.php:502 tbl_structure.php:515
#, php-format
msgid "An index has been added on %s"
msgstr "Был добавлен индекс для %s"

#: tbl_structure.php:456
msgid "Show more actions"
msgstr "Показать больше операций"

#: tbl_structure.php:582 tbl_structure.php:654
msgid "Move columns"
msgstr "Переместить поля"

#: tbl_structure.php:583
msgid "Move the columns by dragging them up and down."
msgstr "Переместите поля перетаскивая их вверх и вниз."

#: tbl_structure.php:616
msgid "Edit view"
msgstr "Редактировать представление"

#: tbl_structure.php:633
msgid "Relation view"
msgstr "Связи"

#: tbl_structure.php:641
msgid "Propose table structure"
msgstr "Анализ структуры таблицы"

#: tbl_structure.php:663
msgid "Add column"
msgstr "Добавить столбец"

#: tbl_structure.php:677
msgid "At End of Table"
msgstr "В конец таблицы"

#: tbl_structure.php:678
msgid "At Beginning of Table"
msgstr "В начало таблицы"

#: tbl_structure.php:679
#, php-format
msgid "After %s"
msgstr "После %s"

#: tbl_structure.php:717
#, php-format
msgid "Create an index on &nbsp;%s&nbsp;columns"
msgstr "Создать индекс для &nbsp;%s&nbsp;столбца/ов"

#: tbl_structure.php:876
msgid "partitioned"
msgstr "разделён"

#: tbl_tracking.php:112
#, php-format
msgid "Tracking report for table `%s`"
msgstr "Отчёт слежения для таблицы `%s`"

#: tbl_tracking.php:178
#, php-format
msgid "Version %1$s was created, tracking for %2$s is active."
msgstr "Версия %1$s создана, отслеживание %2$s включено."

#: tbl_tracking.php:192
#, php-format
msgid "Tracking for %1$s was deactivated at version %2$s."
msgstr "Слежение за %1$s было выключено на версии %2$s."

#: tbl_tracking.php:206
#, php-format
msgid "Tracking for %1$s was activated at version %2$s."
msgstr "Слежение за %1$s было включено на версии %2$s."

#: tbl_tracking.php:220
msgid "SQL statements executed."
msgstr "Выполненные SQL запросы."

#: tbl_tracking.php:226
msgid ""
"You can execute the dump by creating and using a temporary database. Please "
"ensure that you have the privileges to do so."
msgstr ""
"Вы можете выполнить выгруженные запросы создав и использовав для этого "
"временную базу данных. Убедитесь, что у вас есть для этого достаточные "
"привилегии."

#: tbl_tracking.php:227
msgid "Comment out these two lines if you do not need them."
msgstr "Закомментируйте эти две строки, если они вам не нужны."

#: tbl_tracking.php:236
msgid "SQL statements exported. Please copy the dump or execute it."
msgstr "SQL выражения успешно выгружены; скопируйте, либо выполните их."

#: tbl_tracking.php:267
#, php-format
msgid "Version %s snapshot (SQL code)"
msgstr "Обзор версии %s (SQL код)"

#: tbl_tracking.php:409
msgid "Tracking data definition successfully deleted"
msgstr "Данные слежения успешно удалены"

#: tbl_tracking.php:411 tbl_tracking.php:429
msgid "Query error"
msgstr "Ошибка запроса"

#: tbl_tracking.php:427
msgid "Tracking data manipulation successfully deleted"
msgstr "Данные слежения успешно удалены"

#: tbl_tracking.php:440
msgid "Tracking statements"
msgstr "Отслеживаемые выражения"

#: tbl_tracking.php:456 tbl_tracking.php:588
#, php-format
msgid "Show %1$s with dates from %2$s to %3$s by user %4$s %5$s"
msgstr "Вывести %1$s с датой от %2$s до %3$s пользователя %4$s %5$s"

#: tbl_tracking.php:461
msgid "Delete tracking data row from report"
msgstr "Удалить строку данных слежения за таблицей"

#: tbl_tracking.php:472
msgid "No data"
msgstr "Нет данных"

#: tbl_tracking.php:482 tbl_tracking.php:541
msgid "Date"
msgstr "Дата"

#: tbl_tracking.php:484
msgid "Data definition statement"
msgstr "Выражение определяющее структуру"

#: tbl_tracking.php:543
msgid "Data manipulation statement"
msgstr "Выражение изменяющее данные"

#: tbl_tracking.php:591
msgid "SQL dump (file download)"
msgstr "Выгрузка SQL (файл)"

#: tbl_tracking.php:592
msgid "SQL dump"
msgstr "Выгрузка SQL"

#: tbl_tracking.php:593
msgid "This option will replace your table and contained data."
msgstr "Данный параметр заместит таблицу и содержащиеся в ней данные."

#: tbl_tracking.php:593
msgid "SQL execution"
msgstr "Выполнение SQL запроса"

#: tbl_tracking.php:605
#, php-format
msgid "Export as %s"
msgstr "Экспортировать как %s"

#: tbl_tracking.php:645
msgid "Show versions"
msgstr "Показать версии"

#: tbl_tracking.php:729
#, php-format
msgid "Deactivate tracking for %s"
msgstr "Выключить слежение за %s"

#: tbl_tracking.php:731
msgid "Deactivate now"
msgstr "Выключить"

#: tbl_tracking.php:742
#, php-format
msgid "Activate tracking for %s"
msgstr "Включить слежение за %s"

#: tbl_tracking.php:744
msgid "Activate now"
msgstr "Включить"

#: tbl_tracking.php:757
#, php-format
msgid "Create version %1$s of %2$s"
msgstr "Создать версию %1$s из %2$s"

#: tbl_tracking.php:761
msgid "Track these data definition statements:"
msgstr "Отслеживать выражения определяющие структуру:"

#: tbl_tracking.php:769
msgid "Track these data manipulation statements:"
msgstr "Отслеживать выражения изменяющие данные:"

#: tbl_tracking.php:777
msgid "Create version"
msgstr "Создать версию"

#: tbl_zoom_select.php:212
msgid "Do a \"query by example\" (wildcard: \"%\") for two different columns"
msgstr ""
"Выполнить \"запрос по образцу\" (символ шаблона: \"%\") для двух различных "
"столбцов"

#: tbl_zoom_select.php:222
msgid "Additional search criteria"
msgstr "Добавочный критерий поиска"

#: tbl_zoom_select.php:270
msgid "Use this column to label each point"
msgstr "Использовать данное поле для обозначения каждой точки"

#: tbl_zoom_select.php:290
msgid "Maximum rows to plot"
msgstr "Максимальное количество строк для построения"

#: tbl_zoom_select.php:401
msgid "Browse/Edit the points"
msgstr "Обзор/Редакция точек"

#: tbl_zoom_select.php:408
msgid "How to use"
msgstr "Как использовать"

#: themes.php:28
msgid "Get more themes!"
msgstr "Другие темы!"

#: transformation_overview.php:24
msgid "Available MIME types"
msgstr "Доступные MIME-типы"

#: transformation_overview.php:37
msgid ""
"MIME types printed in italics do not have a separate transformation function"
msgstr ""
"MIME-типы, выделенные курсивом, не имеют отдельной функции трансформации"

#: transformation_overview.php:42
msgid "Available transformations"
msgstr "Доступные преобразования"

#: transformation_overview.php:47
msgctxt "for MIME transformation"
msgid "Description"
msgstr "Описание"

#: user_password.php:26
msgid "You don't have sufficient privileges to be here right now!"
msgstr "Для доступа к данной странице у вас недостаточно прав!"

#: user_password.php:99
msgid "The profile has been updated."
msgstr "Профиль был обновлен."

#: view_create.php:141
msgid "VIEW name"
msgstr "VIEW название"

#: view_operations.php:91
msgid "Rename view to"
msgstr "Переименовать представление в"

#~ msgid "A date, supported range is \"%1$s\" to \"%2$s\""
#~ msgstr "Дата, поддерживаемый диапазон от \"%1$s\" до \"%2$s\""

#~ msgid ""
#~ "Show affected rows of each statement on multiple-statement queries. See "
#~ "libraries/import.lib.php for defaults on how many queries a statement may "
#~ "contain."
#~ msgstr ""
#~ "Показывать количество затронутых каждым выражением строк в "
#~ "сложносоставных запросах. Для определения количества выражений в "
#~ "сложносоставном запросе смотрите libraries/import.lib.php."

#~ msgid "Verbose multiple statements"
#~ msgstr "Комментировать составные запросы"

#, fuzzy
#~| msgid "Data only"
#~ msgid "Dates only."
#~ msgstr "Только данные"

#~ msgid ""
#~ "Suggest a database name on the &quot;Create Database&quot; form (if "
#~ "possible) or keep the text field empty"
#~ msgstr ""
#~ "Предлагать имя создаваемой базы данных при наличии такой возможности, или "
#~ "оставить поле пустым"

#~ msgid "Suggest new database name"
#~ msgstr "Предлагать имя новой базы данных"

#~ msgid "Show icons for warning, error and information messages"
#~ msgstr ""
#~ "Отображать пиктограммы для сообщений об ошибках, а так же для "
#~ "предупреждающих и информационных сообщений"

#~ msgid "Iconic errors"
#~ msgstr "Пиктограммы сообщений об ошибках"

#~ msgid "Use less graphically intense tabs"
#~ msgstr "Выводить вкладки менее насыщенные графическими элементами"

#~ msgid "Light tabs"
#~ msgstr "Облегченные вкладки"

#~ msgid "Use icons on main page"
#~ msgstr "Отображать пиктограммы на главной странице"

#~ msgid ""
#~ "Disable if you know that your pma_* tables are up to date. This prevents "
#~ "compatibility checks and thereby increases performance"
#~ msgstr ""
#~ "Отключите данную функцию, если вы уверены, что ваши таблицы pma_* не "
#~ "нуждаются в обновлении. Это предотвратит лишние проверки совместимости и "
#~ "соответственно увеличит производительность."

#~ msgid "Verbose check"
#~ msgstr "Повторная проверка"

#~ msgid "Uptime below one day"
#~ msgstr "Сервер работает менее суток"

#~ msgid "Uptime is less than 1 day, performance tuning may not be accurate."
#~ msgstr ""
#~ "Сервер работает менее одного дня, настройки производительности могут быть "
#~ "не достаточно точны."

#~ msgid ""
#~ "To have more accurate averages it is recommended to let the server run "
#~ "for longer than a day before running this analyzer"
#~ msgstr ""
#~ "Для получения более точных средних значений, рекомендуется, перед "
#~ "запуском анализатора, дать проработать серверу более одного дня"

#~ msgid "The uptime is only %s"
#~ msgstr "Сервер работает только %s"

#~ msgid "Questions below 1,000"
#~ msgstr "Запросов менее 1000"

#~ msgid ""
#~ "Fewer than 1,000 questions have been run against this server. The "
#~ "recommendations may not be accurate."
#~ msgstr ""
#~ "Данный сервер обработал менее 1000 запросов, в результате чего, "
#~ "рекомендации могут быть недостаточно точными."

#~ msgid ""
#~ "Let the server run for a longer time until it has executed a greater "
#~ "amount of queries."
#~ msgstr ""
#~ "Дайте серверу проработать какое-то время, пока не будет выполнено "
#~ "достаточное количество запросов."

#~ msgid "Current amount of Questions: %s"
#~ msgstr "Текущее количество запросов: %s"

#~ msgid "Percentage of slow queries"
#~ msgstr "Процент медленных запросов"

#~ msgid ""
#~ "There is a lot of slow queries compared to the overall amount of Queries."
#~ msgstr ""
#~ "Наблюдается большое количество медленных запросов по отношению к общему "
#~ "их числу."

#~ msgid ""
#~ "You might want to increase {long_query_time} or optimize the queries "
#~ "listed in the slow query log"
#~ msgstr ""
#~ "Вы можете увеличить значение {long_query_time} или оптимизировать запросы "
#~ "выведенные в списке журнала медленных запросов"

#~ msgid "The slow query rate should be below 5%%, your value is %s%%."
#~ msgstr ""
#~ "Уровень медленных запросов должен быть менее 5%%, ваше значение "
#~ "составляет %s%%."

#~ msgid "Slow query rate"
#~ msgstr "Уровень медленных запросов"

#~ msgid ""
#~ "There is a high percentage of slow queries compared to the server uptime."
#~ msgstr ""
#~ "Наблюдается высокий процент медленных запросов по отношению к времени "
#~ "работы сервера."

#~ msgid ""
#~ "You have a slow query rate of %s per hour, you should have less than 1%% "
#~ "per hour."
#~ msgstr ""
#~ "Уровень медленных запросов составляет %s в час, необходимо придерживаться "
#~ "не более 1%% в час."

#~ msgid "Long query time"
#~ msgstr "Время выполнения длинных запросов"

#~ msgid ""
#~ "long_query_time is set to 10 seconds or more, thus only slow queries that "
#~ "take above 10 seconds are logged."
#~ msgstr ""
#~ "Значение long_query_time установлено в 10 секунд или более, таким "
#~ "образом, только медленные запросы превышающие по времени выполнения 10 "
#~ "секунд будут записаны в журнал."

#~ msgid ""
#~ "It is suggested to set {long_query_time} to a lower value, depending on "
#~ "your environment. Usually a value of 1-5 seconds is suggested."
#~ msgstr ""
#~ "Предлагается понизить значение переменной {long_query_time}, в "
#~ "соответствии с вашим окружением. Рекомендуемым значением является 1-5 "
#~ "секунд."

#~ msgid "long_query_time is currently set to %ds."
#~ msgstr "Переменная long_query_time установлена в %d секунд."

#~ msgid "Slow query logging"
#~ msgstr "Запись журналов медленных запросов"

#~ msgid "The slow query log is disabled."
#~ msgstr "Отключен журнал медленных запросов."

#~ msgid ""
#~ "Enable slow query logging by setting {log_slow_queries} to 'ON'. This "
#~ "will help troubleshooting badly performing queries."
#~ msgstr ""
#~ "Включите запись журналов медленных запросов установив переменную "
#~ "{log_slow_queries} в 'ON'. Это поможет в поиске медленных, недостаточно "
#~ "оптимизированных запросов."

#~ msgid "log_slow_queries is set to 'OFF'"
#~ msgstr "Переменная log_slow_queries установлена в 'OFF'"

#~ msgid "Release Series"
#~ msgstr "Серии выпусков"

#~ msgid "The MySQL server version less than 5.1."
#~ msgstr "Версия сервера MySQL ниже 5.1."

#~ msgid ""
#~ "You should upgrade, as MySQL 5.1 has improved performance, and MySQL 5.5 "
#~ "even more so."
#~ msgstr ""
#~ "В связи с улучшенной производительностью MySQL 5.1 и еще более "
#~ "выдающимися результатами MySQL 5.5, вам рекомендуется обновить свою "
#~ "версию MySQL."

#~ msgid "Current version: %s"
#~ msgstr "Текущая версия: %s"

#~ msgid "Minor Version"
#~ msgstr "Промежуточная версия"

#~ msgid "Version less than 5.1.30 (the first GA release of 5.1)."
#~ msgstr "Версия менее 5.1.30 (первый стабильный выпуск 5.1)."

#~ msgid ""
#~ "You should upgrade, as recent versions of MySQL 5.1 have improved "
#~ "performance and MySQL 5.5 even more so."
#~ msgstr ""
#~ "В связи с улучшенной производительностью последних выпусков MySQL 5.1 и "
#~ "еще более выдающимися результатами MySQL 5.5, вам рекомендуется обновить "
#~ "свою версию MySQL."

#~ msgid "Version less than 5.5.8 (the first GA release of 5.5)."
#~ msgstr "Версия менее 5.5.8 (первый стабильный выпуск 5.5)."

#~ msgid "You should upgrade, to a stable version of MySQL 5.5"
#~ msgstr "Необходимо обновить MySQL до стабильной версии 5.5"

#~ msgid "Distribution"
#~ msgstr "Дистрибутив"

#~ msgid "Version is compiled from source, not a MySQL official binary."
#~ msgstr "Версия собрана из исходников, не официальная сборка MySQL."

#~ msgid ""
#~ "If you did not compile from source, you may be using a package modified "
#~ "by a distribution. The MySQL manual only is accurate for official MySQL "
#~ "binaries, not any package distributions (such as RedHat, Debian/Ubuntu "
#~ "etc)."
#~ msgstr ""
#~ "Если вы сами не собирали программу из исходников, возможно вы используете "
#~ "измененный пакет из дистрибутива. Документация MySQL будет в полной мере "
#~ "применима только к официальной сборке MySQL, а не к пакетам из "
#~ "дистрибутивов (таким как RedHat, Debian/Ubuntu и так далее)."

#~ msgid "'source' found in version_comment"
#~ msgstr "В version_comment найдено слово 'source'"

#~ msgid "The MySQL manual only is accurate for official MySQL binaries."
#~ msgstr ""
#~ "Документация MySQL в полной мере применима только к официальной сборке "
#~ "MySQL."

#~ msgid "Percona documentation is at http://www.percona.com/docs/wiki/"
#~ msgstr "Документация Percona находится на http://www.percona.com/docs/wiki/"

#~ msgid "'percona' found in version_comment"
#~ msgstr "В version_comment найдено слово 'percona'"

#~ msgid "Drizzle documentation is at http://docs.drizzle.org/"
#~ msgstr "Документация Drizzle находится на http://docs.drizzle.org/"

#~ msgid "Version string (%s) matches Drizzle versioning scheme"
#~ msgstr "Строка версии (%s) соответствует схеме версии Drizzle"

#~ msgid "MySQL Architecture"
#~ msgstr "Архитектура MySQL"

#~ msgid "MySQL is not compiled as a 64-bit package."
#~ msgstr "MySQL не был собран, как 64-битная программа."

#~ msgid ""
#~ "Your memory capacity is above 3 GiB (assuming the Server is on "
#~ "localhost), so MySQL might not be able to access all of your memory. You "
#~ "might want to consider installing the 64-bit version of MySQL."
#~ msgstr ""
#~ "Объем доступной памяти выше 3 GiB (при условии расположения сервера на "
#~ "localhost), поэтому MySQL не сможет получить доступ ко всей памяти. "
#~ "Возможно, вам следует рассмотреть возможность установки 64-битной версии "
#~ "MySQL."

#~ msgid "Available memory on this host: %s"
#~ msgstr "Объем памяти доступной на данном хосте: %s"

#~ msgid "Query cache disabled"
#~ msgstr "Кеш запросов отключен"

#~ msgid "The query cache is not enabled."
#~ msgstr "Кеш запросов не был включен."

#~ msgid ""
#~ "The query cache is known to greatly improve performance if configured "
#~ "correctly. Enable it by setting {query_cache_size} to a 2 digit MiB value "
#~ "and setting {query_cache_type} to 'ON'. <b>Note:</b> If you are using "
#~ "memcached, ignore this recommendation."
#~ msgstr ""
#~ "Кеш запросов, при правильной настройке, позволяет значительно улучшить "
#~ "производительность сервера. Включите его установив {query_cache_size} на "
#~ "двухзначное значение в MiB и изменив {query_cache_type} на 'ON'. "
#~ "<b>Примечание:</b> При использовании memcached, игнорируйте данную "
#~ "рекомендацию."

#~ msgid "query_cache_size is set to 0 or query_cache_type is set to 'OFF'"
#~ msgstr ""
#~ "Переменная query_cache_size установлена в 0, или переменная "
#~ "query_cache_type установлена в 'OFF'"

#~ msgid "Query caching method"
#~ msgstr "Метод кеширования запросов"

#~ msgid "Suboptimal caching method."
#~ msgstr "Оптимальный метод кеширования."

#~ msgid ""
#~ "You are using the MySQL Query cache with a fairly high traffic database. "
#~ "It might be worth considering to use <a href=\"http://dev.mysql.com/doc/"
#~ "refman/5.5/en/ha-memcached.html\">memcached</a> instead of the MySQL "
#~ "Query cache, especially if you have multiple slaves."
#~ msgstr ""
#~ "Вы используете механизм кеширования запросов MySQL с базой данных имеющей "
#~ "достаточно объемный трафик. Стоит обратить внимание на возможность "
#~ "использования <a href=\"http://dev.mysql.com/doc/refman/5.5/en/ha-"
#~ "memcached.html\">memcached</a> вместо механизма кеширования запросов "
#~ "MySQL, в особенности при наличии нескольких подчиненных серверов."

#~ msgid ""
#~ "The query cache is enabled and the server receives %d queries per second. "
#~ "This rule fires if there is more than 100 queries per second."
#~ msgstr ""
#~ "Кеширование запросов включено и сервер получает %d запросов в секунду. "
#~ "Данное правило срабатывает при поступлении более 100 запросов в секунду."

#~ msgid "Query cache efficiency (%%)"
#~ msgstr "Эффективность кеширования запросов (%%)"

#~ msgid "Query cache not running efficiently, it has a low hit rate."
#~ msgstr ""
#~ "Кеширование запросов работает недостаточно эффективно из-за низкой "
#~ "частоты успешных обращений."

#~ msgid "Consider increasing {query_cache_limit}."
#~ msgstr "Рассмотрите возможность увеличения {query_cache_limit}."

#~ msgid "The current query cache hit rate of %s%% is below 20%%"
#~ msgstr ""
#~ "Текущая частота успешных обращений кеширования запросов %s%% ниже 20%%"

#~ msgid "Query Cache usage"
#~ msgstr "Использование кеширования запросов"

#~ msgid "Less than 80%% of the query cache is being utilized."
#~ msgstr "Использовано менее 80%% кеша запросов."

#~ msgid ""
#~ "This might be caused by {query_cache_limit} being too low. Flushing the "
#~ "query cache might help as well."
#~ msgstr ""
#~ "Это может быть вызвано низким значением переменной {query_cache_limit}. "
#~ "Так же, может помочь очистка кеша запросов."

#~ msgid ""
#~ "The current ratio of free query cache memory to total query cache size is "
#~ "%s%%. It should be above 80%%"
#~ msgstr ""
#~ "Текущее соотношение свободного кеша запросов по отношению к полному кешу "
#~ "запросов составляет %s%%. Значение должно быть выше 80%%"

#~ msgid "Query cache fragmentation"
#~ msgstr "Фрагментация кеша запросов"

#~ msgid "The query cache is considerably fragmented."
#~ msgstr "Кеш запросов существенно фрагментирован."

#~ msgid ""
#~ "Severe fragmentation is likely to (further) increase "
#~ "Qcache_lowmem_prunes. This might be caused by many Query cache low memory "
#~ "prunes due to {query_cache_size} being too small. For a immediate but "
#~ "short lived fix you can flush the query cache (might lock the query cache "
#~ "for a long time). Carefully adjusting {query_cache_min_res_unit} to a "
#~ "lower value might help too, e.g. you can set it to the average size of "
#~ "your queries in the cache using this formula: (query_cache_size - "
#~ "qcache_free_memory) / qcache_queries_in_cache"
#~ msgstr ""
#~ "При сильной фрагментации возможно (дальнейшее) увеличение "
#~ "Qcache_lowmem_prunes. Это может быть вызвано большим количеством очисток "
#~ "низкой памяти кеша запросов при маленьком значении {query_cache_size}. "
#~ "Для быстрого, но недолговременного исправления, вы можете очистить кеш "
#~ "запросов (может заблокировать кеш запросов на продолжительное время). Так "
#~ "же поможет внимательная настройка {query_cache_min_res_unit} установкой "
#~ "его в более низкое значение, например, вы можете установить средний "
#~ "размер запросов в кеш по формуле: (query_cache_size - "
#~ "qcache_free_memory) / qcache_queries_in_cache"

#~ msgid ""
#~ "The cache is currently fragmented by %s%% , with 100%% fragmentation "
#~ "meaning that the query cache is an alternating pattern of free and used "
#~ "blocks. This value should be below 20%%."
#~ msgstr ""
#~ "Кеш фрагментирован на %s%% , при 100%% фрагментации состояние кеша "
#~ "запросов будет означать последовательное чередование свободных и занятых "
#~ "блоков. Данное значение должно быть ниже 20%%."

#~ msgid "Query cache low memory prunes"
#~ msgstr "Очисток низкой памяти кеша запросов"

#~ msgid ""
#~ "Cached queries are removed due to low query cache memory from the query "
#~ "cache."
#~ msgstr "Кешированные запросы удалены из-за недостатка памяти кеша запросов."

#~ msgid ""
#~ "You might want to increase {query_cache_size}, however keep in mind that "
#~ "the overhead of maintaining the cache is likely to increase with its "
#~ "size, so do this in small increments and monitor the results."
#~ msgstr ""
#~ "Вы можете увеличить значение {query_cache_size}, однако примите во "
#~ "внимание, что накладные расходы на кеш увеличатся вместе с его размером, "
#~ "поэтому изменяйте значение небольшими шагами одновременно наблюдая за "
#~ "результатом."

#~ msgid ""
#~ "The ratio of removed queries to inserted queries is %s%%. The lower this "
#~ "value is, the better (This rules firing limit: 0.1%%)"
#~ msgstr ""
#~ "Соотношение удаленных запросов к добавленным запросам составляет %s%%. "
#~ "Чем ниже данное значение, тем лучше (порог срабатывания правила: 0.1%%)"

#~ msgid "Query cache max size"
#~ msgstr "Максимальный размер кеша запросов"

#~ msgid ""
#~ "The query cache size is above 128 MiB. Big query caches may cause "
#~ "significant overhead that is required to maintain the cache."
#~ msgstr ""
#~ "Размер кеша запросов превышает 128 MiB. Кеширование больших запросов "
#~ "может привести к заметной нагрузке, поэтому требуется внимательное "
#~ "поддержание состояния кеша."

#~ msgid ""
#~ "Depending on your environment, it might be performance increasing to "
#~ "reduce this value."
#~ msgstr ""
#~ "В зависимости от системного окружения, для повышения производительности "
#~ "может быть полезно уменьшение данного значения."

#~ msgid "Current query cache size: %s"
#~ msgstr "Текущий размер кеша запросов: %s"

#~ msgid "Query cache min result size"
#~ msgstr "Минимальный размер результата кеша запросов"

#~ msgid ""
#~ "The max size of the result set in the query cache is the default of 1 MiB."
#~ msgstr ""
#~ "Максимальный размер результата установленный в кеше запросов, по "
#~ "умолчанию составляет 1 MiB."

#~ msgid ""
#~ "Changing {query_cache_limit} (usually by increasing) may increase "
#~ "efficiency. This variable determines the maximum size a query result may "
#~ "have to be inserted into the query cache. If there are many query results "
#~ "above 1 MiB that are well cacheable (many reads, little writes) then "
#~ "increasing {query_cache_limit} will increase efficiency. Whereas in the "
#~ "case of many query results being above 1 MiB that are not very well "
#~ "cacheable (often invalidated due to table updates) increasing "
#~ "{query_cache_limit} might reduce efficiency."
#~ msgstr ""
#~ "Изменение {query_cache_limit} (обычно повышение) может увеличить "
#~ "эффективность. Данная переменная определяет максимальный размер "
#~ "результата запроса, который будет добавлен в кеш запросов. При большом "
#~ "количестве результатов запросов свыше 1 MiB, которые могут быть без труда "
#~ "кешированы (большое количество процессов чтения, малое количество "
#~ "процессов записи), увеличение значения {query_cache_limit} увеличит "
#~ "эффективность. В то же время, при большом количестве результатов запросов "
#~ "превышающих 1 MiB, которые не подпадают под условие кеширования (часто "
#~ "недействительны при обновлении таблиц), увеличение {query_cache_limit} "
#~ "может снизить эффективность."

#~ msgid "query_cache_limit is set to 1 MiB"
#~ msgstr "query_cache_limit установлен на 1 MiB"

#~ msgid "Percentage of sorts that cause temporary tables"
#~ msgstr "Процент сортировок вызывающих создание временных таблиц"

#~ msgid "Too many sorts are causing temporary tables."
#~ msgstr ""
#~ "Слишком большое количество сортировок вызывают создание временных таблиц."

#~ msgid ""
#~ "Consider increasing sort_buffer_size and/or read_rnd_buffer_size, "
#~ "depending on your system memory limits"
#~ msgstr ""
#~ "Рассмотрите возможность увеличения sort_buffer_size и/или "
#~ "read_rnd_buffer_size, в зависимости от ограничения памяти вашей системы"

#~ msgid ""
#~ "%s%% of all sorts cause temporary tables, this value should be lower than "
#~ "10%%."
#~ msgstr ""
#~ "%s%% сортировок вызывает создание временных таблиц, данное значение "
#~ "должно быть ниже 10%%."

#~ msgid "Rate of sorts that cause temporary tables"
#~ msgstr "Процент сортировок вызывающих создание временных таблиц"

#~ msgid ""
#~ "Temporary tables average: %s, this value should be less than 1 per hour."
#~ msgstr ""
#~ "Среднее значение создания временных таблиц: %s, данное значение должно "
#~ "быть менее 1 в час."

#~ msgid "Sort rows"
#~ msgstr "Сортировать строки"

#~ msgid "There are lots of rows being sorted."
#~ msgstr "Было отсортировано большое количество строк."

#~ msgid ""
#~ "While there is nothing wrong with a high amount of row sorting, you might "
#~ "want to make sure that the queries which require a lot of sorting use "
#~ "indexed columns in the ORDER BY clause, as this will result in much "
#~ "faster sorting"
#~ msgstr ""
#~ "Несмотря на то, что большое количество сортировок само по себе не "
#~ "является плохим показателем, вы должны убедиться, что запросы требующие "
#~ "сортировки используют поля индексов в выражении ORDER BY, так как это "
#~ "приведет к значительно более быстрой сортировке"

#~ msgid "Sorted rows average: %s"
#~ msgstr "Средний показатель отсортированных строк: %s"

#~ msgid "Rate of joins without indexes"
#~ msgstr "Доля объединений не использующих индексы"

#~ msgid "There are too many joins without indexes."
#~ msgstr "Слишком большое количество объединения не использующих индексы."

#~ msgid ""
#~ "This means that joins are doing full table scans. Adding indexes for the "
#~ "columns being used in the join conditions will greatly speed up table "
#~ "joins"
#~ msgstr ""
#~ "Это означает сканирование всей таблицы при объединении. Добавление "
#~ "индексов для полей используемых в условии, значительно увеличит скорость "
#~ "объединения."

#~ msgid "Table joins average: %s, this value should be less than 1 per hour"
#~ msgstr ""
#~ "Среднее значение объединения таблиц: %s, данное значение должно быть "
#~ "менее 1 в час"

#~ msgid "Rate of reading first index entry"
#~ msgstr "Доля чтения первого вхождения индекса"

#~ msgid "The rate of reading the first index entry is high."
#~ msgstr "Доля чтения первого вхождения индекса высока."

#~ msgid ""
#~ "This usually indicates frequent full index scans. Full index scans are "
#~ "faster than table scans but require lots of CPU cycles in big tables, if "
#~ "those tables that have or had high volumes of UPDATEs and DELETEs, "
#~ "running 'OPTIMIZE TABLE' might reduce the amount of and/or speed up full "
#~ "index scans. Other than that full index scans can only be reduced by "
#~ "rewriting queries."
#~ msgstr ""
#~ "Обычно это означает частое полноиндексное сканирование. Полноиндексное "
#~ "сканирование быстрее сканирования таблицы, но для больших таблиц требует "
#~ "прохождения значительного количества циклов центрального процессора. Если "
#~ "для этих таблиц часто выполняются запросы UPDATE и DELETE, выполнение "
#~ "'OPTIMIZE TABLE' может уменьшить объем и увеличить скорость "
#~ "полноиндексного сканирования. Другим образом уменьшить полноиндексное "
#~ "сканирование можно только переписав запросы."

#~ msgid "Index scans average: %s, this value should be less than 1 per hour"
#~ msgstr ""
#~ "Среднее значение сканирования индексов: %s, значение должно быть менее 1 "
#~ "в час"

#~ msgid "Rate of reading fixed position"
#~ msgstr "Доля чтения фиксированного положения"

#~ msgid "The rate of reading data from a fixed position is high."
#~ msgstr "Доля чтения данных из фиксированного положения высока."

#~ msgid ""
#~ "This indicates that many queries need to sort results and/or do a full "
#~ "table scan, including join queries that do not use indexes. Add indexes "
#~ "where applicable."
#~ msgstr ""
#~ "Указывает на то, что большое количество запросов нуждается в сортировке и/"
#~ "или полном сканировании таблицы, включая запросы объединения не "
#~ "использующие индексы. Добавьте индексы где это возможно."

#~ msgid ""
#~ "Rate of reading fixed position average: %s, this value should be less "
#~ "than 1 per hour"
#~ msgstr ""
#~ "Средняя доля чтений из фиксированной позиции: %s, значение должно быть "
#~ "менее 1 в час"

#~ msgid "Rate of reading next table row"
#~ msgstr "Доля чтения следующей строки таблицы"

#~ msgid "The rate of reading the next table row is high."
#~ msgstr "Доля чтения следующей строки таблицы высока."

#~ msgid ""
#~ "This indicates that many queries are doing full table scans. Add indexes "
#~ "where applicable."
#~ msgstr ""
#~ "Указывает на то, что большое количество запросов совершают полное "
#~ "сканирование таблицы. Добавьте индексы где это возможно."

#~ msgid ""
#~ "Rate of reading next table row: %s, this value should be less than 1 per "
#~ "hour"
#~ msgstr ""
#~ "Доля чтения следующей строки таблицы: %s, данное значение должно быть "
#~ "менее 1 в час"

#~ msgid "tmp_table_size vs. max_heap_table_size"
#~ msgstr "tmp_table_size против max_heap_table_size"

#~ msgid "tmp_table_size and max_heap_table_size are not the same."
#~ msgstr "tmp_table_size и max_heap_table_size не одно и то же."

#~ msgid ""
#~ "If you have deliberately changed one of either: The server uses the lower "
#~ "value of either to determine the maximum size of in-memory tables. So if "
#~ "you wish to increase the in-memory table limit you will have to increase "
#~ "the other value as well."
#~ msgstr ""
#~ "Если вы обдуманно изменили одну из переменных: Для определения "
#~ "максимального размера таблиц в памяти, сервер использует наименьшее из "
#~ "двух значений. Таким образом, если вы хотите увеличить ограничение "
#~ "размера таблиц в памяти, необходимо изменить второе из них соответственно."

#~ msgid "Current values are tmp_table_size: %s, max_heap_table_size: %s"
#~ msgstr "Текущие значения tmp_table_size: %s, max_heap_table_size: %s"

#~ msgid "Percentage of temp tables on disk"
#~ msgstr "Процентное соотношение временных таблиц на диске"

#~ msgid ""
#~ "Many temporary tables are being written to disk instead of being kept in "
#~ "memory."
#~ msgstr ""
#~ "Значительное количество временных таблиц было записано на диск, вместо то "
#~ "чтобы быть сохранено в памяти."

#~ msgid ""
#~ "Increasing {max_heap_table_size} and {tmp_table_size} might help. However "
#~ "some temporary tables are always being written to disk, independent of "
#~ "the value of these variables. To eliminate these you will have to rewrite "
#~ "your queries to avoid those conditions (Within a temporary table: "
#~ "Presence of a BLOB or TEXT column or presence of a column bigger than 512 "
#~ "bytes) as mentioned in the beginning of an <a href=\"http://www.facebook."
#~ "com/note.php?note_id=10150111255065841&comments\">Article by the Pythian "
#~ "Group</a>"
#~ msgstr ""
#~ "Может помочь увеличение значений переменных {max_heap_table_size} и "
#~ "{tmp_table_size}. Однако некоторые временные таблицы всегда будут "
#~ "записываться на диск, в независимости от значений данных переменных. Для "
#~ "исправления данной проблемы, в должны переписать запросы таким образом, "
#~ "чтобы исключить условия (Внутри временной таблицы: Наличие столбца BLOB "
#~ "или TEXT, или наличие столбца более чем 512 байт) упомянутые в начале <a "
#~ "href=\"http://www.facebook.com/note.php?note_id=10150111255065841&comments"
#~ "\">Статьи группы Pythian</a>"

#~ msgid ""
#~ "%s%% of all temporary tables are being written to disk, this value should "
#~ "be below 25%%"
#~ msgstr ""
#~ "%s%% из всех временных таблиц были записаны на диск, данное значение "
#~ "должно быть ниже 25%%"

#~ msgid "Temp disk rate"
#~ msgstr "Соотношение временных таблиц на диске"

#~ msgid ""
#~ "Increasing {max_heap_table_size} and {tmp_table_size} might help. However "
#~ "some temporary tables are always being written to disk, independent of "
#~ "the value of these variables. To eliminate these you will have to rewrite "
#~ "your queries to avoid those conditions (Within a temporary table: "
#~ "Presence of a BLOB or TEXT column or presence of a column bigger than 512 "
#~ "bytes) as mentioned in the <a href=\"http://dev.mysql.com/doc/refman/5.5/"
#~ "en/internal-temporary-tables.html\">MySQL Documentation</a>"
#~ msgstr ""
#~ "Может помочь увеличение значений переменных {max_heap_table_size} и "
#~ "{tmp_table_size}. Однако некоторые временные таблицы всегда будут "
#~ "записываться на диск, в независимости от значений данных переменных. Для "
#~ "исправления данной проблемы, в должны переписать запросы таким образом, "
#~ "чтобы исключить условия (Внутри временной таблицы: Наличие столбца BLOB "
#~ "или TEXT, или наличие столбца более чем 512 байт) упомянутые в <a href="
#~ "\"http://dev.mysql.com/doc/refman/5.5/en/internal-temporary-tables.html"
#~ "\">Документации MySQL</a>"

#~ msgid ""
#~ "Rate of temporary tables being written to disk: %s, this value should be "
#~ "less than 1 per hour"
#~ msgstr ""
#~ "Соотношение временных таблиц записанных на диск: %s, данное значение "
#~ "должно быть менее 1 в час"

#~ msgid "MyISAM key buffer size"
#~ msgstr "Размер буфера ключей MyISAM"

#~ msgid "Key buffer is not initialized. No MyISAM indexes will be cached."
#~ msgstr "Буфер ключей не установлен. Индексы MyISAM не будут кешироваться."

#~ msgid ""
#~ "Set {key_buffer_size} depending on the size of your MyISAM indexes. 64M "
#~ "is a good start."
#~ msgstr ""
#~ "Установите значение переменной {key_buffer_size} в зависимости от размера "
#~ "индексов MyISAM. Начните с 64M."

#~ msgid "key_buffer_size is 0"
#~ msgstr "key_buffer_size равен 0"

#~ msgid "Max %% MyISAM key buffer ever used"
#~ msgstr "Максимальный %% буфера ключей MyISAM, который был использован"

#~ msgid "MyISAM key buffer (index cache) %% used is low."
#~ msgstr "Низкий %% использования буфера ключей MyISAM (кеш индекса)."

#~ msgid ""
#~ "You may need to decrease the size of {key_buffer_size}, re-examine your "
#~ "tables to see if indexes have been removed, or examine queries and "
#~ "expectations about what indexes are being used."
#~ msgstr ""
#~ "Вероятно необходимо уменьшение размера {key_buffer_size}, пересмотрите "
#~ "ваши таблицы, чтобы убедиться в удалении индексов, или просмотрите "
#~ "запросы и используемые ими индексы."

#~ msgid ""
#~ "max %% MyISAM key buffer ever used: %s%%, this value should be above 95%%"
#~ msgstr ""
#~ "Максимальный %% буфера ключей MyISAM, который был использован: %s%%, "
#~ "данное значение должно быть выше 95%%"

#~ msgid "Percentage of MyISAM key buffer used"
#~ msgstr "Процент использованного буфера ключей MyISAM"

#~ msgid "%% MyISAM key buffer used: %s%%, this value should be above 95%%"
#~ msgstr ""
#~ "%% использованного буфера ключей MyISAM: %s%%, данное значение должно "
#~ "быть выше 95%%"

#~ msgid "Percentage of index reads from memory"
#~ msgstr "Процент чтения индексов из памяти"

#~ msgid "The %% of indexes that use the MyISAM key buffer is low."
#~ msgstr "Малый %% индексов использует буфер ключей MyISAM."

#~ msgid "You may need to increase {key_buffer_size}."
#~ msgstr ""
#~ "Возможно необходимо увеличить значение переменной {key_buffer_size}."

#~ msgid "Index reads from memory: %s%%, this value should be above 95%%"
#~ msgstr ""
#~ "Чтений индексов из памяти: %s%%, данное значение должно быть выше 95%%"

#~ msgid "Rate of table open"
#~ msgstr "Соотношение открытых таблиц"

#~ msgid "The rate of opening tables is high."
#~ msgstr "Высокое соотношение открытых таблиц."

#~ msgid ""
#~ "Opening tables requires disk I/O which is costly. Increasing "
#~ "{table_open_cache} might avoid this."
#~ msgstr ""
#~ "Открытые таблицы требуют выполнения затратных операций ввода-вывода. "
#~ "Избежать этого можно увеличением значения переменной {table_open_cache}."

#~ msgid "Opened table rate: %s, this value should be less than 10 per hour"
#~ msgstr ""
#~ "Соотношение открытых таблиц: %s, данное значение должно быть менее 10 в "
#~ "час"

#~ msgid "Percentage of used open files limit"
#~ msgstr "Процентное соотношение использованного ограничения открытых файлов"

#~ msgid ""
#~ "The number of open files is approaching the max number of open files.  "
#~ "You may get a \"Too many open files\" error."
#~ msgstr ""
#~ "Количество открытых файлов приближается к максимальному. Возможно "
#~ "появление ошибки \"Слишком много открытых файлов\"."

#~ msgid ""
#~ "Consider increasing {open_files_limit}, and check the error log when "
#~ "restarting after changing open_files_limit."
#~ msgstr ""
#~ "Рассмотрите возможность увеличения значения переменной "
#~ "{open_files_limit}, и после ее изменения и перезагрузки, проверьте журнал "
#~ "ошибок."

#~ msgid ""
#~ "The number of opened files is at %s%% of the limit. It should be below 85%"
#~ "%"
#~ msgstr ""
#~ "Количество открытых файлов составляет %s%% от лимита. Данное значение "
#~ "должно быть ниже 85%%"

#~ msgid "Rate of open files"
#~ msgstr "Соотношение открытых файлов"

#~ msgid "The rate of opening files is high."
#~ msgstr "Высокое соотношение открытых файлов."

#~ msgid "Opened files rate: %s, this value should be less than 5 per hour"
#~ msgstr ""
#~ "Соотношение открытых файлов: %s, данное значение должно быть менее 5 в час"

#~ msgid "Immediate table locks %%"
#~ msgstr "%% незамедлительной блокировки таблиц"

#~ msgid "Too many table locks were not granted immediately."
#~ msgstr ""
#~ "Слишком большое количество запросов на блокировку таблицы, которые не "
#~ "были выполнены немедленно."

#~ msgid "Optimize queries and/or use InnoDB to reduce lock wait."
#~ msgstr ""
#~ "Для уменьшения ожидания блокировки необходима оптимизация запросов и/или "
#~ "использование таблиц типа InnoDB."

#~ msgid "Immediate table locks: %s%%, this value should be above 95%%"
#~ msgstr ""
#~ "Незамедлительная блокировка таблиц: %s%%, данное значение должно быть "
#~ "выше 95%%"

#~ msgid "Table lock wait rate"
#~ msgstr "Соотношение ожидания блокировки таблиц"

#~ msgid "Table lock wait rate: %s, this value should be less than 1 per hour"
#~ msgstr ""
#~ "Соотношение ожидания блокировки таблиц: %s, данное значение должно быть "
#~ "менее 1 в час"

#~ msgid "Thread cache"
#~ msgstr "Кеш потока"

#~ msgid ""
#~ "Thread cache is disabled, resulting in more overhead from new connections "
#~ "to MySQL."
#~ msgstr ""
#~ "Кеш потока отключен, что выразится в увеличенной нагрузке от новых "
#~ "соединений к MySQL."

#~ msgid "Enable the thread cache by setting {thread_cache_size} > 0."
#~ msgstr ""
#~ "Включите кеширование потока установив переменную {thread_cache_size} > 0."

#~ msgid "The thread cache is set to 0"
#~ msgstr "Кеш потока установлен в 0"

#~ msgid "Thread cache hit rate %%"
#~ msgstr "%% соотношение обращений в кеш потока"

#~ msgid "Thread cache is not efficient."
#~ msgstr "Кеш потока действует не эффективно."

#~ msgid "Increase {thread_cache_size}."
#~ msgstr "Увеличьте {thread_cache_size}."

#~ msgid "Thread cache hitrate: %s%%, this value should be above 80%%"
#~ msgstr ""
#~ "Частота успешных обращений в кеш потока: %s%%, данное значение должно "
#~ "быть выше 80%%"

#~ msgid "Threads that are slow to launch"
#~ msgstr "Потоки с медленным запуском"

#~ msgid "There are too many threads that are slow to launch."
#~ msgstr "Обнаружено большое количество потоков с медленным запуском."

#~ msgid ""
#~ "This generally happens in case of general system overload as it is pretty "
#~ "simple operations. You might want to monitor your system load carefully."
#~ msgstr ""
#~ "По большей части, это может происходить из-за перегрузки основной "
#~ "системы, так как сами операции достаточно просты. Обратите особое "
#~ "внимание на загрузку вашей системы."

#~ msgid "%s thread(s) took longer than %s seconds to start, it should be 0"
#~ msgstr "Запуск %s потока(ов) занял более %s секунд, должно быть 0"

#~ msgid "Slow launch time"
#~ msgstr "Время медленного запуска"

#~ msgid "Slow_launch_threads is above 2s"
#~ msgstr "Slow_launch_threads выше 2 сек."

#~ msgid ""
#~ "Set slow_launch_time to 1s or 2s to correctly count threads that are slow "
#~ "to launch"
#~ msgstr ""
#~ "Установите переменную slow_launch_time на 1 или 2 сек., чтобы корректно "
#~ "считать медленно запускаемые потоки"

#~ msgid "slow_launch_time is set to %s"
#~ msgstr "slow_launch_time установлен на %s"

#~ msgid "Percentage of used connections"
#~ msgstr "Процентное соотношение использованных соединений"

#~ msgid ""
#~ "The maximum amount of used connections is getting close to the value of "
#~ "max_connections."
#~ msgstr ""
#~ "Максимальный размер использованных соединений приближается к значению "
#~ "max_connections."

#~ msgid ""
#~ "Increase max_connections, or decrease wait_timeout so that connections "
#~ "that do not close database handlers properly get killed sooner. Make sure "
#~ "the code closes database handlers properly."
#~ msgstr ""
#~ "Увеличьте max_connections, или уменьшите wait_timeout чтобы соединения с "
#~ "незакрытыми операторами базы данных быстрее уничтожались. Убедитесь, что "
#~ "в коде корректно закрываются операторы базы данных."

#~ msgid ""
#~ "Max_used_connections is at %s%% of max_connections, it should be below 80%"
#~ "%"
#~ msgstr ""
#~ "Max_used_connections установлен в %s%% от max_connections, данное "
#~ "значение должно быть ниже 80%%"

#~ msgid "Percentage of aborted connections"
#~ msgstr "Процентное соотношение прерванных соединений"

#~ msgid "Too many connections are aborted."
#~ msgstr "Слишком большое количество соединений было прервано."

#~ msgid ""
#~ "Connections are usually aborted when they cannot be authorized. <a href="
#~ "\"http://www.mysqlperformanceblog.com/2008/08/23/how-to-track-down-the-"
#~ "source-of-aborted_connects/\">This article</a> might help you track down "
#~ "the source."
#~ msgstr ""
#~ "Обычно соединения прерываются при невозможности авторизации. <a href="
#~ "\"http://www.mysqlperformanceblog.com/2008/08/23/how-to-track-down-the-"
#~ "source-of-aborted_connects/\">Данная статья</a> поможет вам в "
#~ "отслеживании источника проблемы."

#~ msgid "%s%% of all connections are aborted. This value should be below 1%%"
#~ msgstr ""
#~ "%s%% от всех соединений были прерваны. Данное значение должно быть ниже 1%"
#~ "%"

#~ msgid "Rate of aborted connections"
#~ msgstr "Соотношение прерванных соединений"

#~ msgid ""
#~ "Aborted connections rate is at %s, this value should be less than 1 per "
#~ "hour"
#~ msgstr ""
#~ "Соотношение прерванных соединений %s, данное значение должно быть менее 1 "
#~ "в час"

#~ msgid "Percentage of aborted clients"
#~ msgstr "Процентное соотношение прерванных связей клиентов"

#~ msgid "Too many clients are aborted."
#~ msgstr "Слишком большое количество прерванных клиентских связей."

#~ msgid ""
#~ "Clients are usually aborted when they did not close their connection to "
#~ "MySQL properly. This can be due to network issues or code not closing a "
#~ "database handler properly. Check your network and code."
#~ msgstr ""
#~ "Обычно связь с клиентами прерывается при некорректном закрытии ими "
#~ "соединения с MySQL. Это может происходить из-за сетевых сбоев или "
#~ "отсутствия в коде правильного закрытия обработчика базы данных. Проверьте "
#~ "вашу сеть и программный код."

#~ msgid "%s%% of all clients are aborted. This value should be below 2%%"
#~ msgstr ""
#~ "%s%% от всех клиентских соединений были прерваны. Данное значение должно "
#~ "быть ниже 2%%"

#~ msgid "Rate of aborted clients"
#~ msgstr "Соотношение прерванных клиентских соединений"

#~ msgid ""
#~ "Aborted client rate is at %s, this value should be less than 1 per hour"
#~ msgstr ""
#~ "Соотношение прерванных клиентских соединений %s, данное значение должно "
#~ "быть менее 1 в час"

#~ msgid "Is InnoDB disabled?"
#~ msgstr "Отключен InnoDB?"

#~ msgid "You do not have InnoDB enabled."
#~ msgstr "У вас не включен InnoDB."

#~ msgid "InnoDB is usually the better choice for table engines."
#~ msgstr "Обычно тип таблиц InnoDB является наилучшим выбором."

#~ msgid "have_innodb is set to 'value'"
#~ msgstr "have_innodb установлен в 'value'"

#~ msgid "InnoDB log size"
#~ msgstr "Размер журнала InnoDB"

#~ msgid ""
#~ "The InnoDB log file size is not an appropriate size, in relation to the "
#~ "InnoDB buffer pool."
#~ msgstr ""
#~ "Размер файла журнала InnoDB не соответствует выбранному размеру буферного "
#~ "пула InnoDB."

#~ msgid ""
#~ "Especially on a system with a lot of writes to InnoDB tables you should "
#~ "set innodb_log_file_size to 25%% of {innodb_buffer_pool_size}. However "
#~ "the bigger this value, the longer the recovery time will be when database "
#~ "crashes, so this value should not be set much higher than 256 MiB. Please "
#~ "note however that you cannot simply change the value of this variable. "
#~ "You need to shutdown the server, remove the InnoDB log files, set the new "
#~ "value in my.cnf, start the server, then check the error logs if "
#~ "everything went fine. See also <a href=\"http://"
#~ "mysqldatabaseadministration.blogspot.com/2007/01/increase-"
#~ "innodblogfilesize-proper-way.html\">this blog entry</a>"
#~ msgstr ""
#~ "В особенности на системах с большим количеством записей в таблицы InnoDB, "
#~ "необходимо установить innodb_log_file_size в 25%% от "
#~ "{innodb_buffer_pool_size}. Однако, чем больше данное значение, тем дольше "
#~ "времени займет восстановление базы данных после сбоя, поэтому оно не "
#~ "должно быть существенно выше 256 MiB. Пожалуйста, обратите внимание, что "
#~ "нельзя просто изменить данное значение переменной. Вы должны остановить "
#~ "сервер, удалить файлы журналов InnoDB, установить новое значение в my."
#~ "cnf, запустить сервер, и проверить журналы ошибок на предмет отсутствия "
#~ "проблем. Так же смотрите <a href=\"http://mysqldatabaseadministration."
#~ "blogspot.com/2007/01/increase-innodblogfilesize-proper-way.html\">данную "
#~ "запись блога</a>"

#~ msgid ""
#~ "Your InnoDB log size is at %s%% in relation to the InnoDB buffer pool "
#~ "size, it should not be below 20%%"
#~ msgstr ""
#~ "Размер вашего журнала InnoDB составляет %s%% по отношению к размеру "
#~ "буферного пула InnoDB, данное соотношение не должно быть ниже 20%%"

#~ msgid "Max InnoDB log size"
#~ msgstr "Максимальный размер журнала InnoDB"

#~ msgid "The InnoDB log file size is inadequately large."
#~ msgstr "Размер файла журнала InnoDB неадекватно велик."

#~ msgid ""
#~ "It is usually sufficient to set innodb_log_file_size to 25%% of the size "
#~ "of {innodb_buffer_pool_size}. A very big innodb_log_file_size slows down "
#~ "the recovery time after a database crash considerably. See also <a href="
#~ "\"http://www.mysqlperformanceblog.com/2006/07/03/choosing-proper-"
#~ "innodb_log_file_size/\">this Article</a>. You need to shutdown the "
#~ "server, remove the InnoDB log files, set the new value in my.cnf, start "
#~ "the server, then check the error logs if everything went fine. See also "
#~ "<a href=\"http://mysqldatabaseadministration.blogspot.com/2007/01/"
#~ "increase-innodblogfilesize-proper-way.html\">this blog entry</a>"
#~ msgstr ""
#~ "Обычно бывает достаточно установить innodb_log_file_size в 25%% от "
#~ "размера {innodb_buffer_pool_size}. Очень большое значение "
#~ "innodb_log_file_size заметно замедляет восстановление после сбоя. "
#~ "Смотрите <a href=\"http://www.mysqlperformanceblog.com/2006/07/03/"
#~ "choosing-proper-innodb_log_file_size/\">данную статью</a>. Необходимо "
#~ "остановить сервер, удалить файлы журналов InnoDB, установить новое "
#~ "значение в my.cnf, запустить сервер, и проверить журнал ошибок на предмет "
#~ "наличия проблем. Смотрите так же <a href=\"http://"
#~ "mysqldatabaseadministration.blogspot.com/2007/01/increase-"
#~ "innodblogfilesize-proper-way.html\">данную запись блога</a>"

#~ msgid "Your absolute InnoDB log size is %s MiB"
#~ msgstr "Абсолютный размер журнала InnoDB %s MiB"

#~ msgid "InnoDB buffer pool size"
#~ msgstr "Размер буферного пула InnoDB"

#~ msgid "Your InnoDB buffer pool is fairly small."
#~ msgstr "Буферный пул InnoDB имеет маленький размер."

#~ msgid ""
#~ "The InnoDB buffer pool has a profound impact on performance for InnoDB "
#~ "tables. Assign all your remaining memory to this buffer. For database "
#~ "servers that use solely InnoDB as storage engine and have no other "
#~ "services (e.g. a web server) running, you may set this as high as 80%% of "
#~ "your available memory. If that is not the case, you need to carefully "
#~ "assess the memory consumption of your other services and non-InnoDB-"
#~ "Tables and set this variable accordingly. If it is set too high, your "
#~ "system will start swapping, which decreases performance significantly. "
#~ "See also <a href=\"http://www.mysqlperformanceblog.com/2007/11/03/"
#~ "choosing-innodb_buffer_pool_size/\">this article</a>"
#~ msgstr ""
#~ "Буферный пул InnoDB имеет значительное влияние на производительность "
#~ "таблиц InnoDB. Отведите под данный буфер всю свободную память. Для "
#~ "сервера баз данных, который использует исключительно тип таблиц InnoDB и "
#~ "не предназначен для работы каких-либо иных служб (например, веб-сервера), "
#~ "вы можете установить данное значение вплоть до 80%% от доступной памяти. "
#~ "В ином случае, вы должны внимательно оценить потребление памяти другими "
#~ "службами и не InnoDB таблицами, соответственно установив данную "
#~ "переменную. При слишком высоком значении переменной, ваша система начнет "
#~ "использовать файл подкачки, что значительно уменьшит ее "
#~ "производительность. Смотрите так же <a href=\"http://www."
#~ "mysqlperformanceblog.com/2007/11/03/choosing-innodb_buffer_pool_size/"
#~ "\">данную статью</a>"

#~ msgid ""
#~ "You are currently using %s%% of your memory for the InnoDB buffer pool. "
#~ "This rule fires if you are assigning less than 60%%, however this might "
#~ "be perfectly adequate for your system if you don't have much InnoDB "
#~ "tables or other services running on the same machine."
#~ msgstr ""
#~ "На данный момент для буферного пула вы используете %s%% от имеющейся "
#~ "памяти. Данное правило отобразится при выделении менее чем 60%%, однако "
#~ "данное значение может быть вполне оправдано для вашей системы при "
#~ "отсутствии большого количества таблиц InnoDB или запущенных других служб "
#~ "на текущей машине."

#~ msgid "MyISAM concurrent inserts"
#~ msgstr "Одновременные вставки MyISAM"

#~ msgid "Enable concurrent_insert by setting it to 1"
#~ msgstr "Включите concurrent_insert установив значение в 1"

#~ msgid ""
#~ "Setting {concurrent_insert} to 1 reduces contention between readers and "
#~ "writers for a given table. See also <a href=\"http://dev.mysql.com/doc/"
#~ "refman/5.5/en/concurrent-inserts.html\">MySQL Documentation</a>"
#~ msgstr ""
#~ "Установка {concurrent_insert} в 1 уменьшает разногласие между чтением и "
#~ "записью определенной таблицы. Смотрите так же <a href=\"http://dev.mysql."
#~ "com/doc/refman/5.5/en/concurrent-inserts.html\">Документацию MySQL</a>"

#~ msgid "concurrent_insert is set to 0"
#~ msgstr "concurrent_insert установлен в 0"

#~ msgid ""
#~ "Javascript support is missing or disabled in your browser, some "
#~ "phpMyAdmin functionality will be missing. For example navigation frame "
#~ "will not refresh automatically."
#~ msgstr ""
#~ "Поддержка JavaScript в вашем браузере отсутствует или отключена, "
#~ "некоторые функции phpMyAdmin будет отсутствовать. Например, фрейм "
#~ "навигации не будет обновляться автоматически."

#~ msgid "Add a value"
#~ msgstr "Добавить значение"

#~ msgid "Copy and paste the joined values into the \"Length/Values\" field"
#~ msgstr ""
#~ "Скопируйте и вставьте объединенные значения в поле \"Длина/значения\""

#, fuzzy
#~ msgid "Tracking for %1$s, version %2$s is deactivated."
#~ msgstr "Отслеживание %s.%s, версии %s выключено."

#, fuzzy
#~ msgid "Tracking for %1$s, version %2$s is activated."
#~ msgstr "Отслеживание %s.%s, версии %s включено."

#, fuzzy
#~ msgctxt "Correctly setup"
#~ msgid "OK"
#~ msgstr "OK"

#, fuzzy
#~ msgid "All users"
#~ msgstr "Добавить пользователя"

#, fuzzy
#~ msgid "All hosts"
#~ msgstr "Любой хост"

#~ msgid "No blob streaming server configured!"
#~ msgstr "Сервер для работы с потоковыми данными не настроен!"

#~ msgid "Failed to fetch headers"
#~ msgstr "Ошибка при считывании заголовков"

#~ msgid "Failed to open remote URL"
#~ msgstr "Не удалось открыть удаленный URL"

#~ msgid "You are about to DISABLE a BLOB Repository!"
#~ msgstr "Вы собираетесь ОТКЛЮЧИТЬ хранилище BLOB данных!"

#~ msgid ""
#~ "Are you sure you want to disable all BLOB references for database %s?"
#~ msgstr ""
#~ "Вы уверены, что хотите отключить все BLOB ссылки для базы данных %s?"

#~ msgid "Unknown error while uploading."
#~ msgstr "Во время загрузки произошла неизвестная ошибка."

#~ msgid "PBMS error"
#~ msgstr "Ошибка PBMS"

#~ msgid "PBMS connection failed:"
#~ msgstr "Ошибка подключения к PBMS:"

#~ msgid "PBMS get BLOB info failed:"
#~ msgstr "Ошибка получения информации о BLOB данных от PBMS:"

#~ msgid "PBMS get BLOB Content-Type failed"
#~ msgstr "Ошибка получения BLOB Content-Type от PBMS"

#~ msgid "View image"
#~ msgstr "Просмотреть изображение"

#~ msgid "Play audio"
#~ msgstr "Воспроизвести аудио"

#~ msgid "View video"
#~ msgstr "Просмотреть видео"

#~ msgid "Download file"
#~ msgstr "Загрузить файл"

#~ msgid "Could not open file: %s"
#~ msgstr "Невозможно открыть файл: %s"

#~ msgid "Garbage Threshold"
#~ msgstr "Порог захламления"

#~ msgid ""
#~ "The percentage of garbage in a repository file before it is compacted."
#~ msgstr ""
#~ "Процентное соотношение захламления в файле хранилища до его уплотнения."

#~ msgid ""
#~ "The port for the PBMS stream-based communications. Setting this value to "
#~ "0 will disable HTTP communication with the daemon."
#~ msgstr ""
#~ "Порт для PBMS поточных соединений. Установка этого значения равным 0 "
#~ "запретит HTTP соединение с процессом."

#~ msgid "Repository Threshold"
#~ msgstr "Порог хранилища"

#~ msgid ""
#~ "The maximum size of a BLOB repository file. You may use Kb, MB or GB to "
#~ "indicate the unit of the value. A value in bytes is assumed when no unit "
#~ "is specified."
#~ msgstr ""
#~ "Максимальный размер файла хранилища BLOB. Вы можете использовать Kb, MB "
#~ "или GB для обозначения единицы измерения. Отсутствие единицы измерения "
#~ "означает значение в байтах."

#~ msgid "Temp Blob Timeout"
#~ msgstr "Лимит временного BLOB"

#~ msgid ""
#~ "The timeout, in seconds, for temporary BLOBs. Uploaded BLOB data is "
#~ "removed after this time, unless they are referenced by a record in the "
#~ "database."
#~ msgstr ""
#~ "Интервал в секундах для временных BLOB данных. Загруженные BLOB данные "
#~ "удаляются по истечении этого времени, если на них не ссылаются записи в "
#~ "базе данных."

#~ msgid "Temp Log Threshold"
#~ msgstr "Порог временного журнала"

#~ msgid ""
#~ "The maximum size of a temporary BLOB log file. You may use Kb, MB or GB "
#~ "to indicate the unit of the value. A value in bytes is assumed when no "
#~ "unit is specified."
#~ msgstr ""
#~ "Максимальный размер временного файла журнала BLOB. Вы можете использовать "
#~ "Kb, MB или GB для обозначения единицы измерения. Отсутствие единицы "
#~ "измерения означает значение в байтах."

#~ msgid "Max Keep Alive"
#~ msgstr "Максимальное время жизни"

#~ msgid ""
#~ "The timeout for inactive connection with the keep-alive flag set. After "
#~ "this time the connection will be closed. The time-out is in milliseconds "
#~ "(1/1000)."
#~ msgstr ""
#~ "Временное ограничение для неактивных соединений с установленным флагом "
#~ "Keep-Alive. По истечении этого времени соединение будет закрыто. Лимит "
#~ "указывается в миллисекундах (1/1000)."

#~ msgid "Metadata Headers"
#~ msgstr "Заголовки метаданных"

#~ msgid ""
#~ "A \":\" delimited list of metadata headers to be used to initialize the "
#~ "pbms_metadata_header table when a database is created."
#~ msgstr ""
#~ "Символ \":\" разделяет список заголовков метаданных, которые будут "
#~ "использоваться для инициализации pbms_metadata_header таблицы при "
#~ "создании базы данных."

#~ msgid ""
#~ "Documentation and further information about PBMS can be found on %sThe "
#~ "PrimeBase Media Streaming home page%s."
#~ msgstr ""
#~ "Документацию и другую информацию по PBMS смотрите на %sстраницах сайта "
#~ "The PrimeBase Media Streaming%s."

#~ msgid "The PrimeBase Media Streaming Blog by Barry Leslie"
#~ msgstr "Блог Barry Leslie посвященный PrimeBase Media Streaming"

#~ msgid "PrimeBase XT Home Page"
#~ msgstr "Домашняя страница PrimeBase XT"

#~ msgid "The PrimeBase Media Streaming (PBMS) home page"
#~ msgstr "Домашняя страница PrimeBase Media Streaming (PBMS)"

#~ msgctxt "Create none database for user"
#~ msgid "None"
#~ msgstr "Нет"

#~ msgid "Remove BLOB Repository Reference"
#~ msgstr "Удалить ссылку хранилища BLOB данных"

#~ msgid "Upload to BLOB repository"
#~ msgstr "Загрузить в хранилище BLOB данных"

#~ msgid ""
#~ "This configuration make sure that we only keep N (N = MaxTableUiprefs) "
#~ "newest record in \"table_uiprefs\" and automatically delete older records"
#~ msgstr ""
#~ "Данная настройка проверяет сохранение только N (N = MaxTableUiprefs) "
#~ "новых записей в \"table_uiprefs\" и автоматически удалит устаревшие записи"

#~ msgid "Maximum number of records saved in \"table_uiprefs\" table"
#~ msgstr ""
#~ "Максимальное количество записей сохраняемых в таблице \"table_uiprefs\""

#~ msgid "Click to unselect"
#~ msgstr "Снятие выделения"

#~ msgid "Create an index"
#~ msgstr "Создать индекс"

#~ msgid "Modify an index"
#~ msgstr "Изменить индекс"

#~ msgid "Column count has to be larger than zero."
#~ msgstr "Количество столбцов должно быть больше нуля."

#~ msgid "+ Restart insertion and add a new value"
#~ msgstr "Обновить вставку и добавить новое значение"

#~ msgid "Create Table"
#~ msgstr "Создать таблицу"

#~ msgid "(or the local Drizzle server's socket is not correctly configured)"
#~ msgstr "(или сокет локального сервера Drizzle неверно настроен)"

#~ msgid ""
#~ "[kbd]horizontal[/kbd], [kbd]vertical[/kbd] or a number that indicates "
#~ "maximum number for which vertical model is used"
#~ msgstr ""
#~ "[kbd]horizontal[/kbd], [kbd]vertical[/kbd] либо число определяющее "
#~ "максимальное количество при котором используется вертикальный режим"

#~ msgid "Display direction for altering/creating columns"
#~ msgstr "Вид отображения столбцов при их редакции/создании"

#~ msgid "Create table on database %s"
#~ msgstr "Создать новую таблицу в базе данных %s"

#~ msgid "Data Label"
#~ msgstr "Метка"

#~ msgid "Location of the text file"
#~ msgstr "Выбор файла"

#~ msgid "MySQL charset"
#~ msgstr "MySQL-кодировка"

#~ msgid "MySQL client version"
#~ msgstr "Версия MySQL-клиента"

#~ msgid ""
#~ "The display column is shown in pink. To set/unset a column as the display "
#~ "column, click the \"Choose column to display\" icon, then click on the "
#~ "appropriate column name."
#~ msgstr ""
#~ "Отображаемые столбцы подсвечиваются розовым цветом. Для того чтобы "
#~ "установить или снять отображаемый столбец, нажмите кнопку \"Выбор "
#~ "отображаемого столбца\" и выберите необходимый столбец."

#~ msgid "memcached usage"
#~ msgstr "Используемое пространство"

#~ msgid "% open files"
#~ msgstr "Список открытых таблиц"

#~ msgid "% connections used"
#~ msgstr "Соединения"

#~ msgid "% aborted connections"
#~ msgstr "Соединение со сжатием"

#~ msgid "CPU Usage"
#~ msgstr "Использование"

#~ msgid "Swap Usage"
#~ msgstr "Использование"

#~ msgid "Excel 97-2003 XLS Workbook"
#~ msgstr "Excel 97-2003 XLS Workbook"

#~ msgid "Excel 2007 XLSX Workbook"
#~ msgstr "Excel 2007 XLSX Workbook"

#~ msgctxt "PDF"
#~ msgid "page"
#~ msgstr "страниц"

#~ msgid "Inline Edit"
#~ msgstr "Быстрая правка"

#~ msgid "Previous"
#~ msgstr "Назад"

#~ msgid "Next"
#~ msgstr "Следующий"

#~ msgid "Create event"
#~ msgstr "Создать представление"

#~ msgid "Create routine"
#~ msgstr "Создать процедуру"

#~ msgid "Create trigger"
#~ msgstr "Создать представление"

#~ msgid ""
#~ "No themes support; please check your configuration and/or your themes in "
#~ "directory %s."
#~ msgstr ""
#~ "Поддержка тем не работает, проверьте конфигурацию и наличие тем в "
#~ "каталоге %s."

#~ msgid "The following queries have been executed:"
#~ msgstr "Выполнены следующие запросы:"

#~ msgid "Switch to"
#~ msgstr "Переключиться на"

#~ msgid "settings"
#~ msgstr "настройки"

#~ msgid "Refresh rate:"
#~ msgstr "Частота обновления:"

#~ msgid "Clear monitor config"
#~ msgstr "Прописанный пользователь"

#~ msgid "Server traffic"
#~ msgstr "Трафик сервера"

#~ msgid "Issued queries since last refresh"
#~ msgstr "Выполнено запросов с момента последнего обновления"

#~ msgid "Value too long in the form!"
#~ msgstr "Значение в форме имеет слишком большую длину!"

#~ msgid "Export of event \"%s\""
#~ msgstr "Экспорт события \"%s\""

#~ msgid "Turn it on"
#~ msgstr "Включить"

#~ msgid "Turn it off"
#~ msgstr "Выключить"

#~ msgid "Export of trigger \"%s\""
#~ msgstr "Экспорт триггера \"%s\""

#~ msgid "No trigger with name %s found"
#~ msgstr "Не найден триггер с именем %s"

#~ msgid "rows"
#~ msgstr "Обзор"

#~ msgid "row(s) starting from row #"
#~ msgstr "строки начиная от"

#~ msgid "in %s mode and repeat headers after %s cells"
#~ msgstr "в %s режиме, заголовки после каждых %s ячеек"

#~ msgid ""
#~ "phpMyAdmin was unable to read your configuration file!<br />This might "
#~ "happen if PHP finds a parse error in it or PHP cannot find the file.<br /"
#~ ">Please call the configuration file directly using the link below and "
#~ "read the PHP error message(s) that you receive. In most cases a quote or "
#~ "a semicolon is missing somewhere.<br />If you receive a blank page, "
#~ "everything is fine."
#~ msgstr ""
#~ "phpMyAdmin не смог прочесть конфигурационный файл!<br />Это может "
#~ "случиться если PHP нашел в нем ошибку, или файл не найден.<br />Вызовите "
#~ "конфигурационный файл напрямую, используя ссылку данную ниже, и "
#~ "просмотрите сообщения об ошибках выдаваемые PHP. В большинстве случаев, "
#~ "возможна синтаксическая ошибка, например, где-то пропущена кавычка или "
#~ "точка с запятой.<br />Если отобразится пустая страница - все в порядке."

#~ msgid "Dropping Event"
#~ msgstr "Удаление события"

#~ msgid "Dropping Procedure"
#~ msgstr "Удаление процедуры"

#~ msgid "Theme / Style"
#~ msgstr "Тема / Стиль"

#~ msgid "seconds"
#~ msgstr "секунды"

#~ msgid "Query execution time comparison (in microseconds)"
#~ msgstr "Сравнение времени выполнения запроса (в микросекундах)"

#~ msgid "GD extension is needed for charts."
#~ msgstr "Для графиков необходимо расширение GD."

#~ msgid "JSON encoder is needed for chart tooltips."
#~ msgstr "Для всплывающих подсказок графиков необходимо расширение JSON."

#~ msgid "The number of free memory blocks in query cache."
#~ msgstr "Количество свободных блоков памяти в кеше запросов."

#~ msgctxt "$strShowStatusReset"
#~ msgid "Reset"
#~ msgstr "Сбросить"

#~ msgid "Show processes"
#~ msgstr "Список процессов"

#~ msgctxt "for Show status"
#~ msgid "Reset"
#~ msgstr "Сброс"

#~ msgid ""
#~ "<b>Server traffic</b>: These tables show the network traffic statistics "
#~ "of this MySQL server since its startup."
#~ msgstr ""
#~ "Трафик: статистика по сетевому трафику MySQL-сервера со времени его "
#~ "запуска."

#~ msgid ""
#~ "<b>Query statistics</b>: Since its startup, %s queries have been sent to "
#~ "the server."
#~ msgstr ""
#~ "Статистика запросов: со времени запуска, на сервер было отослано запросов "
#~ "- %s."

#~ msgid "Note: Generating the query chart can take a long time."
#~ msgstr ""
#~ "Замечание: создание графика запроса может занять продолжительное время."

#~ msgid "Chart generated successfully."
#~ msgstr "График был успешно создан."

#~ msgid ""
#~ "The result of this query can't be used for a chart. See [a@./"
#~ "Documentation.html#faq6_29@Documentation]FAQ 6.29[/a]"
#~ msgstr ""
#~ "Результат данного запроса не может быть использован для постройки "
#~ "графика. Смотрите [a@./Documentation.html#faq6_29@Documentation]FAQ 6.29[/"
#~ "a]"

#~ msgid "Title"
#~ msgstr "Название"

#~ msgid "Area margins"
#~ msgstr "Отступы от краев"

#~ msgid "Legend margins"
#~ msgstr "Отступы подписи"

#~ msgid "Radar"
#~ msgstr "Радиальная"

#~ msgid "Multi"
#~ msgstr "Мульти"

#~ msgid "Continuous image"
#~ msgstr "Цельное изображение"

#~ msgid ""
#~ "For compatibility reasons the chart image is segmented by default, select "
#~ "this to draw the whole chart in one image."
#~ msgstr ""
#~ "По причине совместимости, картинка графика изначально выводится в "
#~ "сегментированном виде. Отметьте данный параметр для вывода графика в виде "
#~ "цельной картинки."

#~ msgid ""
#~ "When drawing a radar chart all values are normalized to a range [0..10]."
#~ msgstr ""
#~ "При выводе радиальной диаграммы, все значения сводятся к диапазону "
#~ "[0..10]."

#~ msgid ""
#~ "Note that not every result table can be put to the chart. See <a href=\"./"
#~ "Documentation.html#faq6_29\" target=\"Documentation\">FAQ 6.29</a>"
#~ msgstr ""
#~ "Обратите внимание, что не любая таблица результатов может быть сведена в "
#~ "диаграмму. Смотрите <a href=\"./Documentation.html#faq6_29\" target="
#~ "\"Documentation\">FAQ 6.29</a>"

#~ msgid "Add a New User"
#~ msgstr "Добавить нового пользователя"

#~ msgid "Create User"
#~ msgstr "Создать пользователя"

#~ msgid "Show table row links on left side"
#~ msgstr "Вывести ссылки слева"

#~ msgid "Show table row links on right side"
#~ msgstr "Вывести ссылки справа"

#~ msgid "Background color"
#~ msgstr "Цвет фона"

#~ msgid "Choose..."
#~ msgstr "Выбрать..."<|MERGE_RESOLUTION|>--- conflicted
+++ resolved
@@ -3,13 +3,8 @@
 msgstr ""
 "Project-Id-Version: phpMyAdmin 4.0.0-dev\n"
 "Report-Msgid-Bugs-To: phpmyadmin-devel@lists.sourceforge.net\n"
-<<<<<<< HEAD
-"POT-Creation-Date: 2012-04-27 13:04-0400\n"
-"PO-Revision-Date: 2012-04-21 10:48+0200\n"
-=======
 "POT-Creation-Date: 2012-05-01 17:54+0200\n"
 "PO-Revision-Date: 2012-04-27 20:54+0200\n"
->>>>>>> af1b6fec
 "Last-Translator: Victor Volkov <hanut@php-myadmin.ru>\n"
 "Language-Team: russian <ru@li.org>\n"
 "Language: ru\n"
@@ -2756,12 +2751,7 @@
 msgstr "создано %1$s, %2$s"
 
 #: libraries/Types.class.php:309
-<<<<<<< HEAD
-#, php-format
-=======
-#, fuzzy, php-format
-#| msgid "A date and time combination, supported range is \"%1$s\" to \"%2$s\""
->>>>>>> af1b6fec
+#, php-format
 msgid "A date and time combination, supported range is %1$s to %2$s"
 msgstr ""
 "Совмещение даты и времени, поддерживаемый диапазон от \"%1$s\" до \"%2$s\""
