--- conflicted
+++ resolved
@@ -1,19 +1,11 @@
 #
 msgid ""
 msgstr ""
-<<<<<<< HEAD
 "Project-Id-Version: phpMyAdmin 3.5.0-dev\n"
 "Report-Msgid-Bugs-To: phpmyadmin-devel@lists.sourceforge.net\n"
 "POT-Creation-Date: 2011-05-15 13:41-0400\n"
 "PO-Revision-Date: 2011-05-11 11:55+0200\n"
 "Last-Translator:  <ViktorJezek@email.cz>\n"
-=======
-"Project-Id-Version: phpMyAdmin 3.4.1-dev\n"
-"Report-Msgid-Bugs-To: phpmyadmin-devel@lists.sourceforge.net\n"
-"POT-Creation-Date: 2011-05-16 10:31+0200\n"
-"PO-Revision-Date: 2010-07-22 02:26+0200\n"
-"Last-Translator: Marc Delisle <marc@infomarc.info>\n"
->>>>>>> c1a1d005
 "Language-Team: slovak <sk@li.org>\n"
 "Language: sk\n"
 "MIME-Version: 1.0\n"
@@ -144,11 +136,7 @@
 #: libraries/tbl_properties.inc.php:98 libraries/tbl_properties.inc.php:273
 #: tbl_change.php:309 tbl_indexes.php:187 tbl_printview.php:139
 #: tbl_relation.php:399 tbl_select.php:112 tbl_structure.php:198
-<<<<<<< HEAD
 #: tbl_tracking.php:266 tbl_tracking.php:317
-=======
-#: tbl_tracking.php:267 tbl_tracking.php:318
->>>>>>> c1a1d005
 msgid "Column"
 msgstr "Stĺpce"
 
@@ -219,11 +207,7 @@
 #: server_privileges.php:1638 server_privileges.php:1649
 #: server_privileges.php:1969 server_privileges.php:1974
 #: server_privileges.php:2268 sql.php:238 sql.php:299 tbl_printview.php:226
-<<<<<<< HEAD
 #: tbl_structure.php:374 tbl_tracking.php:330 tbl_tracking.php:335
-=======
-#: tbl_structure.php:374 tbl_tracking.php:331 tbl_tracking.php:336
->>>>>>> c1a1d005
 msgid "No"
 msgstr "Nie"
 
@@ -382,11 +366,7 @@
 #: libraries/header.inc.php:138 libraries/schema/User_Schema.class.php:237
 #: server_privileges.php:1745 server_privileges.php:1801
 #: server_privileges.php:2065 server_synchronize.php:422
-<<<<<<< HEAD
 #: server_synchronize.php:865 tbl_tracking.php:643 test/theme.php:74
-=======
-#: server_synchronize.php:865 tbl_tracking.php:586 test/theme.php:74
->>>>>>> c1a1d005
 msgid "Table"
 msgstr "Tabuľka"
 
@@ -657,13 +637,8 @@
 #: db_structure.php:379 libraries/display_tbl.lib.php:2037
 #, php-format
 msgid ""
-<<<<<<< HEAD
 "This view has at least this number of rows. Please refer to %sdocumentation%"
 "s."
-=======
-"This view has at least this number of rows. Please refer to %sdocumentation"
-"%s."
->>>>>>> c1a1d005
 msgstr ""
 "Tento pohľad má aspoň toľko riadok. Podrobnosti nájdete v %sdokumentaci%s."
 
@@ -908,13 +883,8 @@
 #: import.php:58
 #, php-format
 msgid ""
-<<<<<<< HEAD
 "You probably tried to upload too large file. Please refer to %sdocumentation%"
 "s for ways to workaround this limit."
-=======
-"You probably tried to upload too large file. Please refer to %sdocumentation"
-"%s for ways to workaround this limit."
->>>>>>> c1a1d005
 msgstr ""
 "Pravdepodobne ste sa pokúsili uploadnuť príliš veľký súbor. Prečítajte si "
 "prosím %sdokumentáciu%s, ako sa dá toto obmedzenie obísť."
@@ -1040,19 +1010,11 @@
 msgid "Dropping Event"
 msgstr "Odstraňujem udalosť"
 
-<<<<<<< HEAD
 #: js/messages.php:35
 msgid "Dropping Procedure"
 msgstr "Odstraňujem procedúru"
 
 #: js/messages.php:37
-=======
-#: js/messages.php:33
-msgid "Dropping Procedure"
-msgstr "Odstraňujem procedúru"
-
-#: js/messages.php:35
->>>>>>> c1a1d005
 msgid "Deleting tracking data"
 msgstr "Odstraňujem sledovacie dáta"
 
@@ -1090,7 +1052,6 @@
 msgid "The user name is empty!"
 msgstr "Meno používateľa je prázdne!"
 
-<<<<<<< HEAD
 #: js/messages.php:52 server_privileges.php:1221 user_password.php:64
 msgid "The password is empty!"
 msgstr "Heslo je prázdne!"
@@ -1100,17 +1061,6 @@
 msgstr "Heslá sa nezhodujú!"
 
 #: js/messages.php:54
-=======
-#: js/messages.php:50 server_privileges.php:1221 user_password.php:64
-msgid "The password is empty!"
-msgstr "Heslo je prázdne!"
-
-#: js/messages.php:51 server_privileges.php:1219 user_password.php:67
-msgid "The passwords aren't the same!"
-msgstr "Heslá sa nezhodujú!"
-
-#: js/messages.php:52
->>>>>>> c1a1d005
 msgid "Add a New User"
 msgstr "Pridať nového uživateľa"
 
@@ -1118,19 +1068,11 @@
 msgid "Create User"
 msgstr "Vytvoriť uživateľa"
 
-<<<<<<< HEAD
 #: js/messages.php:56
 msgid "Reloading Privileges"
 msgstr "Načítavam oprávnenia"
 
 #: js/messages.php:57
-=======
-#: js/messages.php:54
-msgid "Reloading Privileges"
-msgstr "Načítavam oprávnenia"
-
-#: js/messages.php:55
->>>>>>> c1a1d005
 msgid "Removing Selected Users"
 msgstr "Odstránenie vybraných používateľov"
 
@@ -1149,11 +1091,7 @@
 msgid "Loading"
 msgstr "Načítanie"
 
-<<<<<<< HEAD
 #: js/messages.php:66
-=======
-#: js/messages.php:64
->>>>>>> c1a1d005
 msgid "Processing Request"
 msgstr "Prebieha spracovanie požiadavka"
 
@@ -2313,11 +2251,7 @@
 #: libraries/db_links.inc.php:48 libraries/export/latex.php:351
 #: libraries/import.lib.php:1167 libraries/tbl_links.inc.php:54
 #: libraries/tbl_properties.inc.php:634 pmd_general.php:151
-<<<<<<< HEAD
 #: server_privileges.php:513 server_replication.php:313 tbl_tracking.php:262
-=======
-#: server_privileges.php:513 server_replication.php:313 tbl_tracking.php:263
->>>>>>> c1a1d005
 msgid "Structure"
 msgstr "Štruktúra"
 
@@ -10449,13 +10383,8 @@
 
 #~ msgid "Imported file compression will be automatically detected from: %s"
 #~ msgstr ""
-<<<<<<< HEAD
 #~ "Kompresia importovaného súboru bude rozpoznaná automaticky. Podporované: %"
 #~ "s"
-=======
-#~ "Kompresia importovaného súboru bude rozpoznaná automaticky. Podporované: "
-#~ "%s"
->>>>>>> c1a1d005
 
 #~ msgid "Add into comments"
 #~ msgstr "Pridať do komentárov"
