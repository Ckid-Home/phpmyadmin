#
msgid ""
msgstr ""
"Project-Id-Version: phpMyAdmin 4.0.0-dev\n"
"Report-Msgid-Bugs-To: phpmyadmin-devel@lists.sourceforge.net\n"
"POT-Creation-Date: 2012-12-15 08:15-0500\n"
"PO-Revision-Date: 2012-12-15 22:03+0200\n"
"Last-Translator: Chunmin Tai <taichunmin@gmail.com>\n"
"Language-Team: Chinese (Taiwan) "
"<http://l10n.cihar.com/projects/phpmyadmin/master/zh_TW/>\n"
"Language: zh_TW\n"
"MIME-Version: 1.0\n"
"Content-Type: text/plain; charset=UTF-8\n"
"Content-Transfer-Encoding: 8bit\n"
"Plural-Forms: nplurals=1; plural=0;\n"
"X-Generator: Weblate 1.4-dev\n"

#: browse_foreigners.php:36 browse_foreigners.php:60 js/messages.php:344
#: libraries/DisplayResults.class.php:809
#: libraries/server_privileges.lib.php:2616
msgid "Show all"
msgstr "全部顯示"

#: browse_foreigners.php:77 libraries/PDF.class.php:66
#: libraries/Util.class.php:2536
#: libraries/schema/Pdf_Relation_Schema.class.php:1178
#: libraries/schema/Pdf_Relation_Schema.class.php:1202
#: libraries/schema/User_Schema.class.php:417
#: libraries/select_lang.lib.php:510
msgid "Page number:"
msgstr "頁碼："

#: browse_foreigners.php:94
msgid ""
"The target browser window could not be updated. Maybe you have closed the "
"parent window, or your browser's security settings are configured to block "
"cross-window updates."
msgstr "無法更新目標瀏覽視窗。可能您已經關閉了父視窗或您瀏覽器的安全設定阻止了跨視窗更新。"

#: browse_foreigners.php:166 libraries/Menu.class.php:263
#: libraries/Menu.class.php:352 libraries/Util.class.php:3264
#: libraries/Util.class.php:3271 libraries/Util.class.php:3476
#: libraries/Util.class.php:3477
msgid "Search"
msgstr "搜尋"

#: browse_foreigners.php:170 gis_data_editor.php:396 js/messages.php:218
#: libraries/DbSearch.class.php:454 libraries/DisplayResults.class.php:1659
#: libraries/TableSearch.class.php:1136 libraries/core.lib.php:541
#: libraries/display_change_password.lib.php:95
#: libraries/display_create_table.lib.php:61
#: libraries/display_export.lib.php:440 libraries/display_import.lib.php:337
#: libraries/insert_edit.lib.php:1547 libraries/insert_edit.lib.php:1582
#: libraries/operations.lib.php:39 libraries/operations.lib.php:82
#: libraries/operations.lib.php:210 libraries/operations.lib.php:256
#: libraries/operations.lib.php:638 libraries/operations.lib.php:691
#: libraries/operations.lib.php:740 libraries/operations.lib.php:1057
#: libraries/operations.lib.php:1343
#: libraries/plugins/auth/AuthenticationCookie.class.php:235
#: libraries/replication_gui.lib.php:79 libraries/replication_gui.lib.php:396
#: libraries/rte/rte_events.lib.php:542
#: libraries/rte/rte_routines.lib.php:1042
#: libraries/rte/rte_routines.lib.php:1575
#: libraries/rte/rte_triggers.lib.php:420
#: libraries/schema/User_Schema.class.php:163
#: libraries/schema/User_Schema.class.php:225
#: libraries/schema/User_Schema.class.php:474
#: libraries/schema/User_Schema.class.php:514
#: libraries/server_privileges.lib.php:480
#: libraries/server_privileges.lib.php:1486
#: libraries/server_privileges.lib.php:1965
#: libraries/server_privileges.lib.php:2556
#: libraries/server_privileges.lib.php:3081
#: libraries/sql_query_form.lib.php:367 libraries/sql_query_form.lib.php:424
#: libraries/sql_query_form.lib.php:487 libraries/structure.lib.php:1586
#: libraries/structure.lib.php:1613 libraries/tbl_properties.inc.php:753
#: pmd_pdf.php:151 prefs_manage.php:266 prefs_manage.php:316
#: server_binlog.php:115 server_replication.php:224 server_replication.php:327
#: tbl_chart.php:198 tbl_indexes.php:332 tbl_tracking.php:520
#: tbl_tracking.php:683 view_create.php:221 view_operations.php:98
msgid "Go"
msgstr "執行"

#: browse_foreigners.php:181 browse_foreigners.php:185
#: libraries/Index.class.php:561 tbl_tracking.php:381
msgid "Keyname"
msgstr "鍵名"

#: browse_foreigners.php:182 browse_foreigners.php:184
#: server_collations.php:39 server_collations.php:51 server_engines.php:42
#: server_plugins.php:130 server_status_variables.php:234
msgid "Description"
msgstr "說明"

#: browse_foreigners.php:268 browse_foreigners.php:280
#: browse_foreigners.php:296 browse_foreigners.php:308
msgid "Use this value"
msgstr "使用此值"

#: changelog.php:35 license.php:28
#, php-format
msgid ""
"The %s file is not available on this system, please visit www.phpmyadmin.net "
"for more information."
msgstr "找不到檔案 %s，詳情請參考 www.phpmyadmin.net。"

#: db_create.php:74
#, php-format
msgid "Database %1$s has been created."
msgstr "建立資料庫 %1$s 成功。"

#: db_datadict.php:51 libraries/operations.lib.php:32
msgid "Database comment: "
msgstr "資料庫註釋： "

#: db_datadict.php:157 libraries/operations.lib.php:786
#: libraries/schema/Pdf_Relation_Schema.class.php:1323
#: libraries/tbl_properties.inc.php:835 tbl_printview.php:120
msgid "Table comments"
msgstr "表註釋"

#: db_datadict.php:166 libraries/DBQbe.class.php:364
#: libraries/Index.class.php:565 libraries/TableSearch.class.php:183
#: libraries/TableSearch.class.php:1184 libraries/insert_edit.lib.php:1566
#: libraries/plugins/export/ExportHtmlword.class.php:276
#: libraries/plugins/export/ExportHtmlword.class.php:391
#: libraries/plugins/export/ExportLatex.class.php:503
#: libraries/plugins/export/ExportOdt.class.php:358
#: libraries/plugins/export/ExportOdt.class.php:456
#: libraries/plugins/export/ExportTexytext.class.php:269
#: libraries/plugins/export/ExportTexytext.class.php:369
#: libraries/plugins/export/ExportTexytext.class.php:432
#: libraries/schema/Pdf_Relation_Schema.class.php:1349
#: libraries/schema/Pdf_Relation_Schema.class.php:1370
#: libraries/tbl_properties.inc.php:349 tbl_indexes.php:243
#: tbl_printview.php:130 tbl_relation.php:361 tbl_tracking.php:323
#: tbl_tracking.php:385
msgid "Column"
msgstr "欄位"

#: db_datadict.php:167 db_printview.php:101 libraries/Index.class.php:562
#: libraries/TableSearch.class.php:184 libraries/insert_edit.lib.php:239
#: libraries/insert_edit.lib.php:243
#: libraries/plugins/export/ExportHtmlword.class.php:279
#: libraries/plugins/export/ExportHtmlword.class.php:394
#: libraries/plugins/export/ExportLatex.class.php:504
#: libraries/plugins/export/ExportOdt.class.php:361
#: libraries/plugins/export/ExportOdt.class.php:459
#: libraries/plugins/export/ExportTexytext.class.php:270
#: libraries/plugins/export/ExportTexytext.class.php:370
#: libraries/rte/rte_list.lib.php:54 libraries/rte/rte_list.lib.php:80
#: libraries/rte/rte_routines.lib.php:908
#: libraries/rte/rte_routines.lib.php:933
#: libraries/rte/rte_routines.lib.php:1493
#: libraries/schema/Pdf_Relation_Schema.class.php:1350
#: libraries/schema/Pdf_Relation_Schema.class.php:1371
#: libraries/server_privileges.lib.php:1580 libraries/structure.lib.php:781
#: libraries/structure.lib.php:1185 libraries/tbl_properties.inc.php:96
#: tbl_printview.php:131 tbl_tracking.php:324 tbl_tracking.php:382
msgid "Type"
msgstr "類型"

#: db_datadict.php:169 libraries/Index.class.php:568
#: libraries/TableSearch.class.php:1185 libraries/insert_edit.lib.php:1575
#: libraries/plugins/export/ExportHtmlword.class.php:282
#: libraries/plugins/export/ExportHtmlword.class.php:397
#: libraries/plugins/export/ExportLatex.class.php:505
#: libraries/plugins/export/ExportOdt.class.php:364
#: libraries/plugins/export/ExportOdt.class.php:462
#: libraries/plugins/export/ExportTexytext.class.php:271
#: libraries/plugins/export/ExportTexytext.class.php:371
#: libraries/schema/Pdf_Relation_Schema.class.php:1352
#: libraries/schema/Pdf_Relation_Schema.class.php:1373
#: libraries/structure.lib.php:1188 libraries/tbl_properties.inc.php:116
#: tbl_printview.php:132 tbl_tracking.php:326 tbl_tracking.php:388
msgid "Null"
msgstr "空"

#: db_datadict.php:170 libraries/plugins/export/ExportHtmlword.class.php:285
#: libraries/plugins/export/ExportHtmlword.class.php:400
#: libraries/plugins/export/ExportLatex.class.php:506
#: libraries/plugins/export/ExportOdt.class.php:367
#: libraries/plugins/export/ExportOdt.class.php:465
#: libraries/plugins/export/ExportTexytext.class.php:272
#: libraries/plugins/export/ExportTexytext.class.php:372
#: libraries/schema/Pdf_Relation_Schema.class.php:1353
#: libraries/schema/Pdf_Relation_Schema.class.php:1374
#: libraries/structure.lib.php:213 libraries/structure.lib.php:1189
#: libraries/tbl_properties.inc.php:107 tbl_printview.php:133
#: tbl_tracking.php:327
msgid "Default"
msgstr "預設"

#: db_datadict.php:174 libraries/plugins/export/ExportHtmlword.class.php:404
#: libraries/plugins/export/ExportLatex.class.php:508
#: libraries/plugins/export/ExportOdt.class.php:469
#: libraries/plugins/export/ExportTexytext.class.php:374
#: libraries/schema/Pdf_Relation_Schema.class.php:1355
#: libraries/schema/Pdf_Relation_Schema.class.php:1376 tbl_printview.php:135
msgid "Links to"
msgstr "連結到"

#: db_datadict.php:176 db_printview.php:107
#: libraries/config/messages.inc.php:94 libraries/config/messages.inc.php:109
#: libraries/config/messages.inc.php:131
#: libraries/plugins/export/ExportHtmlword.class.php:409
#: libraries/plugins/export/ExportLatex.class.php:511
#: libraries/plugins/export/ExportOdt.class.php:474
#: libraries/plugins/export/ExportTexytext.class.php:377
#: libraries/schema/Pdf_Relation_Schema.class.php:1366
#: libraries/schema/Pdf_Relation_Schema.class.php:1377
#: libraries/tbl_properties.inc.php:136 tbl_printview.php:137
msgid "Comments"
msgstr "註釋"

#: db_datadict.php:240 js/messages.php:240 libraries/Index.class.php:431
#: libraries/Index.class.php:470 libraries/Index.class.php:841
#: libraries/config.values.php:50 libraries/config.values.php:65
#: libraries/config/FormDisplay.tpl.php:260 libraries/mult_submits.inc.php:340
#: libraries/mult_submits.inc.php:341
#: libraries/plugins/export/ExportHtmlword.class.php:631
#: libraries/plugins/export/ExportLatex.class.php:582
#: libraries/plugins/export/ExportOdt.class.php:724
#: libraries/plugins/export/ExportTexytext.class.php:566
#: libraries/schema/Pdf_Relation_Schema.class.php:1402
#: libraries/server_privileges.lib.php:1722
#: libraries/server_privileges.lib.php:1857
#: libraries/server_privileges.lib.php:1870
#: libraries/server_privileges.lib.php:2151
#: libraries/server_privileges.lib.php:2157
#: libraries/server_privileges.lib.php:2476
#: libraries/server_privileges.lib.php:2490 libraries/structure.lib.php:1273
#: libraries/user_preferences.lib.php:282 prefs_manage.php:131 sql.php:412
#: sql.php:507 sql.php:508 tbl_printview.php:186 tbl_tracking.php:344
#: tbl_tracking.php:398 tbl_tracking.php:403
msgid "No"
msgstr "否"

#: db_datadict.php:240 js/messages.php:239 libraries/Index.class.php:432
#: libraries/Index.class.php:469 libraries/Index.class.php:841
#: libraries/config.values.php:49 libraries/config.values.php:64
#: libraries/config/FormDisplay.tpl.php:260 libraries/mult_submits.inc.php:69
#: libraries/mult_submits.inc.php:101 libraries/mult_submits.inc.php:110
#: libraries/mult_submits.inc.php:115 libraries/mult_submits.inc.php:120
#: libraries/mult_submits.inc.php:125 libraries/mult_submits.inc.php:288
#: libraries/mult_submits.inc.php:305 libraries/mult_submits.inc.php:334
#: libraries/mult_submits.inc.php:335 libraries/mult_submits.inc.php:348
#: libraries/plugins/export/ExportHtmlword.class.php:632
#: libraries/plugins/export/ExportLatex.class.php:582
#: libraries/plugins/export/ExportOdt.class.php:725
#: libraries/plugins/export/ExportTexytext.class.php:566
#: libraries/schema/Pdf_Relation_Schema.class.php:1402
#: libraries/server_privileges.lib.php:1722
#: libraries/server_privileges.lib.php:1854
#: libraries/server_privileges.lib.php:1868
#: libraries/server_privileges.lib.php:2150
#: libraries/server_privileges.lib.php:2155
#: libraries/server_privileges.lib.php:2473
#: libraries/server_privileges.lib.php:2490 libraries/structure.lib.php:1273
#: libraries/user_preferences.lib.php:280 prefs_manage.php:130
#: server_databases.php:103 server_databases.php:110 sql.php:505 sql.php:506
#: tbl_printview.php:187 tbl_structure.php:50 tbl_tracking.php:344
#: tbl_tracking.php:396 tbl_tracking.php:401
msgid "Yes"
msgstr "是"

#: db_export.php:29
msgid "View dump (schema) of database"
msgstr "查看資料庫的轉存(大綱)"

#: db_export.php:33 db_printview.php:92 db_tracking.php:49 export.php:413
#: libraries/DBQbe.class.php:268
msgid "No tables found in database."
msgstr "資料庫中沒有資料。"

#: db_export.php:40 libraries/DbSearch.class.php:437 server_export.php:25
msgid "Select All"
msgstr "全選"

#: db_export.php:45 libraries/DbSearch.class.php:440 server_export.php:30
msgid "Unselect All"
msgstr "全不選"

#: db_operations.php:45 tbl_create.php:22
msgid "The database name is empty!"
msgstr "資料庫名不能爲空！"

#: db_operations.php:129
#, php-format
msgid "Database %1$s has been renamed to %2$s"
msgstr "資料庫 %1$s 已變更名稱為 %2$s"

#: db_operations.php:133
#, php-format
msgid "Database %1$s has been copied to %2$s"
msgstr "資料庫 %1$s 已複製爲 %2$s"

#: db_operations.php:259
#, php-format
msgid ""
"The phpMyAdmin configuration storage has been deactivated. To find out why "
"click %shere%s."
msgstr "phpMyAdmin 設定儲存功能未能啟動, %s請按此%s 查出問題原因."

#: db_printview.php:99 db_tracking.php:79 db_tracking.php:198
#: libraries/Menu.class.php:190 libraries/config/messages.inc.php:510
#: libraries/plugins/export/ExportXml.class.php:457
#: libraries/plugins/export/PMA_ExportPdf.class.php:111
#: libraries/rte/rte_list.lib.php:65 libraries/rte/rte_triggers.lib.php:355
#: libraries/schema/User_Schema.class.php:293
#: libraries/server_privileges.lib.php:1993
#: libraries/server_privileges.lib.php:2224
#: libraries/server_privileges.lib.php:2874 libraries/structure.lib.php:762
#: tbl_tracking.php:762
msgid "Table"
msgstr "表"

#: db_printview.php:100 libraries/Table.class.php:283
#: libraries/build_html_for_db.lib.php:31 libraries/import.lib.php:181
#: libraries/structure.lib.php:773 libraries/structure.lib.php:1743
#: libraries/structure.lib.php:1928 sql.php:1098 tbl_printview.php:365
msgid "Rows"
msgstr "行數"

#: db_printview.php:104 libraries/structure.lib.php:792 tbl_indexes.php:244
msgid "Size"
msgstr "大小"

#: db_printview.php:159 libraries/plugins/export/ExportSql.class.php:1020
#: libraries/structure.lib.php:736
msgid "in use"
msgstr "使用中"

#: db_printview.php:185 libraries/Util.class.php:4107
#: libraries/plugins/export/ExportSql.class.php:946
#: libraries/schema/Pdf_Relation_Schema.class.php:1328
#: libraries/structure.lib.php:803 libraries/structure.lib.php:1782
#: tbl_printview.php:410
msgid "Creation"
msgstr "建立時間"

#: db_printview.php:194 libraries/Util.class.php:4113
#: libraries/plugins/export/ExportSql.class.php:959
#: libraries/schema/Pdf_Relation_Schema.class.php:1333
#: libraries/structure.lib.php:810 libraries/structure.lib.php:1789
#: tbl_printview.php:421
msgid "Last update"
msgstr "最後更新"

#: db_printview.php:203 libraries/Util.class.php:4119
#: libraries/plugins/export/ExportSql.class.php:972
#: libraries/schema/Pdf_Relation_Schema.class.php:1338
#: libraries/structure.lib.php:817 libraries/structure.lib.php:1797
#: tbl_printview.php:432
msgid "Last check"
msgstr "最後檢查"

#: db_printview.php:220 libraries/structure.lib.php:179
#, php-format
msgid "%s table"
msgid_plural "%s tables"
msgstr[0] "%s 張資料表"

#: db_qbe.php:40
msgid "You have to choose at least one column to display"
msgstr "您至少需要選擇一個欄位"

#: db_qbe.php:60
#, php-format
msgid "Switch to %svisual builder%s"
msgstr "切換至 %svisual builder%s"

#: db_search.php:30 libraries/plugins/auth/AuthenticationConfig.class.php:80
#: libraries/plugins/auth/AuthenticationConfig.class.php:95
#: libraries/plugins/auth/AuthenticationCookie.class.php:575
#: libraries/plugins/auth/AuthenticationHttp.class.php:65
#: libraries/plugins/auth/AuthenticationSignon.class.php:253
msgid "Access denied"
msgstr "拒絕訪問"

#: db_structure.php:86
msgid "No tables found in database"
msgstr "沒有在資料庫中找到表"

#: db_tracking.php:73
msgid "Tracked tables"
msgstr "已追蹤的表"

#: db_tracking.php:78 libraries/Menu.class.php:167
#: libraries/config/messages.inc.php:504
#: libraries/plugins/export/ExportHtmlword.class.php:158
#: libraries/plugins/export/ExportLatex.class.php:251
#: libraries/plugins/export/ExportOdt.class.php:203
#: libraries/plugins/export/ExportSql.class.php:760
#: libraries/plugins/export/ExportTexytext.class.php:142
#: libraries/plugins/export/ExportXml.class.php:390
#: libraries/plugins/export/PMA_ExportPdf.class.php:110
#: libraries/server_privileges.lib.php:1983
#: libraries/server_privileges.lib.php:2224
#: libraries/server_privileges.lib.php:2865 server_databases.php:201
#: server_status.php:325 sql.php:1089 tbl_tracking.php:761
msgid "Database"
msgstr "資料庫"

#: db_tracking.php:80
msgid "Last version"
msgstr "最新版本"

#: db_tracking.php:81 tbl_tracking.php:764
msgid "Created"
msgstr "建立"

#: db_tracking.php:82 tbl_tracking.php:765
msgid "Updated"
msgstr "更新"

#: db_tracking.php:83 js/messages.php:172 libraries/Menu.class.php:458
#: libraries/rte/rte_events.lib.php:426 libraries/rte/rte_list.lib.php:78
#: server_status.php:337 sql.php:1162 tbl_tracking.php:766
msgid "Status"
msgstr "狀態"

#: db_tracking.php:84 libraries/Index.class.php:559
#: libraries/rte/rte_list.lib.php:53 libraries/rte/rte_list.lib.php:67
#: libraries/rte/rte_list.lib.php:79 libraries/server_privileges.lib.php:1583
#: libraries/server_privileges.lib.php:2234
#: libraries/server_privileges.lib.php:2398 libraries/structure.lib.php:770
#: libraries/structure.lib.php:1203 server_databases.php:236
msgid "Action"
msgstr "動作"

#: db_tracking.php:85 libraries/DBQbe.class.php:466
#: libraries/DisplayResults.class.php:903 tbl_change.php:235
#: tbl_tracking.php:767
msgid "Show"
msgstr "顯示"

#: db_tracking.php:97 js/messages.php:34
msgid "Delete tracking data for this table"
msgstr "刪除追蹤資料"

#: db_tracking.php:103 libraries/Index.class.php:629
#: libraries/Util.class.php:3481 libraries/Util.class.php:3482
#: libraries/structure.lib.php:310 libraries/structure.lib.php:1382
#: libraries/structure.lib.php:2077 libraries/structure.lib.php:2079
#: server_databases.php:327
msgid "Drop"
msgstr "刪除"

#: db_tracking.php:120 tbl_tracking.php:722 tbl_tracking.php:776
msgid "active"
msgstr "啓用"

#: db_tracking.php:122 tbl_tracking.php:724 tbl_tracking.php:778
msgid "not active"
msgstr "停用"

#: db_tracking.php:138
msgid "Versions"
msgstr "版本"

#: db_tracking.php:139 tbl_tracking.php:488 tbl_tracking.php:798
msgid "Tracking report"
msgstr "追蹤報告"

#: db_tracking.php:140 tbl_tracking.php:292 tbl_tracking.php:803
msgid "Structure snapshot"
msgstr "結構快照"

#: db_tracking.php:193
msgid "Untracked tables"
msgstr "未追蹤的表"

#: db_tracking.php:212 libraries/structure.lib.php:1519
msgid "Track table"
msgstr "追蹤資料表"

#: db_tracking.php:240
msgid "Database Log"
msgstr "資料庫日誌"

#: export.php:42
msgid "Bad type!"
msgstr "錯誤的類型!"

#: export.php:93
msgid "Selected export type has to be saved in file!"
msgstr "請選擇的匯出的檔案格式！"

#: export.php:122
msgid "Bad parameters!"
msgstr "錯誤的參數!"

#: export.php:193 export.php:224 export.php:791
#, php-format
msgid "Insufficient space to save the file %s."
msgstr "沒有足夠的空間儲存檔案 %s."

#: export.php:362
#, php-format
msgid ""
"File %s already exists on server, change filename or check overwrite option."
msgstr "檔案 %s 已存在, 請更改檔案名稱或選擇「覆寫己存在檔案」選項."

#: export.php:368 export.php:374
#, php-format
msgid "The web server does not have permission to save the file %s."
msgstr "網頁伺服器沒有儲存 %s 檔案的權限。"

#: export.php:797
#, php-format
msgid "Dump has been saved to file %s."
msgstr "備份資料已儲存至檔案 %s."

#: file_echo.php:22
msgid "Invalid export type"
msgstr "無效的輸出類型"

#: gis_data_editor.php:112
#, php-format
#| msgid "Values for the column \"%s\""
msgid "Value for the column \"%s\""
msgstr "%s 欄位的值"

#: gis_data_editor.php:140 tbl_gis_visualization.php:173
msgid "Use OpenStreetMaps as Base Layer"
msgstr "使用OpenStreetMaps"

#: gis_data_editor.php:161
msgid "SRID"
msgstr "SRID"

#: gis_data_editor.php:184 js/messages.php:315
#: libraries/DisplayResults.class.php:1643
msgid "Geometry"
msgstr "幾何體"

#: gis_data_editor.php:206 js/messages.php:311
msgid "Point"
msgstr "點"

#: gis_data_editor.php:207 gis_data_editor.php:234 gis_data_editor.php:289
#: gis_data_editor.php:362 js/messages.php:309
msgid "X"
msgstr "X"

#: gis_data_editor.php:210 gis_data_editor.php:238 gis_data_editor.php:293
#: gis_data_editor.php:366 js/messages.php:310
msgid "Y"
msgstr "Y"

#: gis_data_editor.php:232 gis_data_editor.php:287 gis_data_editor.php:360
#: js/messages.php:312
#, php-format
msgid "Point %d"
msgstr "點 %d"

#: gis_data_editor.php:245 gis_data_editor.php:300 gis_data_editor.php:373
#: js/messages.php:318
#| msgid "Add index"
msgid "Add a point"
msgstr "新增一個點"

#: gis_data_editor.php:262 js/messages.php:313
#| msgid "Lines terminated by"
msgid "Linestring"
msgstr "一維折線"

#: gis_data_editor.php:265 gis_data_editor.php:341 js/messages.php:317
msgid "Outer Ring"
msgstr "外環"

#: gis_data_editor.php:267 gis_data_editor.php:343 js/messages.php:316
msgid "Inner Ring"
msgstr "內環"

#: gis_data_editor.php:303
msgid "Add a linestring"
msgstr "新增線"

#: gis_data_editor.php:304 gis_data_editor.php:378 js/messages.php:319
msgid "Add an inner ring"
msgstr "新增內環"

#: gis_data_editor.php:325 js/messages.php:314
msgid "Polygon"
msgstr "多邊形"

#: gis_data_editor.php:384 js/messages.php:320
msgid "Add a polygon"
msgstr "新增多邊形"

#: gis_data_editor.php:390
msgid "Add geometry"
msgstr "新增幾何體"

#: gis_data_editor.php:399
msgid "Output"
msgstr "輸出"

#: gis_data_editor.php:402
msgid ""
"Choose \"GeomFromText\" from the \"Function\" column and paste the string "
"below into the \"Value\" field"
msgstr ""

#: import.php:93
#, fuzzy, php-format
#| msgid ""
#| "You probably tried to upload too large file. Please refer to %"
#| "sdocumentation%s for ways to workaround this limit."
msgid ""
"You probably tried to upload a file that is too large. Please refer to %"
"sdocumentation%s for a workaround for this limit."
msgstr "您上傳的檔案過大, 請查看此 %s 文件 %s 了解如何解決此限制."

#: import.php:232 import.php:497
msgid "Showing bookmark"
msgstr "顯示書籤"

#: import.php:247 import.php:493
msgid "The bookmark has been deleted."
msgstr "書籤已被刪除."

#: import.php:342 import.php:403 libraries/File.class.php:432
#: libraries/File.class.php:525
msgid "File could not be read"
msgstr "檔案無法讀取"

#: import.php:351 import.php:362 import.php:383 import.php:394
#: libraries/File.class.php:604
#, php-format
msgid ""
"You attempted to load file with unsupported compression (%s). Either support "
"for it is not implemented or disabled by your configuration."
msgstr ""
"您試圖載入無法支援的壓縮檔 (%s). 可能是檔案格式尚未被支援或該檔案的支援功能在"
"您的設定檔中被停用."

#: import.php:409
msgid ""
"No data was received to import. Either no file name was submitted, or the "
"file size exceeded the maximum size permitted by your PHP configuration. See "
"[doc@faq1-16]FAQ 1.16[/doc]."
msgstr ""
"沒有接收到要匯入的資料。可能是檔案名稱沒有送出，也可能是檔案大小超出 PHP 限制"
"參見 [doc@faq1-16]FAQ 1.16[/doc]"

#: import.php:429
msgid ""
"Cannot convert file's character set without character set conversion library"
msgstr "沒有字元集轉換函式庫，無法轉換檔案字元集"

#: import.php:466 libraries/display_import.lib.php:29
msgid "Could not load import plugins, please check your installation!"
msgstr "無法載入匯入插件，請檢查您的安裝！"

#: import.php:500 sql.php:377 sql.php:1210
#, php-format
msgid "Bookmark %s created"
msgstr "已建立書籤 %s"

#: import.php:509 import.php:517
#, php-format
msgid "Import has been successfully finished, %d queries executed."
msgstr "匯入成功, 共 %d 個語法被執行."

#: import.php:528
msgid ""
"Script timeout passed, if you want to finish import, please resubmit same "
"file and import will resume."
msgstr ""
"指令已逾時, 如果想完成匯入, 請重新送出相同檔案, 送出後匯入動作會繼續執行."

#: import.php:532
msgid ""
"However on last run no data has been parsed, this usually means phpMyAdmin "
"won't be able to finish this import unless you increase php time limits."
msgstr "在最後一次執行匯入時沒有資料被解析，建議您增加 PHP 運行時間限制，否則 phpMyAdmin 將無法完成匯入操作。"

#: import.php:563 libraries/DisplayResults.class.php:4553
#: libraries/Message.class.php:180 libraries/rte/rte_routines.lib.php:1344
#: libraries/sql_query_form.lib.php:116 tbl_operations.php:182
#: tbl_relation.php:238 tbl_row_action.php:122 view_operations.php:56
msgid "Your SQL query has been executed successfully"
msgstr "您的 SQL 語法已順利執行"

#: import_status.php:101 libraries/Util.class.php:757
#: libraries/schema/Export_Relation_Schema.class.php:239 user_password.php:240
msgid "Back"
msgstr "返回"

#: index.php:114
msgid "General Settings"
msgstr "一般設定"

#: index.php:144 libraries/display_change_password.lib.php:47
#: user_password.php:234
msgid "Change password"
msgstr "修改密碼"

#: index.php:159
#, fuzzy
#| msgid "MySQL connection collation"
msgid "Server connection collation"
msgstr "MySQL 連線校對"

#: index.php:185
msgid "Appearance Settings"
msgstr "外觀設定"

#: index.php:214 prefs_manage.php:275
msgid "More settings"
msgstr "更多設定"

#: index.php:231
#, fuzzy
#| msgid "Database for user"
msgid "Database server"
msgstr "使用者資料庫"

#: index.php:234 libraries/Menu.class.php:150
#: libraries/ServerStatusData.class.php:341 libraries/common.inc.php:654
#: libraries/config/messages.inc.php:508
msgid "Server"
msgstr "伺服器"

#: index.php:238
msgid "Software"
msgstr ""

#: index.php:242
#, fuzzy
#| msgid "Show versions"
msgid "Software version"
msgstr "查看版本"

#: index.php:246
msgid "Protocol version"
msgstr "協定版本"

#: index.php:250 libraries/server_privileges.lib.php:1578
#: libraries/server_privileges.lib.php:2389
#: libraries/server_privileges.lib.php:2806
#: libraries/server_privileges.lib.php:2854 server_status.php:317
msgid "User"
msgstr "使用者"

#: index.php:255
#, fuzzy
#| msgid "Server socket"
msgid "Server charset"
msgstr "伺服器套接字 (socket)"

#: index.php:267
msgid "Web server"
msgstr "網站伺服器"

#: index.php:280
#, fuzzy
#| msgid "Use light version"
msgid "Database client version"
msgstr "使用輕量級版本"

#: index.php:284
msgid "PHP extension"
msgstr "PHP 外掛"

#: index.php:298
msgid "Show PHP information"
msgstr "顯示 PHP 資訊"

#: index.php:321 libraries/engines/bdb.lib.php:25
msgid "Version information"
msgstr "版本資訊"

#: index.php:330 libraries/Util.class.php:430 libraries/Util.class.php:516
#: libraries/config/FormDisplay.tpl.php:147
#: libraries/display_export.lib.php:280 libraries/engines/pbxt.lib.php:112
#: libraries/navigation/NavigationHeader.class.php:233
#: libraries/relation.lib.php:90 server_variables.php:137
msgid "Documentation"
msgstr "文件"

#: index.php:337 libraries/config/FormDisplay.tpl.php:148
msgid "Wiki"
msgstr "維基 (Wiki)"

#: index.php:346
msgid "Official Homepage"
msgstr "官方首頁"

#: index.php:353
msgid "Contribute"
msgstr "貢獻"

#: index.php:360
msgid "Get support"
msgstr "獲取支持"

#: index.php:367
msgid "List of changes"
msgstr "更新列表"

#: index.php:390
msgid ""
"Your configuration file contains settings (root with no password) that "
"correspond to the default MySQL privileged account. Your MySQL server is "
"running with this default, is open to intrusion, and you really should fix "
"this security hole by setting a password for user 'root'."
msgstr ""
"您設定檔案中的設定 (空密碼的 root) 與 MySQL 預設管理員帳號對應。您的 MySQL 服"
"務器使用預設值運行當然沒有問題，不過這樣的話，被入侵的可能性會很大，我們強烈"
"建議您應該立即給 'root' 使用者設定一個密碼來補上這個安全漏洞"

#: index.php:401
msgid ""
"You have enabled mbstring.func_overload in your PHP configuration. This "
"option is incompatible with phpMyAdmin and might cause some data to be "
"corrupted!"
msgstr ""
"PHP 設定中已啓用了 mbstring.func_overload 。這個選項和 phpMyAdmin 不相容，可"
"能會導致一些資料損壞！"

#: index.php:412
msgid ""
"The mbstring PHP extension was not found and you seem to be using a "
"multibyte charset. Without the mbstring extension phpMyAdmin is unable to "
"split strings correctly and it may result in unexpected results."
msgstr ""
"沒有找到 PHP 外掛 mbstring，而您現在好像在使用多字元字集。沒有 mbstring 擴展"
"的 phpMyAdmin 不能正確分割字元串，可能產生意想不到的結果"

#: index.php:423
msgid ""
"Your PHP parameter [a@http://php.net/manual/en/session.configuration.php#ini."
"session.gc-maxlifetime@_blank]session.gc_maxlifetime[/a] is lower than "
"cookie validity configured in phpMyAdmin, because of this, your login will "
"expire sooner than configured in phpMyAdmin."
msgstr ""
"您的 PHP 設定參數 [a@http://php.net/manual/en/session.configuration.php#ini."
"session.gc-maxlifetime@_blank]session.gc_maxlifetime [/a] 短於您在 "
"phpMyAdmin 中設定的 Cookies 有效期，因此您的登錄連線有效期將會比您在 "
"phpMyAdmin 中設定的時間要更短"

#: index.php:435
msgid ""
"Login cookie store is lower than cookie validity configured in phpMyAdmin, "
"because of this, your login will expire sooner than configured in phpMyAdmin."
msgstr ""
"phpMyAdmin 中所設定的登錄 cookie 儲存小於 cookie 有效期，因此您的登錄過期時間"
"將會比您在 phpMyAdmin 中設定的時間要更短"

#: index.php:447
msgid "The configuration file now needs a secret passphrase (blowfish_secret)."
msgstr "設定檔案現在需要一個短語密碼"

#: index.php:458
msgid ""
"Directory [code]config[/code], which is used by the setup script, still "
"exists in your phpMyAdmin directory. You should remove it once phpMyAdmin "
"has been configured."
msgstr ""
"安裝時所用的 [code]config[/code] 資料夾尚未刪除，如果 phpMyAdmin 已經安裝設定"
"好，請立即刪除該資料夾"

#: index.php:468
#, php-format
msgid ""
"The phpMyAdmin configuration storage is not completely configured, some "
"extended features have been deactivated. To find out why click %shere%s."
msgstr ""
"phpMyAdmin 高級功能未全部設定，部分功能不可用。要查出原因請%s點這裡%s。"

#: index.php:500
#, php-format
msgid ""
"Your PHP MySQL library version %s differs from your MySQL server version %s. "
"This may cause unpredictable behavior."
msgstr ""
"您的 PHP MySQL 庫版本 %s 和您的 MySQL 伺服器版本 %s 不同。這可能造成一些未知"
"的問題"

#: index.php:523
#, php-format
msgid ""
"Server running with Suhosin. Please refer to %sdocumentation%s for possible "
"issues."
msgstr "伺服器上運行了 Suhosin。請先查看%s檔案%s中是否有類似的情況"

#: js/messages.php:27 libraries/import.lib.php:118 sql.php:337
msgid "\"DROP DATABASE\" statements are disabled."
msgstr "刪除資料庫的指令「DROP DATABASE」已經被停用。"

#: js/messages.php:30
#, fuzzy, php-format
#| msgid "Do you really want to "
msgid "Do you really want to execute \"%s\"?"
msgstr "您真的要"

#: js/messages.php:31 libraries/mult_submits.inc.php:314 sql.php:459
msgid "You are about to DESTROY a complete database!"
msgstr "您將要刪除一個完整的資料庫！"

#: js/messages.php:32
msgid "You are about to DESTROY a complete table!"
msgstr "您將會刪除整個資料表!"

#: js/messages.php:33
msgid "You are about to TRUNCATE a complete table!"
msgstr "您將會清空整個資料表!"

#: js/messages.php:35
msgid "Deleting tracking data"
msgstr "刪除追蹤數據中"

#: js/messages.php:36
msgid "Dropping Primary Key/Index"
msgstr "刪除 主鍵值/指標 中"

#: js/messages.php:37
msgid "This operation could take a long time. Proceed anyway?"
msgstr "這個作業將會執行較長的時間, 請問使否確定執行?"

#: js/messages.php:40
msgid "Missing value in the form!"
msgstr "表單內缺少某些值！"

#: js/messages.php:41
msgid "This is not a number!"
msgstr "這不是一個數字！"

#: js/messages.php:42
#| msgid "Add index"
msgid "Add Index"
msgstr "新增索引"

#: js/messages.php:43
#| msgid "Edit mode"
msgid "Edit Index"
msgstr "編輯索引"

#: js/messages.php:44 tbl_indexes.php:329 tbl_indexes.php:337
#, fuzzy, php-format
#| msgid "Add %s column(s)"
<<<<<<< HEAD
msgid "Add %s column(s) to index"
msgstr "增加 %s 個字段"
=======
msgid "Add %d column(s) to index"
msgstr "增加 %d 個欄位當作索引"
>>>>>>> f3527004

#. l10n: Default description for the y-Axis of Charts
#: js/messages.php:48
msgid "Total count"
msgstr "總數量"

#: js/messages.php:51
msgid "The host name is empty!"
msgstr "主機名不能爲空！"

#: js/messages.php:52
msgid "The user name is empty!"
msgstr "帳號不能爲空！"

#: js/messages.php:53 libraries/server_privileges.lib.php:1315
#: user_password.php:110
msgid "The password is empty!"
msgstr "密碼不能爲空！"

#: js/messages.php:54 libraries/server_privileges.lib.php:1313
#: user_password.php:113
msgid "The passwords aren't the same!"
msgstr "兩次密碼不一致！"

#: js/messages.php:55 libraries/server_privileges.lib.php:1444
#: libraries/server_privileges.lib.php:1636
#: libraries/server_privileges.lib.php:2531
#: libraries/server_privileges.lib.php:2832
msgid "Add user"
msgstr "新增使用者"

#: js/messages.php:56
msgid "Reloading Privileges"
msgstr "重新載入權限"

#: js/messages.php:57
msgid "Removing Selected Users"
msgstr "正在刪除選中的使用者"

#: js/messages.php:58 js/messages.php:124 tbl_tracking.php:293
#: tbl_tracking.php:489
msgid "Close"
msgstr "關閉"

#: js/messages.php:61 js/messages.php:273
#: libraries/DisplayResults.class.php:3319 libraries/Index.class.php:593
#: libraries/Util.class.php:691 libraries/Util.class.php:1236
#: libraries/Util.class.php:3485 libraries/Util.class.php:3486
#: libraries/config/messages.inc.php:486
#: libraries/schema/User_Schema.class.php:215 server_variables.php:130
#: setup/frames/index.inc.php:147
msgid "Edit"
msgstr "編輯"

#: js/messages.php:62
msgid "Live traffic chart"
msgstr "即時流量圖表"

#: js/messages.php:63
msgid "Live conn./process chart"
msgstr "即時連線圖表"

#: js/messages.php:64
msgid "Live query chart"
msgstr "即時查詢圖表"

#: js/messages.php:66
msgid "Static data"
msgstr "靜態資料"

#. l10n: Total number of queries
#: js/messages.php:68 libraries/build_html_for_db.lib.php:46
#: libraries/engines/innodb.lib.php:171 libraries/structure.lib.php:2217
#: server_databases.php:271 server_status.php:187 server_status.php:277
#: tbl_printview.php:331
msgid "Total"
msgstr "總計"

#. l10n: Other, small valued, queries
#: js/messages.php:70 libraries/ServerStatusData.class.php:198
#: server_status_queries.php:155
msgid "Other"
msgstr "其他"

#. l10n: Thousands separator
#: js/messages.php:72 libraries/Util.class.php:1504
msgid ","
msgstr ","

#. l10n: Decimal separator
#: js/messages.php:74 libraries/Util.class.php:1506
msgid "."
msgstr "."

#: js/messages.php:76
msgid "Connections / Processes"
msgstr "連線"

#: js/messages.php:79
#| msgid "Could not save configuration"
msgid "Local monitor configuration incompatible"
msgstr "本地的狀態監測器設定檔不相容"

#: js/messages.php:80
msgid ""
"The chart arrangement configuration in your browsers local storage is not "
"compatible anymore to the newer version of the monitor dialog. It is very "
"likely that your current configuration will not work anymore. Please reset "
"your configuration to default in the <i>Settings</i> menu."
msgstr "在你的瀏覽器內的圖表版面設定對於新的狀態監測器來說已經太舊了。 請在「<i>設定</i>」選單重新設定以避免發生不可預期的錯誤。"

#: js/messages.php:82
#| msgid "Query cache"
msgid "Query cache efficiency"
msgstr "查詢快取的效率"

#: js/messages.php:83
#| msgid "Query cache"
msgid "Query cache usage"
msgstr "查詢快取的使用量"

#: js/messages.php:84
#| msgid "Query cache"
msgid "Query cache used"
msgstr "查詢已使用的快取"

#: js/messages.php:86
msgid "System CPU Usage"
msgstr "系統CPU使用率"

#: js/messages.php:87
msgid "System memory"
msgstr "系統記憶體"

#: js/messages.php:88
msgid "System swap"
msgstr "系統暫存區"

#: js/messages.php:90
msgid "Average load"
msgstr "平均負載"

#: js/messages.php:91
msgid "Total memory"
msgstr "總記憶體"

#: js/messages.php:92
msgid "Cached memory"
msgstr "快取記憶體"

#: js/messages.php:93
msgid "Buffered memory"
msgstr "緩衝記憶體"

#: js/messages.php:94
msgid "Free memory"
msgstr "空閒記憶體"

#: js/messages.php:95
msgid "Used memory"
msgstr "已使用記憶體"

#: js/messages.php:97
#| msgid "Total"
msgid "Total Swap"
msgstr "暫存區總計"

#: js/messages.php:98
msgid "Cached Swap"
msgstr "快取Swap"

#: js/messages.php:99
msgid "Used Swap"
msgstr "已用Swap"

#: js/messages.php:100
#| msgid "Free pages"
msgid "Free Swap"
msgstr "可使用的暫存區"

#: js/messages.php:102
msgid "Bytes sent"
msgstr "Bytes 送出"

#: js/messages.php:103
#| msgid "Received"
msgid "Bytes received"
msgstr "Bytes 已接收"

#: js/messages.php:104 server_status.php:212
msgid "Connections"
msgstr "連線"

#: js/messages.php:105 server_status.php:384
msgid "Processes"
msgstr "處理"

#. l10n: shortcuts for Byte
#: js/messages.php:108 libraries/Util.class.php:1450
msgid "B"
msgstr "B"

#. l10n: shortcuts for Kilobyte
#: js/messages.php:109 libraries/Util.class.php:1452
#: server_status_monitor.php:648
msgid "KiB"
msgstr "KB"

#. l10n: shortcuts for Megabyte
#: js/messages.php:110 libraries/Util.class.php:1454
#: server_status_monitor.php:649
msgid "MiB"
msgstr "MB"

#. l10n: shortcuts for Gigabyte
#: js/messages.php:111 libraries/Util.class.php:1456
msgid "GiB"
msgstr "GB"

#. l10n: shortcuts for Terabyte
#: js/messages.php:112 libraries/Util.class.php:1458
msgid "TiB"
msgstr "TB"

#. l10n: shortcuts for Petabyte
#: js/messages.php:113 libraries/Util.class.php:1460
msgid "PiB"
msgstr "PB"

#. l10n: shortcuts for Exabyte
#: js/messages.php:114 libraries/Util.class.php:1462
msgid "EiB"
msgstr "EB"

#: js/messages.php:115
#, php-format
#| msgid "%s table"
#| msgid_plural "%s tables"
msgid "%d table(s)"
msgstr "%d 個資料表"

#. l10n: Questions is the name of a MySQL Status variable
#: js/messages.php:118
#| msgid "Versions"
msgid "Questions"
msgstr "Questions"

#: js/messages.php:119 server_status.php:136
msgid "Traffic"
msgstr "流量"

#: js/messages.php:120 libraries/Menu.class.php:486
#: server_status_monitor.php:475
msgid "Settings"
msgstr "設定"

#: js/messages.php:121
msgid "Remove chart"
msgstr "刪除圖表"

#: js/messages.php:122
msgid "Edit title and labels"
msgstr "編輯標題與標籤"

#: js/messages.php:123
#, fuzzy
#| msgid "Snap to grid"
msgid "Add chart to grid"
msgstr "新增一張圖表與格線對齊"

#: js/messages.php:125
msgid "Please add at least one variable to the series"
msgstr "請至少增加一個變數"

#: js/messages.php:126 libraries/DisplayResults.class.php:1288
#: libraries/TableSearch.class.php:835 libraries/TableSearch.class.php:979
#: libraries/display_export.lib.php:370
#: libraries/plugins/export/ExportSql.class.php:1545
#: libraries/server_privileges.lib.php:2126
#: libraries/tbl_properties.inc.php:678 pmd_general.php:561
#: server_status.php:477 server_status_monitor.php:667
msgid "None"
msgstr "無"

#: js/messages.php:127
msgid "Resume monitor"
msgstr "恢復監控"

#: js/messages.php:128
msgid "Pause monitor"
msgstr "暫停監控"

#: js/messages.php:130
msgid "general_log and slow_query_log are enabled."
msgstr "general_log與slow_query_log已啟用"

#: js/messages.php:131
msgid "general_log is enabled."
msgstr "general_log 已啟用。"

#: js/messages.php:132
msgid "slow_query_log is enabled."
msgstr "slow_query_log 已啟用。"

#: js/messages.php:133
msgid "slow_query_log and general_log are disabled."
msgstr "slow_query_log 與 general_log 已停用。"

#: js/messages.php:134
msgid "log_output is not set to TABLE."
msgstr "log_output 沒有被指定 TABLE。"

#: js/messages.php:135
msgid "log_output is set to TABLE."
msgstr "log_output 已經被指定至 TABLE."

#: js/messages.php:136
#, php-format
msgid ""
"slow_query_log is enabled, but the server logs only queries that take longer "
"than %d seconds. It is advisable to set this long_query_time 0-2 seconds, "
"depending on your system."
msgstr ""
"slow_query_log 已經被啟用，但是伺服器仍然只為執行時間大於 %d 秒的查詢做紀錄。建議根據您的系統將 long_query_time "
"設定為 0-2 秒。"

#: js/messages.php:137
#, php-format
msgid "long_query_time is set to %d second(s)."
msgstr "long_query_time 被指定為 %d 秒。"

#: js/messages.php:138
msgid ""
"Following settings will be applied globally and reset to default on server "
"restart:"
msgstr "以下的這些設定將會被套用在所有的地方直到系統重新啟動："

#. l10n: %s is FILE or TABLE
#: js/messages.php:140
#, php-format
#| msgid "Save output to a file"
msgid "Set log_output to %s"
msgstr "將 log_output 設定至 %s"

#. l10n: Enable in this context means setting a status variable to ON
#: js/messages.php:142
#, php-format
msgid "Enable %s"
msgstr "已啓用 %s"

#. l10n: Disable in this context means setting a status variable to OFF
#: js/messages.php:144
#, php-format
msgid "Disable %s"
msgstr "已關閉 %s"

#. l10n: %d seconds
#: js/messages.php:146
#, php-format
msgid "Set long_query_time to %ds"
msgstr "將 long_query_time 設定為 %d 秒"

#: js/messages.php:147
msgid ""
"You can't change these variables. Please log in as root or contact your "
"database administrator."
msgstr "您沒有辦法修改這些變數，請改用 root 登入或是聯絡該資料庫的管理員。"

#: js/messages.php:148
#| msgid "Manage your settings"
msgid "Change settings"
msgstr "管理我的設定"

#: js/messages.php:149
#| msgid "More settings"
msgid "Current settings"
msgstr "目前的設定"

#: js/messages.php:151 server_status_monitor.php:608
#| msgid "Report title:"
msgid "Chart Title"
msgstr "圖表的標題"

#. l10n: As in differential values
#: js/messages.php:153
#| msgid "Difference"
msgid "Differential"
msgstr "差異"

#: js/messages.php:154
#, php-format
msgid "Divided by %s"
msgstr "使用 %s 切割"

#: js/messages.php:155
msgid "Unit"
msgstr "單位"

#: js/messages.php:157
msgid "From slow log"
msgstr "從較慢的查詢紀錄檔"

#: js/messages.php:158
msgid "From general log"
msgstr "從普通的查詢記錄檔"

#: js/messages.php:159
#| msgid "Loading"
msgid "Analysing logs"
msgstr "分析用的紀錄檔"

#: js/messages.php:160
msgid "Analysing & loading logs. This may take a while."
msgstr "讀取且分析紀錄檔中... 這可能會花費一些時間。"

#: js/messages.php:161
msgid "Cancel request"
msgstr "取消請求"

#: js/messages.php:162
msgid ""
"This column shows the amount of identical queries that are grouped together. "
"However only the SQL query itself has been used as a grouping criteria, so "
"the other attributes of queries, such as start time, may differ."
msgstr "這個欄位顯示一些被群組起來的相似查詢。但是系統只是用這些查詢的文字作為群組的標準，所以查詢的結果可能會有些許不同。"

#: js/messages.php:163
msgid ""
"Since grouping of INSERTs queries has been selected, INSERT queries into the "
"same table are also being grouped together, disregarding of the inserted "
"data."
msgstr "因為有一些被群組的插入查詢被選擇了，這些查詢的「目的地資料表」也將不管這些「即將被插入的資料」而被合併。"

#: js/messages.php:164
msgid "Log data loaded. Queries executed in this time span:"
msgstr "紀錄檔已被讀取，時間區間："

#: js/messages.php:166
#| msgid "Jump to database"
msgid "Jump to Log table"
msgstr "跳轉至紀錄檔的資料表"

#: js/messages.php:167
#| msgid "No databases"
msgid "No data found"
msgstr "無資料"

#: js/messages.php:168
msgid "Log analysed, but no data found in this time span."
msgstr "紀錄檔已經被分析了，但是在這個時間區段內沒有任何資料。"

#: js/messages.php:170
#, fuzzy
#| msgid "Analyze"
msgid "Analyzing…"
msgstr "分析"

#: js/messages.php:171
#| msgid "Explain SQL"
msgid "Explain output"
msgstr "輸出說明"

#: js/messages.php:173 js/messages.php:524
#: libraries/plugins/export/ExportHtmlword.class.php:484
#: libraries/plugins/export/ExportOdt.class.php:562
#: libraries/plugins/export/ExportTexytext.class.php:435
#: libraries/rte/rte_list.lib.php:68 server_status.php:333 sql.php:1167
msgid "Time"
msgstr "時間"

#: js/messages.php:174
#| msgid "Total"
msgid "Total time:"
msgstr "總計耗時："

#: js/messages.php:175
#| msgid "Profiling"
msgid "Profiling results"
msgstr "分析結果"

#: js/messages.php:176
#| msgid "Table"
msgctxt "Display format"
msgid "Table"
msgstr "資料表"

#: js/messages.php:177
msgid "Chart"
msgstr "圖表"

#: js/messages.php:178
#| msgid "Add index"
msgid "Edit chart"
msgstr "編輯圖表"

#: js/messages.php:179
#| msgid "SQL queries"
msgid "Series"
msgstr "系列"

#. l10n: A collection of available filters
#: js/messages.php:182
#| msgid "Tables display options"
msgid "Log table filter options"
msgstr "紀錄檔篩選"

#. l10n: Filter as in "Start Filtering"
#: js/messages.php:184
msgid "Filter"
msgstr "過濾"

#: js/messages.php:185
msgid "Filter queries by word/regexp:"
msgstr ""
"使用文字或 <a href=\"http://dev.mysql.com/doc/refman/5.1/en/regexp.html\" "
"target=\"_blank\">REGEXP</a> 進行篩選："

#: js/messages.php:186
msgid "Group queries, ignoring variable data in WHERE clauses"
msgstr "忽略 where 的條件並進行群組的查詢"

#: js/messages.php:187
#| msgid "Number of inserted rows"
msgid "Sum of grouped rows:"
msgstr "群組的行數總計："

#: js/messages.php:188
#| msgid "Total"
msgid "Total:"
msgstr "總計："

#: js/messages.php:190
#| msgid "Loading"
msgid "Loading logs"
msgstr "載入紀錄檔中"

#: js/messages.php:191
msgid "Monitor refresh failed"
msgstr "狀態監測器無法進行重新整理"

#: js/messages.php:192
msgid ""
"While requesting new chart data the server returned an invalid response. "
"This is most likely because your session expired. Reloading the page and "
"reentering your credentials should help."
msgstr "在讀取新的圖表時發生錯誤，這很可能是您的 SESSION 已經過期。您可以重新整理嘗試解決這個問題。"

#: js/messages.php:193
#| msgid "Reload"
msgid "Reload page"
msgstr "重新載入"

#: js/messages.php:195
msgid "Affected rows:"
msgstr "影響的行數"

#: js/messages.php:197
msgid "Failed parsing config file. It doesn't seem to be valid JSON code."
msgstr "讀取設定檔時發生錯誤。設定檔看起來不是合法的 JSON 格式。"

#: js/messages.php:198
msgid ""
"Failed building chart grid with imported config. Resetting to default config…"
msgstr ""

#: js/messages.php:199 libraries/Menu.class.php:288
#: libraries/Menu.class.php:375 libraries/Menu.class.php:482
#: libraries/config/messages.inc.php:170 libraries/display_import.lib.php:189
#: prefs_manage.php:232 server_status_monitor.php:530
#: setup/frames/menu.inc.php:21
msgid "Import"
msgstr "輸入"

#: js/messages.php:200
#| msgid "Could not import configuration"
msgid "Import monitor configuration"
msgstr "無法匯入狀態監視器的設定"

#: js/messages.php:201
#| msgid "Please select the primary key or a unique key"
msgid "Please select the file you want to import"
msgstr "請選擇您想要匯入的檔案"

#: js/messages.php:203
#| msgid "Update Query"
msgid "Analyse Query"
msgstr "分析查詢"

#: js/messages.php:207
msgid "Advisor system"
msgstr "顧問系統"

#: js/messages.php:208
msgid "Possible performance issues"
msgstr "可能的執行效率問題"

#: js/messages.php:209
msgid "Issue"
msgstr "問題"

#: js/messages.php:210
#| msgid "Documentation"
msgid "Recommendation"
msgstr "推薦"

#: js/messages.php:211
#| msgid "Details..."
msgid "Rule details"
msgstr "詳細的規則"

#: js/messages.php:212
#| msgid "Authentication"
msgid "Justification"
msgstr "校正"

#: js/messages.php:213
msgid "Used variable / formula"
msgstr "使用的變數/公式"

#: js/messages.php:214
msgid "Test"
msgstr "測試"

#: js/messages.php:219 pmd_general.php:439 pmd_general.php:476
#: pmd_general.php:596 pmd_general.php:644 pmd_general.php:720
#: pmd_general.php:774 pmd_general.php:837 pmd_general.php:868
#: server_variables.php:134
msgid "Cancel"
msgstr "取消"

#: js/messages.php:222 libraries/navigation/NavigationHeader.class.php:58
#: server_status_monitor.php:568
msgid "Loading"
msgstr "載入中"

#: js/messages.php:223
msgid "Processing Request"
msgstr "要求處理中"

#: js/messages.php:224 libraries/rte/rte_export.lib.php:43
msgid "Error in Processing Request"
msgstr "要求處理得程序中有錯誤"

#: js/messages.php:225
#, php-format
msgid "Error code: %s"
msgstr ""

#: js/messages.php:226
#, php-format
msgid "Error text: %s"
msgstr ""

#: js/messages.php:227 libraries/db_common.inc.php:58
#: libraries/db_table_exists.lib.php:28 server_databases.php:89
msgid "No databases selected."
msgstr "未選中資料庫"

#: js/messages.php:228
msgid "Dropping Column"
msgstr "刪除欄位"

#: js/messages.php:229
msgid "Adding Primary Key"
msgstr "正在新增主鍵"

#: js/messages.php:230 pmd_general.php:437 pmd_general.php:594
#: pmd_general.php:642 pmd_general.php:718 pmd_general.php:772
#: pmd_general.php:835
msgid "OK"
msgstr "確定"

#: js/messages.php:231
msgid "Click to dismiss this notification"
msgstr "點此關閉這個通知"

#: js/messages.php:234
msgid "Renaming Databases"
msgstr "更改資料庫名稱中"

#: js/messages.php:235
msgid "Reload Database"
msgstr "重新載入資料庫"

#: js/messages.php:236
msgid "Copying Database"
msgstr "複製資料庫中"

#: js/messages.php:237
msgid "Changing Charset"
msgstr "更改文字編碼"

#: js/messages.php:238
msgid "Table must have at least one column"
msgstr "資料表最少需要有一個欄位"

#: js/messages.php:243
msgid "Insert Table"
msgstr "插入資料表"

#: js/messages.php:244
#| msgid "Add index"
msgid "Hide indexes"
msgstr "隱藏索引"

#: js/messages.php:245
#| msgid "Show grid"
msgid "Show indexes"
msgstr "顯示索引"

#: js/messages.php:246 libraries/mult_submits.inc.php:327
#, fuzzy
#| msgid "Disable foreign key checks"
msgid "Foreign key check:"
msgstr "關閉外鍵 (Foreign Key) 檢查"

#: js/messages.php:247 libraries/mult_submits.inc.php:331
#, fuzzy
#| msgid "Enabled"
msgid "(Enabled)"
msgstr "已啓用"

#: js/messages.php:248 libraries/mult_submits.inc.php:331
#, fuzzy
#| msgid "Disabled"
msgid "(Disabled)"
msgstr "已關閉"

#: js/messages.php:251
msgid "Searching"
msgstr "搜索中"

#: js/messages.php:252
msgid "Hide search results"
msgstr "隱藏搜尋結果"

#: js/messages.php:253
msgid "Show search results"
msgstr "顯示搜尋結果"

#: js/messages.php:254
msgid "Browsing"
msgstr "瀏覽"

#: js/messages.php:255
msgid "Deleting"
msgstr "刪除"

#: js/messages.php:258
msgid "The definition of a stored function must contain a RETURN statement!"
msgstr "被儲存的函式定義當中必須要有 RETURN 敘述！"

#: js/messages.php:261 libraries/rte/rte_routines.lib.php:760
msgid "ENUM/SET editor"
msgstr "ENUM/SET 編輯器"

#: js/messages.php:262
#, php-format
#| msgid "Values for the column \"%s\""
msgid "Values for column %s"
msgstr "%s 欄位的值"

#: js/messages.php:263
msgid "Values for a new column"
msgstr "新欄位的值"

#: js/messages.php:264
msgid "Enter each value in a separate field"
msgstr "請分別將資料填入以下欄位"

#: js/messages.php:265
#, php-format
#| msgid "+ Add a new value"
msgid "Add %d value(s)"
msgstr "增加 %d 個值"

#: js/messages.php:268
msgid ""
"Note: If the file contains multiple tables, they will be combined into one"
msgstr "備註：若檔案中包含多個資料表，它們會被結合成同一個資料表。"

#: js/messages.php:271
msgid "Hide query box"
msgstr "隱藏查詢框"

#: js/messages.php:272
msgid "Show query box"
msgstr "顯示查詢框"

#: js/messages.php:274 tbl_row_action.php:21
msgid "No rows selected"
msgstr "沒有選中任何行"

#: js/messages.php:275 libraries/DisplayResults.class.php:5073
#: libraries/structure.lib.php:1378 libraries/structure.lib.php:2075
#: querywindow.php:85
msgid "Change"
msgstr "修改"

#: js/messages.php:276
#| msgid "Maximum execution time"
msgid "Query execution time"
msgstr "查詢耗時"

#: js/messages.php:277 libraries/DisplayResults.class.php:721
#: libraries/DisplayResults.class.php:729
#, php-format
msgid "%d is not valid row number."
msgstr "%d 不是正確的資料列行數。"

#: js/messages.php:280 libraries/config/FormDisplay.tpl.php:394
#: libraries/insert_edit.lib.php:1460
#: libraries/schema/User_Schema.class.php:373
#: libraries/tbl_properties.inc.php:897 server_variables.php:132
#: setup/frames/config.inc.php:39 setup/frames/index.inc.php:246
#: tbl_gis_visualization.php:195 tbl_indexes.php:324 tbl_relation.php:519
msgid "Save"
msgstr "儲存"

#: js/messages.php:283
msgid "Hide search criteria"
msgstr "隱藏搜尋條件"

#: js/messages.php:284
msgid "Show search criteria"
msgstr "顯示搜尋條件"

#: js/messages.php:287 libraries/TableSearch.class.php:210
#| msgid "Search"
msgid "Zoom Search"
msgstr "進一步搜尋"

#: js/messages.php:289
msgid "Each point represents a data row."
msgstr "每一個指標均代表一筆資料。"

#: js/messages.php:291
msgid "Hovering over a point will show its label."
msgstr "將滑鼠指到指標上可以顯示其標籤。"

#: js/messages.php:293
msgid "To zoom in, select a section of the plot with the mouse."
msgstr "選擇這個圖的一部份以放大。"

#: js/messages.php:295
msgid "Click reset zoom button to come back to original state."
msgstr ""

#: js/messages.php:297
msgid "Click a data point to view and possibly edit the data row."
msgstr "點選資料指標以瀏覽或修改這筆資料。"

#: js/messages.php:299
msgid "The plot can be resized by dragging it along the bottom right corner."
msgstr "這個圖可以在其邊框的右下角進行縮放。"

#: js/messages.php:301
#| msgid "Add/Delete columns"
msgid "Select two columns"
msgstr "選擇兩個欄位"

#: js/messages.php:302
msgid "Select two different columns"
msgstr "選擇兩個不同的欄位"

#: js/messages.php:303
#, fuzzy
#| msgid "Query results operations"
msgid "Query results"
msgstr "查詢結果"

#: js/messages.php:304
#| msgid "Data pointer size"
msgid "Data point content"
msgstr "資料指標內容"

#: js/messages.php:307 tbl_change.php:263 tbl_indexes.php:259
#: tbl_indexes.php:297
msgid "Ignore"
msgstr "忽略"

#: js/messages.php:308 libraries/DisplayResults.class.php:3322
msgid "Copy"
msgstr "複製"

#: js/messages.php:323
#| msgid "Add column"
msgid "Add columns"
msgstr "新增欄位"

#: js/messages.php:326
msgid "Select referenced key"
msgstr "選擇外部鍵"

#: js/messages.php:327
msgid "Select Foreign Key"
msgstr "選擇外部鍵"

#: js/messages.php:328
msgid "Please select the primary key or a unique key"
msgstr "請選擇主鍵或唯一鍵"

#: js/messages.php:329 pmd_general.php:109 tbl_relation.php:502
msgid "Choose column to display"
msgstr "選擇要顯示的欄位"

#: js/messages.php:330
msgid ""
"You haven't saved the changes in the layout. They will be lost if you don't "
"save them. Do you want to continue?"
msgstr "你尚未儲存修改的資料。請確認是否要捨棄這些資料?"

#: js/messages.php:333
msgid "Add an option for column "
msgstr "新增選項給欄位 "

#: js/messages.php:334
#, php-format
msgid "%d object(s) created"
msgstr ""

#: js/messages.php:337
msgid "Press escape to cancel editing"
msgstr "按下 ESC 取消編輯"

#: js/messages.php:338
msgid ""
"You have edited some data and they have not been saved. Are you sure you "
"want to leave this page before saving the data?"
msgstr "有一些修改的資料尚未儲存，你確定要不儲存直接離開本頁？"

#: js/messages.php:339
msgid "Drag to reorder"
msgstr "您可以拖曳來重新排序"

#: js/messages.php:340
#| msgid "Click to select"
msgid "Click to sort"
msgstr "點此進行排序"

#: js/messages.php:341
msgid "Click to mark/unmark"
msgstr "點此標記或取消標記"

#: js/messages.php:342
msgid "Double-click to copy column name"
msgstr ""

#: js/messages.php:343
msgid "Click the drop-down arrow<br />to toggle column's visibility"
msgstr "點擊下拉箭頭<br />切換欄位的可見度"

#: js/messages.php:345
msgid ""
"This table does not contain a unique column. Features related to the grid "
"edit, checkbox, Edit, Copy and Delete links may not work after saving."
msgstr "這個資料表不含唯一的資料欄位，跟修改、複製、刪除有關的功能可能會無效。"

#: js/messages.php:350
msgid ""
"You can also edit most columns<br />by double-clicking directly on their "
"content."
msgstr ""

#: js/messages.php:353
msgid ""
"You can also edit most columns<br />by clicking directly on their content."
msgstr "您可以直接點擊欄位內容<br />來修改大部分的欄位。"

#: js/messages.php:358
#| msgid "Go to view"
msgid "Go to link"
msgstr "前往這個超連結"

#: js/messages.php:359
#, fuzzy
#| msgid "Column names"
msgid "Copy column name"
msgstr "欄位名稱"

#: js/messages.php:360
msgid "Right-click the column name to copy it to your clipboard."
msgstr ""

#: js/messages.php:361
#, fuzzy
#| msgid "Update row(s)"
msgid "Show data row(s)"
msgstr "更新行"

#: js/messages.php:364
msgid "Generate password"
msgstr "產生密碼"

#: js/messages.php:365 libraries/replication_gui.lib.php:389
msgid "Generate"
msgstr "產生"

#: js/messages.php:366
msgid "Change Password"
msgstr "修改密碼"

#: js/messages.php:369
msgid "More"
msgstr "更多"

#: js/messages.php:372
#, fuzzy
#| msgid "Show all"
msgid "Show Panel"
msgstr "全部顯示"

#: js/messages.php:373
#, fuzzy
#| msgid "Add index"
msgid "Hide Panel"
msgstr "新增索引"

#: js/messages.php:376
#, fuzzy
#| msgid "The selected user was not found in the privilege table."
msgid "The requested page was not found in the history, it may have expired."
msgstr "在權限表內找不到選中的使用者"

#: js/messages.php:379 setup/lib/index.lib.php:188
#, php-format
msgid ""
"A newer version of phpMyAdmin is available and you should consider "
"upgrading. The newest version is %s, released on %s."
msgstr "新的 phpMyAdmin 已經發佈了，請考慮升級至最新的版本（版本 %s，於 %s 發佈）。"

#. l10n: Latest available phpMyAdmin version
#: js/messages.php:381
msgid ", latest stable version:"
msgstr "，最新穩定版本:"

#: js/messages.php:382
msgid "up to date"
msgstr "最新"

#. l10n: Display text for calendar close link
#: js/messages.php:401
msgid "Done"
msgstr "完成"

# 這應該是使用於選擇日期的月曆
#: js/messages.php:405
#| msgid "Prev"
msgctxt "Previous month"
msgid "Prev"
msgstr "上個月"

# 這應該使用於選擇日期的小月曆
#: js/messages.php:410
#| msgid "Next"
msgctxt "Next month"
msgid "Next"
msgstr "下個月"

#. l10n: Display text for current month link in calendar
#: js/messages.php:413
msgid "Today"
msgstr "今天"

#: js/messages.php:417
msgid "January"
msgstr "一月"

#: js/messages.php:418
msgid "February"
msgstr "二月"

#: js/messages.php:419
msgid "March"
msgstr "三月"

#: js/messages.php:420
msgid "April"
msgstr "四月"

#: js/messages.php:421
msgid "May"
msgstr "五月"

#: js/messages.php:422
msgid "June"
msgstr "六月"

#: js/messages.php:423
msgid "July"
msgstr "七月"

#: js/messages.php:424
msgid "August"
msgstr "八月"

#: js/messages.php:425
msgid "September"
msgstr "九月"

#: js/messages.php:426
msgid "October"
msgstr "十月"

#: js/messages.php:427
msgid "November"
msgstr "十一月"

#: js/messages.php:428
msgid "December"
msgstr "十二月"

#. l10n: Short month name
#: js/messages.php:435 libraries/Util.class.php:1661
msgid "Jan"
msgstr "一月"

#. l10n: Short month name
#: js/messages.php:437 libraries/Util.class.php:1663
msgid "Feb"
msgstr "二月"

#. l10n: Short month name
#: js/messages.php:439 libraries/Util.class.php:1665
msgid "Mar"
msgstr "三月"

#. l10n: Short month name
#: js/messages.php:441 libraries/Util.class.php:1667
msgid "Apr"
msgstr "四月"

#. l10n: Short month name
#: js/messages.php:443 libraries/Util.class.php:1669
msgctxt "Short month name"
msgid "May"
msgstr "五月"

#. l10n: Short month name
#: js/messages.php:445 libraries/Util.class.php:1671
msgid "Jun"
msgstr "六月"

#. l10n: Short month name
#: js/messages.php:447 libraries/Util.class.php:1673
msgid "Jul"
msgstr "七月"

#. l10n: Short month name
#: js/messages.php:449 libraries/Util.class.php:1675
msgid "Aug"
msgstr "八月"

#. l10n: Short month name
#: js/messages.php:451 libraries/Util.class.php:1677
msgid "Sep"
msgstr "九月"

#. l10n: Short month name
#: js/messages.php:453 libraries/Util.class.php:1679
msgid "Oct"
msgstr "十月"

#. l10n: Short month name
#: js/messages.php:455 libraries/Util.class.php:1681
msgid "Nov"
msgstr "十一月"

#. l10n: Short month name
#: js/messages.php:457 libraries/Util.class.php:1683
msgid "Dec"
msgstr "十二月"

#: js/messages.php:463
msgid "Sunday"
msgstr "星期日"

#: js/messages.php:464
msgid "Monday"
msgstr "星期一"

#: js/messages.php:465
msgid "Tuesday"
msgstr "星期二"

#: js/messages.php:466
msgid "Wednesday"
msgstr "星期三"

#: js/messages.php:467
msgid "Thursday"
msgstr "星期四"

#: js/messages.php:468
msgid "Friday"
msgstr "星期五"

#: js/messages.php:469
msgid "Saturday"
msgstr "星期六"

#. l10n: Short week day name
#: js/messages.php:476
msgid "Sun"
msgstr "週日"

#. l10n: Short week day name
#: js/messages.php:478 libraries/Util.class.php:1688
msgid "Mon"
msgstr "週一"

#. l10n: Short week day name
#: js/messages.php:480 libraries/Util.class.php:1690
msgid "Tue"
msgstr "週二"

#. l10n: Short week day name
#: js/messages.php:482 libraries/Util.class.php:1692
msgid "Wed"
msgstr "週三"

#. l10n: Short week day name
#: js/messages.php:484 libraries/Util.class.php:1694
msgid "Thu"
msgstr "週四"

#. l10n: Short week day name
#: js/messages.php:486 libraries/Util.class.php:1696
msgid "Fri"
msgstr "週五"

#. l10n: Short week day name
#: js/messages.php:488 libraries/Util.class.php:1698
msgid "Sat"
msgstr "週六"

#. l10n: Minimal week day name
#: js/messages.php:495
msgid "Su"
msgstr "日"

#. l10n: Minimal week day name
#: js/messages.php:497
msgid "Mo"
msgstr "一"

#. l10n: Minimal week day name
#: js/messages.php:499
msgid "Tu"
msgstr "二"

#. l10n: Minimal week day name
#: js/messages.php:501
msgid "We"
msgstr "三"

#. l10n: Minimal week day name
#: js/messages.php:503
msgid "Th"
msgstr "四"

#. l10n: Minimal week day name
#: js/messages.php:505
msgid "Fr"
msgstr "五"

#. l10n: Minimal week day name
#: js/messages.php:507
msgid "Sa"
msgstr "六"

#. l10n: Column header for week of the year in calendar
#: js/messages.php:511
msgid "Wk"
msgstr "周"

#. l10n: Month-year order for calendar, use either "calendar-month-year" or "calendar-year-month".
#: js/messages.php:514
msgid "calendar-month-year"
msgstr "calendar-year-month"

#. l10n: Year suffix for calendar, "none" is empty.
#: js/messages.php:516
#| msgid "None"
msgctxt "Year suffix"
msgid "none"
msgstr "none"

#: js/messages.php:525
msgid "Hour"
msgstr "時"

#: js/messages.php:526
msgid "Minute"
msgstr "分"

#: js/messages.php:527
msgid "Second"
msgstr "秒"

#: libraries/Advisor.class.php:77
#, php-format
msgid "PHP threw following error: %s"
msgstr ""

#: libraries/Advisor.class.php:104
#, php-format
msgid "Failed evaluating precondition for rule '%s'"
msgstr ""

#: libraries/Advisor.class.php:121
#, php-format
msgid "Failed calculating value for rule '%s'"
msgstr ""

#: libraries/Advisor.class.php:140
#, php-format
msgid "Failed running test for rule '%s'"
msgstr ""

#: libraries/Advisor.class.php:222
#, php-format
msgid "Failed formatting string for rule '%s'."
msgstr ""

#: libraries/Advisor.class.php:378
#, php-format
msgid ""
"Invalid rule declaration on line %1$s, expected line %2$s of previous rule"
msgstr ""

#: libraries/Advisor.class.php:395
#, fuzzy, php-format
#| msgid "Invalid format of CSV input on line %d."
msgid "Invalid rule declaration on line %s"
msgstr "CSV 輸入的第 %d 行格式有錯"

#: libraries/Advisor.class.php:403
#, php-format
msgid "Unexpected characters on line %s"
msgstr ""

#: libraries/Advisor.class.php:417
#, php-format
msgid "Unexpected character on line %1$s. Expected tab, but found \"%2$s\""
msgstr ""

#: libraries/Advisor.class.php:450 server_status_queries.php:86
msgid "per second"
msgstr "每秒"

#: libraries/Advisor.class.php:453 server_status_queries.php:82
msgid "per minute"
msgstr "每分鐘"

#: libraries/Advisor.class.php:456 server_status.php:144 server_status.php:213
#: server_status_queries.php:79 server_status_queries.php:108
msgid "per hour"
msgstr "每小時"

#: libraries/Advisor.class.php:459
msgid "per day"
msgstr "每天"

#: libraries/Config.class.php:922
#, php-format
msgid "Existing configuration file (%s) is not readable."
msgstr "設定檔 %s 是唯獨狀態，請開啟該檔案的讀取權限。（如果您沒有相關權限，請聯絡系統管理員。）"

#: libraries/Config.class.php:952
msgid "Wrong permissions on configuration file, should not be world writable!"
msgstr "phpMyAdmin 發現您的設定檔允許任何人寫入，為了安全性的考量，請重新設定該設定檔的權限。"

#: libraries/Config.class.php:1528
msgid "Font size"
msgstr "字體大小"

#: libraries/DBQbe.class.php:346 libraries/DisplayResults.class.php:1272
#: libraries/DisplayResults.class.php:2013
#: libraries/DisplayResults.class.php:2021 libraries/TableSearch.class.php:806
#: libraries/operations.lib.php:632 libraries/structure.lib.php:865
#: libraries/structure.lib.php:882 server_databases.php:202
#: server_databases.php:219 server_status.php:421
msgid "Ascending"
msgstr "遞增"

#: libraries/DBQbe.class.php:349 libraries/DisplayResults.class.php:1284
#: libraries/DisplayResults.class.php:2008
#: libraries/DisplayResults.class.php:2026 libraries/TableSearch.class.php:807
#: libraries/operations.lib.php:633 libraries/structure.lib.php:870
#: libraries/structure.lib.php:887 server_databases.php:202
#: server_databases.php:219 server_status.php:418
msgid "Descending"
msgstr "遞減"

#: libraries/DBQbe.class.php:404 libraries/DisplayResults.class.php:2081
#: libraries/structure.lib.php:856
msgid "Sort"
msgstr "排序"

#: libraries/DBQbe.class.php:511
msgid "Criteria"
msgstr "條件"

#: libraries/DBQbe.class.php:574
msgid "Add/Delete criteria rows"
msgstr "新增/刪除標準行"

#: libraries/DBQbe.class.php:574
msgid "Add/Delete columns"
msgstr "新增/刪除欄位"

#: libraries/DBQbe.class.php:601 libraries/DBQbe.class.php:633
msgid "Update Query"
msgstr "更新查詢"

#: libraries/DBQbe.class.php:616
msgid "Use Tables"
msgstr "使用表"

#: libraries/DBQbe.class.php:651 libraries/DBQbe.class.php:755
#: libraries/TableSearch.class.php:774 libraries/insert_edit.lib.php:1184
#: libraries/server_privileges.lib.php:323 tbl_indexes.php:327
msgid "Or"
msgstr "或"

#: libraries/DBQbe.class.php:655 libraries/DBQbe.class.php:740
msgid "And"
msgstr "與"

#: libraries/DBQbe.class.php:659 libraries/DBQbe.class.php:735
msgid "Ins"
msgstr "插入"

#: libraries/DBQbe.class.php:662 libraries/DBQbe.class.php:750
msgid "Del"
msgstr "刪除"

#: libraries/DBQbe.class.php:678
msgid "Modify"
msgstr "修改"

#: libraries/DBQbe.class.php:1320
#, php-format
msgid "SQL query on database <b>%s</b>:"
msgstr "在資料庫 <b>%s</b> 執行 SQL 指令："

#: libraries/DBQbe.class.php:1334 libraries/Util.class.php:1264
msgid "Submit Query"
msgstr "送出查詢"

#: libraries/DbSearch.class.php:98 libraries/DbSearch.class.php:397
msgid "at least one of the words"
msgstr "至少一個字"

#: libraries/DbSearch.class.php:99 libraries/DbSearch.class.php:401
msgid "all words"
msgstr "所有詞"

#: libraries/DbSearch.class.php:100 libraries/DbSearch.class.php:405
msgid "the exact phrase"
msgstr "精確短語"

#: libraries/DbSearch.class.php:101 libraries/DbSearch.class.php:406
msgid "as regular expression"
msgstr "以正則運算式 (regular expression) 搜索"

#: libraries/DbSearch.class.php:267
#, php-format
msgid "Search results for \"<i>%s</i>\" %s:"
msgstr "“<i>%s</i>”的搜尋結果 %s："

#: libraries/DbSearch.class.php:294
#, php-format
msgid "<b>Total:</b> <i>%s</i> match"
msgid_plural "<b>Total:</b> <i>%s</i> matches"
msgstr[0] "<b>總計:</b> <i>%s</i> 項資料符合"

#: libraries/DbSearch.class.php:330
#, fuzzy, php-format
#| msgid "%s match inside table <i>%s</i>"
#| msgid_plural "%s matches inside table <i>%s</i>"
msgid "%1$s match in <strong>%2$s</strong>"
msgid_plural "%1$s matches in <strong>%2$s</strong>"
msgstr[0] "%s 筆資料符合 - 於資料表 <i>%s</i>"

#: libraries/DbSearch.class.php:345 libraries/Menu.class.php:250
#: libraries/Util.class.php:3266 libraries/Util.class.php:3474
#: libraries/Util.class.php:3475 libraries/structure.lib.php:1372
msgid "Browse"
msgstr "瀏覽"

#: libraries/DbSearch.class.php:352
#, php-format
msgid "Delete the matches for the %s table?"
msgstr "刪除 %s 資料表中符合的資料?"

#: libraries/DbSearch.class.php:356 libraries/DisplayResults.class.php:3390
#: libraries/DisplayResults.class.php:5049
#: libraries/schema/User_Schema.class.php:216
#: libraries/schema/User_Schema.class.php:294
#: libraries/schema/User_Schema.class.php:329
#: libraries/schema/User_Schema.class.php:359
#: libraries/sql_query_form.lib.php:417 pmd_general.php:474
#: setup/frames/index.inc.php:148 setup/frames/index.inc.php:254
#: tbl_tracking.php:537 tbl_tracking.php:557 tbl_tracking.php:619
msgid "Delete"
msgstr "刪除"

#: libraries/DbSearch.class.php:381
msgid "Search in database"
msgstr "在資料庫中搜尋"

#: libraries/DbSearch.class.php:385
msgid "Words or values to search for (wildcard: \"%\"):"
msgstr "要搜尋的文字或數值 (萬用字元：“%”)："

#: libraries/DbSearch.class.php:394
msgid "Find:"
msgstr "搜尋："

#: libraries/DbSearch.class.php:399 libraries/DbSearch.class.php:403
msgid "Words are separated by a space character (\" \")."
msgstr "每個單詞用空格「 」分隔。"

#: libraries/DbSearch.class.php:418
#| msgid "Inside table(s):"
msgid "Inside tables:"
msgstr "在這些資料表內："

#: libraries/DbSearch.class.php:444
msgid "Inside column:"
msgstr "於以下欄位:"

#: libraries/DisplayResults.class.php:698
#| msgid "Save directory"
msgid "Save edited data"
msgstr "儲存"

#: libraries/DisplayResults.class.php:704
#| msgid "Add/Delete Field Columns"
msgid "Restore column order"
msgstr "還原欄位的順序"

#: libraries/DisplayResults.class.php:775 libraries/Util.class.php:2545
#: libraries/Util.class.php:2549
#| msgid "Begin"
msgctxt "First page"
msgid "Begin"
msgstr "最前頁"

#: libraries/DisplayResults.class.php:778 libraries/Util.class.php:2547
#: libraries/Util.class.php:2550 server_binlog.php:141 server_binlog.php:143
#| msgid "Previous"
msgctxt "Previous page"
msgid "Previous"
msgstr "上一頁"

# 這應該使用於選擇日期的小月曆
#: libraries/DisplayResults.class.php:835 libraries/Util.class.php:2580
#: libraries/Util.class.php:2583 server_binlog.php:174 server_binlog.php:176
#| msgid "Next"
msgctxt "Next page"
msgid "Next"
msgstr "下一頁"

#: libraries/DisplayResults.class.php:863 libraries/Util.class.php:2581
#: libraries/Util.class.php:2584
#| msgid "End"
msgctxt "Last page"
msgid "End"
msgstr "最末頁"

#: libraries/DisplayResults.class.php:904 tbl_chart.php:194
#| msgid "Textarea rows"
msgid "Start row"
msgstr "開始的資料列"

#: libraries/DisplayResults.class.php:908 tbl_chart.php:196
#| msgid "Number of rows:"
msgid "Number of rows"
msgstr "顯示數量"

#: libraries/DisplayResults.class.php:917
#| msgid "More"
msgid "Mode"
msgstr "座標軸模式"

#: libraries/DisplayResults.class.php:919
msgid "horizontal"
msgstr "水平"

#: libraries/DisplayResults.class.php:920
msgid "horizontal (rotated headers)"
msgstr "水平 (旋轉標題)"

#: libraries/DisplayResults.class.php:921
msgid "vertical"
msgstr "垂直"

#: libraries/DisplayResults.class.php:933
#, php-format
msgid "Headers every %s rows"
msgstr "每 %s 列顯示欄位標題"

#: libraries/DisplayResults.class.php:1230
msgid "Sort by key"
msgstr "主鍵排序"

#: libraries/DisplayResults.class.php:1580 libraries/TableSearch.class.php:748
#: libraries/import.lib.php:1196 libraries/import.lib.php:1222
#: libraries/plugins/export/ExportCodegen.class.php:90
#: libraries/plugins/export/ExportCsv.class.php:79
#: libraries/plugins/export/ExportExcel.class.php:44
#: libraries/plugins/export/ExportHtmlword.class.php:52
#: libraries/plugins/export/ExportJson.class.php:49
#: libraries/plugins/export/ExportLatex.class.php:75
#: libraries/plugins/export/ExportMediawiki.class.php:52
#: libraries/plugins/export/ExportOds.class.php:57
#: libraries/plugins/export/ExportOdt.class.php:66
#: libraries/plugins/export/ExportPdf.class.php:82
#: libraries/plugins/export/ExportPhparray.class.php:49
#: libraries/plugins/export/ExportSql.class.php:71
#: libraries/plugins/export/ExportTexytext.class.php:51
#: libraries/plugins/export/ExportXml.class.php:81
#: libraries/plugins/export/ExportYaml.class.php:50
#: libraries/plugins/import/ImportCsv.class.php:64
#: libraries/plugins/import/ImportLdi.class.php:70
#: libraries/plugins/import/ImportMediawiki.class.php:60
#: libraries/plugins/import/ImportOds.class.php:58
#: libraries/plugins/import/ImportShp.class.php:56
#: libraries/plugins/import/ImportSql.class.php:50
#: libraries/plugins/import/ImportXml.class.php:57
#: libraries/rte/rte_routines.lib.php:935 libraries/structure.lib.php:1728
msgid "Options"
msgstr "選項"

#: libraries/DisplayResults.class.php:1586
#: libraries/DisplayResults.class.php:1692
msgid "Partial texts"
msgstr "部分內容"

#: libraries/DisplayResults.class.php:1587
#: libraries/DisplayResults.class.php:1696
msgid "Full texts"
msgstr "完整內容"

#: libraries/DisplayResults.class.php:1601
msgid "Relational key"
msgstr "關聯鍵"

#: libraries/DisplayResults.class.php:1602
msgid "Relational display column"
msgstr "關聯顯示字段"

#: libraries/DisplayResults.class.php:1614
msgid "Show binary contents"
msgstr "顯示二進制內容"

#: libraries/DisplayResults.class.php:1619
msgid "Show BLOB contents"
msgstr "顯示 BLOB 內容"

#: libraries/DisplayResults.class.php:1624
#: libraries/config/messages.inc.php:59
msgid "Show binary contents as HEX"
msgstr "以十六進制顯示二進制內容"

#: libraries/DisplayResults.class.php:1635
#| msgid "Browser transformation"
msgid "Hide browser transformation"
msgstr "隱藏瀏覽器轉換"

#: libraries/DisplayResults.class.php:1644
msgid "Well Known Text"
msgstr "易懂的文字"

#: libraries/DisplayResults.class.php:1645
msgid "Well Known Binary"
msgstr "易懂的二進位檔"

#: libraries/DisplayResults.class.php:3363
#: libraries/DisplayResults.class.php:3379
msgid "The row has been deleted"
msgstr "已刪除該行"

#: libraries/DisplayResults.class.php:3417
#: libraries/DisplayResults.class.php:5049 server_status.php:473
msgid "Kill"
msgstr "中止"

#: libraries/DisplayResults.class.php:4499 libraries/structure.lib.php:776
msgid "May be approximate. See [doc@faq3-11]FAQ 3.11[/doc]"
msgstr "可能接近。參見 [doc@faq3-11]FAQ 3.11[/doc]"

#: libraries/DisplayResults.class.php:4895
msgid "in query"
msgstr "查詢中"

#: libraries/DisplayResults.class.php:4932 libraries/structure.lib.php:658
#, php-format
msgid ""
"This view has at least this number of rows. Please refer to %sdocumentation%"
"s."
msgstr "這個檢視至少需包含這個數目的資料，請參考%sdocumentation%s。"

#: libraries/DisplayResults.class.php:4945
msgid "Showing rows"
msgstr "顯示行"

#: libraries/DisplayResults.class.php:4961
msgid "total"
msgstr "總計"

#: libraries/DisplayResults.class.php:4972 sql.php:927
#, php-format
msgid "Query took %01.4f sec"
msgstr "查詢花費 %01.4f 秒"

#: libraries/DisplayResults.class.php:5063
#: libraries/DisplayResults.class.php:5069 libraries/mult_submits.inc.php:40
#: libraries/server_privileges.lib.php:2413
#: libraries/server_privileges.lib.php:2416 libraries/structure.lib.php:281
#: libraries/structure.lib.php:296 libraries/structure.lib.php:298
#: libraries/structure.lib.php:1361 libraries/structure.lib.php:1368
#: server_databases.php:319 server_databases.php:322
msgid "With selected:"
msgstr "選中項："

#: libraries/DisplayResults.class.php:5067
#: libraries/DisplayResults.class.php:5068
#: libraries/server_privileges.lib.php:786
#: libraries/server_privileges.lib.php:2414
#: libraries/server_privileges.lib.php:2415 libraries/structure.lib.php:284
#: libraries/structure.lib.php:285 libraries/structure.lib.php:1364
#: libraries/structure.lib.php:1365 server_databases.php:320
#: server_databases.php:321
msgid "Check All"
msgstr "全選"

#: libraries/DisplayResults.class.php:5086
#: libraries/DisplayResults.class.php:5284 libraries/Menu.class.php:279
#: libraries/Menu.class.php:366 libraries/Menu.class.php:478
#: libraries/Util.class.php:3487 libraries/Util.class.php:3488
#: libraries/config/messages.inc.php:164 libraries/display_export.lib.php:94
#: libraries/server_privileges.lib.php:1798
#: libraries/server_privileges.lib.php:2420 libraries/structure.lib.php:300
#: prefs_manage.php:289 server_status_monitor.php:534
#: setup/frames/menu.inc.php:22
msgid "Export"
msgstr "匯出"

#: libraries/DisplayResults.class.php:5184
msgid "Query results operations"
msgstr "查詢結果選項"

#: libraries/DisplayResults.class.php:5208 libraries/Header.class.php:336
#: libraries/structure.lib.php:302 libraries/structure.lib.php:365
#: libraries/structure.lib.php:1485
msgid "Print view"
msgstr "列印預覽"

#: libraries/DisplayResults.class.php:5226
msgid "Print view (with full texts)"
msgstr "列印預覽 (全文顯示)"

#: libraries/DisplayResults.class.php:5297 tbl_chart.php:127
msgid "Display chart"
msgstr "顯示圖表"

#: libraries/DisplayResults.class.php:5322
msgid "Visualize GIS data"
msgstr "虛擬的 GIS 資料"

#: libraries/DisplayResults.class.php:5354 view_create.php:152
msgid "Create view"
msgstr "新建視圖"

#: libraries/DisplayResults.class.php:5547
msgid "Link not found"
msgstr "找不到連結"

#: libraries/Error_Handler.class.php:73
msgid "Too many error messages, some are not displayed."
msgstr "錯誤訊息過多，有一些沒有被顯示出來。"

#: libraries/File.class.php:239
msgid "File was not an uploaded file."
msgstr "檔案上傳失敗。"

#: libraries/File.class.php:279
msgid "The uploaded file exceeds the upload_max_filesize directive in php.ini."
msgstr "上傳檔案的大小超過 php.ini 檔案中 upload_max_filesize 的限制。"

#: libraries/File.class.php:282
msgid ""
"The uploaded file exceeds the MAX_FILE_SIZE directive that was specified in "
"the HTML form."
msgstr "上傳檔案的大小超過 HTML 表單中指定的 MAX_FILE_SIZE 值，"

#: libraries/File.class.php:285
msgid "The uploaded file was only partially uploaded."
msgstr "檔案上傳失敗，僅上傳了一部分的檔案。"

#: libraries/File.class.php:288
msgid "Missing a temporary folder."
msgstr "找不到暫存資料夾。"

#: libraries/File.class.php:291
msgid "Failed to write file to disk."
msgstr "將檔案寫入硬碟時發生錯誤。"

#: libraries/File.class.php:294
msgid "File upload stopped by extension."
msgstr "因附加元件而停止檔案上傳。"

#: libraries/File.class.php:297
msgid "Unknown error in file upload."
msgstr "上傳檔案時發生未知錯誤。"

#: libraries/File.class.php:475
msgid "Error moving the uploaded file, see [doc@faq1-11]FAQ 1.11[/doc]"
msgstr "移動上傳文件時發生錯誤，參見 [doc@faq1-11]FAQ 1.11[/doc]。"

#: libraries/File.class.php:493
msgid "Error while moving uploaded file."
msgstr "移動暫存檔時發生錯誤，請確認 TempDir 資料夾的寫入權限。"

#: libraries/File.class.php:501
msgid "Cannot read (moved) upload file."
msgstr "移動上傳的暫存檔後，無法讀取該檔案。"

#: libraries/Footer.class.php:133 libraries/Footer.class.php:137
#: libraries/Footer.class.php:140
msgid "Open new phpMyAdmin window"
msgstr "開啟新 phpMyAdmin 視窗"

#: libraries/Header.class.php:387
msgid "Click on the bar to scroll to top of page"
msgstr ""

#: libraries/Header.class.php:593
#: libraries/plugins/auth/AuthenticationCookie.class.php:259
msgid "Cookies must be enabled past this point."
msgstr "必須啟用 Cookies 才能登入。"

#: libraries/Header.class.php:598
#: libraries/plugins/auth/AuthenticationCookie.class.php:163
#, fuzzy
#| msgid "Cookies must be enabled past this point."
msgid "Javascript must be enabled past this point"
msgstr "必須啟用 Cookies 才能登入。"

#: libraries/Index.class.php:531 tbl_relation.php:487
msgid "No index defined!"
msgstr "沒有已定義的索引！"

#: libraries/Index.class.php:536 libraries/Index.class.php:549
#: libraries/build_html_for_db.lib.php:41
#: libraries/navigation/Nodes/Node_Index_Container.class.php:26
#: libraries/structure.lib.php:1600 tbl_tracking.php:377
msgid "Indexes"
msgstr "索引"

#: libraries/Index.class.php:563 libraries/structure.lib.php:1391
#: libraries/structure.lib.php:2085 libraries/structure.lib.php:2095
#: libraries/tbl_properties.inc.php:564 tbl_tracking.php:383
msgid "Unique"
msgstr "唯一"

#: libraries/Index.class.php:564 tbl_tracking.php:384
msgid "Packed"
msgstr "緊湊"

#: libraries/Index.class.php:566 tbl_tracking.php:386
msgid "Cardinality"
msgstr "基數"

#: libraries/Index.class.php:567 libraries/TableSearch.class.php:185
#: libraries/build_html_for_db.lib.php:20 libraries/mysql_charsets.lib.php:130
#: libraries/operations.lib.php:242 libraries/operations.lib.php:808
#: libraries/structure.lib.php:785 libraries/structure.lib.php:1186
#: libraries/structure.lib.php:1736 libraries/tbl_properties.inc.php:114
#: libraries/tbl_properties.inc.php:841 server_collations.php:38
#: server_collations.php:50 tbl_tracking.php:325 tbl_tracking.php:387
msgid "Collation"
msgstr "排序規則"

#: libraries/Index.class.php:569 libraries/rte/rte_events.lib.php:529
#: libraries/rte/rte_routines.lib.php:1029 tbl_tracking.php:329
#: tbl_tracking.php:389
msgid "Comment"
msgstr "註解"

#: libraries/Index.class.php:601
msgid "The primary key has been dropped"
msgstr "已刪除主鍵"

#: libraries/Index.class.php:610
#, php-format
msgid "Index %s has been dropped"
msgstr "已刪除索引 %s"

#: libraries/Index.class.php:733
#, php-format
msgid ""
"The indexes %1$s and %2$s seem to be equal and one of them could possibly be "
"removed."
msgstr "索引 %1$s 和 %2$s 可能是相同的，其中一個將可能被刪除。"

#: libraries/List_Database.class.php:399 libraries/Menu.class.php:450
#: libraries/config/messages.inc.php:177
#: libraries/server_privileges.lib.php:2865 server_databases.php:138
msgid "Databases"
msgstr "資料庫"

#: libraries/Menu.class.php:190 libraries/structure.lib.php:682
#: libraries/structure.lib.php:712 libraries/structure.lib.php:1193
#: libraries/tbl_info.inc.php:59
msgid "View"
msgstr "view"

#: libraries/Menu.class.php:256 libraries/Menu.class.php:344
#: libraries/Util.class.php:3262 libraries/Util.class.php:3269
#: libraries/Util.class.php:3480 libraries/config/setup.forms.php:293
#: libraries/config/setup.forms.php:330 libraries/config/setup.forms.php:356
#: libraries/config/user_preferences.forms.php:195
#: libraries/config/user_preferences.forms.php:232
#: libraries/config/user_preferences.forms.php:258
#: libraries/import.lib.php:1222
#: libraries/plugins/export/ExportLatex.class.php:480
#: libraries/server_privileges.lib.php:755
#: libraries/tbl_properties.inc.php:770 pmd_general.php:188
#: tbl_tracking.php:319
msgid "Structure"
msgstr "結構"

#: libraries/Menu.class.php:260 libraries/Menu.class.php:349
#: libraries/Menu.class.php:454 libraries/Util.class.php:3263
#: libraries/Util.class.php:3270 libraries/config/messages.inc.php:214
#: querywindow.php:59
msgid "SQL"
msgstr "SQL"

#: libraries/Menu.class.php:273 libraries/Util.class.php:3265
#: libraries/Util.class.php:3478 libraries/Util.class.php:3479
#: libraries/sql_query_form.lib.php:293 libraries/sql_query_form.lib.php:296
msgid "Insert"
msgstr "插入"

#: libraries/Menu.class.php:292 libraries/Menu.class.php:315
#: libraries/Menu.class.php:379 libraries/Util.class.php:3272
#: view_operations.php:86
msgid "Operations"
msgstr "操作"

#: libraries/Menu.class.php:296 libraries/Menu.class.php:413
#: libraries/relation.lib.php:238
msgid "Tracking"
msgstr "追蹤"

#: libraries/Menu.class.php:305 libraries/Menu.class.php:407
#: libraries/navigation/Nodes/Node_Trigger_Container.class.php:26
#: libraries/plugins/export/ExportHtmlword.class.php:563
#: libraries/plugins/export/ExportOdt.class.php:655
#: libraries/plugins/export/ExportSql.class.php:1468
#: libraries/plugins/export/ExportTexytext.class.php:506
#: libraries/plugins/export/ExportXml.class.php:121
#: libraries/rte/rte_words.lib.php:41
msgid "Triggers"
msgstr "觸發器"

#: libraries/Menu.class.php:319 libraries/Menu.class.php:320
msgid "Table seems to be empty!"
msgstr "資料表是空的！"

#: libraries/Menu.class.php:356 libraries/Menu.class.php:363
#: libraries/Menu.class.php:370
msgid "Database seems to be empty!"
msgstr "資料庫是空的！"

#: libraries/Menu.class.php:359
msgid "Query"
msgstr "查詢"

#: libraries/Menu.class.php:387 libraries/server_privileges.lib.php:1581
#: libraries/server_privileges.lib.php:2226
#: libraries/server_privileges.lib.php:2791 server_privileges.php:150
msgid "Privileges"
msgstr "權限"

#: libraries/Menu.class.php:392 libraries/rte/rte_words.lib.php:29
msgid "Routines"
msgstr "一般"

#: libraries/Menu.class.php:400
#: libraries/navigation/Nodes/Node_Event_Container.class.php:26
#: libraries/plugins/export/ExportSql.class.php:810
#: libraries/rte/rte_words.lib.php:53
msgid "Events"
msgstr "事件"

#: libraries/Menu.class.php:419 libraries/relation.lib.php:205
msgid "Designer"
msgstr "設計器"

#: libraries/Menu.class.php:473
#, fuzzy
#| msgid "User"
msgid "Users"
msgstr "使用者"

#: libraries/Menu.class.php:495 libraries/ServerStatusData.class.php:187
#: server_binlog.php:74
msgid "Binary log"
msgstr "二進制日誌"

#: libraries/Menu.class.php:501 libraries/ServerStatusData.class.php:192
#: libraries/structure.lib.php:185 libraries/structure.lib.php:766
#: server_replication.php:32 server_replication.php:148
msgid "Replication"
msgstr "複製"

#: libraries/Menu.class.php:506 libraries/ServerStatusData.class.php:241
#: server_engines.php:94 server_engines.php:98
msgid "Variables"
msgstr "變數"

#: libraries/Menu.class.php:510
msgid "Charsets"
msgstr "字集"

#: libraries/Menu.class.php:515 server_plugins.php:32 server_plugins.php:65
msgid "Plugins"
msgstr ""

#: libraries/Menu.class.php:519
msgid "Engines"
msgstr "引擎"

#: libraries/Message.class.php:199 libraries/Util.class.php:653
#: libraries/core.lib.php:228 libraries/import.lib.php:171
#: libraries/insert_edit.lib.php:1180 tbl_chart.php:27 tbl_operations.php:184
#: tbl_relation.php:236 view_operations.php:57
msgid "Error"
msgstr "錯誤"

#: libraries/Message.class.php:254
#, php-format
msgid "%1$d row affected."
msgid_plural "%1$d rows affected."
msgstr[0] "影響了 %1$d 行。"

#: libraries/Message.class.php:273
#, php-format
msgid "%1$d row deleted."
msgid_plural "%1$d rows deleted."
msgstr[0] "刪除了 %1$d 行。"

#: libraries/Message.class.php:292
#, php-format
msgid "%1$d row inserted."
msgid_plural "%1$d rows inserted."
msgstr[0] "插入了 %1$d 行。"

#: libraries/PDF.class.php:114
#| msgid "Allows reading data."
msgid "Error while creating PDF:"
msgstr "在產生 PDF 檔案時發生錯誤："

#: libraries/RecentTable.class.php:114
msgid "Could not save recent table"
msgstr "無法儲存最新資料表"

#: libraries/RecentTable.class.php:151
msgid "Recent tables"
msgstr "最新資料表"

#: libraries/RecentTable.class.php:163
msgid "There are no recent tables"
msgstr "沒有最新資料表"

#: libraries/ServerStatusData.class.php:181 libraries/Util.class.php:666
#: server_status.php:341 sql.php:1094
msgid "SQL query"
msgstr "SQL 查詢"

#: libraries/ServerStatusData.class.php:184
msgid "Handler"
msgstr "處理器"

#: libraries/ServerStatusData.class.php:185
msgid "Query cache"
msgstr "查詢快取"

#: libraries/ServerStatusData.class.php:186
msgid "Threads"
msgstr "程序"

#: libraries/ServerStatusData.class.php:188
msgid "Temporary data"
msgstr "臨時資料"

#: libraries/ServerStatusData.class.php:189
msgid "Delayed inserts"
msgstr "延遲插入"

#: libraries/ServerStatusData.class.php:190
msgid "Key cache"
msgstr "鍵快取"

#: libraries/ServerStatusData.class.php:191
msgid "Joins"
msgstr "多表查詢"

#: libraries/ServerStatusData.class.php:193
msgid "Sorting"
msgstr "排序"

#: libraries/ServerStatusData.class.php:194
#: libraries/build_html_for_db.lib.php:26
#: libraries/config/messages.inc.php:183
#: libraries/navigation/Nodes/Node_Table_Container.class.php:26
#: libraries/plugins/export/ExportXml.class.php:116
msgid "Tables"
msgstr "資料表"

#: libraries/ServerStatusData.class.php:195
msgid "Transaction coordinator"
msgstr "交易協調"

#: libraries/ServerStatusData.class.php:196 server_binlog.php:107
msgid "Files"
msgstr "檔案"

#: libraries/ServerStatusData.class.php:207
msgid "Flush (close) all tables"
msgstr "強制更新 (關閉) 所有表"

#: libraries/ServerStatusData.class.php:209
msgid "Show open tables"
msgstr "顯示開啟的表"

#: libraries/ServerStatusData.class.php:214
msgid "Show slave hosts"
msgstr "顯示從伺服器"

#: libraries/ServerStatusData.class.php:218 server_replication.php:170
msgid "Show master status"
msgstr "查看主伺服器狀態"

#: libraries/ServerStatusData.class.php:221
msgid "Show slave status"
msgstr "顯示從伺服器狀態"

#: libraries/ServerStatusData.class.php:226
msgid "Flush query cache"
msgstr "強制更新查詢快取"

#: libraries/ServerStatusData.class.php:243
#: libraries/engines/innodb.lib.php:144
msgid "InnoDB Status"
msgstr "InnoDB 狀態"

#: libraries/ServerStatusData.class.php:345
msgid "Query statistics"
msgstr "查詢統計"

#: libraries/ServerStatusData.class.php:349
#, fuzzy
#| msgid "See slave status table"
msgid "All status variables"
msgstr "查看從伺服器狀態"

#: libraries/ServerStatusData.class.php:353
msgid "Monitor"
msgstr ""

#: libraries/ServerStatusData.class.php:357
msgid "Advisor"
msgstr ""

#: libraries/StorageEngine.class.php:216
msgid ""
"There is no detailed status information available for this storage engine."
msgstr "沒有該儲存引擎的詳細狀態資訊。"

#: libraries/StorageEngine.class.php:352 libraries/structure.lib.php:203
#, php-format
msgid "%s is the default storage engine on this MySQL server."
msgstr "此 MySQL 伺服器的預設儲存引擎是 %s。"

#: libraries/StorageEngine.class.php:355
#, php-format
msgid "%s is available on this MySQL server."
msgstr "MySQL 伺服器支援 %s。"

#: libraries/StorageEngine.class.php:358
#, php-format
msgid "%s has been disabled for this MySQL server."
msgstr "%s 在此 MySQL 伺服器上被禁用。"

#: libraries/StorageEngine.class.php:362
#, php-format
msgid "This MySQL server does not support the %s storage engine."
msgstr "此 MySQL 伺服器不支援 %s 儲存引擎。"

#: libraries/Table.class.php:327
#| msgid "Show slave status"
msgid "unknown table status: "
msgstr "未知的資料表狀態："

#: libraries/Table.class.php:726
#, fuzzy, php-format
#| msgid "Source database"
msgid "Source database `%s` was not found!"
msgstr "來源資料庫"

#: libraries/Table.class.php:734
#, fuzzy, php-format
#| msgid "Theme %s not found!"
msgid "Target database `%s` was not found!"
msgstr "未找到主題 %s ！"

#: libraries/Table.class.php:1162
msgid "Invalid database"
msgstr "無效的資料庫"

#: libraries/Table.class.php:1176 tbl_get_field.php:30
msgid "Invalid table name"
msgstr "無效的資料資料表名稱"

#: libraries/Table.class.php:1208
#, php-format
msgid "Error renaming table %1$s to %2$s"
msgstr "將表 %1$s 改名爲 %2$s 時發生錯誤"

#: libraries/Table.class.php:1227
#, fuzzy, php-format
#| msgid "Table %s has been renamed to %s"
msgid "Table %1$s has been renamed to %2$s."
msgstr "已將資料表 %s 改名爲 %s"

#: libraries/Table.class.php:1371
msgid "Could not save table UI preferences"
msgstr "無法儲存資料表「介面偏好」"

#: libraries/Table.class.php:1395
#, php-format
msgid ""
"Failed to cleanup table UI preferences (see $cfg['Servers'][$i]"
"['MaxTableUiprefs'] %s)"
msgstr "在清空資料表「介面偏好」時發生錯誤。（詳見 $cfg['Servers'][$i]['MaxTableUiprefs'] %s）"

#: libraries/Table.class.php:1533
#, php-format
msgid ""
"Cannot save UI property \"%s\". The changes made will not be persistent "
"after you refresh this page. Please check if the table structure has been "
"changed."
msgstr "無法儲存介面偏好「%s」，這個修改在下次將不會生效。請檢查該資料表的架構是否被修改過。"

#: libraries/TableSearch.class.php:179 libraries/insert_edit.lib.php:207
#: libraries/insert_edit.lib.php:213 libraries/rte/rte_routines.lib.php:1495
msgid "Function"
msgstr "函數"

#: libraries/TableSearch.class.php:186 pmd_general.php:538 pmd_general.php:558
#: pmd_general.php:680 pmd_general.php:693 pmd_general.php:756
#: pmd_general.php:810
msgid "Operator"
msgstr "運算符"

#: libraries/TableSearch.class.php:187 libraries/TableSearch.class.php:1186
#: libraries/insert_edit.lib.php:1576 libraries/replication_gui.lib.php:124
#: libraries/rte/rte_routines.lib.php:1497 pmd_general.php:527
#: pmd_general.php:586 pmd_general.php:709 pmd_general.php:826
#: server_status_variables.php:233
msgid "Value"
msgstr "值"

#: libraries/TableSearch.class.php:203
#, fuzzy
#| msgid "Search"
msgid "Table Search"
msgstr "搜尋"

#: libraries/TableSearch.class.php:232 libraries/insert_edit.lib.php:1350
#, fuzzy
#| msgid "Insert"
msgid "Edit/Insert"
msgstr "插入"

#: libraries/TableSearch.class.php:755
msgid "Select columns (at least one):"
msgstr "選擇欄位 (至少一個)："

#: libraries/TableSearch.class.php:775
msgid "Add search conditions (body of the \"where\" clause):"
msgstr "新增搜尋條件 (“where”指令的主體)："

#: libraries/TableSearch.class.php:787
msgid "Number of rows per page"
msgstr "每頁行數"

#: libraries/TableSearch.class.php:797
msgid "Display order:"
msgstr "顯示順序："

#: libraries/TableSearch.class.php:833
msgid "Use this column to label each point"
msgstr "使用這個欄位來標記每個點"

#: libraries/TableSearch.class.php:854
#, fuzzy
#| msgid "Maximum number of rows to display"
msgid "Maximum rows to plot"
msgstr "顯示的最多行數"

#: libraries/TableSearch.class.php:882 libraries/TableSearch.class.php:1154
#: sql.php:162 tbl_change.php:230
msgid "Browse foreign values"
msgstr "瀏覽不相關的值"

#: libraries/TableSearch.class.php:971
#, fuzzy
#| msgid "Hide search criteria"
msgid "Additional search criteria"
msgstr "隱藏搜尋條件"

#: libraries/TableSearch.class.php:1109
#, fuzzy
#| msgid "Do a \"query by example\" (wildcard: \"%\")"
msgid "Do a \"query by example\" (wildcard: \"%\") for two different columns"
msgstr "執行“依例查詢”(萬用字元：“%”)"

#: libraries/TableSearch.class.php:1119
msgid "Do a \"query by example\" (wildcard: \"%\")"
msgstr "執行“依例查詢”(萬用字元：“%”)"

#: libraries/TableSearch.class.php:1163
msgid "Browse/Edit the points"
msgstr ""

#: libraries/TableSearch.class.php:1170
#, fuzzy
#| msgid "Control user"
msgid "How to use"
msgstr "控制使用者"

#: libraries/TableSearch.class.php:1175
#| msgid "Reset"
msgid "Reset zoom"
msgstr "重設縮放大小"

#: libraries/Theme.class.php:170
#, php-format
msgid "No valid image path for theme %s found!"
msgstr "找不到佈景主題 %s 指定圖片路徑!"

#: libraries/Theme.class.php:459
msgid "No preview available."
msgstr "沒有可用的預覽。"

#: libraries/Theme.class.php:461
msgid "take it"
msgstr "確定"

#: libraries/Theme_Manager.class.php:137
#, php-format
msgid "Default theme %s not found!"
msgstr "未找到預設主題 %s ！"

#: libraries/Theme_Manager.class.php:194
#, php-format
msgid "Theme %s not found!"
msgstr "未找到主題 %s ！"

#: libraries/Theme_Manager.class.php:271
#, php-format
msgid "Theme path not found for theme %s!"
msgstr "找不到主題 %s 的路徑！"

#: libraries/Theme_Manager.class.php:363 themes.php:16 themes.php:21
msgid "Theme"
msgstr "主題"

#: libraries/Types.class.php:296
msgid ""
"A 1-byte integer, signed range is -128 to 127, unsigned range is 0 to 255"
msgstr ""

#: libraries/Types.class.php:298
msgid ""
"A 2-byte integer, signed range is -32,768 to 32,767, unsigned range is 0 to "
"65,535"
msgstr ""

#: libraries/Types.class.php:300
msgid ""
"A 3-byte integer, signed range is -8,388,608 to 8,388,607, unsigned range is "
"0 to 16,777,215"
msgstr ""

#: libraries/Types.class.php:302
msgid ""
"A 4-byte integer, signed range is -2,147,483,648 to 2,147,483,647, unsigned "
"range is 0 to 4,294,967,295."
msgstr ""

#: libraries/Types.class.php:304
msgid ""
"An 8-byte integer, signed range is -9,223,372,036,854,775,808 to "
"9,223,372,036,854,775,807, unsigned range is 0 to 18,446,744,073,709,551,615"
msgstr ""

#: libraries/Types.class.php:306 libraries/Types.class.php:712
msgid ""
"A fixed-point number (M, D) - the maximum number of digits (M) is 65 "
"(default 10), the maximum number of decimals (D) is 30 (default 0)"
msgstr ""

#: libraries/Types.class.php:308
msgid ""
"A small floating-point number, allowable values are -3.402823466E+38 to -"
"1.175494351E-38, 0, and 1.175494351E-38 to 3.402823466E+38"
msgstr ""

#: libraries/Types.class.php:310
msgid ""
"A double-precision floating-point number, allowable values are -"
"1.7976931348623157E+308 to -2.2250738585072014E-308, 0, and "
"2.2250738585072014E-308 to 1.7976931348623157E+308"
msgstr ""

#: libraries/Types.class.php:312
msgid ""
"Synonym for DOUBLE (exception: in REAL_AS_FLOAT SQL mode it is a synonym for "
"FLOAT)"
msgstr ""

#: libraries/Types.class.php:314
msgid ""
"A bit-field type (M), storing M of bits per value (default is 1, maximum is "
"64)"
msgstr ""

#: libraries/Types.class.php:316
msgid ""
"A synonym for TINYINT(1), a value of zero is considered false, nonzero "
"values are considered true"
msgstr ""

#: libraries/Types.class.php:318
msgid "An alias for BIGINT UNSIGNED NOT NULL AUTO_INCREMENT UNIQUE"
msgstr ""

#: libraries/Types.class.php:320 libraries/Types.class.php:722
#, fuzzy, php-format
#| msgid "Create version %s of %s.%s"
msgid "A date, supported range is %1$s to %2$s"
msgstr "爲 %2$s.%3$s 建立版本 %1$s"

#: libraries/Types.class.php:322 libraries/Types.class.php:724
#, php-format
msgid "A date and time combination, supported range is %1$s to %2$s"
msgstr ""

#: libraries/Types.class.php:324
msgid ""
"A timestamp, range is 1970-01-01 00:00:01 UTC to 2038-01-09 03:14:07 UTC, "
"stored as the number of seconds since the epoch (1970-01-01 00:00:00 UTC)"
msgstr ""

#: libraries/Types.class.php:326 libraries/Types.class.php:728
#, fuzzy, php-format
#| msgid "Error renaming table %1$s to %2$s"
msgid "A time, range is %1$s to %2$s"
msgstr "將表 %1$s 改名爲 %2$s 時發生錯誤"

#: libraries/Types.class.php:328
msgid ""
"A year in four-digit (4, default) or two-digit (2) format, the allowable "
"values are 70 (1970) to 69 (2069) or 1901 to 2155 and 0000"
msgstr ""

#: libraries/Types.class.php:330
msgid ""
"A fixed-length (0-255, default 1) string that is always right-padded with "
"spaces to the specified length when stored"
msgstr ""

#: libraries/Types.class.php:332 libraries/Types.class.php:730
#, php-format
msgid ""
"A variable-length (%s) string, the effective maximum length is subject to "
"the maximum row size"
msgstr ""

#: libraries/Types.class.php:334
msgid ""
"A TEXT column with a maximum length of 255 (2^8 - 1) characters, stored with "
"a one-byte prefix indicating the length of the value in bytes"
msgstr ""

#: libraries/Types.class.php:336 libraries/Types.class.php:732
msgid ""
"A TEXT column with a maximum length of 65,535 (2^16 - 1) characters, stored "
"with a two-byte prefix indicating the length of the value in bytes"
msgstr ""

#: libraries/Types.class.php:338
msgid ""
"A TEXT column with a maximum length of 16,777,215 (2^24 - 1) characters, "
"stored with a three-byte prefix indicating the length of the value in bytes"
msgstr ""

#: libraries/Types.class.php:340
msgid ""
"A TEXT column with a maximum length of 4,294,967,295 or 4GiB (2^32 - 1) "
"characters, stored with a four-byte prefix indicating the length of the "
"value in bytes"
msgstr ""

#: libraries/Types.class.php:342
msgid ""
"Similar to the CHAR type, but stores binary byte strings rather than non-"
"binary character strings"
msgstr ""

#: libraries/Types.class.php:344
msgid ""
"Similar to the VARCHAR type, but stores binary byte strings rather than non-"
"binary character strings"
msgstr ""

#: libraries/Types.class.php:346
msgid ""
"A BLOB column with a maximum length of 255 (2^8 - 1) bytes, stored with a "
"one-byte prefix indicating the length of the value"
msgstr ""

#: libraries/Types.class.php:348
msgid ""
"A BLOB column with a maximum length of 16,777,215 (2^24 - 1) bytes, stored "
"with a three-byte prefix indicating the length of the value"
msgstr ""

#: libraries/Types.class.php:350
msgid ""
"A BLOB column with a maximum length of 65,535 (2^16 - 1) bytes, stored with "
"a two-byte prefix indicating the length of the value"
msgstr ""

#: libraries/Types.class.php:352
msgid ""
"A BLOB column with a maximum length of 4,294,967,295 or 4GiB (2^32 - 1) "
"bytes, stored with a four-byte prefix indicating the length of the value"
msgstr ""

#: libraries/Types.class.php:354
msgid ""
"An enumeration, chosen from the list of up to 65,535 values or the special "
"'' error value"
msgstr ""

#: libraries/Types.class.php:356
msgid "A single value chosen from a set of up to 64 members"
msgstr ""

#: libraries/Types.class.php:358
msgid "A type that can store a geometry of any type"
msgstr ""

#: libraries/Types.class.php:360
msgid "A point in 2-dimensional space"
msgstr ""

#: libraries/Types.class.php:362
msgid "A curve with linear interpolation between points"
msgstr ""

#: libraries/Types.class.php:364
#, fuzzy
#| msgid "Add column"
msgid "A polygon"
msgstr "新增欄位"

#: libraries/Types.class.php:366
msgid "A collection of points"
msgstr ""

#: libraries/Types.class.php:368
msgid "A collection of curves with linear interpolation between points"
msgstr ""

#: libraries/Types.class.php:370
msgid "A collection of polygons"
msgstr ""

#: libraries/Types.class.php:372
msgid "A collection of geometry objects of any type"
msgstr ""

#: libraries/Types.class.php:624 libraries/Types.class.php:974
msgctxt "numeric types"
msgid "Numeric"
msgstr ""

#: libraries/Types.class.php:643 libraries/Types.class.php:977
#, fuzzy
#| msgid "Create an index"
msgctxt "date and time types"
msgid "Date and time"
msgstr "建立索引"

#: libraries/Types.class.php:652 libraries/Types.class.php:980
#, fuzzy
#| msgid "Lines terminated by"
msgctxt "string types"
msgid "String"
msgstr "資料分行使用字元："

#: libraries/Types.class.php:673
#, fuzzy
#| msgid "Total count"
msgctxt "spatial types"
msgid "Spatial"
msgstr "總數量"

#: libraries/Types.class.php:708
msgid "A 4-byte integer, range is -2,147,483,648 to 2,147,483,647"
msgstr ""

#: libraries/Types.class.php:710
msgid ""
"An 8-byte integer, range is -9,223,372,036,854,775,808 to "
"9,223,372,036,854,775,807"
msgstr ""

#: libraries/Types.class.php:714
msgid "A system's default double-precision floating-point number"
msgstr ""

#: libraries/Types.class.php:716
msgid "True or false"
msgstr ""

#: libraries/Types.class.php:718
msgid "An alias for BIGINT NOT NULL AUTO_INCREMENT UNIQUE"
msgstr ""

#: libraries/Types.class.php:720
msgid "Stores a Universally Unique Identifier (UUID)"
msgstr ""

#: libraries/Types.class.php:726
msgid ""
"A timestamp, range is '0001-01-01 00:00:00' UTC to '9999-12-31 23:59:59' "
"UTC; TIMESTAMP(6) can store microseconds"
msgstr ""

#: libraries/Types.class.php:734
msgid ""
"A variable-length (0-65,535) string, uses binary collation for all "
"comparisons"
msgstr ""

#: libraries/Types.class.php:736
msgid ""
"A BLOB column with a maximum length of 65,535 (2^16 - 1) bytes, stored with "
"a four-byte prefix indicating the length of the value"
msgstr ""

#: libraries/Types.class.php:738
msgid "An enumeration, chosen from the list of defined values"
msgstr ""

#: libraries/Util.class.php:223
#, php-format
msgid "Max: %s%s"
msgstr "最大限制：%s %s"

#: libraries/Util.class.php:710 libraries/rte/rte_events.lib.php:114
#: libraries/rte/rte_events.lib.php:123 libraries/rte/rte_events.lib.php:140
#: libraries/rte/rte_events.lib.php:161 libraries/rte/rte_routines.lib.php:292
#: libraries/rte/rte_routines.lib.php:301
#: libraries/rte/rte_routines.lib.php:318
#: libraries/rte/rte_routines.lib.php:340
#: libraries/rte/rte_routines.lib.php:1374
#: libraries/rte/rte_triggers.lib.php:86 libraries/rte/rte_triggers.lib.php:95
#: libraries/rte/rte_triggers.lib.php:112
#: libraries/rte/rte_triggers.lib.php:133
msgid "MySQL said: "
msgstr "MySQL 返回： "

#: libraries/Util.class.php:1160
msgid "Failed to connect to SQL validator!"
msgstr "連線到 SQL 檢驗器失敗！"

#: libraries/Util.class.php:1202 libraries/config/messages.inc.php:487
msgid "Explain SQL"
msgstr "SQL說明"

#: libraries/Util.class.php:1210
msgid "Skip Explain SQL"
msgstr "略過SQL說明"

#: libraries/Util.class.php:1249
msgid "Without PHP Code"
msgstr "無 PHP 程式碼"

#: libraries/Util.class.php:1252 libraries/config/messages.inc.php:489
msgid "Create PHP Code"
msgstr "建立 PHP 程式碼"

#: libraries/Util.class.php:1278 libraries/config/messages.inc.php:488
#: server_status_variables.php:80
msgid "Refresh"
msgstr "重新整理"

#: libraries/Util.class.php:1288
msgid "Skip Validate SQL"
msgstr "略過檢驗 SQL"

#: libraries/Util.class.php:1291 libraries/config/messages.inc.php:491
msgid "Validate SQL"
msgstr "檢驗 SQL"

#: libraries/Util.class.php:1353
msgid "Inline edit of this query"
msgstr "在本頁面編輯此查詢"

#: libraries/Util.class.php:1355
msgctxt "Inline edit query"
msgid "Inline"
msgstr "行間"

#: libraries/Util.class.php:1423 sql.php:1158
msgid "Profiling"
msgstr "概要"

#. l10n: Short week day name
#: libraries/Util.class.php:1686
msgctxt "Short week day name"
msgid "Sun"
msgstr "週日"

#. l10n: See http://www.php.net/manual/en/function.strftime.php
#: libraries/Util.class.php:1702
#: libraries/plugins/transformations/abstract/DateFormatTransformationsPlugin.class.php:69
msgid "%B %d, %Y at %I:%M %p"
msgstr "%Y 年 %m 月 %d 日 %H:%M"

#: libraries/Util.class.php:2047
#, php-format
msgid "%s days, %s hours, %s minutes and %s seconds"
msgstr "%s 天 %s 小時，%s 分 %s 秒"

#: libraries/Util.class.php:2137
#| msgid "Routines"
msgid "Missing parameter:"
msgstr "缺少必要的參數："

#: libraries/Util.class.php:2651
#, php-format
msgid "Jump to database &quot;%s&quot;."
msgstr "跳轉到資料庫「%s」。"

#: libraries/Util.class.php:2675
#, php-format
msgid "The %s functionality is affected by a known bug, see %s"
msgstr "%s 功能受到一個已知的缺陷 (bug) 影響，參見 %s"

#: libraries/Util.class.php:2851
#| msgid "Click to select"
msgid "Click to toggle"
msgstr "點此切換"

#: libraries/Util.class.php:3393 libraries/sql_query_form.lib.php:457
#: prefs_manage.php:242
msgid "Browse your computer:"
msgstr "從計算機中上傳："

#: libraries/Util.class.php:3418
#, php-format
msgid "Select from the web server upload directory <b>%s</b>:"
msgstr "選擇 Web 伺服器上傳目錄 <b>%s</b>："

#: libraries/Util.class.php:3447 libraries/insert_edit.lib.php:1181
#: libraries/sql_query_form.lib.php:466
msgid "The directory you set for upload work cannot be reached"
msgstr "設定之上傳目錄錯誤，無法使用"

#: libraries/Util.class.php:3458
msgid "There are no files to upload"
msgstr "沒有可上傳的檔案"

#: libraries/Util.class.php:3483 libraries/Util.class.php:3484
#: libraries/structure.lib.php:308
msgid "Empty"
msgstr "清空"

#: libraries/Util.class.php:3489 libraries/Util.class.php:3490
msgid "Execute"
msgstr "執行"

#: libraries/Util.class.php:4013
msgid "Print"
msgstr "列印"

#: libraries/bookmark.lib.php:82
msgid "shared"
msgstr "已共享"

#: libraries/build_html_for_db.lib.php:36 libraries/config/setup.forms.php:302
#: libraries/config/setup.forms.php:338 libraries/config/setup.forms.php:361
#: libraries/config/setup.forms.php:366
#: libraries/config/user_preferences.forms.php:204
#: libraries/config/user_preferences.forms.php:240
#: libraries/config/user_preferences.forms.php:263
#: libraries/config/user_preferences.forms.php:268
#: libraries/plugins/export/ExportLatex.class.php:301
#: libraries/plugins/export/ExportSql.class.php:1545
#: libraries/server_privileges.lib.php:754 libraries/structure.lib.php:2195
#: tbl_printview.php:299
msgid "Data"
msgstr "資料"

#: libraries/build_html_for_db.lib.php:51 libraries/structure.lib.php:796
#: libraries/structure.lib.php:2208 tbl_printview.php:315
msgid "Overhead"
msgstr "多餘"

#: libraries/build_html_for_db.lib.php:94
msgid "Jump to database"
msgstr "轉到資料庫"

#: libraries/build_html_for_db.lib.php:142
msgid "Not replicated"
msgstr "未複製"

#: libraries/build_html_for_db.lib.php:153
msgid "Replicated"
msgstr "已複製"

#: libraries/build_html_for_db.lib.php:170
#, php-format
msgid "Check privileges for database &quot;%s&quot;."
msgstr "檢查資料庫 「%s」 之權限."

#: libraries/build_html_for_db.lib.php:175
msgid "Check Privileges"
msgstr "檢查權限"

#: libraries/common.inc.php:578
#| msgid "Could not save configuration"
msgid "Failed to read configuration file"
msgstr "無法讀取設定檔"

#: libraries/common.inc.php:580
msgid ""
"This usually means there is a syntax error in it, please check any errors "
"shown below."
msgstr "這通常是代表在設定黨內有一些語法錯誤，請檢查以下的任何錯誤。"

#: libraries/common.inc.php:587
#, php-format
msgid "Could not load default configuration from: %1$s"
msgstr "無法載入預設設定: %1$s"

#: libraries/common.inc.php:594
#, fuzzy
#| msgid ""
#| "The <code>$cfg['PmaAbsoluteUri']</code> directive MUST be set in your "
#| "configuration file!"
msgid ""
"The [code]$cfg['PmaAbsoluteUri'][/code] directive MUST be set in your "
"configuration file!"
msgstr "必須在您的設定檔案中設定 <code>$cfg['PmaAbsoluteUri']</code> ！"

#: libraries/common.inc.php:627
#, php-format
msgid "Invalid server index: %s"
msgstr "無效的伺服器索引: %s"

#: libraries/common.inc.php:638
#, php-format
msgid "Invalid hostname for server %1$s. Please review your configuration."
msgstr "伺服器 %1$s 主機名稱錯誤, 請檢查設定檔案."

#: libraries/common.inc.php:847
msgid "Invalid authentication method set in configuration:"
msgstr "設定檔案中設定的認證方式無效："

#: libraries/common.inc.php:969
#, php-format
msgid "You should upgrade to %s %s or later."
msgstr "您應升級到 %s %s 或更高版本。"

#: libraries/common.inc.php:1043
msgid "Error: Token mismatch"
msgstr ""

#: libraries/common.inc.php:1087
msgid "GLOBALS overwrite attempt"
msgstr "嘗試覆寫 GLOBALS (全域變數)"

#: libraries/common.inc.php:1094
msgid "possible exploit"
msgstr "$_REQUEST 數量過多（駭客？）"

#: libraries/common.inc.php:1103
msgid "numeric key detected"
msgstr "$_GLOBALS 內含非法的數字鍵名"

#: libraries/config.values.php:51 libraries/config.values.php:58
#: libraries/config.values.php:66
msgid "Both"
msgstr "全部"

#: libraries/config.values.php:55
msgid "Nowhere"
msgstr "全部皆否"

#: libraries/config.values.php:56
msgid "Left"
msgstr "左"

#: libraries/config.values.php:57
msgid "Right"
msgstr "右"

#: libraries/config.values.php:69
msgid "Click"
msgstr ""

#: libraries/config.values.php:70
msgid "Double click"
msgstr ""

#: libraries/config.values.php:71 libraries/config.values.php:103
#: libraries/config/FormDisplay.tpl.php:225 libraries/relation.lib.php:98
#: libraries/relation.lib.php:105 pmd_relation_new.php:82
msgid "Disabled"
msgstr "已關閉"

#: libraries/config.values.php:101
msgid "Open"
msgstr "開啓"

#: libraries/config.values.php:102
msgid "Closed"
msgstr "關閉"

#: libraries/config.values.php:132
#: libraries/plugins/export/ExportHtmlword.class.php:69
#: libraries/plugins/export/ExportLatex.class.php:103
#: libraries/plugins/export/ExportMediawiki.class.php:73
#: libraries/plugins/export/ExportOdt.class.php:83
#: libraries/plugins/export/ExportSql.class.php:197
#: libraries/plugins/export/ExportTexytext.class.php:68
msgid "structure"
msgstr "結構"

#: libraries/config.values.php:133
#: libraries/plugins/export/ExportHtmlword.class.php:70
#: libraries/plugins/export/ExportLatex.class.php:104
#: libraries/plugins/export/ExportMediawiki.class.php:74
#: libraries/plugins/export/ExportOdt.class.php:84
#: libraries/plugins/export/ExportSql.class.php:198
#: libraries/plugins/export/ExportTexytext.class.php:69
msgid "data"
msgstr "資料"

#: libraries/config.values.php:134
#: libraries/plugins/export/ExportHtmlword.class.php:71
#: libraries/plugins/export/ExportLatex.class.php:105
#: libraries/plugins/export/ExportMediawiki.class.php:75
#: libraries/plugins/export/ExportOdt.class.php:85
#: libraries/plugins/export/ExportSql.class.php:199
#: libraries/plugins/export/ExportTexytext.class.php:70
msgid "structure and data"
msgstr "結構和資料"

#: libraries/config.values.php:137
msgid "Quick - display only the minimal options to configure"
msgstr "快速 - 僅顯示必須的設定項"

#: libraries/config.values.php:138
msgid "Custom - display all possible options to configure"
msgstr "自訂 - 顯示所有可用的設定項"

#: libraries/config.values.php:139
msgid "Custom - like above, but without the quick/custom choice"
msgstr "自訂 - 不顯示 快速/自訂 選擇"

#: libraries/config.values.php:167
msgid "complete inserts"
msgstr "完整插入"

#: libraries/config.values.php:168
msgid "extended inserts"
msgstr "外掛插入"

#: libraries/config.values.php:169
msgid "both of the above"
msgstr "以上兼有"

#: libraries/config.values.php:170
msgid "neither of the above"
msgstr "以上均不"

#: libraries/config/FormDisplay.class.php:88
#: libraries/config/validate.lib.php:526
msgid "Not a positive number"
msgstr "輸入值不是正數"

#: libraries/config/FormDisplay.class.php:89
#: libraries/config/validate.lib.php:548
msgid "Not a non-negative number"
msgstr "輸入值不是非負數"

#: libraries/config/FormDisplay.class.php:90
#: libraries/config/validate.lib.php:504
msgid "Not a valid port number"
msgstr "錯誤的連結埠"

#: libraries/config/FormDisplay.class.php:91
#: libraries/config/FormDisplay.class.php:587
#: libraries/config/validate.lib.php:435 libraries/config/validate.lib.php:566
msgid "Incorrect value"
msgstr "輸入的值不正確"

#: libraries/config/FormDisplay.class.php:92
#: libraries/config/validate.lib.php:582
#, php-format
msgid "Value must be equal or lower than %s"
msgstr "輸入的值應小於等於 %s"

#: libraries/config/FormDisplay.class.php:541
#, php-format
msgid "Missing data for %s"
msgstr "在 %s 中丟失資料"

#: libraries/config/FormDisplay.class.php:765
#: libraries/config/FormDisplay.class.php:771
msgid "unavailable"
msgstr "不可用"

#: libraries/config/FormDisplay.class.php:767
#: libraries/config/FormDisplay.class.php:773
#, php-format
msgid "\"%s\" requires %s extension"
msgstr "“%s”功能需要 %s 外掛"

#: libraries/config/FormDisplay.class.php:792
#, php-format
msgid "import will not work, missing function (%s)"
msgstr "缺少函數 (%s)，匯入功能無效"

#: libraries/config/FormDisplay.class.php:798
#, php-format
msgid "export will not work, missing function (%s)"
msgstr "缺少函數 (%s)，匯出功能無效"

#: libraries/config/FormDisplay.class.php:808
msgid "SQL Validator is disabled"
msgstr "SQL 檢驗器已停用"

#: libraries/config/FormDisplay.class.php:815
msgid "SOAP extension not found"
msgstr "未安裝 SOAP 元件"

#: libraries/config/FormDisplay.class.php:825
#, php-format
msgid "maximum %s"
msgstr "最大 %s"

#: libraries/config/FormDisplay.tpl.php:223
msgid "This setting is disabled, it will not be applied to your configuration"
msgstr "此設定已停用，不會套用到您的設定中"

#: libraries/config/FormDisplay.tpl.php:311
#, php-format
msgid "Set value: %s"
msgstr "設定值: %s"

#: libraries/config/FormDisplay.tpl.php:316
#: libraries/config/messages.inc.php:359
msgid "Restore default value"
msgstr "還原預設值"

#: libraries/config/FormDisplay.tpl.php:330
msgid "Allow users to customize this value"
msgstr "允許使用者自訂該值"

#: libraries/config/FormDisplay.tpl.php:396 libraries/insert_edit.lib.php:1549
#: libraries/schema/User_Schema.class.php:537 prefs_manage.php:320
#: prefs_manage.php:325
msgid "Reset"
msgstr "重置"

#: libraries/config/messages.inc.php:17
msgid "Improves efficiency of screen refresh"
msgstr "提高重新整理效率"

#: libraries/config/messages.inc.php:18
msgid "Enable Ajax"
msgstr "啟用 Ajax"

#: libraries/config/messages.inc.php:19
msgid ""
"If enabled user can enter any MySQL server in login form for cookie auth"
msgstr "如果啓用，使用者可以在 cookie 認證方式中輸入任意 MySQL 伺服器"

#: libraries/config/messages.inc.php:20
msgid "Allow login to any MySQL server"
msgstr "允許登錄到任意 MySQL 伺服器"

#: libraries/config/messages.inc.php:21
msgid "Show &quot;Drop database&quot; link to normal users"
msgstr "顯示 &quot;刪除資料庫&quot; 連結給普通使用者"

#: libraries/config/messages.inc.php:22
msgid ""
"Secret passphrase used for encrypting cookies in [kbd]cookie[/kbd] "
"authentication"
msgstr "在 [kbd]cookie[/kbd] 認證方式下用於加密 cookies 的短語密碼"

#: libraries/config/messages.inc.php:23
msgid "Blowfish secret"
msgstr "短語密碼"

#: libraries/config/messages.inc.php:24
msgid "Highlight selected rows"
msgstr "醒目提示選中的行"

#: libraries/config/messages.inc.php:25
msgid "Row marker"
msgstr "行標記"

#: libraries/config/messages.inc.php:26
msgid "Highlight row pointed by the mouse cursor"
msgstr "醒目提示鼠標指標所在的行"

#: libraries/config/messages.inc.php:27
msgid "Highlight pointer"
msgstr "醒目提示指標"

#: libraries/config/messages.inc.php:28
msgid ""
"Enable [a@http://en.wikipedia.org/wiki/Bzip2]bzip2[/a] compression for "
"import and export operations"
msgstr ""
"允許在匯入和匯出時使用 [a@http://en.wikipedia.org/wiki/Bzip2]bzip2 (外鏈，英"
"文)[/a] 壓縮"

#: libraries/config/messages.inc.php:29
msgid "Bzip2"
msgstr "Bzip2"

#: libraries/config/messages.inc.php:30
msgid ""
"Defines which type of editing controls should be used for CHAR and VARCHAR "
"columns; [kbd]input[/kbd] - allows limiting of input length, [kbd]textarea[/"
"kbd] - allows newlines in columns"
msgstr ""
"定義編輯 CHAR 和 VARCHAR 類型欄位時應使用何種控件，[kbd]輸入框 (input)[/kbd] "
"- 可以限制輸入長度，[kbd]文字框 (textarea)[/kbd] - 可以輸入多行資料"

#: libraries/config/messages.inc.php:31
msgid "CHAR columns editing"
msgstr "編輯 CHAR 類型欄位"

#: libraries/config/messages.inc.php:32
msgid ""
"Use user-friendly editor for editing SQL queries ([a@http://codemirror.net/]"
"CodeMirror[/a]) with syntax highlighting and line numbers"
msgstr ""

#: libraries/config/messages.inc.php:33
msgid "Enable CodeMirror"
msgstr ""

#: libraries/config/messages.inc.php:34
msgid ""
"Defines the minimum size for input fields generated for CHAR and VARCHAR "
"columns"
msgstr "為產生的 CHAR 和 VARCHAR 欄位定義一個最小的輸入字數"

#: libraries/config/messages.inc.php:35
#| msgid "Customize text input fields"
msgid "Minimum size for input field"
msgstr "最少的輸入字數"

#: libraries/config/messages.inc.php:36
msgid ""
"Defines the maximum size for input fields generated for CHAR and VARCHAR "
"columns"
msgstr "為產生的 CHAR 和 VARCHAR 欄位定義一個最大的輸入字數"

#: libraries/config/messages.inc.php:37
#| msgid "Maximum size for temporary sort files"
msgid "Maximum size for input field"
msgstr "最大的輸入字數"

#: libraries/config/messages.inc.php:38
msgid "Number of columns for CHAR/VARCHAR textareas"
msgstr "CHAR/VARCHAR 文字框的列數"

#: libraries/config/messages.inc.php:39
msgid "CHAR textarea columns"
msgstr "CHAR 文字框列"

#: libraries/config/messages.inc.php:40
msgid "Number of rows for CHAR/VARCHAR textareas"
msgstr "CHAR/VARCHAR 文字框的行數"

#: libraries/config/messages.inc.php:41
msgid "CHAR textarea rows"
msgstr "CHAR 文字框行"

#: libraries/config/messages.inc.php:42
msgid "Check config file permissions"
msgstr "檢查設定檔案權限"

#: libraries/config/messages.inc.php:43
msgid ""
"Compress gzip/bzip2 exports on the fly without the need for much memory; if "
"you encounter problems with created gzip/bzip2 files disable this feature"
msgstr ""
"使用較少的記憶體進行 gzip/bzip2 即時壓縮。如果建立壓縮檔案時發生錯誤，請停用"
"該選項"

#: libraries/config/messages.inc.php:44
msgid "Compress on the fly"
msgstr "即時壓縮"

#: libraries/config/messages.inc.php:45 setup/frames/config.inc.php:25
#: setup/frames/index.inc.php:176
msgid "Configuration file"
msgstr "設定檔案"

#: libraries/config/messages.inc.php:46
msgid ""
"Whether a warning (&quot;Are your really sure...&quot;) should be displayed "
"when you're about to lose data"
msgstr "當查詢可能丟失資料時是否顯示警告 (&quot;您真的要...&quot;)"

#: libraries/config/messages.inc.php:47
msgid "Confirm DROP queries"
msgstr "確認刪除 (DROP) 查詢"

#: libraries/config/messages.inc.php:48
msgid "Debug SQL"
msgstr "除錯 SQL"

#: libraries/config/messages.inc.php:49
msgid "Default display direction"
msgstr "預設顯示模式"

#: libraries/config/messages.inc.php:50
msgid "Tab that is displayed when entering a database"
msgstr "在進入資料庫標籤時預設顯示的頁面"

#: libraries/config/messages.inc.php:51
msgid "Default database tab"
msgstr "預設資料庫頁籤"

#: libraries/config/messages.inc.php:52
msgid "Tab that is displayed when entering a server"
msgstr "在進入伺服器標籤時預設顯示的頁面"

#: libraries/config/messages.inc.php:53
msgid "Default server tab"
msgstr "預設伺服器標籤"

#: libraries/config/messages.inc.php:54
msgid "Tab that is displayed when entering a table"
msgstr "在進入資料表標籤時預設顯示的頁面"

#: libraries/config/messages.inc.php:55
msgid "Default table tab"
msgstr "預設資料表標籤"

#: libraries/config/messages.inc.php:56
msgid "Whether the table structure actions should be hidden"
msgstr ""

#: libraries/config/messages.inc.php:57
#, fuzzy
#| msgid "Propose table structure"
msgid "Hide table structure actions"
msgstr "規劃表結構"

#: libraries/config/messages.inc.php:58
msgid "Show binary contents as HEX by default"
msgstr "預設以十六進制顯示二進制內容"

#: libraries/config/messages.inc.php:60
msgid "Show server listing as a list instead of a drop down"
msgstr "直接顯示伺服器列表而不使用下拉選單"

#: libraries/config/messages.inc.php:61
msgid "Display servers as a list"
msgstr "顯示伺服器爲列表"

#: libraries/config/messages.inc.php:62
msgid ""
"Disable the table maintenance mass operations, like optimizing or repairing "
"the selected tables of a database."
msgstr "禁止資料表的維護操作，如：optimize（最佳化）或 repair（修復）。"

#: libraries/config/messages.inc.php:63
#| msgid "Table maintenance"
msgid "Disable multi table maintenance"
msgstr "禁止多重資料表維護"

#: libraries/config/messages.inc.php:64
msgid "Edit SQL queries in popup window"
msgstr "在新視窗中編輯 SQL 查詢"

#: libraries/config/messages.inc.php:65
msgid "Edit in window"
msgstr "在視窗中編輯"

#: libraries/config/messages.inc.php:66
msgid "Display errors"
msgstr "顯示錯誤"

#: libraries/config/messages.inc.php:67
msgid "Gather errors"
msgstr "收集錯誤"

#: libraries/config/messages.inc.php:68
msgid ""
"Set the number of seconds a script is allowed to run ([kbd]0[/kbd] for no "
"limit)"
msgstr "設定指令最大運行時間 (單位：秒，[kbd]0[/kbd] 爲不限制)"

#: libraries/config/messages.inc.php:69
msgid "Maximum execution time"
msgstr "最長執行時間"

#: libraries/config/messages.inc.php:70 prefs_manage.php:299
msgid "Save as file"
msgstr "另存檔案"

#: libraries/config/messages.inc.php:71 libraries/config/messages.inc.php:243
msgid "Character set of the file"
msgstr "檔案字集"

#: libraries/config/messages.inc.php:72 libraries/config/messages.inc.php:88
#: libraries/structure.lib.php:1717 tbl_gis_visualization.php:182
#: tbl_printview.php:350
msgid "Format"
msgstr "格式"

#: libraries/config/messages.inc.php:73
msgid "Compression"
msgstr "壓縮"

#: libraries/config/messages.inc.php:74 libraries/config/messages.inc.php:81
#: libraries/config/messages.inc.php:89 libraries/config/messages.inc.php:93
#: libraries/config/messages.inc.php:106 libraries/config/messages.inc.php:108
#: libraries/config/messages.inc.php:141 libraries/config/messages.inc.php:144
#: libraries/config/messages.inc.php:146
#: libraries/plugins/export/ExportCsv.class.php:118
#: libraries/plugins/export/ExportExcel.class.php:67
#: libraries/plugins/export/ExportHtmlword.class.php:90
#: libraries/plugins/export/ExportLatex.class.php:162
#: libraries/plugins/export/ExportOds.class.php:75
#: libraries/plugins/export/ExportOdt.class.php:128
#: libraries/plugins/export/ExportTexytext.class.php:85
msgid "Put columns names in the first row"
msgstr "首行儲存欄位名稱"

#: libraries/config/messages.inc.php:75 libraries/config/messages.inc.php:245
#: libraries/config/messages.inc.php:252
#: libraries/plugins/import/ImportCsv.class.php:194
msgid "Columns enclosed by"
msgstr "「欄位」分隔字元："

#: libraries/config/messages.inc.php:76 libraries/config/messages.inc.php:246
#: libraries/config/messages.inc.php:253
#: libraries/plugins/import/ImportCsv.class.php:201
msgid "Columns escaped by"
msgstr "跳脫字元使用："

#: libraries/config/messages.inc.php:77 libraries/config/messages.inc.php:83
#: libraries/config/messages.inc.php:90 libraries/config/messages.inc.php:99
#: libraries/config/messages.inc.php:107 libraries/config/messages.inc.php:111
#: libraries/config/messages.inc.php:142 libraries/config/messages.inc.php:145
#: libraries/config/messages.inc.php:147
msgid "Replace NULL by"
msgstr "將 NULL 替換爲"

#: libraries/config/messages.inc.php:78 libraries/config/messages.inc.php:84
msgid "Remove CRLF characters within columns"
msgstr "刪除欄位中的回車換行符號"

#: libraries/config/messages.inc.php:79 libraries/config/messages.inc.php:249
#: libraries/config/messages.inc.php:257
#: libraries/plugins/import/ImportCsv.class.php:179
msgid "Columns terminated by"
msgstr "欄位內容換行使用字元："

#: libraries/config/messages.inc.php:80 libraries/config/messages.inc.php:244
#: libraries/plugins/import/ImportCsv.class.php:208
msgid "Lines terminated by"
msgstr "資料分行使用字元："

#: libraries/config/messages.inc.php:82
msgid "Excel edition"
msgstr "Excel 版本"

#: libraries/config/messages.inc.php:85
msgid "Database name template"
msgstr "資料庫名稱樣式"

#: libraries/config/messages.inc.php:86
msgid "Server name template"
msgstr "伺服器名稱樣式"

#: libraries/config/messages.inc.php:87
msgid "Table name template"
msgstr "資料表名稱樣式"

#: libraries/config/messages.inc.php:91 libraries/config/messages.inc.php:104
#: libraries/config/messages.inc.php:113 libraries/config/messages.inc.php:137
#: libraries/config/messages.inc.php:143
#: libraries/plugins/export/ExportHtmlword.class.php:63
#: libraries/plugins/export/ExportLatex.class.php:97
#: libraries/plugins/export/ExportMediawiki.class.php:63
#: libraries/plugins/export/ExportOdt.class.php:77
#: libraries/plugins/export/ExportTexytext.class.php:62
msgid "Dump table"
msgstr "轉存資料表"

#: libraries/config/messages.inc.php:92
#: libraries/plugins/export/ExportLatex.class.php:89
msgid "Include table caption"
msgstr "包含表的標題"

#: libraries/config/messages.inc.php:95 libraries/config/messages.inc.php:101
#: libraries/plugins/export/ExportLatex.class.php:121
#: libraries/plugins/export/ExportLatex.class.php:166
msgid "Table caption"
msgstr "表的標題"

#: libraries/config/messages.inc.php:96 libraries/config/messages.inc.php:102
msgid "Continued table caption"
msgstr "換頁時延續資料表標題"

#: libraries/config/messages.inc.php:97 libraries/config/messages.inc.php:103
#: libraries/plugins/export/ExportLatex.class.php:131
#: libraries/plugins/export/ExportLatex.class.php:176
msgid "Label key"
msgstr "關鍵標籤"

#: libraries/config/messages.inc.php:98 libraries/config/messages.inc.php:110
#: libraries/config/messages.inc.php:134
#: libraries/plugins/export/ExportOdt.class.php:480
#: libraries/tbl_properties.inc.php:165
msgid "MIME type"
msgstr "MIME 類型"

#: libraries/config/messages.inc.php:100 libraries/config/messages.inc.php:112
#: libraries/config/messages.inc.php:136 tbl_relation.php:359
msgid "Relations"
msgstr "關聯"

#: libraries/config/messages.inc.php:105
msgid "Export method"
msgstr "匯出方式"

#: libraries/config/messages.inc.php:114 libraries/config/messages.inc.php:116
msgid "Save on server"
msgstr "儲存在伺服器上"

#: libraries/config/messages.inc.php:115 libraries/config/messages.inc.php:117
#: libraries/display_export.lib.php:221 libraries/display_export.lib.php:259
msgid "Overwrite existing file(s)"
msgstr "覆蓋已有檔案"

#: libraries/config/messages.inc.php:118
msgid "Remember file name template"
msgstr "記錄樣板檔案名稱"

#: libraries/config/messages.inc.php:119 libraries/operations.lib.php:195
#: libraries/operations.lib.php:686 libraries/operations.lib.php:1030
msgid "Add AUTO_INCREMENT value"
msgstr "新增自動遞增(AUTO_INCREMENT)數值"

#: libraries/config/messages.inc.php:120
msgid "Enclose table and column names with backquotes"
msgstr "在資料表名稱及欄位名稱使用反引號(`)"

#: libraries/config/messages.inc.php:121 libraries/config/messages.inc.php:264
#: libraries/display_export.lib.php:437
msgid "SQL compatibility mode"
msgstr "SQL 相容模式"

#: libraries/config/messages.inc.php:122
#: libraries/plugins/export/ExportSql.class.php:262
msgid "<code>CREATE TABLE</code> options:"
msgstr "<code>CREATE TABLE</code> 選項："

#: libraries/config/messages.inc.php:123
msgid "Creation/Update/Check dates"
msgstr "建立/更新/檢查日期"

#: libraries/config/messages.inc.php:124
msgid "Use delayed inserts"
msgstr "使用延遲插入"

#: libraries/config/messages.inc.php:125
#: libraries/plugins/export/ExportSql.class.php:141
msgid "Disable foreign key checks"
msgstr "關閉外鍵 (Foreign Key) 檢查"

#: libraries/config/messages.inc.php:126 libraries/config/messages.inc.php:127
#: libraries/config/messages.inc.php:129 libraries/config/messages.inc.php:135
#: libraries/operations.lib.php:190 libraries/operations.lib.php:1026
#, php-format
msgid "Add %s"
msgstr "新增 %s"

#: libraries/config/messages.inc.php:128
msgid "Use hexadecimal for BLOB"
msgstr "爲 BLOB 欄位使用16進制 (HEX)"

#: libraries/config/messages.inc.php:130
msgid "Use ignore inserts"
msgstr "使用忽略錯誤的新增 (insert)"

#: libraries/config/messages.inc.php:132
msgid "Syntax to use when inserting data"
msgstr "在插入資料時使用的語法"

#: libraries/config/messages.inc.php:133
#: libraries/plugins/export/ExportSql.class.php:382
msgid "Maximal length of created query"
msgstr "建立查詢指令最大長度"

#: libraries/config/messages.inc.php:138
msgid "Export type"
msgstr "輸出類型"

#: libraries/config/messages.inc.php:139
#: libraries/plugins/export/ExportSql.class.php:128
msgid "Enclose export in a transaction"
msgstr "使用封裝輸出方式"

#: libraries/config/messages.inc.php:140
msgid "Export time in UTC"
msgstr "以協和標準時間 (UTC) 輸出時間"

#: libraries/config/messages.inc.php:148
msgid "Force secured connection while using phpMyAdmin"
msgstr "強制使用安全連線訪問 phpMyAdmin"

#: libraries/config/messages.inc.php:149
msgid "Force SSL connection"
msgstr "強制 SSL 連線"

#: libraries/config/messages.inc.php:150
msgid ""
"Sort order for items in a foreign-key dropdown box; [kbd]content[/kbd] is "
"the referenced data, [kbd]id[/kbd] is the key value"
msgstr ""
"外部鍵下拉選單中選項的排序順序，[kbd]content[/kbd] 爲關聯內容，[kbd]id[/kbd] "
"爲鍵值"

#: libraries/config/messages.inc.php:151
msgid "Foreign key dropdown order"
msgstr "外部鍵下拉選單順序"

#: libraries/config/messages.inc.php:152
msgid "A dropdown will be used if fewer items are present"
msgstr "下拉選單中選項個數的限制"

#: libraries/config/messages.inc.php:153
msgid "Foreign key limit"
msgstr "外部鍵限制"

#: libraries/config/messages.inc.php:154
msgid "Browse mode"
msgstr "瀏覽模式"

#: libraries/config/messages.inc.php:155
msgid "Customize browse mode"
msgstr "自訂瀏覽模式"

#: libraries/config/messages.inc.php:157 libraries/config/messages.inc.php:159
#: libraries/config/messages.inc.php:176 libraries/config/messages.inc.php:187
#: libraries/config/messages.inc.php:189 libraries/config/messages.inc.php:217
#: libraries/config/messages.inc.php:233
msgid "Customize default options"
msgstr "自定預設選項"

#: libraries/config/messages.inc.php:158 libraries/config/setup.forms.php:240
#: libraries/config/setup.forms.php:313
#: libraries/config/user_preferences.forms.php:144
#: libraries/config/user_preferences.forms.php:215
msgid "CSV"
msgstr "CSV"

#: libraries/config/messages.inc.php:160
msgid "Developer"
msgstr "開發"

#: libraries/config/messages.inc.php:161
msgid "Settings for phpMyAdmin developers"
msgstr "phpMyAdmin 開發設定"

#: libraries/config/messages.inc.php:162
msgid "Edit mode"
msgstr "編輯模式"

#: libraries/config/messages.inc.php:163
msgid "Customize edit mode"
msgstr "自訂編輯模式"

#: libraries/config/messages.inc.php:165
msgid "Export defaults"
msgstr "匯出選項"

#: libraries/config/messages.inc.php:166
msgid "Customize default export options"
msgstr "自訂匯出選項的預設值"

#: libraries/config/messages.inc.php:167 libraries/config/messages.inc.php:209
#: setup/frames/menu.inc.php:17
msgid "Features"
msgstr "功能"

#: libraries/config/messages.inc.php:168
msgid "General"
msgstr "一般"

#: libraries/config/messages.inc.php:169
msgid "Set some commonly used options"
msgstr "設定某些常用選項"

#: libraries/config/messages.inc.php:171
msgid "Import defaults"
msgstr "匯入選項"

#: libraries/config/messages.inc.php:172
msgid "Customize default common import options"
msgstr "自訂匯入選項的預設值"

#: libraries/config/messages.inc.php:173
msgid "Import / export"
msgstr "匯入 / 匯出"

#: libraries/config/messages.inc.php:174
msgid "Set import and export directories and compression options"
msgstr "設定匯入和匯出資料夾以及壓縮選項"

#: libraries/config/messages.inc.php:175
msgid "LaTeX"
msgstr "LaTeX"

#: libraries/config/messages.inc.php:178
msgid "Databases display options"
msgstr "資料庫顯示選項"

#: libraries/config/messages.inc.php:179 setup/frames/menu.inc.php:19
#, fuzzy
#| msgid "Navigation frame"
msgid "Navigation panel"
msgstr "導覽框架"

#: libraries/config/messages.inc.php:180
#, fuzzy
#| msgid "Customize appearance of the navigation frame"
msgid "Customize appearance of the navigation panel"
msgstr "自訂導覽框架"

#: libraries/config/messages.inc.php:181 libraries/select_server.lib.php:42
#: setup/frames/index.inc.php:117
msgid "Servers"
msgstr "伺服器"

#: libraries/config/messages.inc.php:182
msgid "Servers display options"
msgstr "伺服器顯示選項"

#: libraries/config/messages.inc.php:184
msgid "Tables display options"
msgstr "資料表顯示選項"

#: libraries/config/messages.inc.php:185 setup/frames/menu.inc.php:20
#, fuzzy
#| msgid "Main frame"
msgid "Main panel"
msgstr "主框架"

#: libraries/config/messages.inc.php:186
msgid "Microsoft Office"
msgstr "微軟 Office"

#: libraries/config/messages.inc.php:188
msgid "Open Document"
msgstr "開啟檔案"

#: libraries/config/messages.inc.php:190
msgid "Other core settings"
msgstr "其他核心設定"

#: libraries/config/messages.inc.php:191
msgid "Settings that didn't fit enywhere else"
msgstr "其他設定"

#: libraries/config/messages.inc.php:192
msgid "Page titles"
msgstr "頁面標題"

#: libraries/config/messages.inc.php:193
msgid ""
"Specify browser's title bar text. Refer to [doc@cfg_TitleTable]documentation"
"[/doc] for magic strings that can be used to get special values."
msgstr ""
"設定瀏覽器標題欄所顯示的文字。參見[doc@cfg_TitleTable]檔案[/doc]中關於可以取"
"得特殊值的魔術字元串"

#: libraries/config/messages.inc.php:194
#: libraries/navigation/NavigationHeader.class.php:208
msgid "Query window"
msgstr "查詢視窗"

#: libraries/config/messages.inc.php:195
msgid "Customize query window options"
msgstr "自訂查詢視窗選項"

#: libraries/config/messages.inc.php:196
msgid "Security"
msgstr "安全"

#: libraries/config/messages.inc.php:197
msgid ""
"Please note that phpMyAdmin is just a user interface and its features do not "
"limit MySQL"
msgstr "注意：phpMyAdmin 只是一個使用者接口，其功能不會對 MySQL 有限制"

#: libraries/config/messages.inc.php:198
msgid "Basic settings"
msgstr "基本設定"

#: libraries/config/messages.inc.php:199
msgid "Authentication"
msgstr "認證"

#: libraries/config/messages.inc.php:200
msgid "Authentication settings"
msgstr "認證設定"

#: libraries/config/messages.inc.php:201
msgid "Server configuration"
msgstr "伺服器設定"

#: libraries/config/messages.inc.php:202
msgid ""
"Advanced server configuration, do not change these options unless you know "
"what they are for"
msgstr "進階伺服器設定，如果您不知道這些是什麼，請不要修改"

#: libraries/config/messages.inc.php:203
msgid "Enter server connection parameters"
msgstr "伺服器連線參數"

#: libraries/config/messages.inc.php:204
msgid "Configuration storage"
msgstr "進階功能"

#: libraries/config/messages.inc.php:205
msgid ""
"Configure phpMyAdmin configuration storage to gain access to additional "
"features, see [doc@linked-tables]phpMyAdmin configuration storage[/doc] in "
"documentation"
msgstr ""
"設定 phpMyAdmin 進階功能，參見檔案[doc@linked-tables]phpMyAdmin 進階功能[/"
"doc]"

#: libraries/config/messages.inc.php:206
msgid "Changes tracking"
msgstr "修改追蹤"

#: libraries/config/messages.inc.php:207
msgid ""
"Tracking of changes made in database. Requires the phpMyAdmin configuration "
"storage."
msgstr "追蹤資料庫的修改。需要 phpMyAdmin 進階功能。"

#: libraries/config/messages.inc.php:208
msgid "Customize export options"
msgstr "自定輸出選項"

#: libraries/config/messages.inc.php:210
msgid "Customize import defaults"
msgstr "自訂匯入選項"

#: libraries/config/messages.inc.php:211
#, fuzzy
#| msgid "Customize navigation frame"
msgid "Customize navigation panel"
msgstr "自訂導覽框架"

#: libraries/config/messages.inc.php:212
#, fuzzy
#| msgid "Customize main frame"
msgid "Customize main panel"
msgstr "自訂主框架"

#: libraries/config/messages.inc.php:213 libraries/config/messages.inc.php:218
#: setup/frames/menu.inc.php:18
msgid "SQL queries"
msgstr "SQL 查詢"

#: libraries/config/messages.inc.php:215
msgid "SQL Query box"
msgstr "SQL 語法輸入框"

#: libraries/config/messages.inc.php:216
msgid "Customize links shown in SQL Query boxes"
msgstr "自訂顯示在 SQL 查詢框中的連結"

#: libraries/config/messages.inc.php:219
msgid "SQL queries settings"
msgstr "SQL 語法設定"

#: libraries/config/messages.inc.php:220
msgid "SQL Validator"
msgstr "SQL 檢驗器"

#: libraries/config/messages.inc.php:221
msgid ""
"If you wish to use the SQL Validator service, you should be aware that "
"[strong]all SQL statements are stored anonymously for statistical purposes[/"
"strong].[br][em][a@http://sqlvalidator.mimer.com/]Mimer SQL Validator[/a], "
"Copyright 2002 Upright Database Technology. All rights reserved.[/em]"
msgstr ""
"若要使用 SQL 檢驗服務，請注意[strong]所有 SQL 指令將出於統計目的而被匿名儲存"
"[/strong]。[br][em][a@http://sqlvalidator.mimer.com/]Mimer SQL 檢驗器[/a]，版"
"權所有 2002 Upright Database Technology. 保留所有權利。[/em]"

#: libraries/config/messages.inc.php:222
msgid "Startup"
msgstr "起始頁"

#: libraries/config/messages.inc.php:223
msgid "Customize startup page"
msgstr "自訂起始頁"

#: libraries/config/messages.inc.php:224
#, fuzzy
#| msgid "Database for user"
msgid "Database structure"
msgstr "使用者資料庫"

#: libraries/config/messages.inc.php:225
msgid "Choose which details to show in the database structure (list of tables)"
msgstr ""

#: libraries/config/messages.inc.php:226
#, fuzzy
#| msgid "Database for user"
msgid "Table structure"
msgstr "使用者資料庫"

#: libraries/config/messages.inc.php:227
msgid "Settings for the table structure (list of columns)"
msgstr ""

#: libraries/config/messages.inc.php:228
msgid "Tabs"
msgstr "頁籤"

#: libraries/config/messages.inc.php:229
msgid "Choose how you want tabs to work"
msgstr "選擇您想讓標籤怎樣工作"

#: libraries/config/messages.inc.php:230
msgid "Text fields"
msgstr "文字欄位"

#: libraries/config/messages.inc.php:231
msgid "Customize text input fields"
msgstr "自定文字輸入框"

#: libraries/config/messages.inc.php:232
msgid "Texy! text"
msgstr "Texy! 文字"

#: libraries/config/messages.inc.php:234
msgid "Warnings"
msgstr "警告"

#: libraries/config/messages.inc.php:235
msgid "Disable some of the warnings shown by phpMyAdmin"
msgstr "禁止部分 phpMyAdmin 發出的警告"

#: libraries/config/messages.inc.php:236
msgid ""
"Enable [a@http://en.wikipedia.org/wiki/Gzip]gzip[/a] compression for import "
"and export operations"
msgstr ""
"允許在匯入和匯出時使用 [a@http://en.wikipedia.org/wiki/Gzip]gzip [/a] 壓縮"

#: libraries/config/messages.inc.php:237
msgid "GZip"
msgstr "GZip"

#: libraries/config/messages.inc.php:238
msgid "Extra parameters for iconv"
msgstr "iconv 的額外參數"

#: libraries/config/messages.inc.php:239
msgid ""
"If enabled, phpMyAdmin continues computing multiple-statement queries even "
"if one of the queries failed"
msgstr ""
"如果開啟此選項，在執行多指令查詢的時候，即使有一條或多條指令發生錯誤，"
"phpMyAdmin 也會繼續執行其他的指令"

#: libraries/config/messages.inc.php:240
msgid "Ignore multiple statement errors"
msgstr "忽略多個指令錯誤"

#: libraries/config/messages.inc.php:241
msgid ""
"Allow interrupt of import in case script detects it is close to time limit. "
"This might be a good way to import large files, however it can break "
"transactions."
msgstr "允許在程式偵測到執行時間快到上限時自動中斷匯入。這功能在導入大檔案時是個很好的方法，但是這會破壞 transactions（交易）。"

#: libraries/config/messages.inc.php:242
msgid "Partial import: allow interrupt"
msgstr "部分匯入：允許中斷"

#: libraries/config/messages.inc.php:247 libraries/config/messages.inc.php:254
msgid "Do not abort on INSERT error"
msgstr "不在發生插入錯誤時中斷"

#: libraries/config/messages.inc.php:248 libraries/config/messages.inc.php:256
#: libraries/plugins/import/ImportCsv.class.php:78
#: libraries/plugins/import/ImportLdi.class.php:84
msgid "Replace table data with file"
msgstr "將表的資料用此檔案替換"

#: libraries/config/messages.inc.php:250
msgid ""
"Default format; be aware that this list depends on location (database, "
"table) and only SQL is always available"
msgstr ""
"預設格式，此列表根據位置(資料庫或資料表)不同將有所改變，只有 SQL 總是可用的"

#: libraries/config/messages.inc.php:251
msgid "Format of imported file"
msgstr "匯入檔案的格式"

#: libraries/config/messages.inc.php:255
msgid "Use LOCAL keyword"
msgstr "使用本地(LOCAL)關鍵字"

#: libraries/config/messages.inc.php:258 libraries/config/messages.inc.php:266
#: libraries/config/messages.inc.php:267
msgid "Column names in first row"
msgstr "首行資料為欄位名稱"

#: libraries/config/messages.inc.php:259
#: libraries/plugins/import/ImportOds.class.php:82
msgid "Do not import empty rows"
msgstr "不匯入空行"

#: libraries/config/messages.inc.php:260
msgid "Import currencies ($5.00 to 5.00)"
msgstr "匯入貨幣 ($5.00 將被匯入爲 5.00)"

#: libraries/config/messages.inc.php:261
msgid "Import percentages as proper decimals (12.00% to .12)"
msgstr "匯入百分數爲小數 (12.00% 將被匯入爲 .12)"

#: libraries/config/messages.inc.php:262
msgid "Number of queries to skip from start"
msgstr "略過指定行數的資料"

#: libraries/config/messages.inc.php:263
msgid "Partial import: skip queries"
msgstr "部分匯入：跳過查詢"

#: libraries/config/messages.inc.php:265
msgid "Do not use AUTO_INCREMENT for zero values"
msgstr "請勿為數值為零的資料加上 AUTO_INCREMENT 屬性"

#: libraries/config/messages.inc.php:268
msgid "Initial state for sliders"
msgstr "滑塊原始狀態"

#: libraries/config/messages.inc.php:269
msgid "How many rows can be inserted at one time"
msgstr "一次可以插入的行數"

#: libraries/config/messages.inc.php:270
msgid "Number of inserted rows"
msgstr "插入的行數"

#: libraries/config/messages.inc.php:271
msgid ""
"Maximum number of characters shown in any non-numeric column on browse view"
msgstr "瀏覽非數字欄位時所顯示的最大字元數"

#: libraries/config/messages.inc.php:272
msgid "Limit column characters"
msgstr "限制欄位字元數"

#: libraries/config/messages.inc.php:273
msgid ""
"If TRUE, logout deletes cookies for all servers; when set to FALSE, logout "
"only occurs for the current server. Setting this to FALSE makes it easy to "
"forget to log out from other servers when connected to multiple servers."
msgstr "如果設爲 TRUE，在登出時將會自動刪除所有伺服器的 Cookies。如果設爲 FALSE，在您登錄多臺伺服器的時候，很可能會使您忘記登出。"

#: libraries/config/messages.inc.php:274
msgid "Delete all cookies on logout"
msgstr "登出時刪除所有 cookies"

#: libraries/config/messages.inc.php:275
msgid ""
"Define whether the previous login should be recalled or not in cookie "
"authentication mode"
msgstr "定義在 cookie 認證方式中是否顯示上次登錄的帳號"

#: libraries/config/messages.inc.php:276
msgid "Recall user name"
msgstr "顯示上次登錄的帳號"

#: libraries/config/messages.inc.php:277
msgid ""
"Defines how long (in seconds) a login cookie should be stored in browser. "
"The default of 0 means that it will be kept for the existing session only, "
"and will be deleted as soon as you close the browser window. This is "
"recommended for non-trusted environments."
msgstr ""
"設定瀏覽器應該儲存登入用的 Cookies 多少秒。若設定爲 0，Cookies 將會被保留至瀏覽器關閉。預設值爲 0。在不安全的環境下建議使用預設值。"

#: libraries/config/messages.inc.php:278
msgid "Login cookie store"
msgstr "登錄 cookie 儲存"

#: libraries/config/messages.inc.php:279
msgid "Define how long (in seconds) a login cookie is valid"
msgstr "定義登錄 cookie 的有效期 (單位：秒)"

#: libraries/config/messages.inc.php:280
msgid "Login cookie validity"
msgstr "登錄 cookie 有效期"

#: libraries/config/messages.inc.php:281
msgid "Double size of textarea for LONGTEXT columns"
msgstr "放大一倍 LONGTEXT 欄位的輸入框"

#: libraries/config/messages.inc.php:282
msgid "Bigger textarea for LONGTEXT"
msgstr "放大 LONGTEXT 欄位的輸入框"

#: libraries/config/messages.inc.php:283
msgid "Maximum number of characters used when a SQL query is displayed"
msgstr "顯示 SQL 指令時可以使用的最多字元數"

#: libraries/config/messages.inc.php:284
msgid "Maximum displayed SQL length"
msgstr "顯示 SQL 指令的最大長度"

#: libraries/config/messages.inc.php:285 libraries/config/messages.inc.php:292
#: libraries/config/messages.inc.php:344
msgid "Users cannot set a higher value"
msgstr "使用者不能設定更大的值"

#: libraries/config/messages.inc.php:286
#, fuzzy
#| msgid "Maximum number of tables displayed in table list"
msgid "Maximum number of databases displayed in database list"
msgstr "在資料表列資料表中最多顯示的資料表個數"

#: libraries/config/messages.inc.php:287
msgid "Maximum databases"
msgstr "最大資料庫數量"

#: libraries/config/messages.inc.php:288
#, fuzzy
#| msgid "The number of joins that did a full scan of the first table."
msgid ""
"The number of items that can be displayed on each page of the navigation tree"
msgstr "在第一個資料表上進行了完整表掃描的多表查詢數"

#: libraries/config/messages.inc.php:289
msgid "Maximum items in branch"
msgstr ""

#: libraries/config/messages.inc.php:290
msgid ""
"Number of rows displayed when browsing a result set. If the result set "
"contains more rows, &quot;Previous&quot; and &quot;Next&quot; links will be "
"shown."
msgstr "瀏覽一個查詢結果時一次顯示的最多行數。如果結果超過此值，將會顯示「上一頁」和「下一頁」的連結。"

#: libraries/config/messages.inc.php:291
msgid "Maximum number of rows to display"
msgstr "顯示的最多行數"

#: libraries/config/messages.inc.php:293
msgid "Maximum number of tables displayed in table list"
msgstr "在資料表列資料表中最多顯示的資料表個數"

#: libraries/config/messages.inc.php:294
msgid "Maximum tables"
msgstr "最大資料表數量"

#: libraries/config/messages.inc.php:295
msgid ""
"Disable the default warning that is displayed if mcrypt is missing for "
"cookie authentication"
msgstr "禁止顯示在使用 cookie 認證時缺少 mcrypt 的預設警告"

#: libraries/config/messages.inc.php:296
msgid "mcrypt warning"
msgstr "mcrypt 警告"

#: libraries/config/messages.inc.php:297
msgid ""
"The number of bytes a script is allowed to allocate, eg. [kbd]32M[/kbd] "
"([kbd]0[/kbd] for no limit)"
msgstr ""
"一個指令可分配到的記憶體大小，例 [kbd]32MB[/kbd] ([kbd]0[/kbd]爲不限制)"

#: libraries/config/messages.inc.php:298
msgid "Memory limit"
msgstr "內存限制"

#: libraries/config/messages.inc.php:299
#, fuzzy
#| msgid "Show logo in left frame"
msgid "Show logo in navigation panel"
msgstr "在左側框架中顯示 logo"

#: libraries/config/messages.inc.php:300
msgid "Display logo"
msgstr "顯示 logo"

#: libraries/config/messages.inc.php:301
#, fuzzy
#| msgid "URL where logo in the navigation frame will point to"
msgid "URL where logo in the navigation panel will point to"
msgstr "導覽框架中 logo 的網址"

#: libraries/config/messages.inc.php:302
msgid "Logo link URL"
msgstr "Logo 連結網址"

#: libraries/config/messages.inc.php:303
msgid ""
"Open the linked page in the main window ([kbd]main[/kbd]) or in a new one "
"([kbd]new[/kbd])"
msgstr "在主視窗 ([kbd]main[/kbd]) 或新視窗 ([kbd]new[/kbd]) 開啟目標頁面"

#: libraries/config/messages.inc.php:304
msgid "Logo link target"
msgstr "Logo 連結目標"

#: libraries/config/messages.inc.php:305
#, fuzzy
#| msgid "Display server choice at the top of the left frame"
msgid "Display server choice at the top of the navigation panel"
msgstr "在左側框架頂部顯示伺服器選擇"

#: libraries/config/messages.inc.php:306
msgid "Display servers selection"
msgstr "顯示伺服器選擇"

#: libraries/config/messages.inc.php:307
msgid "Target for quick access icon"
msgstr "快速訪問圖示的目標"

#: libraries/config/messages.inc.php:308
#, fuzzy
#| msgid "Minimum number of tables to display the table filter box"
msgid ""
"Defines the minimum number of items (tables, views, routines and events) to "
"display a filter box."
msgstr "顯示過濾框的最少資料表數量"

#: libraries/config/messages.inc.php:309
#, fuzzy
#| msgid "Minimum number of tables to display the table filter box"
msgid "Minimum number of items to display the filter box"
msgstr "顯示過濾框的最少資料表數量"

#: libraries/config/messages.inc.php:310
#, fuzzy
#| msgid "Minimum number of tables to display the table filter box"
msgid "Minimum number of databases to display the database filter box"
msgstr "顯示過濾框的最少資料表數量"

#: libraries/config/messages.inc.php:311
#, fuzzy
#| msgid ""
#| "Only light version; display databases in a tree (determined by the "
#| "separator defined below)"
msgid ""
"Group items in the navigation tree (determined by the separator defined "
"below)"
msgstr "只使用輕量級版本，以樹形顯示資料庫 (以下面的樹形分隔符號來顯示)"

#: libraries/config/messages.inc.php:312
msgid "Group items in the tree"
msgstr ""

#: libraries/config/messages.inc.php:313
msgid "String that separates databases into different tree levels"
msgstr "將資料庫分爲不同樹的分隔字元串"

#: libraries/config/messages.inc.php:314
msgid "Database tree separator"
msgstr "樹狀資料庫分隔符號"

#: libraries/config/messages.inc.php:315
msgid "String that separates tables into different tree levels"
msgstr "將表分爲不同樹的分隔符號"

#: libraries/config/messages.inc.php:316
msgid "Table tree separator"
msgstr "樹形表分隔符號"

#: libraries/config/messages.inc.php:317
msgid "Maximum table tree depth"
msgstr "資料表樹最大深度"

#: libraries/config/messages.inc.php:318
msgid "Highlight server under the mouse cursor"
msgstr "醒目提示顯示鼠標所在位置的伺服器"

#: libraries/config/messages.inc.php:319
msgid "Enable highlighting"
msgstr "啓用醒目提示"

#: libraries/config/messages.inc.php:320
msgid "Maximum number of recently used tables; set 0 to disable"
msgstr "最多顯示幾個最近使用的資料表；0 代表不顯示"

#: libraries/config/messages.inc.php:321
#| msgid "Untracked tables"
msgid "Recently used tables"
msgstr "最近使用的資料表"

#: libraries/config/messages.inc.php:322
#| msgid "These are Edit, Inline edit, Copy and Delete links"
msgid "These are Edit, Copy and Delete links"
msgstr "這些是編輯、複製和刪除的連結"

#: libraries/config/messages.inc.php:323
msgid "Where to show the table row links"
msgstr "用來顯示資料列的連結"

#: libraries/config/messages.inc.php:324
msgid "Use natural order for sorting table and database names"
msgstr "爲資料庫和資料資料表名稱使用自然排序"

#: libraries/config/messages.inc.php:325
msgid "Natural order"
msgstr "自然排序"

#: libraries/config/messages.inc.php:326 libraries/config/messages.inc.php:338
msgid "Use only icons, only text or both"
msgstr "僅使用圖示、文字或都使用"

#: libraries/config/messages.inc.php:327
msgid "Iconic navigation bar"
msgstr "導覽列使用圖示"

#: libraries/config/messages.inc.php:328
msgid "use GZip output buffering for increased speed in HTTP transfers"
msgstr "使用 GZip 輸出快取以加快 HTTP 傳輸速度"

#: libraries/config/messages.inc.php:329
msgid "GZip output buffering"
msgstr "GZip 輸出快取"

#: libraries/config/messages.inc.php:330
msgid ""
"[kbd]SMART[/kbd] - i.e. descending order for columns of type TIME, DATE, "
"DATETIME and TIMESTAMP, ascending order otherwise"
msgstr ""
"[kbd]SMART[/kbd] - 如：對 TIME、DATE、DATETIME 和 TIMESTAMP 類型的欄位遞減排"
"序，其他欄位遞增"

#: libraries/config/messages.inc.php:331
msgid "Default sorting order"
msgstr "預設排序"

#: libraries/config/messages.inc.php:332
msgid "Use persistent connections to MySQL databases"
msgstr "在連線到 MySQL 資料庫時使用持續連線"

#: libraries/config/messages.inc.php:333
msgid "Persistent connections"
msgstr "持續連線"

#: libraries/config/messages.inc.php:334
msgid ""
"Disable the default warning that is displayed on the database details "
"Structure page if any of the required tables for the phpMyAdmin "
"configuration storage could not be found"
msgstr "禁止在缺少 phpMyAdmin 進階功能所需資料表時在資料庫結構頁中顯示預設警告"

#: libraries/config/messages.inc.php:335
msgid "Missing phpMyAdmin configuration storage tables"
msgstr "丟失 phpMyAdmin 進階功能資料表"

#: libraries/config/messages.inc.php:336
#, fuzzy
#| msgid ""
#| "Disable the default warning that is displayed if mcrypt is missing for "
#| "cookie authentication"
msgid ""
"Disable the default warning that is displayed if a difference between the "
"MySQL library and server is detected"
msgstr "禁止顯示在使用 cookie 認證時缺少 mcrypt 的預設警告"

#: libraries/config/messages.inc.php:337
msgid "Server/library difference warning"
msgstr ""

#: libraries/config/messages.inc.php:339
msgid "Iconic table operations"
msgstr "資料表操作顯示"

#: libraries/config/messages.inc.php:340
msgid "Disallow BLOB and BINARY columns from editing"
msgstr "禁止編輯 BLOB 和 BINARY 類型欄位"

#: libraries/config/messages.inc.php:341
msgid "Protect binary columns"
msgstr "保護二進制欄位"

#: libraries/config/messages.inc.php:342
msgid ""
"Enable if you want DB-based query history (requires phpMyAdmin configuration "
"storage). If disabled, this utilizes JS-routines to display query history "
"(lost by window close)."
msgstr ""
"允許使用資料庫保存查詢歷史（需要 phpMyAdmin 進階功能）。如果停用，將使用 Javascript 來保存查詢歷史（關閉瀏覽器後資料消失）。"

#: libraries/config/messages.inc.php:343
msgid "Permanent query history"
msgstr "持續查詢歷史"

#: libraries/config/messages.inc.php:345
msgid "How many queries are kept in history"
msgstr "記錄查詢歷史的數量"

#: libraries/config/messages.inc.php:346
msgid "Query history length"
msgstr "查詢歷史個數"

#: libraries/config/messages.inc.php:347
msgid "Tab displayed when opening a new query window"
msgstr "開啟一個新查詢視窗時預設顯示的頁面"

#: libraries/config/messages.inc.php:348
msgid "Default query window tab"
msgstr "預設查詢視窗標籤"

#: libraries/config/messages.inc.php:349
msgid "Query window height (in pixels)"
msgstr "查詢視窗高度 (單位：像素)"

#: libraries/config/messages.inc.php:350
msgid "Query window height"
msgstr "查詢窗口高度"

#: libraries/config/messages.inc.php:351
msgid "Query window width (in pixels)"
msgstr "查詢窗口寬度 (單位：像素)"

#: libraries/config/messages.inc.php:352
msgid "Query window width"
msgstr "查詢窗口寬度"

#: libraries/config/messages.inc.php:353
msgid "Select which functions will be used for character set conversion"
msgstr "選擇進行字集轉換時使用的函數"

#: libraries/config/messages.inc.php:354
msgid "Recoding engine"
msgstr "記錄引擎"

#: libraries/config/messages.inc.php:355
msgid "When browsing tables, the sorting of each table is remembered"
msgstr "再次瀏覽資料表時，之前的排序偏好會被記錄"

#: libraries/config/messages.inc.php:356
#| msgid "Rename table to"
msgid "Remember table's sorting"
msgstr "紀錄資料表的排序偏好"

#: libraries/config/messages.inc.php:357
msgid "Repeat the headers every X cells, [kbd]0[/kbd] deactivates this feature"
msgstr "每 X 單元格重複表頭，要禁止此功能請設爲 [kbd]0[/kbd]"

#: libraries/config/messages.inc.php:358
msgid "Repeat headers"
msgstr "重複表頭"

#: libraries/config/messages.inc.php:360
msgid "Grid editing: trigger action"
msgstr ""

#: libraries/config/messages.inc.php:361
msgid "Grid editing: save all edited cells at once"
msgstr ""

#: libraries/config/messages.inc.php:362
msgid "Directory where exports can be saved on server"
msgstr "伺服器上用來儲存匯出檔案的資料夾"

#: libraries/config/messages.inc.php:363
msgid "Save directory"
msgstr "保存文件夾"

#: libraries/config/messages.inc.php:364
msgid "Leave blank if not used"
msgstr "不使用請留空"

#: libraries/config/messages.inc.php:365
msgid "Host authorization order"
msgstr "主機認證模式"

#: libraries/config/messages.inc.php:366
msgid "Leave blank for defaults"
msgstr "預設請留空"

#: libraries/config/messages.inc.php:367
msgid "Host authorization rules"
msgstr "主機認證規則"

#: libraries/config/messages.inc.php:368
msgid "Allow logins without a password"
msgstr "允許空密碼登錄"

#: libraries/config/messages.inc.php:369
msgid "Allow root login"
msgstr "允許 root 使用者登錄"

#: libraries/config/messages.inc.php:370
msgid "HTTP Basic Auth Realm name to display when doing HTTP Auth"
msgstr "使用 HTTP 基本認證時顯示給使用者的提示資訊"

#: libraries/config/messages.inc.php:371
msgid "HTTP Realm"
msgstr "HTTP 提示資訊"

#: libraries/config/messages.inc.php:372
msgid ""
"The path for the config file for [a@http://swekey.com]SweKey hardware "
"authentication[/a] (not located in your document root; suggested: /etc/"
"swekey.conf)"
msgstr ""
"[a@http://swekey.com]SweKey 硬件認證 [/a]的設定檔案路徑 (請勿置於您的檔案根資"
"料夾，推薦使用：/etc/swekey.conf)"

#: libraries/config/messages.inc.php:373
msgid "SweKey config file"
msgstr "SweKey 設定檔案"

#: libraries/config/messages.inc.php:374
msgid "Authentication method to use"
msgstr "要使用的認證方式"

#: libraries/config/messages.inc.php:375 setup/frames/index.inc.php:136
msgid "Authentication type"
msgstr "認證方式"

#: libraries/config/messages.inc.php:376
#, fuzzy
#| msgid ""
#| "Leave blank for no [a@http://wiki.phpmyadmin.net/pma/bookmark]bookmark[/"
#| "a] support, suggested: [kbd]pma_bookmark[/kbd]"
msgid ""
"Leave blank for no [a@http://wiki.phpmyadmin.net/pma/bookmark]bookmark[/a] "
"support, suggested: [kbd]pma__bookmark[/kbd]"
msgstr ""
"不使用[a@http://wiki.phpmyadmin.net/pma/bookmark]書籤 [/a]功能請留空，預設："
"[kbd]pma_bookmark[/kbd]"

#: libraries/config/messages.inc.php:377
msgid "Bookmark table"
msgstr "書籤表"

#: libraries/config/messages.inc.php:378
#, fuzzy
#| msgid ""
#| "Leave blank for no column comments/mime types, suggested: [kbd]"
#| "pma_column_info[/kbd]"
msgid ""
"Leave blank for no column comments/mime types, suggested: [kbd]"
"pma__column_info[/kbd]"
msgstr "留空則不使用列資訊和MIME類型。預設值：[kbd]pma_column_info[/kbd]"

#: libraries/config/messages.inc.php:379
msgid "Column information table"
msgstr "列資訊表"

#: libraries/config/messages.inc.php:380
msgid "Compress connection to MySQL server"
msgstr "壓縮連線到 MySQL 伺服器"

#: libraries/config/messages.inc.php:381
msgid "Compress connection"
msgstr "壓縮連線"

#: libraries/config/messages.inc.php:382
msgid "How to connect to server, keep [kbd]tcp[/kbd] if unsure"
msgstr "怎樣連線到伺服器，如果不確定，請選擇 [kbd]tcp[/kbd]"

#: libraries/config/messages.inc.php:383
msgid "Connection type"
msgstr "連接方式"

#: libraries/config/messages.inc.php:384
msgid "Control user password"
msgstr "控制使用者的密碼"

#: libraries/config/messages.inc.php:385
msgid ""
"A special MySQL user configured with limited permissions, more information "
"available on [a@http://wiki.phpmyadmin.net/pma/controluser]wiki[/a]"
msgstr ""
"一個特殊的被限制權限的 MySQL 使用者，參見 [a@http://wiki.phpmyadmin.net/pma/"
"controluser]wiki [/a]"

#: libraries/config/messages.inc.php:386
msgid "Control user"
msgstr "控制使用者"

#: libraries/config/messages.inc.php:387
msgid ""
"An alternate host to hold the configuration storage; leave blank to use the "
"already defined host"
msgstr "儲存設定檔的備用伺服器；留空以使用預先定義的伺服器"

#: libraries/config/messages.inc.php:388
#| msgid "Control user"
msgid "Control host"
msgstr "管理伺服器"

#: libraries/config/messages.inc.php:389
msgid "Count tables when showing database list"
msgstr "顯示資料庫列表時計算資料表的數量"

#: libraries/config/messages.inc.php:390
msgid "Count tables"
msgstr "統計資料表"

#: libraries/config/messages.inc.php:391
#, fuzzy
#| msgid ""
#| "Leave blank for no Designer support, suggested: [kbd]pma_designer_coords[/"
#| "kbd]"
msgid ""
"Leave blank for no Designer support, suggested: [kbd]pma__designer_coords[/"
"kbd]"
msgstr "不使用設計功能請留空，預設：[kbd]pma_designer_coords[/kbd]"

#: libraries/config/messages.inc.php:392
msgid "Designer table"
msgstr "設計表"

#: libraries/config/messages.inc.php:393
msgid ""
"More information on [a@http://sf.net/support/tracker.php?aid=1849494]PMA bug "
"tracker[/a] and [a@http://bugs.mysql.com/19588]MySQL Bugs[/a]"
msgstr ""
"參見 [a@http://sf.net/support/tracker.php?aid=1849494]PMA 缺陷 (bug) 跟蹤係"
"統 [/a] 和 [a@http://bugs.mysql.com/19588]MySQL 缺陷 (Bugs) (外鏈，英文)[/a]"

#: libraries/config/messages.inc.php:394
msgid "Disable use of INFORMATION_SCHEMA"
msgstr "禁止使用 INFORMATION_SCHEMA"

#: libraries/config/messages.inc.php:395
msgid "What PHP extension to use; you should use mysqli if supported"
msgstr "要使用的 PHP 外掛，如果支援，推薦使用 mysqli"

#: libraries/config/messages.inc.php:396
msgid "PHP extension to use"
msgstr "要使用的 PHP 外掛"

#: libraries/config/messages.inc.php:397
msgid "Hide databases matching regular expression (PCRE)"
msgstr "該正則表達式 (PCRE，Perl 相容) 所符合的資料庫將被隱藏"

#: libraries/config/messages.inc.php:398
msgid "Hide databases"
msgstr "隱藏資料庫"

#: libraries/config/messages.inc.php:399
#, fuzzy
#| msgid ""
#| "Leave blank for no SQL query history support, suggested: [kbd]pma_history"
#| "[/kbd]"
msgid ""
"Leave blank for no SQL query history support, suggested: [kbd]pma__history[/"
"kbd]"
msgstr "不使用 SQL 查詢歷史功能請留空，預設：[kbd]pma_history[/kbd]"

#: libraries/config/messages.inc.php:400
msgid "SQL query history table"
msgstr "SQL 查詢歷史表"

#: libraries/config/messages.inc.php:401
msgid "Hostname where MySQL server is running"
msgstr "MySQL 伺服器的主機名"

#: libraries/config/messages.inc.php:402
msgid "Server hostname"
msgstr "伺服器主機名"

#: libraries/config/messages.inc.php:403
msgid "Logout URL"
msgstr "登出網址"

#: libraries/config/messages.inc.php:404
msgid ""
"Limits number of table preferences which are stored in database, the oldest "
"records are automatically removed"
msgstr "資料表的偏好設定是有限的，比較舊的資料會被自動取代"

#: libraries/config/messages.inc.php:405
#| msgid "Maximum number of tables displayed in table list"
msgid "Maximal number of table preferences to store"
msgstr "資料表偏好設定的儲存最大值"

#: libraries/config/messages.inc.php:406
msgid "Try to connect without password"
msgstr "嘗試用空密碼連線"

#: libraries/config/messages.inc.php:407
msgid "Connect without password"
msgstr "用空密碼連線"

#: libraries/config/messages.inc.php:408
msgid ""
"You can use MySQL wildcard characters (% and _), escape them if you want to "
"use their literal instances, i.e. use [kbd]'my\\_db'[/kbd] and not "
"[kbd]'my_db'[/kbd]. Using this option you can sort database list, just enter "
"their names in order and use [kbd]*[/kbd] at the end to show the rest in "
"alphabetical order."
msgstr ""
"您可以使用 MySQL 萬用字元 (% 和 _)，如果想要表示萬用字元的原始意義，請在前面加上反斜線。例：用 [kbd]'my\\_db'[/kbd] "
"而不是 [kbd]'my_db'[/kbd]。透過該選項您可以對資料庫列表排序，只要依序輸入它們的名稱並在最後加上 [kbd]*[/kbd] "
"顯示剩下的資料庫（依字母排序）。"

#: libraries/config/messages.inc.php:409
msgid "Show only listed databases"
msgstr "僅顯示列出的資料庫"

#: libraries/config/messages.inc.php:410 libraries/config/messages.inc.php:451
msgid "Leave empty if not using config auth"
msgstr "如果不使用 config 認證方式，請留空"

#: libraries/config/messages.inc.php:411
msgid "Password for config auth"
msgstr "config 認證方式的密碼"

#: libraries/config/messages.inc.php:412
#, fuzzy
#| msgid ""
#| "Leave blank for no PDF schema support, suggested: [kbd]pma_pdf_pages[/kbd]"
msgid ""
"Leave blank for no PDF schema support, suggested: [kbd]pma__pdf_pages[/kbd]"
msgstr "不使用 PDF 大綱功能請留空，預設：[kbd]pma_pdf_pages[/kbd]"

#: libraries/config/messages.inc.php:413
msgid "PDF schema: pages table"
msgstr "PDF 大綱: 資料表頁"

#: libraries/config/messages.inc.php:414
msgid ""
"Database used for relations, bookmarks, and PDF features. See [a@http://wiki."
"phpmyadmin.net/pma/pmadb]pmadb[/a] for complete information. Leave blank for "
"no support. Suggested: [kbd]phpmyadmin[/kbd]"
msgstr ""
"關聯、書籤、PDF 功能所用的資料庫。參見 [a@http://wiki.phpmyadmin.net/pma/"
"pmadb]pmadb [/a]。不使用請留空。預設： [kbd]phpmyadmin[/kbd]"

#: libraries/config/messages.inc.php:415
msgid "Database name"
msgstr "資料庫名"

#: libraries/config/messages.inc.php:416
msgid "Port on which MySQL server is listening, leave empty for default"
msgstr "MySQL 伺服器監聽的連接埠，留空爲預設"

#: libraries/config/messages.inc.php:417
msgid "Server port"
msgstr "伺服器端口"

#: libraries/config/messages.inc.php:418
#| msgid ""
#| "ve blank for no user preferences storage in database, suggested: [kbd]"
#| "_config[/kbd]"
msgid ""
"Leave blank for no \"persistent\" recently used tables across sessions, "
"suggested: [kbd]pma__recent[/kbd]"
msgstr "如果不想要自動使用最近的資料表，本欄為請留空。建議設定：[kbd]pma_config[/kbd]"

#: libraries/config/messages.inc.php:419
#| msgid "Analyze table"
msgid "Recently used table"
msgstr "最近使用的資料表"

#: libraries/config/messages.inc.php:420
#, fuzzy
#| msgid ""
#| "Leave blank for no [a@http://wiki.phpmyadmin.net/pma/relation]relation-"
#| "links[/a] support, suggested: [kbd]pma_relation[/kbd]"
msgid ""
"Leave blank for no [a@http://wiki.phpmyadmin.net/pma/relation]relation-links"
"[/a] support, suggested: [kbd]pma__relation[/kbd]"
msgstr ""
"不使用[a@http://wiki.phpmyadmin.net/pma/relation]關聯連結 [/a]功能請留空，預"
"設：[kbd]pma_relation[/kbd]"

#: libraries/config/messages.inc.php:421
msgid "Relation table"
msgstr "關係表"

#: libraries/config/messages.inc.php:422
msgid "SQL command to fetch available databases"
msgstr "取得所有可用資料庫的 SQL 指令"

#: libraries/config/messages.inc.php:423
msgid "SHOW DATABASES command"
msgstr "顯示資料庫(SHOW DATABASES)命令"

#: libraries/config/messages.inc.php:424
msgid ""
"See [a@http://wiki.phpmyadmin.net/pma/auth_types#signon]authentication types"
"[/a] for an example"
msgstr ""
"參見[a@http://wiki.phpmyadmin.net/pma/auth_types#signon]認證方式 [/a]中的例子"

#: libraries/config/messages.inc.php:425
msgid "Signon session name"
msgstr "Signon 連線名"

#: libraries/config/messages.inc.php:426
msgid "Signon URL"
msgstr "登錄網址"

#: libraries/config/messages.inc.php:427
msgid "Socket on which MySQL server is listening, leave empty for default"
msgstr "MySQL 伺服器監聽的連線埠，留空爲預設"

#: libraries/config/messages.inc.php:428
msgid "Server socket"
msgstr "伺服器套接字 (socket)"

#: libraries/config/messages.inc.php:429
msgid "Enable SSL for connection to MySQL server"
msgstr "使用 SSL 連線到 MySQL 伺服器"

#: libraries/config/messages.inc.php:430
msgid "Use SSL"
msgstr "使用 SSL"

#: libraries/config/messages.inc.php:431
#, fuzzy
#| msgid ""
#| "Leave blank for no PDF schema support, suggested: [kbd]pma_table_coords[/"
#| "kbd]"
msgid ""
"Leave blank for no PDF schema support, suggested: [kbd]pma__table_coords[/"
"kbd]"
msgstr "不使用 PDF 大綱功能請留空，預設：[kbd]pma_table_coords[/kbd]"

#: libraries/config/messages.inc.php:432
msgid "PDF schema: table coordinates"
msgstr "PDF 大綱: 資料表同時"

#: libraries/config/messages.inc.php:433
#, fuzzy
#| msgid ""
#| "Table to describe the display columns, leave blank for no support; "
#| "suggested: [kbd]pma_table_info[/kbd]"
msgid ""
"Table to describe the display columns, leave blank for no support; "
"suggested: [kbd]pma__table_info[/kbd]"
msgstr "描述顯示欄位的表，不使用請留空，預設：[kbd]pma_table_info[/kbd]"

#: libraries/config/messages.inc.php:434
msgid "Display columns table"
msgstr "顯示字段表"

#: libraries/config/messages.inc.php:435
#, fuzzy
#| msgid ""
#| "ve blank for no user preferences storage in database, suggested: [kbd]"
#| "_config[/kbd]"
msgid ""
"Leave blank for no \"persistent\" tables'UI preferences across sessions, "
"suggested: [kbd]pma__table_uiprefs[/kbd]"
msgstr "不在資料庫中儲存使用者偏好請留空，預設：[kbd]pma_config[/kbd]"

#: libraries/config/messages.inc.php:436
#| msgid "Defragment table"
msgid "UI preferences table"
msgstr "「介面偏好」資料表"

#: libraries/config/messages.inc.php:437
msgid ""
"Whether a DROP DATABASE IF EXISTS statement will be added as first line to "
"the log when creating a database."
msgstr "設定當資料庫建立時，是否在紀錄檔第一行加上 DROP DATABASE IF EXISTS 指令。"

#: libraries/config/messages.inc.php:438
msgid "Add DROP DATABASE"
msgstr "新增 DROP DATABASE"

#: libraries/config/messages.inc.php:439
msgid ""
"Whether a DROP TABLE IF EXISTS statement will be added as first line to the "
"log when creating a table."
msgstr "設定當資料表建立時，是否在紀錄檔前面加上 DROP TABLE IF EXISTS 指令。"

#: libraries/config/messages.inc.php:440
msgid "Add DROP TABLE"
msgstr "新增 DROP TABLE"

#: libraries/config/messages.inc.php:441
msgid ""
"Whether a DROP VIEW IF EXISTS statement will be added as first line to the "
"log when creating a view."
msgstr "設定當 view 建立時，是否在紀錄檔前面加上 DROP VIEW IF EXISTS 命令。"

#: libraries/config/messages.inc.php:442
msgid "Add DROP VIEW"
msgstr "新增 DROP VIEW"

#: libraries/config/messages.inc.php:443
msgid "Defines the list of statements the auto-creation uses for new versions."
msgstr "給新版的自動建立指定一個指令清單。"

#: libraries/config/messages.inc.php:444
msgid "Statements to track"
msgstr "要追蹤的命令"

#: libraries/config/messages.inc.php:445
#, fuzzy
#| msgid ""
#| "Leave blank for no SQL query tracking support, suggested: [kbd]"
#| "pma_tracking[/kbd]"
msgid ""
"Leave blank for no SQL query tracking support, suggested: [kbd]pma__tracking"
"[/kbd]"
msgstr "不使用 SQL 查詢追蹤功能請留空，預設：[kbd]pma_tracking[/kbd]"

#: libraries/config/messages.inc.php:446
msgid "SQL query tracking table"
msgstr "SQL 查詢追蹤表"

#: libraries/config/messages.inc.php:447
msgid ""
"Whether the tracking mechanism creates versions for tables and views "
"automatically."
msgstr "設定追蹤系統是否自動爲資料表和 view建立版本"

#: libraries/config/messages.inc.php:448
msgid "Automatically create versions"
msgstr "自動建立版本"

#: libraries/config/messages.inc.php:449
#, fuzzy
#| msgid ""
#| "ve blank for no user preferences storage in database, suggested: [kbd]"
#| "_config[/kbd]"
msgid ""
"Leave blank for no user preferences storage in database, suggested: [kbd]"
"pma__userconfig[/kbd]"
msgstr "不在資料庫中儲存使用者偏好請留空，預設：[kbd]pma_config[/kbd]"

#: libraries/config/messages.inc.php:450
msgid "User preferences storage table"
msgstr "使用者偏好表"

#: libraries/config/messages.inc.php:452
msgid "User for config auth"
msgstr "config 認證方式的帳號"

#: libraries/config/messages.inc.php:453
msgid ""
"A user-friendly description of this server. Leave blank to display the "
"hostname instead."
msgstr "一個好記的名字。留空將顯示主機名"

#: libraries/config/messages.inc.php:454
msgid "Verbose name of this server"
msgstr "伺服器名稱"

#: libraries/config/messages.inc.php:455
msgid "Whether a user should be displayed a &quot;show all (rows)&quot; button"
msgstr "設定是否給使用者顯示一個 &quot;顯示所有 (記錄)&quot; 的按鈕"

#: libraries/config/messages.inc.php:456
msgid "Allow to display all the rows"
msgstr "允許顯示所有行"

#: libraries/config/messages.inc.php:457
msgid ""
"Please note that enabling this has no effect with [kbd]config[/kbd] "
"authentication mode because the password is hard coded in the configuration "
"file; this does not limit the ability to execute the same command directly"
msgstr ""
"注意：該選項不影響 [kbd]config[/kbd] 認證方式，因爲密碼是儲存在設定檔案中，該"
"選項也不限制直接執行可實現相同功能的命令"

#: libraries/config/messages.inc.php:458
msgid "Show password change form"
msgstr "顯示修改密碼"

#: libraries/config/messages.inc.php:459
msgid "Show create database form"
msgstr "顯示建立資料庫表單"

#: libraries/config/messages.inc.php:460
msgid "Show or hide a column displaying the Creation timestamp for all tables"
msgstr ""

#: libraries/config/messages.inc.php:461
#, fuzzy
#| msgid "Show more actions"
msgid "Show Creation timestamp"
msgstr "顯示更多操作"

#: libraries/config/messages.inc.php:462
msgid ""
"Show or hide a column displaying the Last update timestamp for all tables"
msgstr ""

#: libraries/config/messages.inc.php:463
msgid "Show Last update timestamp"
msgstr ""

#: libraries/config/messages.inc.php:464
msgid ""
"Show or hide a column displaying the Last check timestamp for all tables"
msgstr ""

#: libraries/config/messages.inc.php:465
#, fuzzy
#| msgid "Show master status"
msgid "Show Last check timestamp"
msgstr "查看主伺服器狀態"

#: libraries/config/messages.inc.php:466
msgid ""
"Defines whether or not type display direction option is shown when browsing "
"a table"
msgstr "是否在瀏覽資料表時顯示文字方向選項"

#: libraries/config/messages.inc.php:467
#| msgid "Default display direction"
msgid "Show display direction"
msgstr "文字方向"

#: libraries/config/messages.inc.php:468
msgid ""
"Defines whether or not type fields should be initially displayed in edit/"
"insert mode"
msgstr "定義在編輯/插入模式中是否顯示欄位類型一列"

#: libraries/config/messages.inc.php:469
msgid "Show field types"
msgstr "顯示字段類型"

#: libraries/config/messages.inc.php:470
msgid "Display the function fields in edit/insert mode"
msgstr "在編輯/插入模式中顯示函數列"

#: libraries/config/messages.inc.php:471
msgid "Show function fields"
msgstr "顯示函數列"

#: libraries/config/messages.inc.php:472
msgid "Whether to show hint or not"
msgstr "是否顯示使用小技巧"

#: libraries/config/messages.inc.php:473
#| msgid "Show grid"
msgid "Show hint"
msgstr "顯示小技巧"

#: libraries/config/messages.inc.php:474
msgid ""
"Shows link to [a@http://php.net/manual/function.phpinfo.php]phpinfo()[/a] "
"output"
msgstr ""
"顯示 [a@http://php.net/manual/function.phpinfo.php]phpinfo()[/a] 輸出的連結"

#: libraries/config/messages.inc.php:475
msgid "Show phpinfo() link"
msgstr "顯示 phpinfo() 連結"

#: libraries/config/messages.inc.php:476
msgid "Show detailed MySQL server information"
msgstr "顯示 MySQL 伺服器詳細資訊"

#: libraries/config/messages.inc.php:477
msgid "Defines whether SQL queries generated by phpMyAdmin should be displayed"
msgstr "定義是否顯示 phpMyAdmin 產生的 SQL 查詢"

#: libraries/config/messages.inc.php:478
msgid "Show SQL queries"
msgstr "顯示 SQL 查詢"

#: libraries/config/messages.inc.php:479
msgid ""
"Defines whether the query box should stay on-screen after its submission"
msgstr "是否讓查詢的對話框在送出查詢後繼續保留"

#: libraries/config/messages.inc.php:480 libraries/sql_query_form.lib.php:363
#| msgid "Hide query box"
msgid "Retain query box"
msgstr "保留查詢框"

#: libraries/config/messages.inc.php:481
msgid "Allow to display database and table statistics (eg. space usage)"
msgstr "允許顯示資料庫和資料表的統計資訊 (如：空間使用)"

#: libraries/config/messages.inc.php:482
msgid "Show statistics"
msgstr "顯示統計"

#: libraries/config/messages.inc.php:483
msgid "Display table comments in tooltips"
msgstr "在提示視窗顯示資料表備註"

#: libraries/config/messages.inc.php:484
msgid ""
"Mark used tables and make it possible to show databases with locked tables"
msgstr "將已鎖定的資料表在資料庫中顯示爲使用中"

#: libraries/config/messages.inc.php:485
msgid "Skip locked tables"
msgstr "跳過鎖定的表"

#: libraries/config/messages.inc.php:490
msgid "Requires SQL Validator to be enabled"
msgstr "需要啓用 SQL 檢驗器"

#: libraries/config/messages.inc.php:492
#: libraries/display_change_password.lib.php:62
#: libraries/replication_gui.lib.php:64 libraries/replication_gui.lib.php:65
#: libraries/replication_gui.lib.php:361 libraries/replication_gui.lib.php:365
#: libraries/replication_gui.lib.php:375
#: libraries/server_privileges.lib.php:1195
#: libraries/server_privileges.lib.php:1199
#: libraries/server_privileges.lib.php:1223
#: libraries/server_privileges.lib.php:2391
msgid "Password"
msgstr "密碼"

#: libraries/config/messages.inc.php:493
msgid ""
"[strong]Warning:[/strong] requires PHP SOAP extension or PEAR SOAP to be "
"installed"
msgstr "[strong]警告：[/strong]需要安裝 PHP SOAP 外掛或 PEAR SOAP"

#: libraries/config/messages.inc.php:494
msgid "Enable SQL Validator"
msgstr "啓用 SQL 檢驗器"

#: libraries/config/messages.inc.php:495
msgid ""
"If you have a custom username, specify it here (defaults to [kbd]anonymous[/"
"kbd])"
msgstr "如果您有自己的帳號，請在這裏輸入 (預設爲 [kbd]anonymous (匿名)[/kbd])"

#: libraries/config/messages.inc.php:496 tbl_tracking.php:555
#: tbl_tracking.php:617
msgid "Username"
msgstr "使用者名"

#: libraries/config/messages.inc.php:497
msgid "A warning is displayed on the main page if Suhosin is detected"
msgstr "若檢測到 Suhosin 將在首頁顯示一個警告"

#: libraries/config/messages.inc.php:498
msgid "Suhosin warning"
msgstr "Suhosin 警告"

#: libraries/config/messages.inc.php:499
msgid ""
"Textarea size (columns) in edit mode, this value will be emphasized for SQL "
"query textareas (*2) and for query window (*1.25)"
msgstr ""
"編輯模式的文字框大小 (列數)，此值將用於 SQL 查詢文字框 (*2) 和查詢視窗 "
"(*1.25)"

#: libraries/config/messages.inc.php:500
msgid "Textarea columns"
msgstr "文本框列"

#: libraries/config/messages.inc.php:501
msgid ""
"Textarea size (rows) in edit mode, this value will be emphasized for SQL "
"query textareas (*2) and for query window (*1.25)"
msgstr ""
"編輯模式的文字框大小 (行數)，此值將用於 SQL 查詢文字框 (*2) 和查詢視窗 "
"(*1.25)"

#: libraries/config/messages.inc.php:502
msgid "Textarea rows"
msgstr "文字框行"

#: libraries/config/messages.inc.php:503
msgid "Title of browser window when a database is selected"
msgstr "選中一個資料庫時瀏覽器視窗的標題"

#: libraries/config/messages.inc.php:505
msgid "Title of browser window when nothing is selected"
msgstr "未選擇時瀏覽器視窗的標題"

#: libraries/config/messages.inc.php:506
msgid "Default title"
msgstr "默認標題"

#: libraries/config/messages.inc.php:507
msgid "Title of browser window when a server is selected"
msgstr "選中一個伺服器時瀏覽器視窗的標題"

#: libraries/config/messages.inc.php:509
msgid "Title of browser window when a table is selected"
msgstr "選中一張資料表時瀏覽器視窗的標題"

#: libraries/config/messages.inc.php:511
msgid ""
"Input proxies as [kbd]IP: trusted HTTP header[/kbd]. The following example "
"specifies that phpMyAdmin should trust a HTTP_X_FORWARDED_FOR (X-Forwarded-"
"For) header coming from the proxy 1.2.3.4:[br][kbd]1.2.3.4: "
"HTTP_X_FORWARDED_FOR[/kbd]"
msgstr ""
"輸入作爲代理的 [kbd]IP：可信 HTTP 頭[/kbd]。下面的例子指定了 phpMyAdmin 應該"
"信任從代理 1.2.3.4:[br][kbd]1.2.3.4: HTTP_X_FORWARDED_FOR[/kbd] 發來的 "
"HTTP_X_FORWARDED_FOR 頭"

#: libraries/config/messages.inc.php:512
msgid "List of trusted proxies for IP allow/deny"
msgstr "可信代理IP列表"

#: libraries/config/messages.inc.php:513
msgid "Directory on server where you can upload files for import"
msgstr "伺服器上用來存放匯入檔案的資料夾"

#: libraries/config/messages.inc.php:514
msgid "Upload directory"
msgstr "上傳資料夾"

#: libraries/config/messages.inc.php:515
msgid "Allow for searching inside the entire database"
msgstr "允許搜尋整個資料庫"

#: libraries/config/messages.inc.php:516
msgid "Use database search"
msgstr "使用資料庫搜尋"

#: libraries/config/messages.inc.php:517
msgid ""
"When disabled, users cannot set any of the options below, regardless of the "
"checkbox on the right"
msgstr "停用時，使用者不能設定下列選項，右側的複選框被忽略"

#: libraries/config/messages.inc.php:518
msgid "Enable the Developer tab in settings"
msgstr "啓用設定中的開發標籤"

#: libraries/config/messages.inc.php:519 setup/frames/index.inc.php:275
msgid "Check for latest version"
msgstr "檢查更新"

#: libraries/config/messages.inc.php:520
msgid "Enables check for latest version on main phpMyAdmin page"
msgstr "允許在 phpMyAdmin 首頁面中檢查最新版本"

#: libraries/config/messages.inc.php:521 setup/lib/index.lib.php:132
#: setup/lib/index.lib.php:143 setup/lib/index.lib.php:164
#: setup/lib/index.lib.php:175 setup/lib/index.lib.php:187
#: setup/lib/index.lib.php:195 setup/lib/index.lib.php:202
#: setup/lib/index.lib.php:243
msgid "Version check"
msgstr "檢查更新"

#: libraries/config/messages.inc.php:522
msgid ""
"Enable [a@http://en.wikipedia.org/wiki/ZIP_(file_format)]ZIP[/a] compression "
"for import and export operations"
msgstr ""
"允許在匯入和匯出時使用 [a@http://en.wikipedia.org/wiki/ZIP_(file_format)]ZIP "
"[/a] 壓縮"

#: libraries/config/messages.inc.php:523
msgid "ZIP"
msgstr "ZIP"

#: libraries/config/setup.forms.php:41
msgid "Config authentication"
msgstr "Config 認證"

#: libraries/config/setup.forms.php:45
msgid "Cookie authentication"
msgstr "Cookie 認證"

#: libraries/config/setup.forms.php:48
msgid "HTTP authentication"
msgstr "HTTP 認證"

#: libraries/config/setup.forms.php:51
msgid "Signon authentication"
msgstr "Signon 認證"

#: libraries/config/setup.forms.php:248
#: libraries/config/user_preferences.forms.php:152
msgid "CSV using LOAD DATA"
msgstr "CSV 使用 LOAD DATA"

#: libraries/config/setup.forms.php:257 libraries/config/setup.forms.php:350
#: libraries/config/user_preferences.forms.php:160
#: libraries/config/user_preferences.forms.php:252
msgid "Open Document Spreadsheet"
msgstr "OpenOffice 表格"

#: libraries/config/setup.forms.php:264
#: libraries/config/user_preferences.forms.php:167
msgid "Quick"
msgstr "快速"

#: libraries/config/setup.forms.php:268
#: libraries/config/user_preferences.forms.php:171
msgid "Custom"
msgstr "自訂"

#: libraries/config/setup.forms.php:289
#: libraries/config/user_preferences.forms.php:191
msgid "Database export options"
msgstr "資料庫匯出選項"

#: libraries/config/setup.forms.php:322
#: libraries/config/user_preferences.forms.php:224
msgid "CSV for MS Excel"
msgstr "MS Excel 的 CSV 格式"

#: libraries/config/setup.forms.php:345
#: libraries/config/user_preferences.forms.php:247
msgid "Microsoft Word 2000"
msgstr "Microsoft Word 2000"

#: libraries/config/setup.forms.php:354
#: libraries/config/user_preferences.forms.php:256
msgid "Open Document Text"
msgstr "OpenOffice 檔案"

#: libraries/config/validate.lib.php:214
msgid "Could not initialize Drizzle connection library"
msgstr "無法初始化 MySQL 連結函式庫"

#: libraries/config/validate.lib.php:223 libraries/config/validate.lib.php:231
#| msgid "Could not connect to MySQL server"
msgid "Could not connect to Drizzle server"
msgstr "無法連線到 MySQL 伺服器"

#: libraries/config/validate.lib.php:242 libraries/config/validate.lib.php:249
msgid "Could not connect to MySQL server"
msgstr "無法連線到 MySQL 伺服器"

#: libraries/config/validate.lib.php:282
msgid "Empty username while using config authentication method"
msgstr "使用 config 認證方式時 config 認證方式的帳號不能爲空"

#: libraries/config/validate.lib.php:289
msgid "Empty signon session name while using signon authentication method"
msgstr "使用 singon 認證方式時 Signon 連線名不能爲空"

#: libraries/config/validate.lib.php:298
msgid "Empty signon URL while using signon authentication method"
msgstr "使用 singon 認證方式時登錄網址不能爲空"

#: libraries/config/validate.lib.php:346
msgid "Empty phpMyAdmin control user while using pmadb"
msgstr "使用 PMA 資料庫時控制使用者不能爲空"

#: libraries/config/validate.lib.php:351
msgid "Empty phpMyAdmin control user password while using pmadb"
msgstr "使用 PMA 資料時控制使用者的密碼不能爲空"

#: libraries/config/validate.lib.php:443
#, php-format
msgid "Incorrect IP address: %s"
msgstr "%s 是一個錯誤的 IP 網址"

#: libraries/core.lib.php:286
#, php-format
msgid "The %s extension is missing. Please check your PHP configuration."
msgstr "缺少 %s 外掛。請檢查 PHP 設定"

#: libraries/core.lib.php:437
msgid "possible deep recursion attack"
msgstr "您可能遭遇多層遞迴攻擊"

#: libraries/database_interface.lib.php:2020
#| msgid "(or the local MySQL server's socket is not correctly configured)"
msgid ""
"The server is not responding (or the local server's socket is not correctly "
"configured)."
msgstr "伺服器沒有回應（或者是伺服器的 socket 沒有被正確的設定）"

#: libraries/database_interface.lib.php:2023
#| msgid "The server is not responding"
msgid "The server is not responding."
msgstr "伺服器沒有回應。"

#: libraries/database_interface.lib.php:2028
msgid "Please check privileges of directory containing database."
msgstr "請檢查資料庫所在的資料夾權限。"

#: libraries/database_interface.lib.php:2037
msgid "Details..."
msgstr "詳細..."

#: libraries/dbi/drizzle-wrappers.lib.php:387
msgid "Can't seek in an unbuffered result set"
msgstr ""

#: libraries/dbi/drizzle-wrappers.lib.php:408
msgid "Can't count rows in an unbuffered result set"
msgstr ""

#: libraries/dbi/drizzle.dbi.lib.php:136 libraries/dbi/mysql.dbi.lib.php:159
#: libraries/dbi/mysqli.dbi.lib.php:206
msgid "Connection for controluser as defined in your configuration failed."
msgstr "使用設定檔案中定義的控制使用者連線失敗"

#: libraries/display_change_password.lib.php:54
#: libraries/replication_gui.lib.php:371
#: libraries/server_privileges.lib.php:1215
msgid "No Password"
msgstr "無密碼"

#: libraries/display_change_password.lib.php:68
#: libraries/replication_gui.lib.php:379 libraries/replication_gui.lib.php:382
#: libraries/server_privileges.lib.php:1230
#: libraries/server_privileges.lib.php:1234
msgid "Re-type"
msgstr "重新輸入"

#: libraries/display_change_password.lib.php:75
msgid "Password Hashing"
msgstr "密碼加密方式"

#: libraries/display_change_password.lib.php:88
msgid "MySQL 4.0 compatible"
msgstr "MySQL 4.0 相容"

#: libraries/display_create_database.lib.php:21
#: libraries/display_create_database.lib.php:39
#| msgid "Create new database"
msgid "Create database"
msgstr "建立新資料庫"

#: libraries/display_create_database.lib.php:33
msgid "Create"
msgstr "建立"

#: libraries/display_create_database.lib.php:43
#: libraries/server_privileges.lib.php:2931 server_privileges.php:153
#: server_replication.php:34
msgid "No Privileges"
msgstr "無權限"

#: libraries/display_create_table.lib.php:46 pmd_general.php:100
msgid "Create table"
msgstr "建立資料表"

#: libraries/display_create_table.lib.php:51
#: libraries/plugins/export/ExportHtmlword.class.php:483
#: libraries/plugins/export/ExportOdt.class.php:559
#: libraries/plugins/export/ExportTexytext.class.php:434
#: libraries/rte/rte_list.lib.php:52 libraries/rte/rte_list.lib.php:63
#: libraries/rte/rte_list.lib.php:77 libraries/rte/rte_routines.lib.php:932
#: libraries/rte/rte_routines.lib.php:1492 libraries/structure.lib.php:1184
#: libraries/tbl_properties.inc.php:95 setup/frames/index.inc.php:135
msgid "Name"
msgstr "名字"

#: libraries/display_create_table.lib.php:55
msgid "Number of columns"
msgstr "欄位數"

#: libraries/display_export.lib.php:49
msgid "Could not load export plugins, please check your installation!"
msgstr "無法載入匯出插件，請檢查安裝！"

#: libraries/display_export.lib.php:96
msgid "Exporting databases from the current server"
msgstr "正在從目前伺服器中匯出資料庫"

#: libraries/display_export.lib.php:98
#, php-format
msgid "Exporting tables from \"%s\" database"
msgstr "正在匯出資料庫“%s”中的資料表"

#: libraries/display_export.lib.php:100
#, php-format
msgid "Exporting rows from \"%s\" table"
msgstr "正在匯出資料表“%s”中的記錄"

#: libraries/display_export.lib.php:112
msgid "Export Method:"
msgstr "匯出方式"

#: libraries/display_export.lib.php:122
msgid "Quick - display only the minimal options"
msgstr "快速 - 顯示最少的選項"

#: libraries/display_export.lib.php:134
msgid "Custom - display all possible options"
msgstr "自訂 - 顯示所有可用的選項"

#: libraries/display_export.lib.php:143
msgid "Database(s):"
msgstr "資料庫："

#: libraries/display_export.lib.php:145
msgid "Table(s):"
msgstr "資料表："

#: libraries/display_export.lib.php:154
msgid "Rows:"
msgstr "記錄："

#: libraries/display_export.lib.php:162
msgid "Dump some row(s)"
msgstr "匯出部分記錄"

#: libraries/display_export.lib.php:165
msgid "Number of rows:"
msgstr "記錄數："

#: libraries/display_export.lib.php:177
msgid "Row to begin at:"
msgstr "起始行數："

#: libraries/display_export.lib.php:194
msgid "Dump all rows"
msgstr "匯出所有行"

#: libraries/display_export.lib.php:202 libraries/display_export.lib.php:229
msgid "Output:"
msgstr "輸出："

#: libraries/display_export.lib.php:211 libraries/display_export.lib.php:248
#, php-format
msgid "Save on server in the directory <b>%s</b>"
msgstr "儲存到伺服器上的 <b>%s</b> 資料夾中"

#: libraries/display_export.lib.php:238
msgid "Save output to a file"
msgstr "儲存爲檔案"

#: libraries/display_export.lib.php:265
msgid "File name template:"
msgstr "檔案名稱模板："

#: libraries/display_export.lib.php:267
msgid "@SERVER@ will become the server name"
msgstr "@SERVER@ 將變成伺服器名稱"

#: libraries/display_export.lib.php:269
msgid ", @DATABASE@ will become the database name"
msgstr "，@DATABASE@ 將變成資料庫名"

#: libraries/display_export.lib.php:271
msgid ", @TABLE@ will become the table name"
msgstr "，@TABLE@ 將變成資料資料表名稱"

#: libraries/display_export.lib.php:276
#, php-format
msgid ""
"This value is interpreted using %1$sstrftime%2$s, so you can use time "
"formatting strings. Additionally the following transformations will happen: %"
"3$s. Other text will be kept as is. See the %4$sFAQ%5$s for details."
msgstr ""
"這個值是使用 %1$sstrftime%2$s 來解析的，所以您能用時間格式的字元串。另外，下"
"列內容也將被轉換：%3$s。其他文字將保持原樣。參見%4$s常見問題 (FAQ)%5$s"

#: libraries/display_export.lib.php:329
msgid "use this for future exports"
msgstr "以後也使用此設定"

#: libraries/display_export.lib.php:335 libraries/display_import.lib.php:257
#: libraries/display_import.lib.php:271 libraries/sql_query_form.lib.php:482
msgid "Character set of the file:"
msgstr "檔案的字集："

#: libraries/display_export.lib.php:368
msgid "Compression:"
msgstr "壓縮："

#: libraries/display_export.lib.php:376
msgid "zipped"
msgstr "zip 壓縮"

#: libraries/display_export.lib.php:383
msgid "gzipped"
msgstr "gzip 壓縮"

#: libraries/display_export.lib.php:390
msgid "bzipped"
msgstr "bzip 壓縮"

#: libraries/display_export.lib.php:408
msgid "View output as text"
msgstr "直接顯示為文本"

#: libraries/display_export.lib.php:413 libraries/display_import.lib.php:314
#: libraries/plugins/export/ExportCodegen.class.php:107
msgid "Format:"
msgstr "格式："

#: libraries/display_export.lib.php:418
msgid "Format-specific options:"
msgstr "格式特定選項："

#: libraries/display_export.lib.php:420
msgid ""
"Scroll down to fill in the options for the selected format and ignore the "
"options for other formats."
msgstr "請下拉至所選格式並設定選項，其它格式請忽略"

#: libraries/display_export.lib.php:429 libraries/display_import.lib.php:329
msgid "Encoding Conversion:"
msgstr "編碼轉換："

#: libraries/display_git_revision.lib.php:56
#, php-format
msgid "%1$s from %2$s branch"
msgstr ""

#: libraries/display_git_revision.lib.php:58
msgid "no branch"
msgstr ""

#: libraries/display_git_revision.lib.php:64
msgid "Git revision"
msgstr ""

#: libraries/display_git_revision.lib.php:67
#, fuzzy, php-format
#| msgid "Create version %s of %s.%s"
msgid "committed on %1$s by %2$s"
msgstr "爲 %2$s.%3$s 建立版本 %1$s"

#: libraries/display_git_revision.lib.php:75
#, fuzzy, php-format
#| msgid "Create version %s of %s.%s"
msgid "authored on %1$s by %2$s"
msgstr "爲 %2$s.%3$s 建立版本 %1$s"

#: libraries/display_import.lib.php:69
msgid ""
"The file being uploaded is probably larger than the maximum allowed size or "
"this is a known bug in webkit based (Safari, Google Chrome, Arora etc.) "
"browsers."
msgstr ""
"上傳的檔案可能超過了最大大小，也可能是一個基於 webkit 瀏覽器 (Safari, Google "
"Chrome, Arora 等) 的已知缺陷 (bug)."

#: libraries/display_import.lib.php:77
#, php-format
msgid "%s of %s"
msgstr ""

#: libraries/display_import.lib.php:86
#, fuzzy
#| msgid "Format of imported file"
msgid "Uploading your import file..."
msgstr "匯入檔案的格式"

#: libraries/display_import.lib.php:94
#, php-format
msgid "%s/sec."
msgstr ""

#: libraries/display_import.lib.php:101
msgid "About %MIN min. %SEC sec. remaining."
msgstr ""

#: libraries/display_import.lib.php:105
msgid "About %SEC sec. remaining."
msgstr ""

#: libraries/display_import.lib.php:135
msgid "The file is being processed, please be patient."
msgstr "正在處理，請稍候"

#: libraries/display_import.lib.php:154
msgid ""
"Please be patient, the file is being uploaded. Details about the upload are "
"not available."
msgstr "正在上傳，沒有詳細資訊，請稍候"

#: libraries/display_import.lib.php:192
msgid "Importing into the current server"
msgstr "匯入到目前伺服器"

#: libraries/display_import.lib.php:194
#, php-format
msgid "Importing into the database \"%s\""
msgstr "匯入到資料庫“%s”"

#: libraries/display_import.lib.php:196
#, php-format
msgid "Importing into the table \"%s\""
msgstr "匯入到資料表“%s”"

#: libraries/display_import.lib.php:202
msgid "File to Import:"
msgstr "要匯入的檔案："

#: libraries/display_import.lib.php:219
#, php-format
msgid "File may be compressed (%s) or uncompressed."
msgstr "檔案可能已壓縮 (%s) 或未壓縮"

#: libraries/display_import.lib.php:221
msgid ""
"A compressed file's name must end in <b>.[format].[compression]</b>. "
"Example: <b>.sql.zip</b>"
msgstr "壓縮檔案名稱必須以 <b>.[格式].[壓縮方式]</b> 結尾。如：<b>.sql.zip</b>"

#: libraries/display_import.lib.php:247
msgid "File uploads are not allowed on this server."
msgstr "此伺服器禁止了檔案上傳"

#: libraries/display_import.lib.php:278
msgid "Partial Import:"
msgstr "部分匯入："

#: libraries/display_import.lib.php:284
#, php-format
msgid ""
"Previous import timed out, after resubmitting will continue from position %d."
msgstr "上一個匯入操作超時，隨後重新送出將會從 %d 處開始"

#: libraries/display_import.lib.php:291
#, fuzzy
#| msgid ""
#| "Allow the interruption of an import in case the script detects it is "
#| "close to the PHP timeout limit. <i>(This might be good way to import "
#| "large files, however it can break transactions.)</i>"
msgid ""
"Allow the interruption of an import in case the script detects it is close "
"to the PHP timeout limit. <i>(This might be a good way to import large "
"files, however it can break transactions.)</i>"
msgstr ""
"在匯入時指令若檢測到可能需要花費很長時間則允許中斷。<i>(儘管這會中斷交易，但"
"在匯入大檔案時是個很好的方法。)</i>"

#: libraries/display_import.lib.php:298
msgid "Number of rows to skip, starting from the first row:"
msgstr "從首行起要跳過的行數："

#: libraries/display_import.lib.php:320
msgid "Format-Specific Options:"
msgstr "格式特定選項："

#: libraries/display_select_lang.lib.php:56
#: libraries/display_select_lang.lib.php:57 setup/frames/index.inc.php:75
msgid "Language"
msgstr "語系"

#: libraries/engines/innodb.lib.php:28
msgid "Data home directory"
msgstr "資料主資料夾"

#: libraries/engines/innodb.lib.php:29
msgid "The common part of the directory path for all InnoDB data files."
msgstr "所有 InnoDB 資料檔案的公共路徑."

#: libraries/engines/innodb.lib.php:32
msgid "Data files"
msgstr "資料檔案"

#: libraries/engines/innodb.lib.php:35
msgid "Autoextend increment"
msgstr "自動增加"

#: libraries/engines/innodb.lib.php:36
msgid ""
"The increment size for extending the size of an autoextending tablespace "
"when it becomes full."
msgstr "資料表空間不足時自動增加的大小"

#: libraries/engines/innodb.lib.php:40
msgid "Buffer pool size"
msgstr "快取池大小"

#: libraries/engines/innodb.lib.php:41
msgid ""
"The size of the memory buffer InnoDB uses to cache data and indexes of its "
"tables."
msgstr "InnoDB 用於快取資料和索引要使用的記憶體快取大小"

#: libraries/engines/innodb.lib.php:143
msgid "Buffer Pool"
msgstr "快取池"

#: libraries/engines/innodb.lib.php:166
msgid "Buffer Pool Usage"
msgstr "快取池使用情況"

#: libraries/engines/innodb.lib.php:176
msgid "pages"
msgstr "頁數"

#: libraries/engines/innodb.lib.php:190
msgid "Free pages"
msgstr "空閒頁"

#: libraries/engines/innodb.lib.php:198
msgid "Dirty pages"
msgstr "髒頁"

#: libraries/engines/innodb.lib.php:206
msgid "Pages containing data"
msgstr "非空頁"

#: libraries/engines/innodb.lib.php:214
msgid "Pages to be flushed"
msgstr "要重新整理的頁"

#: libraries/engines/innodb.lib.php:222
msgid "Busy pages"
msgstr "負載頁"

#: libraries/engines/innodb.lib.php:233
msgid "Latched pages"
msgstr "鎖定頁"

#: libraries/engines/innodb.lib.php:246
msgid "Buffer Pool Activity"
msgstr "快取池操作"

#: libraries/engines/innodb.lib.php:250
msgid "Read requests"
msgstr "讀請求"

#: libraries/engines/innodb.lib.php:258
msgid "Write requests"
msgstr "寫請求"

#: libraries/engines/innodb.lib.php:266
msgid "Read misses"
msgstr "讀缺失數"

#: libraries/engines/innodb.lib.php:274
msgid "Write waits"
msgstr "寫等待數"

#: libraries/engines/innodb.lib.php:282
msgid "Read misses in %"
msgstr "讀缺失率"

#: libraries/engines/innodb.lib.php:297
msgid "Write waits in %"
msgstr "寫等待率"

#: libraries/engines/myisam.lib.php:28
msgid "Data pointer size"
msgstr "資料指標大小"

#: libraries/engines/myisam.lib.php:29
msgid ""
"The default pointer size in bytes, to be used by CREATE TABLE for MyISAM "
"tables when no MAX_ROWS option is specified."
msgstr ""
"預設資料指標的大小 (單位：字元)，用於在沒有指定 MAX_ROWS 選項的情況下建立 "
"MyISAM 資料表"

#: libraries/engines/myisam.lib.php:33
msgid "Automatic recovery mode"
msgstr "自動恢復模式"

#: libraries/engines/myisam.lib.php:34
msgid ""
"The mode for automatic recovery of crashed MyISAM tables, as set via the --"
"myisam-recover server startup option."
msgstr ""
"該模式用於自動恢復崩潰的 MyISAM 表，可在啓動時使用 --myisam-recover 參數"

#: libraries/engines/myisam.lib.php:37
msgid "Maximum size for temporary sort files"
msgstr "臨時排序檔案的最大大小"

#: libraries/engines/myisam.lib.php:38
msgid ""
"The maximum size of the temporary file MySQL is allowed to use while re-"
"creating a MyISAM index (during REPAIR TABLE, ALTER TABLE, or LOAD DATA "
"INFILE)."
msgstr ""
"重建 MyISAM 索引時 MySQL 最多可以使用的臨時檔案大小 (在 REPAIR TABLE、ALTER "
"TABLE 或 LOAD DATA INFILE 時)"

#: libraries/engines/myisam.lib.php:42
msgid "Maximum size for temporary files on index creation"
msgstr "建立索引的臨時檔案最大大小"

#: libraries/engines/myisam.lib.php:43
msgid ""
"If the temporary file used for fast MyISAM index creation would be larger "
"than using the key cache by the amount specified here, prefer the key cache "
"method."
msgstr ""
"如果用於建立 MyISAM 快速索引的臨時檔案大於在此指定的鍵快取，則建議使用鍵緩存"

#: libraries/engines/myisam.lib.php:47
msgid "Repair threads"
msgstr "修復程序"

#: libraries/engines/myisam.lib.php:48
msgid ""
"If this value is greater than 1, MyISAM table indexes are created in "
"parallel (each index in its own thread) during the repair by sorting process."
msgstr ""
"如果該值大於 1，在進行排序過程的修復操作時 MyISAM 表的索引將會同時 (每個索引"
"都有自己的程序) 建立"

#: libraries/engines/myisam.lib.php:52
msgid "Sort buffer size"
msgstr "排序快取大小"

#: libraries/engines/myisam.lib.php:53
msgid ""
"The buffer that is allocated when sorting MyISAM indexes during a REPAIR "
"TABLE or when creating indexes with CREATE INDEX or ALTER TABLE."
msgstr ""
"在修復表 (REPAIR TABLE) 的過程中進行排序 MyISAM 的索引或透過建立索引 (CREATE "
"INDEX) 和修改表 (ALTER TABLE) 建立索引時所要分配的快取大小"

#: libraries/engines/pbxt.lib.php:28
msgid "Index cache size"
msgstr "索引快取大小"

#: libraries/engines/pbxt.lib.php:29
msgid ""
"This is the amount of memory allocated to the index cache. Default value is "
"32MB. The memory allocated here is used only for caching index pages."
msgstr "用於索引快取的記憶體大小。預設值爲 32MB。該快取僅用於快取索引頁"

#: libraries/engines/pbxt.lib.php:33
msgid "Record cache size"
msgstr "記錄快取大小"

#: libraries/engines/pbxt.lib.php:34
msgid ""
"This is the amount of memory allocated to the record cache used to cache "
"table data. The default value is 32MB. This memory is used to cache changes "
"to the handle data (.xtd) and row pointer (.xtr) files."
msgstr ""
"用於快取表資料的快取記憶體大小。預設值爲 32MB。該快取用於記錄處理器資料 (*."
"xtd) 和行指標 (*.xtr) 檔案"

#: libraries/engines/pbxt.lib.php:38
msgid "Log cache size"
msgstr "日誌快取大小"

#: libraries/engines/pbxt.lib.php:39
msgid ""
"The amount of memory allocated to the transaction log cache used to cache on "
"transaction log data. The default is 16MB."
msgstr "用於快取交易日誌的記憶體快取區大小。預設值爲 16MB"

#: libraries/engines/pbxt.lib.php:43
msgid "Log file threshold"
msgstr "日志檔案閾值"

#: libraries/engines/pbxt.lib.php:44
msgid ""
"The size of a transaction log before rollover, and a new log is created. The "
"default value is 16MB."
msgstr "回滾和新日誌建立前交易日誌的大小。預設值爲 16MB"

#: libraries/engines/pbxt.lib.php:48
msgid "Transaction buffer size"
msgstr "交易快取大小"

#: libraries/engines/pbxt.lib.php:49
msgid ""
"The size of the global transaction log buffer (the engine allocates 2 "
"buffers of this size). The default is 1MB."
msgstr "全域交易日誌快取 (資料引擎會分配兩個該大小的快取區)。預設值爲 1MB"

#: libraries/engines/pbxt.lib.php:53
msgid "Checkpoint frequency"
msgstr "檢查點頻率"

#: libraries/engines/pbxt.lib.php:54
msgid ""
"The amount of data written to the transaction log before a checkpoint is "
"performed. The default value is 24MB."
msgstr "在檢查點前最大可以寫入交易日誌的最大資料大小。預設值爲 24MB"

#: libraries/engines/pbxt.lib.php:58
msgid "Data log threshold"
msgstr "資料日誌閾值"

#: libraries/engines/pbxt.lib.php:59
msgid ""
"The maximum size of a data log file. The default value is 64MB. PBXT can "
"create a maximum of 32000 data logs, which are used by all tables. So the "
"value of this variable can be increased to increase the total amount of data "
"that can be stored in the database."
msgstr ""
"資料日志檔案的最大大小。預設值爲 64MB。PBXT 最多可以建立 32000 個資料日誌，可"
"用於所有的表。增加該值可以增加資料庫所能儲存資料的大小"

#: libraries/engines/pbxt.lib.php:63
msgid "Garbage threshold"
msgstr "垃圾閾值"

#: libraries/engines/pbxt.lib.php:64
msgid ""
"The percentage of garbage in a data log file before it is compacted. This is "
"a value between 1 and 99. The default is 50."
msgstr "資料日志檔案中壓縮前無效資料所佔的比率。值域爲 1 到 99，預設值爲50"

#: libraries/engines/pbxt.lib.php:68
msgid "Log buffer size"
msgstr "日誌快取大小"

#: libraries/engines/pbxt.lib.php:69
msgid ""
"The size of the buffer used when writing a data log. The default is 256MB. "
"The engine allocates one buffer per thread, but only if the thread is "
"required to write a data log."
msgstr ""
"寫入資料日誌時使用的快取大小。預設值爲 256MB。資料引擎會爲每一個需要進行資料"
"日誌寫入的程序分配一個快取區"

#: libraries/engines/pbxt.lib.php:73
msgid "Data file grow size"
msgstr "資料檔案增長大小"

#: libraries/engines/pbxt.lib.php:74
msgid "The grow size of the handle data (.xtd) files."
msgstr "處理器資料檔案 (*.xtd) 增長大小"

#: libraries/engines/pbxt.lib.php:78
msgid "Row file grow size"
msgstr "行檔案增長大小"

#: libraries/engines/pbxt.lib.php:79
msgid "The grow size of the row pointer (.xtr) files."
msgstr "行指標檔案 (*.xtr) 增長大小"

#: libraries/engines/pbxt.lib.php:83
msgid "Log file count"
msgstr "日志檔案總數"

#: libraries/engines/pbxt.lib.php:84
msgid ""
"This is the number of transaction log files (pbxt/system/xlog*.xt) the "
"system will maintain. If the number of logs exceeds this value then old logs "
"will be deleted, otherwise they are renamed and given the next highest "
"number."
msgstr ""
"系統維護的交易日誌數量 (pbxt/system/*.xt)。如果日誌數量大於此值，舊的日誌將會"
"被刪除，或者被以升序數字序列重命名"

#: libraries/engines/pbxt.lib.php:131
#, php-format
msgid ""
"Documentation and further information about PBXT can be found on the %"
"sPrimeBase XT Home Page%s."
msgstr "關於 PBXT 的檔案和更多資訊請參見 %sPrimeBase XT 首頁%s"

#: libraries/engines/pbxt.lib.php:133
msgid "Related Links"
msgstr "相關連結"

#: libraries/engines/pbxt.lib.php:135
msgid "The PrimeBase XT Blog by Paul McCullagh"
msgstr "PrimeBase XT 博客 —— Paul McCullagh 著"

#: libraries/gis_visualization.lib.php:135
#| msgid "No data found for the chart."
msgid "No data found for GIS visualization."
msgstr "沒有找到 GIS 虛擬所需資料。"

#: libraries/import.lib.php:187 libraries/insert_edit.lib.php:120
#: libraries/rte/rte_routines.lib.php:1362 sql.php:922 tbl_get_field.php:41
msgid "MySQL returned an empty result set (i.e. zero rows)."
msgstr "MySQL 返回的查詢結果爲空 (即零行)"

#: libraries/import.lib.php:1191
msgid ""
"The following structures have either been created or altered. Here you can:"
msgstr "下列結構被建立或修改。您可以:"

#: libraries/import.lib.php:1192
#| msgid "View a structure`s contents by clicking on its name"
msgid "View a structure's contents by clicking on its name"
msgstr "點選結構的名字查看內容"

#: libraries/import.lib.php:1193
msgid ""
"Change any of its settings by clicking the corresponding \"Options\" link"
msgstr "點選相應的“選項”連結修改它的設定"

#: libraries/import.lib.php:1194
#, fuzzy
#| msgid "Edit its structure by following the \"Structure\" link"
msgid "Edit structure by following the \"Structure\" link"
msgstr "點選「結構」連結以編輯"

#: libraries/import.lib.php:1198
#, php-format
#| msgid "Go to database"
msgid "Go to database: %s"
msgstr "前往資料庫：%s"

#: libraries/import.lib.php:1201 libraries/import.lib.php:1229
#, php-format
#| msgid "Missing data for %s"
msgid "Edit settings for %s"
msgstr "修改 %s 的設定"

#: libraries/import.lib.php:1224
#, php-format
#| msgid "Go to table"
msgid "Go to table: %s"
msgstr "前往資料表：%s"

#: libraries/import.lib.php:1227
#, php-format
#| msgid "Structure only"
msgid "Structure of %s"
msgstr "%s 的結構"

#: libraries/import.lib.php:1235
#, php-format
#| msgid "Go to view"
msgid "Go to view: %s"
msgstr "前往 VIEW：%s"

#: libraries/insert_edit.lib.php:212 libraries/insert_edit.lib.php:243
#: pmd_general.php:195
msgid "Hide"
msgstr "隱藏"

#: libraries/insert_edit.lib.php:456 libraries/mysql_charsets.lib.php:239
#: libraries/mysql_charsets.lib.php:440
msgid "Binary"
msgstr "二進制"

#: libraries/insert_edit.lib.php:651
msgid "Because of its length,<br /> this column might not be editable"
msgstr "因長度問題，<br /> 該欄位可能無法編輯"

#: libraries/insert_edit.lib.php:1087
msgid "Binary - do not edit"
msgstr "二進制 - 無法編輯"

#: libraries/insert_edit.lib.php:1185 libraries/sql_query_form.lib.php:469
msgid "web server upload directory"
msgstr "網站伺服器上傳資料夾"

#: libraries/insert_edit.lib.php:1400
#, php-format
msgid "Continue insertion with %s rows"
msgstr "繼續插入 %s 行"

#: libraries/insert_edit.lib.php:1430
msgid "and then"
msgstr "然後"

#: libraries/insert_edit.lib.php:1463
msgid "Insert as new row"
msgstr "以新行插入"

#: libraries/insert_edit.lib.php:1466
msgid "Insert as new row and ignore errors"
msgstr "以新行插入 (忽略錯誤)"

#: libraries/insert_edit.lib.php:1469
msgid "Show insert query"
msgstr "顯示插入指令"

#: libraries/insert_edit.lib.php:1489
msgid "Go back to previous page"
msgstr "返回上一頁"

#: libraries/insert_edit.lib.php:1492
msgid "Insert another new row"
msgstr "插入新資料"

#: libraries/insert_edit.lib.php:1497
msgid "Go back to this page"
msgstr "返回到本頁"

#: libraries/insert_edit.lib.php:1519
msgid "Edit next row"
msgstr "編輯下一行"

#: libraries/insert_edit.lib.php:1541
msgid ""
"Use TAB key to move from value to value, or CTRL+arrows to move anywhere"
msgstr "按 TAB 鍵跳到下一個數值，或 CTRL+方向鍵 作隨意移動"

#: libraries/insert_edit.lib.php:1911 sql.php:917
msgid "Showing SQL query"
msgstr "顯示 SQL 查詢"

#: libraries/insert_edit.lib.php:1936 sql.php:897
#, php-format
msgid "Inserted row id: %1$d"
msgstr "插入的行 id: %1$d"

#: libraries/kanji-encoding.lib.php:147
msgctxt "None encoding conversion"
msgid "None"
msgstr "無"

#. l10n: This is currently used only in Japanese locales
#: libraries/kanji-encoding.lib.php:153
msgid "Convert to Kana"
msgstr "轉換爲假名"

#: libraries/mult_submits.inc.php:277 libraries/structure.lib.php:324
msgid "Replace table prefix"
msgstr "覆蓋資料表名稱的前綴文字"

#: libraries/mult_submits.inc.php:277 libraries/structure.lib.php:326
msgid "Copy table with prefix"
msgstr "複製資料表名稱的前綴文字"

#: libraries/mult_submits.inc.php:280
#| msgid "Fri"
msgid "From"
msgstr "從"

#: libraries/mult_submits.inc.php:283
msgid "To"
msgstr "至"

#: libraries/mult_submits.inc.php:289 libraries/mult_submits.inc.php:306
#: libraries/sql_query_form.lib.php:409
msgid "Submit"
msgstr "送出"

#: libraries/mult_submits.inc.php:297
msgid "Add table prefix"
msgstr "新增資料表的前綴文字"

#: libraries/mult_submits.inc.php:300
msgid "Add prefix"
msgstr "新增前綴文字"

#: libraries/mult_submits.inc.php:316 sql.php:499
#, fuzzy
#| msgid "Do you really want to "
msgid "Do you really want to execute the following query?"
msgstr "您真的要"

#: libraries/mult_submits.inc.php:559 tbl_replace.php:247
msgid "No change"
msgstr "無更改"

#: libraries/mysql_charsets.lib.php:130
msgid "Charset"
msgstr "字集"

#: libraries/mysql_charsets.lib.php:251
msgid "Bulgarian"
msgstr "保加利亞語"

#: libraries/mysql_charsets.lib.php:255 libraries/mysql_charsets.lib.php:380
msgid "Simplified Chinese"
msgstr "簡體中文"

#: libraries/mysql_charsets.lib.php:257 libraries/mysql_charsets.lib.php:400
msgid "Traditional Chinese"
msgstr "正體中文"

#: libraries/mysql_charsets.lib.php:261 libraries/mysql_charsets.lib.php:447
msgid "case-insensitive"
msgstr "不區分大小寫"

#: libraries/mysql_charsets.lib.php:264 libraries/mysql_charsets.lib.php:449
msgid "case-sensitive"
msgstr "區分大小寫"

#: libraries/mysql_charsets.lib.php:267
msgid "Croatian"
msgstr "克羅地亞語"

#: libraries/mysql_charsets.lib.php:270
msgid "Czech"
msgstr "捷克語"

#: libraries/mysql_charsets.lib.php:273
msgid "Danish"
msgstr "丹麥語"

#: libraries/mysql_charsets.lib.php:276
msgid "English"
msgstr "英語"

#: libraries/mysql_charsets.lib.php:279
msgid "Esperanto"
msgstr "世界語"

#: libraries/mysql_charsets.lib.php:282
msgid "Estonian"
msgstr "愛沙尼亞語"

#: libraries/mysql_charsets.lib.php:285 libraries/mysql_charsets.lib.php:288
msgid "German"
msgstr "德語"

#: libraries/mysql_charsets.lib.php:285
msgid "dictionary"
msgstr "字典"

#: libraries/mysql_charsets.lib.php:288
msgid "phone book"
msgstr "電話本"

#: libraries/mysql_charsets.lib.php:291
msgid "Hungarian"
msgstr "匈牙利語"

#: libraries/mysql_charsets.lib.php:294
msgid "Icelandic"
msgstr "冰島語"

#: libraries/mysql_charsets.lib.php:297 libraries/mysql_charsets.lib.php:387
msgid "Japanese"
msgstr "日語"

#: libraries/mysql_charsets.lib.php:300
msgid "Latvian"
msgstr "拉脫維亞語"

#: libraries/mysql_charsets.lib.php:303
msgid "Lithuanian"
msgstr "立陶宛語"

#: libraries/mysql_charsets.lib.php:306 libraries/mysql_charsets.lib.php:409
msgid "Korean"
msgstr "朝鮮語"

#: libraries/mysql_charsets.lib.php:309
msgid "Persian"
msgstr "波斯語"

#: libraries/mysql_charsets.lib.php:312
msgid "Polish"
msgstr "波蘭語"

#: libraries/mysql_charsets.lib.php:315 libraries/mysql_charsets.lib.php:363
msgid "West European"
msgstr "西歐"

#: libraries/mysql_charsets.lib.php:318
msgid "Romanian"
msgstr "羅馬尼亞語"

#: libraries/mysql_charsets.lib.php:321
msgid "Slovak"
msgstr "斯洛伐克語"

#: libraries/mysql_charsets.lib.php:324
msgid "Slovenian"
msgstr "斯洛文尼亞語"

#: libraries/mysql_charsets.lib.php:327
msgid "Spanish"
msgstr "西班牙語"

#: libraries/mysql_charsets.lib.php:330
msgid "Traditional Spanish"
msgstr "傳統西班牙語"

#: libraries/mysql_charsets.lib.php:333 libraries/mysql_charsets.lib.php:430
msgid "Swedish"
msgstr "瑞典語"

#: libraries/mysql_charsets.lib.php:336 libraries/mysql_charsets.lib.php:433
msgid "Thai"
msgstr "泰語"

#: libraries/mysql_charsets.lib.php:339 libraries/mysql_charsets.lib.php:427
msgid "Turkish"
msgstr "土耳其語"

#: libraries/mysql_charsets.lib.php:342 libraries/mysql_charsets.lib.php:424
msgid "Ukrainian"
msgstr "烏克蘭語"

#: libraries/mysql_charsets.lib.php:345 libraries/mysql_charsets.lib.php:354
msgid "Unicode"
msgstr "Unicode"

#: libraries/mysql_charsets.lib.php:345 libraries/mysql_charsets.lib.php:354
#: libraries/mysql_charsets.lib.php:363 libraries/mysql_charsets.lib.php:370
#: libraries/mysql_charsets.lib.php:392 libraries/mysql_charsets.lib.php:403
msgid "multilingual"
msgstr "多語言"

#: libraries/mysql_charsets.lib.php:370
msgid "Central European"
msgstr "中歐"

#: libraries/mysql_charsets.lib.php:375
msgid "Russian"
msgstr "俄語"

#: libraries/mysql_charsets.lib.php:392
msgid "Baltic"
msgstr "巴拉克語"

#: libraries/mysql_charsets.lib.php:397
msgid "Armenian"
msgstr "亞美尼亞語"

#: libraries/mysql_charsets.lib.php:403
msgid "Cyrillic"
msgstr "西里爾語"

#: libraries/mysql_charsets.lib.php:406
msgid "Arabic"
msgstr "阿拉伯語"

#: libraries/mysql_charsets.lib.php:412
msgid "Hebrew"
msgstr "希伯來語"

#: libraries/mysql_charsets.lib.php:415
msgid "Georgian"
msgstr "喬治亞語"

#: libraries/mysql_charsets.lib.php:418
msgid "Greek"
msgstr "希臘語"

#: libraries/mysql_charsets.lib.php:421
msgid "Czech-Slovak"
msgstr "捷克斯洛伐克語"

#: libraries/mysql_charsets.lib.php:436 libraries/mysql_charsets.lib.php:443
#: libraries/structure.lib.php:1073
msgid "unknown"
msgstr "未知"

#: libraries/navigation/Navigation.class.php:61
msgid "An error has occured while loading the navigation tree"
msgstr ""

#: libraries/navigation/NavigationHeader.class.php:182
msgid "Home"
msgstr "首頁"

#: libraries/navigation/NavigationHeader.class.php:195
msgid "Log out"
msgstr "登出"

#: libraries/navigation/NavigationHeader.class.php:218
msgid "phpMyAdmin documentation"
msgstr "phpMyAdmin 檔案"

#: libraries/navigation/NavigationHeader.class.php:242
msgid "Reload navigation frame"
msgstr "重新整理導覽框架"

#: libraries/navigation/NavigationTree.class.php:701
#, php-format
msgid "%s other result found"
msgid_plural "%s other results found"
msgstr[0] ""

#: libraries/navigation/NavigationTree.class.php:1027
#, fuzzy
#| msgid "filter tables by name"
msgid "filter databases by name"
msgstr "請輸入部分或完整的表名"

#: libraries/navigation/NavigationTree.class.php:1028
#: libraries/navigation/NavigationTree.class.php:1054
msgid "Clear Fast Filter"
msgstr ""

#: libraries/navigation/NavigationTree.class.php:1053
#, fuzzy
#| msgid "filter tables by name"
msgid "filter items by name"
msgstr "請輸入部分或完整的表名"

#. l10n: The word "Node" must not be translated here
#: libraries/navigation/NodeFactory.class.php:40
#, php-format
msgid "Invalid class name \"%1$s\", using default of \"Node\""
msgstr ""

#: libraries/navigation/NodeFactory.class.php:64
#, php-format
msgid "Could not include class \"%1$s\", file \"%2$s\" not found"
msgstr ""

#: libraries/navigation/Nodes/Node_Column_Container.class.php:26
#: libraries/sql_query_form.lib.php:273
msgid "Columns"
msgstr "字段"

#: libraries/navigation/Nodes/Node_Column_Container.class.php:38
msgctxt "Create new column"
msgid "New"
msgstr ""

#: libraries/navigation/Nodes/Node_Event_Container.class.php:36
msgctxt "Create new event"
msgid "New"
msgstr ""

#: libraries/navigation/Nodes/Node_Function_Container.class.php:26
#: libraries/plugins/export/ExportSql.class.php:475
#: libraries/plugins/export/ExportXml.class.php:107
msgid "Functions"
msgstr "函數"

#: libraries/navigation/Nodes/Node_Function_Container.class.php:36
msgctxt "Create new function"
msgid "New"
msgstr ""

#: libraries/navigation/Nodes/Node_Index_Container.class.php:38
msgctxt "Create new index"
msgid "New"
msgstr ""

#: libraries/navigation/Nodes/Node_Procedure_Container.class.php:26
#: libraries/plugins/export/ExportSql.class.php:458
#: libraries/plugins/export/ExportXml.class.php:111
msgid "Procedures"
msgstr "Procedure"

#: libraries/navigation/Nodes/Node_Procedure_Container.class.php:36
#: libraries/rte/rte_footer.lib.php:29
msgctxt "Create new procedure"
msgid "New"
msgstr ""

#: libraries/navigation/Nodes/Node_Table_Container.class.php:40
msgctxt "Create new table"
msgid "New"
msgstr ""

#: libraries/navigation/Nodes/Node_Trigger_Container.class.php:36
msgctxt "Create new trigger"
msgid "New"
msgstr ""

#: libraries/navigation/Nodes/Node_View_Container.class.php:26
#: libraries/plugins/export/ExportXml.class.php:125
msgid "Views"
msgstr "view"

#: libraries/navigation/Nodes/Node_View_Container.class.php:36
msgctxt "Create new view"
msgid "New"
msgstr ""

#: libraries/operations.lib.php:75
msgid "Rename database to"
msgstr "將資料庫改名為"

#: libraries/operations.lib.php:107
#, php-format
msgid "Database %s has been dropped."
msgstr "資料庫 %s 已被刪除。"

#: libraries/operations.lib.php:119
msgid "Remove database"
msgstr "刪除資料庫"

#: libraries/operations.lib.php:125
msgid "Drop the database (DROP)"
msgstr "刪除資料庫 (DROP)"

#: libraries/operations.lib.php:145 libraries/operations.lib.php:1015
#: tbl_tracking.php:505
msgid "Structure only"
msgstr "僅結構"

#: libraries/operations.lib.php:146 libraries/operations.lib.php:1016
#: tbl_tracking.php:511
msgid "Structure and data"
msgstr "結構和資料"

#: libraries/operations.lib.php:147 libraries/operations.lib.php:1017
#: tbl_tracking.php:508
msgid "Data only"
msgstr "僅資料"

#: libraries/operations.lib.php:175
msgid "Copy database to"
msgstr "複製資料庫到"

#: libraries/operations.lib.php:186
msgid "CREATE DATABASE before copying"
msgstr "複製前建立資料庫 (CREATE DATABASE)"

#: libraries/operations.lib.php:199 libraries/operations.lib.php:1038
msgid "Add constraints"
msgstr "新增 constraints"

#: libraries/operations.lib.php:207
msgid "Switch to copied database"
msgstr "切換到複製的資料庫"

#: libraries/operations.lib.php:279
msgid "Edit or export relational schema"
msgstr "編輯或匯出關聯大綱"

#: libraries/operations.lib.php:622
msgid "Alter table order by"
msgstr "更改表的排序，根據"

#: libraries/operations.lib.php:630
msgid "(singly)"
msgstr "(逐一)"

#: libraries/operations.lib.php:663
msgid "Move table to (database<b>.</b>table):"
msgstr "將資料表移動到(資料庫名<b>.</b>資料資料表名稱)："

#: libraries/operations.lib.php:774
msgid "Table options"
msgstr "表選項"

#: libraries/operations.lib.php:778
msgid "Rename table to"
msgstr "將表改名爲"

#: libraries/operations.lib.php:795 libraries/tbl_properties.inc.php:837
#: server_engines.php:41
msgid "Storage Engine"
msgstr "儲存引擎"

#: libraries/operations.lib.php:998
msgid "Copy table to (database<b>.</b>table):"
msgstr "將資料表複製到(資料庫名<b>.</b>資料資料表名稱)："

#: libraries/operations.lib.php:1053
msgid "Switch to copied table"
msgstr "切換到複製的資料表"

#: libraries/operations.lib.php:1080
msgid "Table maintenance"
msgstr "表維護"

#: libraries/operations.lib.php:1118 libraries/structure.lib.php:312
msgid "Check table"
msgstr "檢查表"

#: libraries/operations.lib.php:1131
msgid "Defragment table"
msgstr "排序規則表碎片"

#: libraries/operations.lib.php:1145 libraries/structure.lib.php:320
msgid "Analyze table"
msgstr "分析表"

#: libraries/operations.lib.php:1158 libraries/structure.lib.php:317
msgid "Repair table"
msgstr "修復表"

#: libraries/operations.lib.php:1173 libraries/structure.lib.php:315
#: libraries/structure.lib.php:1660
msgid "Optimize table"
msgstr "最佳化表"

#: libraries/operations.lib.php:1185
#, php-format
msgid "Table %s has been flushed"
msgstr "已強制更新表 %s"

#: libraries/operations.lib.php:1192
msgid "Flush the table (FLUSH)"
msgstr "刷新表 (FLUSH)"

#: libraries/operations.lib.php:1240
msgid "Delete data or table"
msgstr "刪除資料或資料表"

#: libraries/operations.lib.php:1248
msgid "Empty the table (TRUNCATE)"
msgstr "清空資料表 (TRUNCATE)"

#: libraries/operations.lib.php:1256
msgid "Delete the table (DROP)"
msgstr "刪除資料表 (DROP)"

#: libraries/operations.lib.php:1299
msgid "Analyze"
msgstr "分析"

#: libraries/operations.lib.php:1300
msgid "Check"
msgstr "檢查"

#: libraries/operations.lib.php:1301
msgid "Optimize"
msgstr "最佳化"

#: libraries/operations.lib.php:1302
msgid "Rebuild"
msgstr "重建"

#: libraries/operations.lib.php:1303
msgid "Repair"
msgstr "修復"

#: libraries/operations.lib.php:1310
msgid "Partition maintenance"
msgstr "分區維護"

#: libraries/operations.lib.php:1319
#, php-format
msgid "Partition %s"
msgstr "分區 %s"

#: libraries/operations.lib.php:1338
msgid "Remove partitioning"
msgstr "刪除分區"

#: libraries/operations.lib.php:1364
msgid "Check referential integrity:"
msgstr "檢查引用完整性："

#: libraries/plugin_interface.lib.php:503
msgid "This format has no options"
msgstr "該格式沒有選項"

#: libraries/plugins/auth/AuthenticationConfig.class.php:73
msgid "Cannot connect: invalid settings."
msgstr "無法連線: 設定錯誤."

#: libraries/plugins/auth/AuthenticationConfig.class.php:85
#: libraries/plugins/auth/AuthenticationCookie.class.php:151
#: libraries/plugins/auth/AuthenticationHttp.class.php:70
#, php-format
msgid "Welcome to %s"
msgstr "歡迎使用 %s"

#: libraries/plugins/auth/AuthenticationConfig.class.php:101
#, php-format
msgid ""
"You probably did not create a configuration file. You might want to use the %"
"1$ssetup script%2$s to create one."
msgstr "您可能還沒有建立設定檔案。您可以使用 %1$s 設定指令 %2$s 來建立。"

#: libraries/plugins/auth/AuthenticationConfig.class.php:121
msgid ""
"phpMyAdmin tried to connect to the MySQL server, and the server rejected the "
"connection. You should check the host, username and password in your "
"configuration and make sure that they correspond to the information given by "
"the administrator of the MySQL server."
msgstr ""
"phpMyAdmin 嘗試連線到 MySQL 伺服器，但伺服器拒絕連線。您應該檢查設定檔案中的主機、帳號和密碼，並確認這些資訊與 MySQL "
"伺服器管理員所給出的資訊一致。"

#: libraries/plugins/auth/AuthenticationCookie.class.php:48
msgid "Failed to use Blowfish from mcrypt!"
msgstr ""
"無法使用 Blowfish 密文進行加密！（<a href=\"http://www.question-defense.com/tools"
"/phpmyadmin-blowfish-secret-generator\" target=\"_blank\">參考資料</a>）"

#: libraries/plugins/auth/AuthenticationCookie.class.php:92
msgid "Your session has expired. Please login again."
msgstr ""

#: libraries/plugins/auth/AuthenticationCookie.class.php:181
msgid "Log in"
msgstr "登錄"

#: libraries/plugins/auth/AuthenticationCookie.class.php:189
#: libraries/plugins/auth/AuthenticationCookie.class.php:199
msgid "You can enter hostname/IP address and port separated by space."
msgstr "您可以輸入以空格分隔的 主機名/IP網址 和 連結埠。"

#: libraries/plugins/auth/AuthenticationCookie.class.php:192
msgid "Server:"
msgstr "伺服器："

#: libraries/plugins/auth/AuthenticationCookie.class.php:204
msgid "Username:"
msgstr "使用者名稱"

#: libraries/plugins/auth/AuthenticationCookie.class.php:210
msgid "Password:"
msgstr "密碼："

#: libraries/plugins/auth/AuthenticationCookie.class.php:216
msgid "Server Choice"
msgstr "選擇伺服器"

#: libraries/plugins/auth/AuthenticationCookie.class.php:571
#: libraries/plugins/auth/AuthenticationSignon.class.php:249
msgid ""
"Login without a password is forbidden by configuration (see AllowNoPassword)"
msgstr "空密碼登錄被禁止 (參見 允許空密碼)"

#: libraries/plugins/auth/AuthenticationCookie.class.php:578
#: libraries/plugins/auth/AuthenticationSignon.class.php:256
#, php-format
msgid "No activity within %s seconds; please log in again"
msgstr "登錄超時 (%s 秒未操作)，請重新登錄"

#: libraries/plugins/auth/AuthenticationCookie.class.php:583
#: libraries/plugins/auth/AuthenticationCookie.class.php:585
#: libraries/plugins/auth/AuthenticationSignon.class.php:265
msgid "Cannot log in to the MySQL server"
msgstr "無法登錄 MySQL 伺服器"

#: libraries/plugins/auth/AuthenticationHttp.class.php:75
msgid "Wrong username/password. Access denied."
msgstr "帳號/密碼錯誤，拒絕訪問。"

#: libraries/plugins/auth/AuthenticationSignon.class.php:102
msgid "Can not find signon authentication script:"
msgstr "無法找到對應的認證指令"

#: libraries/plugins/auth/swekey/swekey.auth.lib.php:134
#, php-format
msgid "File %s does not contain any key id"
msgstr "檔案 %s 未包含任何密鑰"

#: libraries/plugins/auth/swekey/swekey.auth.lib.php:176
#: libraries/plugins/auth/swekey/swekey.auth.lib.php:196
msgid "Hardware authentication failed"
msgstr "硬件認證失敗"

#: libraries/plugins/auth/swekey/swekey.auth.lib.php:183
msgid "No valid authentication key plugged"
msgstr "沒有可用的密鑰插入"

#: libraries/plugins/auth/swekey/swekey.auth.lib.php:216
msgid "Authenticating…"
msgstr "正在認證…"

#: libraries/plugins/export/ExportCsv.class.php:93
#: libraries/plugins/import/ImportCsv.class.php:82
msgid "Columns separated with:"
msgstr "欄位分隔符號："

#: libraries/plugins/export/ExportCsv.class.php:97
#: libraries/plugins/import/ImportCsv.class.php:88
msgid "Columns enclosed with:"
msgstr "內容分隔符號："

#: libraries/plugins/export/ExportCsv.class.php:101
#: libraries/plugins/import/ImportCsv.class.php:94
msgid "Columns escaped with:"
msgstr "內容跳脫符號："

#: libraries/plugins/export/ExportCsv.class.php:105
#: libraries/plugins/import/ImportCsv.class.php:100
msgid "Lines terminated with:"
msgstr "換行符號："

#: libraries/plugins/export/ExportCsv.class.php:109
#: libraries/plugins/export/ExportExcel.class.php:58
#: libraries/plugins/export/ExportHtmlword.class.php:86
#: libraries/plugins/export/ExportLatex.class.php:181
#: libraries/plugins/export/ExportOds.class.php:71
#: libraries/plugins/export/ExportOdt.class.php:132
#: libraries/plugins/export/ExportTexytext.class.php:89
msgid "Replace NULL with:"
msgstr "將 NULL 替換爲："

#: libraries/plugins/export/ExportCsv.class.php:114
#: libraries/plugins/export/ExportExcel.class.php:63
msgid "Remove carriage return/line feed characters within columns"
msgstr "刪除欄位中的回車換行符號"

#: libraries/plugins/export/ExportExcel.class.php:78
msgid "Excel edition:"
msgstr "Excel 版本"

#: libraries/plugins/export/ExportHtmlword.class.php:81
#: libraries/plugins/export/ExportLatex.class.php:157
#: libraries/plugins/export/ExportOdt.class.php:123
#: libraries/plugins/export/ExportTexytext.class.php:80
#: libraries/plugins/export/ExportXml.class.php:133
msgid "Data dump options"
msgstr "資料匯出選項"

#: libraries/plugins/export/ExportHtmlword.class.php:203
#: libraries/plugins/export/ExportOdt.class.php:258
#: libraries/plugins/export/ExportSql.class.php:1705
#: libraries/plugins/export/ExportTexytext.class.php:185
msgid "Dumping data for table"
msgstr "轉存資料表中的資料"

#: libraries/plugins/export/ExportHtmlword.class.php:485
#: libraries/plugins/export/ExportOdt.class.php:565
#: libraries/plugins/export/ExportTexytext.class.php:436
#: libraries/rte/rte_list.lib.php:69 libraries/rte/rte_triggers.lib.php:387
msgid "Event"
msgstr "Event"

#: libraries/plugins/export/ExportHtmlword.class.php:486
#: libraries/plugins/export/ExportOdt.class.php:568
#: libraries/plugins/export/ExportTexytext.class.php:437
#: libraries/rte/rte_events.lib.php:513 libraries/rte/rte_routines.lib.php:995
#: libraries/rte/rte_triggers.lib.php:401
#, fuzzy
#| msgid "Description"
msgid "Definition"
msgstr "說明"

#: libraries/plugins/export/ExportHtmlword.class.php:551
#: libraries/plugins/export/ExportOdt.class.php:641
#: libraries/plugins/export/ExportSql.class.php:1455
#: libraries/plugins/export/ExportTexytext.class.php:496
msgid "Table structure for table"
msgstr "表的結構"

#: libraries/plugins/export/ExportHtmlword.class.php:570
#: libraries/plugins/export/ExportOdt.class.php:665
#: libraries/plugins/export/ExportSql.class.php:1483
#: libraries/plugins/export/ExportTexytext.class.php:511
msgid "Structure for view"
msgstr "view結構"

#: libraries/plugins/export/ExportHtmlword.class.php:579
#: libraries/plugins/export/ExportOdt.class.php:677
#: libraries/plugins/export/ExportSql.class.php:1500
#: libraries/plugins/export/ExportTexytext.class.php:518
msgid "Stand-in structure for view"
msgstr "替換 view以便查看"

#: libraries/plugins/export/ExportLatex.class.php:43
msgid "Content of table @TABLE@"
msgstr "@TABLE@ 表的內容"

#: libraries/plugins/export/ExportLatex.class.php:44
msgid "(continued)"
msgstr "(持續的)"

#: libraries/plugins/export/ExportLatex.class.php:45
msgid "Structure of table @TABLE@"
msgstr "@TABLE@ 表的結構"

#: libraries/plugins/export/ExportLatex.class.php:116
#: libraries/plugins/export/ExportOdt.class.php:97
#: libraries/plugins/export/ExportSql.class.php:213
msgid "Object creation options"
msgstr "物件建立選項"

#: libraries/plugins/export/ExportLatex.class.php:126
#: libraries/plugins/export/ExportLatex.class.php:171
msgid "Table caption (continued)"
msgstr "表的副標題"

#: libraries/plugins/export/ExportLatex.class.php:137
#: libraries/plugins/export/ExportOdt.class.php:103
#: libraries/plugins/export/ExportSql.class.php:114
msgid "Display foreign key relationships"
msgstr "顯示外部鍵的關聯"

#: libraries/plugins/export/ExportLatex.class.php:142
#: libraries/plugins/export/ExportOdt.class.php:108
msgid "Display comments"
msgstr "顯示註釋"

#: libraries/plugins/export/ExportLatex.class.php:147
#: libraries/plugins/export/ExportOdt.class.php:113
#: libraries/plugins/export/ExportSql.class.php:120
msgid "Display MIME types"
msgstr "顯示 MIME 類型"

#: libraries/plugins/export/ExportLatex.class.php:218
#: libraries/plugins/export/ExportSql.class.php:601
#: libraries/plugins/export/ExportXml.class.php:191
#: libraries/replication_gui.lib.php:68 libraries/replication_gui.lib.php:195
#: libraries/replication_gui.lib.php:293 libraries/replication_gui.lib.php:296
#: libraries/replication_gui.lib.php:353
#: libraries/server_privileges.lib.php:1085
#: libraries/server_privileges.lib.php:1090
#: libraries/server_privileges.lib.php:1186
#: libraries/server_privileges.lib.php:1579
#: libraries/server_privileges.lib.php:2390 server_status.php:321 sql.php:1088
msgid "Host"
msgstr "主機"

#: libraries/plugins/export/ExportLatex.class.php:223
#: libraries/plugins/export/ExportSql.class.php:608
#: libraries/plugins/export/ExportXml.class.php:196 sql.php:1091
msgid "Generation Time"
msgstr "產生日期"

#: libraries/plugins/export/ExportLatex.class.php:225
#: libraries/plugins/export/ExportSql.class.php:612
#: libraries/plugins/export/ExportXml.class.php:198
msgid "Server version"
msgstr "伺服器版本"

#: libraries/plugins/export/ExportLatex.class.php:226
#: libraries/plugins/export/ExportSql.class.php:614
#: libraries/plugins/export/ExportXml.class.php:199
msgid "PHP Version"
msgstr "PHP 版本"

#: libraries/plugins/export/ExportMediawiki.class.php:84
#, fuzzy
#| msgid "Export contents"
msgid "Export table names"
msgstr "匯出內容"

#: libraries/plugins/export/ExportMediawiki.class.php:90
#, fuzzy
#| msgid "horizontal (rotated headers)"
msgid "Export table headers"
msgstr "水平 (旋轉標題)"

#: libraries/plugins/export/ExportPdf.class.php:97
msgid "(Generates a report containing the data of a single table)"
msgstr "(根據一個資料表的資料產生報告)"

#: libraries/plugins/export/ExportPdf.class.php:102
msgid "Report title:"
msgstr "報告標題："

#: libraries/plugins/export/ExportSql.class.php:90
msgid ""
"Display comments <i>(includes info such as export timestamp, PHP version, "
"and server version)</i>"
msgstr "顯示註釋 <i>(包括匯出時間、PHP 版本和伺服器版本等資訊)</i>"

#: libraries/plugins/export/ExportSql.class.php:99
msgid "Additional custom header comment (\\n splits lines):"
msgstr "在檔案頭新增自訂註釋 (\\n 爲換行)："

#: libraries/plugins/export/ExportSql.class.php:106
msgid ""
"Include a timestamp of when databases were created, last updated, and last "
"checked"
msgstr "包含資料庫建立、最後更新和最後檢查的時間"

#: libraries/plugins/export/ExportSql.class.php:163
msgid ""
"Database system or older MySQL server to maximize output compatibility with:"
msgstr "最大程度相容資料庫系統或舊版本的 MySQL 伺服器："

#: libraries/plugins/export/ExportSql.class.php:184
#: libraries/plugins/export/ExportSql.class.php:241
#: libraries/plugins/export/ExportSql.class.php:249
#, php-format
msgid "Add %s statement"
msgstr "新增 %s 指令"

#: libraries/plugins/export/ExportSql.class.php:220
msgid "Add statements:"
msgstr "新增指令："

#: libraries/plugins/export/ExportSql.class.php:279
#| msgid ""
#| "lose table and field names with backquotes <i>(Protects field and le "
#| "names formed with special characters or keywords)</i>"
msgid ""
"Enclose table and column names with backquotes <i>(Protects column and table "
"names formed with special characters or keywords)</i>"
msgstr "給資料表名稱和欄位名稱加上反引號 <i>(保護名稱中含有特殊字元或保留字的欄位和表)</i>"

#: libraries/plugins/export/ExportSql.class.php:295
#, fuzzy
#| msgid "Object creation options"
msgid "Data creation options"
msgstr "物件建立選項"

#: libraries/plugins/export/ExportSql.class.php:299
#: libraries/plugins/export/ExportSql.class.php:1649
msgid "Truncate table before insert"
msgstr ""

#: libraries/plugins/export/ExportSql.class.php:305
msgid "Instead of <code>INSERT</code> statements, use:"
msgstr "代替 <code>INSERT (插入)</code> 指令，使用："

#: libraries/plugins/export/ExportSql.class.php:311
msgid "<code>INSERT DELAYED</code> statements"
msgstr "<code>INSERT DELAYED (延遲插入)</code> 指令"

#: libraries/plugins/export/ExportSql.class.php:322
#: libraries/plugins/export/ExportSql.class.php:352
msgid "<code>INSERT IGNORE</code> statements"
msgstr "<code>INSERT IGNORE (忽略插入)</code> 指令"

#: libraries/plugins/export/ExportSql.class.php:335
msgid "Function to use when dumping data:"
msgstr "匯出資料時所使用的函數："

#: libraries/plugins/export/ExportSql.class.php:348
msgid "Syntax to use when inserting data:"
msgstr "插入資料時所使用的語法："

#: libraries/plugins/export/ExportSql.class.php:356
msgid ""
"include column names in every <code>INSERT</code> statement <br /> &nbsp; "
"&nbsp; &nbsp; Example: <code>INSERT INTO tbl_name (col_A,col_B,col_C) VALUES "
"(1,2,3)</code>"
msgstr ""
"給每個 <code>INSERT (插入)</code> 指令加上欄位名稱 <br /> &nbsp; &nbsp; "
"&nbsp; 如：<code>INSERT INTO tbl_name (col_A,col_B,col_C) VALUES (1,2,3)</"
"code>"

#: libraries/plugins/export/ExportSql.class.php:361
msgid ""
"insert multiple rows in every <code>INSERT</code> statement<br /> &nbsp; "
"&nbsp; &nbsp; Example: <code>INSERT INTO tbl_name VALUES (1,2,3), (4,5,6), "
"(7,8,9)</code>"
msgstr ""
"在每個 <code>INSERT(插入)</code> 指令中插入多行<br /> &nbsp; &nbsp; &nbsp; "
"如：<code>INSERT INTO tbl_name VALUES (1,2,3), (4,5,6), (7,8,9)</code>"

#: libraries/plugins/export/ExportSql.class.php:366
msgid ""
"both of the above<br /> &nbsp; &nbsp; &nbsp; Example: <code>INSERT INTO "
"tbl_name (col_A,col_B) VALUES (1,2,3), (4,5,6), (7,8,9)</code>"
msgstr ""
"以上兼有<br /> &nbsp; &nbsp; &nbsp; 如：<code>INSERT INTO tbl_name (col_A,"
"col_B) VALUES (1,2,3), (4,5,6), (7,8,9)</code>"

#: libraries/plugins/export/ExportSql.class.php:371
msgid ""
"neither of the above<br /> &nbsp; &nbsp; &nbsp; Example: <code>INSERT INTO "
"tbl_name VALUES (1,2,3)</code>"
msgstr ""
"以上均不<br /> &nbsp; &nbsp; &nbsp; 如：<code>INSERT INTO tbl_name VALUES "
"(1,2,3)</code>"

#: libraries/plugins/export/ExportSql.class.php:390
msgid ""
"Dump binary columns in hexadecimal notation <i>(for example, \"abc\" becomes "
"0x616263)</i>"
msgstr "匯出二進制欄位時用十六進制標記 <i>(例如，“abc”將用 0x616263 表示)</i>"

#: libraries/plugins/export/ExportSql.class.php:403
msgid ""
"Dump TIMESTAMP columns in UTC <i>(enables TIMESTAMP columns to be dumped and "
"reloaded between servers in different time zones)</i>"
msgstr ""
"匯出 TIMESTAMP 欄位時用 UTC 時區 <i>(允許在不同時區的伺服器間匯出和重新載入 "
"TIMESTAMP 欄位)</i>"

#: libraries/plugins/export/ExportSql.class.php:1197
msgid "Constraints for dumped tables"
msgstr "匯出資料表的 Constraints"

#: libraries/plugins/export/ExportSql.class.php:1208
msgid "Constraints for table"
msgstr "資料表的 Constraints"

#: libraries/plugins/export/ExportSql.class.php:1349
msgid "MIME TYPES FOR TABLE"
msgstr "MIME 類型表"

#: libraries/plugins/export/ExportSql.class.php:1374
msgid "RELATIONS FOR TABLE"
msgstr "表的關聯"

#: libraries/plugins/export/ExportSql.class.php:1566
#| msgid "Allows reading data."
msgid "Error reading data:"
msgstr "讀取資料錯誤："

#: libraries/plugins/export/ExportXml.class.php:102
msgid "Object creation options (all are recommended)"
msgstr "物件建立選項 (推薦全選)"

#: libraries/plugins/export/ExportXml.class.php:137
msgid "Export contents"
msgstr "匯出內容"

#: libraries/plugins/import/ImportCsv.class.php:109
#: libraries/plugins/import/ImportOds.class.php:74
msgid ""
"The first line of the file contains the table column names <i>(if this is "
"unchecked, the first line will become part of the data)</i>"
msgstr "檔案首行包含資料表的欄位名稱 <i>(若未選此項，首行將被認爲是資料)</i>"

#: libraries/plugins/import/ImportCsv.class.php:118
msgid ""
"If the data in each row of the file is not in the same order as in the "
"database, list the corresponding column names here. Column names must be "
"separated by commas and not enclosed in quotations."
msgstr ""
"若檔案每行的資料和資料庫中的順序不一致，請在此列出對應的欄位名稱。欄位名稱間"
"用半角逗號分隔且不能用引號括起"

#: libraries/plugins/import/ImportCsv.class.php:127
msgid "Column names: "
msgstr "欄位名稱： "

#: libraries/plugins/import/ImportCsv.class.php:177
#: libraries/plugins/import/ImportCsv.class.php:192
#: libraries/plugins/import/ImportCsv.class.php:199
#: libraries/plugins/import/ImportCsv.class.php:206
#, php-format
msgid "Invalid parameter for CSV import: %s"
msgstr "匯入 CSV 檔案 %s 時有無效參數"

#: libraries/plugins/import/ImportCsv.class.php:257
#, php-format
msgid ""
"Invalid column (%s) specified! Ensure that columns names are spelled "
"correctly, separated by commas, and not enclosed in quotes."
msgstr ""
"無效欄位 (%s)！請檢查欄位名稱是否拼寫正確，使用半角逗號分隔，並且不要用引號括"
"起"

#: libraries/plugins/import/ImportCsv.class.php:325
#: libraries/plugins/import/ImportCsv.class.php:600
#, php-format
msgid "Invalid format of CSV input on line %d."
msgstr "CSV 輸入的第 %d 行格式有錯"

#: libraries/plugins/import/ImportCsv.class.php:481
#, php-format
msgid "Invalid column count in CSV input on line %d."
msgstr "CSV 輸入的第 %d 行欄位數有錯"

#: libraries/plugins/import/ImportLdi.class.php:125
msgid "This plugin does not support compressed imports!"
msgstr "該插件不支援匯入檔案！"

#: libraries/plugins/import/ImportMediawiki.class.php:56
msgid "MediaWiki Table"
msgstr "MediaWiki 表"

#: libraries/plugins/import/ImportMediawiki.class.php:303
#, fuzzy, php-format
#| msgid "Invalid format of CSV input on line %d."
msgid "Invalid format of mediawiki input on line: <br />%s."
msgstr "CSV 輸入的第 %d 行格式有錯"

#: libraries/plugins/import/ImportOds.class.php:88
msgid "Import percentages as proper decimals <i>(ex. 12.00% to .12)</i>"
msgstr "匯入百分數爲小數 <i>(如: 12.00% 將被匯入爲 .12)</i>"

#: libraries/plugins/import/ImportOds.class.php:94
msgid "Import currencies <i>(ex. $5.00 to 5.00)</i>"
msgstr "匯入貨幣 <i>(如: $5.00 將被匯入爲 5.00)</i>"

#: libraries/plugins/import/ImportOds.class.php:172
#: libraries/plugins/import/ImportXml.class.php:131
#: libraries/plugins/import/ImportXml.class.php:193
msgid ""
"The XML file specified was either malformed or incomplete. Please correct "
"the issue and try again."
msgstr "該 XML 檔案有錯誤或者不完整。請修復錯誤後重試"

#: libraries/plugins/import/ImportShp.class.php:53
msgid "ESRI Shape File"
msgstr ""
"<a href=\"http://zh.wikipedia.org/wiki/ESRI\" target=\"_blank\">ESRI</a> <a "
"href=\"http://zh.wikipedia.org/wiki/Shapefile\" target=\"_blank\">Shape File</a>"

#: libraries/plugins/import/ImportShp.class.php:154
#, php-format
msgid "There was an error importing the ESRI shape file: \"%s\"."
msgstr "在匯入 ESRI Shapefile 時發生錯誤：「%s」"

#: libraries/plugins/import/ImportShp.class.php:207
msgid ""
"You tried to import an invalid file or the imported file contains invalid "
"data"
msgstr "您匯入了不正確的檔案或是內涵不正確的內容"

#: libraries/plugins/import/ImportShp.class.php:213
#, php-format
msgid "MySQL Spatial Extension does not support ESRI type \"%s\"."
msgstr "MySQL Spatial 附加元件不支援「%s」ESRI 類型。"

#: libraries/plugins/import/ImportShp.class.php:261
#| msgid "This page does not contain any tables!"
msgid "The imported file does not contain any data"
msgstr "匯入的檔案中沒有包含任何資料"

#: libraries/plugins/import/ImportSql.class.php:71
msgid "SQL compatibility mode:"
msgstr "SQL 相容模式："

#: libraries/plugins/import/ImportSql.class.php:83
msgid "Do not use <code>AUTO_INCREMENT</code> for zero values"
msgstr "不要給零值使用自動新增 (<code>AUTO_INCREMENT</code>)"

#: libraries/plugins/import/ImportXml.class.php:53
msgid "XML"
msgstr "XML"

#: libraries/plugins/import/ShapeRecord.class.php:58
#, php-format
msgid "Geometry type '%s' is not supported by MySQL."
msgstr ""

#: libraries/plugins/transformations/abstract/AppendTransformationsPlugin.class.php:32
msgid ""
"Appends text to a string. The only option is the text to be appended "
"(enclosed in single quotes, default empty string)."
msgstr ""

#: libraries/plugins/transformations/abstract/DateFormatTransformationsPlugin.class.php:31
msgid ""
"Displays a TIME, TIMESTAMP, DATETIME or numeric unix timestamp column as "
"formatted date. The first option is the offset (in hours) which will be "
"added to the timestamp (Default: 0). Use second option to specify a "
"different date/time format string. Third option determines whether you want "
"to see local date or UTC one (use \"local\" or \"utc\" strings) for that. "
"According to that, date format has different value - for \"local\" see the "
"documentation for PHP's strftime() function and for \"utc\" it is done using "
"gmdate() function."
msgstr ""
"將一個 TIME、TIMESTAMP、DATETIME 或數字 UNIX 時間戳欄位格式化顯示爲日期。第一"
"個選項是小時偏移量，該值將加到時間戳中 (預設：0)。第二個選項用於指定時間格式"
"字元串。第三個選項決定顯示本地時間還是 UTC 時間 (填入“local”或“utc”)，所以"
"填“local”(參見 PHP 的 strftime() 函數檔案)和“utc”(參見 PHP 的 gmdate() 函數文"
"檔)所到的結果是不一樣的"

#: libraries/plugins/transformations/abstract/DownloadTransformationsPlugin.class.php:31
msgid ""
"Displays a link to download the binary data of the column. You can use the "
"first option to specify the filename, or use the second option as the name "
"of a column which contains the filename. If you use the second option, you "
"need to set the first option to the empty string."
msgstr ""
"欄位中顯示一個二進制資料的下載連線。第一個選項是檔案名稱，或使用第二個選項，"
"用資料表中的一個欄位值作爲檔案名稱。如果想使用欄位值作爲檔案名稱，第一個選項"
"必須留空"

#: libraries/plugins/transformations/abstract/ExternalTransformationsPlugin.class.php:31
#, fuzzy
#| msgid ""
#| "LINUX ONLY: Launches an external application and feeds it the column data "
#| "via standard input. Returns the standard output of the application. The "
#| "default is Tidy, to pretty-print HTML code. For security reasons, you "
#| "have to manually edit the file libraries/transformations/"
#| "text_plain__external.inc.php and list the tools you want to make "
#| "available. The first option is then the number of the program you want to "
#| "use and the second option is the parameters for the program. The third "
#| "option, if set to 1, will convert the output using htmlspecialchars() "
#| "(Default 1). The fourth option, if set to 1, will prevent wrapping and "
#| "ensure that the output appears all on one line (Default 1)."
msgid ""
"LINUX ONLY: Launches an external application and feeds it the column data "
"via standard input. Returns the standard output of the application. The "
"default is Tidy, to pretty-print HTML code. For security reasons, you have "
"to manually edit the file libraries/plugins/transformations/"
"Text_Plain_External.class.php and list the tools you want to make available. "
"The first option is then the number of the program you want to use and the "
"second option is the parameters for the program. The third option, if set to "
"1, will convert the output using htmlspecialchars() (Default 1). The fourth "
"option, if set to 1, will prevent wrapping and ensure that the output "
"appears all on one line (Default 1)."
msgstr ""
"僅 LINUX：調用外部程序並透過標準輸入傳入欄位資料。返回此套用程序的標準輸出預"
"設爲 Tidy，可以很好的列印 HTML 程式碼。爲了安全起見，您需要手動編輯 "
"libraries/transformations/text_plain__external.inc.php 檔案來加入可以運行的工"
"具。第一個選項是您想要使用的程序編號，第二個選項是程序的參數。第三個參數如果"
"設爲 1 的話將會用 htmlspecialchars() 處理輸出 (預設爲 1)。第四個參數如果設爲 "
"1 的話，將禁止換行，確保所有內容顯示在一行中 (預設爲 1)"

#: libraries/plugins/transformations/abstract/FormattedTransformationsPlugin.class.php:31
msgid ""
"Displays the contents of the column as-is, without running it through "
"htmlspecialchars(). That is, the column is assumed to contain valid HTML."
msgstr ""
"顯示欄位的原始內容，不使用 htmlspecialchars() 處理。即假定內容爲合法的 HTML "
"程式碼"

#: libraries/plugins/transformations/abstract/HexTransformationsPlugin.class.php:31
msgid ""
"Displays hexadecimal representation of data. Optional first parameter "
"specifies how often space will be added (defaults to 2 nibbles)."
msgstr ""
"顯示十六進制的資料。第一個參數設定需要增加多少個空格 (預設值爲一個字元寬度)"

#: libraries/plugins/transformations/abstract/ImageLinkTransformationsPlugin.class.php:33
msgid "Displays a link to download this image."
msgstr "顯示下載此圖片的連結"

#: libraries/plugins/transformations/abstract/InlineTransformationsPlugin.class.php:33
msgid ""
"Displays a clickable thumbnail. The options are the maximum width and height "
"in pixels. The original aspect ratio is preserved."
msgstr "顯示可點選的縮圖。在原比例不變的情況下，可按像素指定最大寬度或高度"

#: libraries/plugins/transformations/abstract/LongToIPv4TransformationsPlugin.class.php:31
msgid ""
"Converts an (IPv4) Internet network address into a string in Internet "
"standard dotted format."
msgstr "將一個 IPv4 (互聯網協定第四版) 網址轉換成點分十進制標準格式"

#: libraries/plugins/transformations/abstract/SQLTransformationsPlugin.class.php:31
msgid "Formats text as SQL query with syntax highlighting."
msgstr "將文字以 SQL 語法醒目提示顯示"

#: libraries/plugins/transformations/abstract/SubstringTransformationsPlugin.class.php:31
msgid ""
"Displays a part of a string. The first option is the number of characters to "
"skip from the beginning of the string (Default 0). The second option is the "
"number of characters to return (Default: until end of string). The third "
"option is the string to append and/or prepend when truncation occurs "
"(Default: \"...\")."
msgstr ""
"顯示部分字元串。第一個選項定義了文字開始輸出的字數 (預設爲 0)。第二個選項是要"
"返回的字數 (預設直到結尾)。第三個選項是當發生截取的時候，將會加在字元串之前/"
"後的輸出 (預設爲：“...”)"

#: libraries/plugins/transformations/abstract/TextImageLinkTransformationsPlugin.class.php:33
msgid ""
"Displays an image and a link; the column contains the filename. The first "
"option is a URL prefix like \"http://www.example.com/\". The second and "
"third options are the width and the height in pixels."
msgstr ""
"顯示圖片和連結，欄位內包含檔案名稱。第一個選項是類似“http://www.example."
"com/”這樣的 URL 前綴。第二和第三個選項是以像素爲單位的寬度和高度"

#: libraries/plugins/transformations/abstract/TextLinkTransformationsPlugin.class.php:33
msgid ""
"Displays a link; the column contains the filename. The first option is a URL "
"prefix like \"http://www.example.com/\". The second option is a title for "
"the link."
msgstr ""
"顯示連結，欄位內包含檔案名稱。第一個選項是類似“http://www.example.com/”這樣"
"的 URL 前綴。第二個選項是連結的標題"

#: libraries/relation.lib.php:87
msgid "not OK"
msgstr "錯誤"

#: libraries/relation.lib.php:94
#, fuzzy
#| msgid "OK"
msgctxt "Correctly working"
msgid "OK"
msgstr "確定"

#: libraries/relation.lib.php:97
msgid "Enabled"
msgstr "已啓用"

#: libraries/relation.lib.php:104 libraries/relation.lib.php:122
#: pmd_relation_new.php:82
msgid "General relation features"
msgstr "一般關聯功能"

#: libraries/relation.lib.php:133
msgid "Display Features"
msgstr "顯示功能"

#: libraries/relation.lib.php:150
msgid "Creation of PDFs"
msgstr "建立 PDF"

#: libraries/relation.lib.php:161
msgid "Displaying Column Comments"
msgstr "顯示欄位註釋"

#: libraries/relation.lib.php:167 libraries/tbl_properties.inc.php:166
#: transformation_overview.php:38
msgid "Browser transformation"
msgstr "瀏覽器轉換"

#: libraries/relation.lib.php:173
msgid ""
"Please see the documentation on how to update your column_comments table"
msgstr "請參見檔案中關於如何更新您的 column_comments 表"

#: libraries/relation.lib.php:183 libraries/sql_query_form.lib.php:389
msgid "Bookmarked SQL query"
msgstr "SQL 查詢書籤"

#: libraries/relation.lib.php:194 querywindow.php:70 querywindow.php:154
msgid "SQL history"
msgstr "SQL 歷史"

#: libraries/relation.lib.php:216
msgid "Persistent recently used tables"
msgstr "使用最近的資料表"

#: libraries/relation.lib.php:227
msgid "Persistent tables' UI preferences"
msgstr "一律使用資料表的「介面偏好」"

#: libraries/relation.lib.php:249
msgid "User preferences"
msgstr "使用者偏好"

#: libraries/relation.lib.php:255
msgid "Quick steps to setup advanced features:"
msgstr "快速設定進階功能:"

#: libraries/relation.lib.php:259
msgid ""
"Create the needed tables with the <code>examples/create_tables.sql</code>."
msgstr "透過 <code>examples/create_tables.sql</code> 建立必需的資料表"

#: libraries/relation.lib.php:265
msgid "Create a pma user and give access to these tables."
msgstr "建立一個使用者並授予其訪問上一步操作中建立的資料表的權限"

#: libraries/relation.lib.php:270
msgid ""
"Enable advanced features in configuration file (<code>config.inc.php</"
"code>), for example by starting from <code>config.sample.inc.php</code>."
msgstr ""
"在設定檔案 (<code>config.inc.php</code>) 中啓用進階功能，參見 <code>config."
"sample.inc.php</code> 中的範例"

#: libraries/relation.lib.php:278
msgid "Re-login to phpMyAdmin to load the updated configuration file."
msgstr "請重新登錄 phpMyAdmin 以載入新設定並使其生效"

#: libraries/relation.lib.php:1380
msgid "no description"
msgstr "無說明"

#: libraries/replication_gui.lib.php:35
#: libraries/server_privileges.lib.php:790
msgid "Uncheck All"
msgstr "全不選"

#: libraries/replication_gui.lib.php:56
msgid "Slave configuration"
msgstr "從伺服器設定"

#: libraries/replication_gui.lib.php:56 server_replication.php:333
msgid "Change or reconfigure master server"
msgstr "修改或重新設定主伺服器"

#: libraries/replication_gui.lib.php:57
msgid ""
"Make sure, you have unique server-id in your configuration file (my.cnf). If "
"not, please add the following line into [mysqld] section:"
msgstr ""
"請確保在您的設定檔案 (my.cnf) 中具有唯一的伺服器標識 (server-id) 。若沒有，請"
"新增此行到 [mysqld] 一節中:"

#: libraries/replication_gui.lib.php:60 libraries/replication_gui.lib.php:61
#: libraries/replication_gui.lib.php:273 libraries/replication_gui.lib.php:276
#: libraries/replication_gui.lib.php:283
#: libraries/server_privileges.lib.php:1035
#: libraries/server_privileges.lib.php:1040
#: libraries/server_privileges.lib.php:1070
msgid "User name"
msgstr "帳號"

#: libraries/replication_gui.lib.php:72
msgid "Port"
msgstr "連接埠"

#: libraries/replication_gui.lib.php:112
msgid "Master status"
msgstr "主伺服器狀態"

#: libraries/replication_gui.lib.php:114
msgid "Slave status"
msgstr "從伺服器狀態"

#: libraries/replication_gui.lib.php:123 libraries/sql_query_form.lib.php:401
#: server_status_variables.php:232 server_variables.php:166
msgid "Variable"
msgstr "變數"

#: libraries/replication_gui.lib.php:194 server_binlog.php:187
msgid "Server ID"
msgstr "伺服器ID"

#: libraries/replication_gui.lib.php:213
msgid ""
"Only slaves started with the --report-host=host_name option are visible in "
"this list."
msgstr "僅透過 --report-host=主機名 參數啓動的從伺服器可見"

#: libraries/replication_gui.lib.php:264 server_replication.php:183
msgid "Add slave replication user"
msgstr "新增 slave replication 使用者"

#: libraries/replication_gui.lib.php:278
#: libraries/server_privileges.lib.php:1054
msgid "Any user"
msgstr "任意使用者"

#: libraries/replication_gui.lib.php:279 libraries/replication_gui.lib.php:347
#: libraries/replication_gui.lib.php:372
#: libraries/server_privileges.lib.php:1063
#: libraries/server_privileges.lib.php:1179
#: libraries/server_privileges.lib.php:1218
#: libraries/server_privileges.lib.php:2286
#: libraries/server_privileges.lib.php:2342
msgid "Use text field"
msgstr "使用文字域"

#: libraries/replication_gui.lib.php:326
#: libraries/server_privileges.lib.php:1143
msgid "Any host"
msgstr "任意主機"

#: libraries/replication_gui.lib.php:330
#: libraries/server_privileges.lib.php:1151
msgid "Local"
msgstr "本地"

#: libraries/replication_gui.lib.php:336
#: libraries/server_privileges.lib.php:1160
msgid "This Host"
msgstr "此主機"

#: libraries/replication_gui.lib.php:342
#: libraries/server_privileges.lib.php:1170
msgid "Use Host Table"
msgstr "使用主機表"

#: libraries/replication_gui.lib.php:356
#: libraries/server_privileges.lib.php:1189
msgid ""
"When Host table is used, this field is ignored and values stored in Host "
"table are used instead."
msgstr "使用主機表時，此處的資料會被主機資料表中的資料所替換"

#: libraries/replication_gui.lib.php:386
msgid "Generate Password"
msgstr "產生密碼"

#: libraries/rte/rte_events.lib.php:110 libraries/rte/rte_events.lib.php:119
#: libraries/rte/rte_events.lib.php:157 libraries/rte/rte_routines.lib.php:288
#: libraries/rte/rte_routines.lib.php:297
#: libraries/rte/rte_routines.lib.php:336
#: libraries/rte/rte_routines.lib.php:1370
#: libraries/rte/rte_triggers.lib.php:82 libraries/rte/rte_triggers.lib.php:91
#: libraries/rte/rte_triggers.lib.php:129
#, php-format
#| msgid "The following queries have been executed:"
msgid "The following query has failed: \"%s\""
msgstr "執行以下的查詢時發生錯誤：「%s」"

#: libraries/rte/rte_events.lib.php:134
msgid "Sorry, we failed to restore the dropped event."
msgstr "抱歉，系統回復被刪除的 Event 時失敗。"

#: libraries/rte/rte_events.lib.php:137 libraries/rte/rte_routines.lib.php:315
#: libraries/rte/rte_triggers.lib.php:109
msgid "The backed up query was:"
msgstr "備份用的查詢是："

#: libraries/rte/rte_events.lib.php:144
#, php-format
#| msgid "Column %s has been dropped"
msgid "Event %1$s has been modified."
msgstr "Event %1$s 已被修改。"

#: libraries/rte/rte_events.lib.php:164
#, php-format
#| msgid "Table %1$s has been created."
msgid "Event %1$s has been created."
msgstr "建立 Event %1$s 成功。"

#: libraries/rte/rte_events.lib.php:175 libraries/rte/rte_routines.lib.php:355
#: libraries/rte/rte_triggers.lib.php:147
msgid "<b>One or more errors have occured while processing your request:</b>"
msgstr ""

#: libraries/rte/rte_events.lib.php:228
#| msgid "Edit server"
msgid "Edit event"
msgstr "編輯 Event"

#: libraries/rte/rte_events.lib.php:255 libraries/rte/rte_routines.lib.php:435
#: libraries/rte/rte_routines.lib.php:1396
#: libraries/rte/rte_routines.lib.php:1434
#: libraries/rte/rte_triggers.lib.php:230
#, fuzzy
#| msgid "Error in Processing Request"
msgid "Error in processing request"
msgstr "要求處理得程序中有錯誤"

#: libraries/rte/rte_events.lib.php:417 libraries/rte/rte_routines.lib.php:900
#: libraries/rte/rte_triggers.lib.php:347
#, fuzzy
#| msgid "Details..."
msgid "Details"
msgstr "詳細..."

#: libraries/rte/rte_events.lib.php:420
#| msgid "Event type"
msgid "Event name"
msgstr "Event 名稱"

#: libraries/rte/rte_events.lib.php:441 server_binlog.php:186
msgid "Event type"
msgstr "Event 類型"

#: libraries/rte/rte_events.lib.php:463 libraries/rte/rte_routines.lib.php:921
#, fuzzy, php-format
#| msgid "Change"
msgid "Change to %s"
msgstr "修改"

#: libraries/rte/rte_events.lib.php:469
msgid "Execute at"
msgstr ""

#: libraries/rte/rte_events.lib.php:477
msgid "Execute every"
msgstr ""

#: libraries/rte/rte_events.lib.php:496
#, fuzzy
#| msgid "Startup"
msgctxt "Start of recurring event"
msgid "Start"
msgstr "起始頁"

#: libraries/rte/rte_events.lib.php:505
#, fuzzy
#| msgid "End"
msgctxt "End of recurring event"
msgid "End"
msgstr "結束"

#: libraries/rte/rte_events.lib.php:519
#, fuzzy
#| msgid "complete inserts"
msgid "On completion preserve"
msgstr "完整插入"

#: libraries/rte/rte_events.lib.php:524
#: libraries/rte/rte_routines.lib.php:1005
#: libraries/rte/rte_triggers.lib.php:407
msgid "Definer"
msgstr ""

#: libraries/rte/rte_events.lib.php:567
#: libraries/rte/rte_routines.lib.php:1070
#: libraries/rte/rte_triggers.lib.php:445
msgid "The definer must be in the \"username@hostname\" format"
msgstr ""

#: libraries/rte/rte_events.lib.php:574
msgid "You must provide an event name"
msgstr "您必須為 Event 指定一個名稱"

#: libraries/rte/rte_events.lib.php:588
msgid "You must provide a valid interval value for the event."
msgstr "您必須為 Event 指定一個正確的時間間隔。"

#: libraries/rte/rte_events.lib.php:603
msgid "You must provide a valid execution time for the event."
msgstr "您必須為 Event 指定一個正確的執行時間。"

#: libraries/rte/rte_events.lib.php:607
msgid "You must provide a valid type for the event."
msgstr "您必須為 Event 指定一個正確的類型。"

#: libraries/rte/rte_events.lib.php:631
msgid "You must provide an event definition."
msgstr "您必須為 Event 給予一個正確的定義。"

#: libraries/rte/rte_footer.lib.php:91
msgid "OFF"
msgstr ""

#: libraries/rte/rte_footer.lib.php:96
msgid "ON"
msgstr ""

#: libraries/rte/rte_footer.lib.php:108
msgid "Event scheduler status"
msgstr "Event 排程狀態"

#: libraries/rte/rte_list.lib.php:55
#, fuzzy
#| msgid "Return type"
msgid "Returns"
msgstr "返回類型"

#: libraries/rte/rte_routines.lib.php:69
msgid ""
"You are using PHP's deprecated 'mysql' extension, which is not capable of "
"handling multi queries. [strong]The execution of some stored routines may "
"fail![/strong] Please use the improved 'mysqli' extension to avoid any "
"problems."
msgstr ""

#: libraries/rte/rte_routines.lib.php:280
#: libraries/rte/rte_routines.lib.php:1079
#, fuzzy, php-format
#| msgid "Invalid server index: %s"
msgid "Invalid routine type: \"%s\""
msgstr "無效的伺服器索引: %s"

#: libraries/rte/rte_routines.lib.php:312
msgid "Sorry, we failed to restore the dropped routine."
msgstr ""

#: libraries/rte/rte_routines.lib.php:322
#, fuzzy, php-format
#| msgid "Column %s has been dropped"
msgid "Routine %1$s has been modified."
msgstr "已刪除欄位 %s "

#: libraries/rte/rte_routines.lib.php:343
#, fuzzy, php-format
#| msgid "Table %1$s has been created."
msgid "Routine %1$s has been created."
msgstr "建立資料表 %1$s 成功"

#: libraries/rte/rte_routines.lib.php:409
#, fuzzy
#| msgid "Edit mode"
msgid "Edit routine"
msgstr "編輯模式"

#: libraries/rte/rte_routines.lib.php:903
#, fuzzy
#| msgid "Routines"
msgid "Routine name"
msgstr "一般"

#: libraries/rte/rte_routines.lib.php:926
msgid "Parameters"
msgstr ""

#: libraries/rte/rte_routines.lib.php:931
#, fuzzy
#| msgid "Direct links"
msgid "Direction"
msgstr "直接連線"

#: libraries/rte/rte_routines.lib.php:934 libraries/tbl_properties.inc.php:98
msgid "Length/Values"
msgstr "長度/值"

#: libraries/rte/rte_routines.lib.php:949
msgid "Add parameter"
msgstr ""

#: libraries/rte/rte_routines.lib.php:953
#, fuzzy
#| msgid "Remove database"
msgid "Remove last parameter"
msgstr "刪除資料庫"

#: libraries/rte/rte_routines.lib.php:958
msgid "Return type"
msgstr "返回類型"

#: libraries/rte/rte_routines.lib.php:964
#, fuzzy
#| msgid "Length/Values"
msgid "Return length/values"
msgstr "長度/值"

#: libraries/rte/rte_routines.lib.php:970
#, fuzzy
#| msgid "Table options"
msgid "Return options"
msgstr "表選項"

#: libraries/rte/rte_routines.lib.php:1001
msgid "Is deterministic"
msgstr ""

#: libraries/rte/rte_routines.lib.php:1010
#, fuzzy
#| msgid "Security"
msgid "Security type"
msgstr "安全"

#: libraries/rte/rte_routines.lib.php:1017
msgid "SQL data access"
msgstr ""

#: libraries/rte/rte_routines.lib.php:1086
msgid "You must provide a routine name"
msgstr ""

#: libraries/rte/rte_routines.lib.php:1112
#, php-format
msgid "Invalid direction \"%s\" given for parameter."
msgstr ""

#: libraries/rte/rte_routines.lib.php:1126
#: libraries/rte/rte_routines.lib.php:1168
msgid ""
"You must provide length/values for routine parameters of type ENUM, SET, "
"VARCHAR and VARBINARY."
msgstr ""

#: libraries/rte/rte_routines.lib.php:1144
msgid "You must provide a name and a type for each routine parameter."
msgstr ""

#: libraries/rte/rte_routines.lib.php:1156
msgid "You must provide a valid return type for the routine."
msgstr ""

#: libraries/rte/rte_routines.lib.php:1202
msgid "You must provide a routine definition."
msgstr ""

#: libraries/rte/rte_routines.lib.php:1288
#, fuzzy, php-format
#| msgid "Allows executing stored routines."
msgid "Execution results of routine %s"
msgstr "允許運行 Procedure"

#: libraries/rte/rte_routines.lib.php:1352
#, php-format
msgid "%d row affected by the last statement inside the procedure"
msgid_plural "%d rows affected by the last statement inside the procedure"
msgstr[0] ""

#: libraries/rte/rte_routines.lib.php:1421
#: libraries/rte/rte_routines.lib.php:1429
msgid "Execute routine"
msgstr ""

#: libraries/rte/rte_routines.lib.php:1485
#: libraries/rte/rte_routines.lib.php:1488
#, fuzzy
#| msgid "Routines"
msgid "Routine parameters"
msgstr "一般"

#: libraries/rte/rte_triggers.lib.php:106
msgid "Sorry, we failed to restore the dropped trigger."
msgstr ""

#: libraries/rte/rte_triggers.lib.php:116
#, fuzzy, php-format
#| msgid "Column %s has been dropped"
msgid "Trigger %1$s has been modified."
msgstr "已刪除欄位 %s "

#: libraries/rte/rte_triggers.lib.php:136
#, fuzzy, php-format
#| msgid "Table %1$s has been created."
msgid "Trigger %1$s has been created."
msgstr "建立資料表 %1$s 成功"

#: libraries/rte/rte_triggers.lib.php:204
#, fuzzy
#| msgid "Add a new server"
msgid "Edit trigger"
msgstr "新增伺服器"

#: libraries/rte/rte_triggers.lib.php:350
#, fuzzy
#| msgid "Triggers"
msgid "Trigger name"
msgstr "觸發器"

#: libraries/rte/rte_triggers.lib.php:373
#, fuzzy
#| msgid "Time"
msgctxt "Trigger action time"
msgid "Time"
msgstr "時間"

#: libraries/rte/rte_triggers.lib.php:452
msgid "You must provide a trigger name"
msgstr ""

#: libraries/rte/rte_triggers.lib.php:459
msgid "You must provide a valid timing for the trigger"
msgstr ""

#: libraries/rte/rte_triggers.lib.php:466
msgid "You must provide a valid event for the trigger"
msgstr "您必須為 Event 指定一個正確觸發條件"

#: libraries/rte/rte_triggers.lib.php:474
#, fuzzy
#| msgid "Invalid table name"
msgid "You must provide a valid table name"
msgstr "無效的資料資料表名稱"

#: libraries/rte/rte_triggers.lib.php:480
msgid "You must provide a trigger definition."
msgstr ""

#: libraries/rte/rte_words.lib.php:22
#, fuzzy
#| msgid "Add index"
msgid "Add routine"
msgstr "新增索引"

#: libraries/rte/rte_words.lib.php:24
#, fuzzy, php-format
#| msgid "Export defaults"
msgid "Export of routine %s"
msgstr "匯出選項"

#: libraries/rte/rte_words.lib.php:25
#, fuzzy
#| msgid "Routines"
msgid "routine"
msgstr "一般"

#: libraries/rte/rte_words.lib.php:26
#, fuzzy
#| msgid "You don't have sufficient privileges to be here right now!"
msgid "You do not have the necessary privileges to create a routine"
msgstr "權限不足！"

#: libraries/rte/rte_words.lib.php:27
#, fuzzy, php-format
#| msgid "No tables found in database"
msgid "No routine with name %1$s found in database %2$s"
msgstr "沒有在資料庫中找到表"

#: libraries/rte/rte_words.lib.php:28
#, fuzzy
#| msgid "There are no files to upload"
msgid "There are no routines to display."
msgstr "沒有可上傳的檔案"

#: libraries/rte/rte_words.lib.php:34
#, fuzzy
#| msgid "Add a new server"
msgid "Add trigger"
msgstr "新增伺服器"

#: libraries/rte/rte_words.lib.php:36
#, fuzzy, php-format
#| msgid "Export contents"
msgid "Export of trigger %s"
msgstr "匯出內容"

#: libraries/rte/rte_words.lib.php:37
#, fuzzy
#| msgid "Triggers"
msgid "trigger"
msgstr "觸發器"

#: libraries/rte/rte_words.lib.php:38
#, fuzzy
#| msgid "You don't have sufficient privileges to be here right now!"
msgid "You do not have the necessary privileges to create a trigger"
msgstr "權限不足！"

#: libraries/rte/rte_words.lib.php:39
#, fuzzy, php-format
#| msgid "No tables found in database"
msgid "No trigger with name %1$s found in database %2$s"
msgstr "沒有在資料庫中找到表"

#: libraries/rte/rte_words.lib.php:40
#, fuzzy
#| msgid "There are no files to upload"
msgid "There are no triggers to display."
msgstr "沒有可上傳的檔案"

#: libraries/rte/rte_words.lib.php:46
#| msgid "Add a new server"
msgid "Add event"
msgstr "新增 Event"

#: libraries/rte/rte_words.lib.php:48
#, php-format
#| msgid "Export contents"
msgid "Export of event %s"
msgstr "匯出 Event %s"

#: libraries/rte/rte_words.lib.php:49
#| msgid "Event"
msgid "event"
msgstr "Event"

#: libraries/rte/rte_words.lib.php:50
#| msgid "You don't have sufficient privileges to be here right now!"
msgid "You do not have the necessary privileges to create an event"
msgstr "您沒有足夠的權限建立一個 Event"

#: libraries/rte/rte_words.lib.php:51
#, php-format
#| msgid "No tables found in database"
msgid "No event with name %1$s found in database %2$s"
msgstr "在資料庫「%2$s」中找不到名為「%1$s」的 Event"

#: libraries/rte/rte_words.lib.php:52
#, fuzzy
#| msgid "There are no files to upload"
msgid "There are no events to display."
msgstr "沒有可上傳的檔案"

#: libraries/schema/Dia_Relation_Schema.class.php:236
#: libraries/schema/Eps_Relation_Schema.class.php:425
#: libraries/schema/Pdf_Relation_Schema.class.php:410
#: libraries/schema/Svg_Relation_Schema.class.php:392
#: libraries/schema/Visio_Relation_Schema.class.php:223
#, php-format
msgid "The %s table doesn't exist!"
msgstr "資料表 %s 不存在！"

#: libraries/schema/Dia_Relation_Schema.class.php:272
#: libraries/schema/Eps_Relation_Schema.class.php:474
#: libraries/schema/Pdf_Relation_Schema.class.php:450
#: libraries/schema/Svg_Relation_Schema.class.php:443
#: libraries/schema/Visio_Relation_Schema.class.php:274
#, php-format
msgid "Please configure the coordinates for table %s"
msgstr "請設定表 %s 的座標"

#: libraries/schema/Eps_Relation_Schema.class.php:828
#: libraries/schema/Pdf_Relation_Schema.class.php:864
#: libraries/schema/Svg_Relation_Schema.class.php:803
#: libraries/schema/Visio_Relation_Schema.class.php:538
#, php-format
msgid "Schema of the %s database - Page %s"
msgstr "資料庫 %s 的大綱 - 第 %s 頁"

#: libraries/schema/Export_Relation_Schema.class.php:204
msgid "This page does not contain any tables!"
msgstr "此頁沒有包含任何資料表！"

#: libraries/schema/Export_Relation_Schema.class.php:230
msgid "SCHEMA ERROR: "
msgstr "大綱錯誤: "

#: libraries/schema/Pdf_Relation_Schema.class.php:886
#: libraries/schema/Pdf_Relation_Schema.class.php:1207
msgid "Relational schema"
msgstr "關聯大綱"

#: libraries/schema/Pdf_Relation_Schema.class.php:1170
msgid "Table of contents"
msgstr "目錄"

#: libraries/schema/Pdf_Relation_Schema.class.php:1351
#: libraries/schema/Pdf_Relation_Schema.class.php:1372
#: libraries/structure.lib.php:1187 libraries/tbl_properties.inc.php:115
msgid "Attributes"
msgstr "屬性"

#: libraries/schema/Pdf_Relation_Schema.class.php:1354
#: libraries/schema/Pdf_Relation_Schema.class.php:1375
#: libraries/structure.lib.php:1190 tbl_tracking.php:328
msgid "Extra"
msgstr "額外"

#: libraries/schema/User_Schema.class.php:130
msgid "Create a page"
msgstr "建立新頁"

#: libraries/schema/User_Schema.class.php:136
msgid "Page name"
msgstr "頁面名稱"

#: libraries/schema/User_Schema.class.php:142
msgid "Automatic layout based on"
msgstr "自動排版，基於"

#: libraries/schema/User_Schema.class.php:145
msgid "Internal relations"
msgstr "行內"

#: libraries/schema/User_Schema.class.php:155
msgid "FOREIGN KEY"
msgstr "外部鍵"

#: libraries/schema/User_Schema.class.php:192
msgid "Please choose a page to edit"
msgstr "請選擇需要編輯的頁"

#: libraries/schema/User_Schema.class.php:197
msgid "Select page"
msgstr "選擇頁"

#: libraries/schema/User_Schema.class.php:265
msgid "Select Tables"
msgstr "選擇表"

#: libraries/schema/User_Schema.class.php:372 view_create.php:182
msgid "Column names"
msgstr "欄位名稱"

#: libraries/schema/User_Schema.class.php:403
msgid "Display relational schema"
msgstr "顯示關聯大綱"

#: libraries/schema/User_Schema.class.php:413
msgid "Select Export Relational Type"
msgstr "選擇匯出關聯類型"

#: libraries/schema/User_Schema.class.php:438
msgid "Show grid"
msgstr "顯示網格"

#: libraries/schema/User_Schema.class.php:440
msgid "Show color"
msgstr "顯示顏色"

#: libraries/schema/User_Schema.class.php:444
msgid "Show dimension of tables"
msgstr "顯示資料表格大小"

#: libraries/schema/User_Schema.class.php:448
msgid "Display all tables with the same width"
msgstr "以相同寬度顯示所有的表"

#: libraries/schema/User_Schema.class.php:451 libraries/structure.lib.php:382
msgid "Data Dictionary"
msgstr "資料字典"

#: libraries/schema/User_Schema.class.php:453
msgid "Only show keys"
msgstr "僅顯示鍵"

#: libraries/schema/User_Schema.class.php:455
msgid "Landscape"
msgstr "橫向"

#: libraries/schema/User_Schema.class.php:456
msgid "Portrait"
msgstr "縱向"

#: libraries/schema/User_Schema.class.php:458
msgid "Orientation"
msgstr "方向"

#: libraries/schema/User_Schema.class.php:471
msgid "Paper size"
msgstr "紙張大小"

#: libraries/schema/User_Schema.class.php:509
msgid ""
"The current page has references to tables that no longer exist. Would you "
"like to delete those references?"
msgstr "目前頁所引用的表不存在了。您是否想要刪除這些引用？"

#: libraries/schema/User_Schema.class.php:536
msgid "Toggle scratchboard"
msgstr "切換草稿板"

#. l10n: Text direction for language, use either "ltr" or "rtl"
#: libraries/select_lang.lib.php:499
msgid "ltr"
msgstr "ltr"

#: libraries/select_lang.lib.php:517 libraries/select_lang.lib.php:526
#: libraries/select_lang.lib.php:535
#, php-format
msgid "Unknown language: %1$s."
msgstr "未知的語言：%1$s."

#: libraries/select_server.lib.php:39 libraries/select_server.lib.php:44
msgid "Current Server"
msgstr "目前伺服器"

#: libraries/server_privileges.lib.php:135 server_privileges.php:98
msgid "No privileges."
msgstr "無權限"

#: libraries/server_privileges.lib.php:145 server_privileges.php:63
msgid "Includes all privileges except GRANT."
msgstr "除了授權 (GRANT) 以外的所有權限"

#: libraries/server_privileges.lib.php:167
#: libraries/server_privileges.lib.php:639
#: libraries/server_privileges.lib.php:821 server_privileges.php:91
msgid "Allows reading data."
msgstr "允許讀取資料"

#: libraries/server_privileges.lib.php:171
#: libraries/server_privileges.lib.php:644
#: libraries/server_privileges.lib.php:822 server_privileges.php:80
msgid "Allows inserting and replacing data."
msgstr "允許插入和替換資料"

#: libraries/server_privileges.lib.php:175
#: libraries/server_privileges.lib.php:649
#: libraries/server_privileges.lib.php:823 server_privileges.php:97
msgid "Allows changing data."
msgstr "允許修改資料"

#: libraries/server_privileges.lib.php:179
#: libraries/server_privileges.lib.php:824 server_privileges.php:72
msgid "Allows deleting data."
msgstr "允許刪除資料"

#: libraries/server_privileges.lib.php:183
#: libraries/server_privileges.lib.php:850 server_privileges.php:66
msgid "Allows creating new databases and tables."
msgstr "允許建立新資料庫和資料表"

#: libraries/server_privileges.lib.php:187
#: libraries/server_privileges.lib.php:862 server_privileges.php:73
msgid "Allows dropping databases and tables."
msgstr "允許刪除資料庫和資料表"

#: libraries/server_privileges.lib.php:191
#: libraries/server_privileges.lib.php:938 server_privileges.php:88
msgid "Allows reloading server settings and flushing the server's caches."
msgstr "允許重新載入伺服器設定並重新整理伺服器的快取"

#: libraries/server_privileges.lib.php:195
#: libraries/server_privileges.lib.php:942 server_privileges.php:94
msgid "Allows shutting down the server."
msgstr "允許關閉伺服器"

#: libraries/server_privileges.lib.php:199
#: libraries/server_privileges.lib.php:934 server_privileges.php:86
msgid "Allows viewing processes of all users"
msgstr "允許查看所有使用者的程序"

#: libraries/server_privileges.lib.php:203
#: libraries/server_privileges.lib.php:830 server_privileges.php:77
msgid "Allows importing data from and exporting data into files."
msgstr "允許從檔案中匯入資料以及將資料匯出至檔案"

#: libraries/server_privileges.lib.php:207
#: libraries/server_privileges.lib.php:654
#: libraries/server_privileges.lib.php:955 server_privileges.php:87
msgid "Has no effect in this MySQL version."
msgstr "在此版本的 MySQL 中無效"

#: libraries/server_privileges.lib.php:211
#: libraries/server_privileges.lib.php:858 server_privileges.php:79
msgid "Allows creating and dropping indexes."
msgstr "允許建立和刪除索引"

#: libraries/server_privileges.lib.php:215
#: libraries/server_privileges.lib.php:856 server_privileges.php:64
msgid "Allows altering the structure of existing tables."
msgstr "允許修改現有資料表的結構"

#: libraries/server_privileges.lib.php:219
#: libraries/server_privileges.lib.php:946 server_privileges.php:92
msgid "Gives access to the complete list of databases."
msgstr "允許訪問完整的資料庫列表"

#: libraries/server_privileges.lib.php:223
#: libraries/server_privileges.lib.php:930 server_privileges.php:95
msgid ""
"Allows connecting, even if maximum number of connections is reached; "
"required for most administrative operations like setting global variables or "
"killing threads of other users."
msgstr ""
"允許在達到最大連線數時連線，對於大多數像設定全域變數或中止其它使用者程序這樣"
"的管理操作是必需的"

#: libraries/server_privileges.lib.php:227
#: libraries/server_privileges.lib.php:868 server_privileges.php:69
msgid "Allows creating temporary tables."
msgstr "允許建立臨時表"

#: libraries/server_privileges.lib.php:231
#: libraries/server_privileges.lib.php:951 server_privileges.php:81
msgid "Allows locking tables for the current thread."
msgstr "允許鎖定目前程序的表"

#: libraries/server_privileges.lib.php:235
#: libraries/server_privileges.lib.php:964 server_privileges.php:90
msgid "Needed for the replication slaves."
msgstr "replication slaves所需"

#: libraries/server_privileges.lib.php:239
#: libraries/server_privileges.lib.php:960 server_privileges.php:89
msgid "Allows the user to ask where the slaves / masters are."
msgstr "使用者有權詢問附屬者/控制者在哪裏"

#: libraries/server_privileges.lib.php:243
#: libraries/server_privileges.lib.php:256
#: libraries/server_privileges.lib.php:888
#: libraries/server_privileges.lib.php:895 server_privileges.php:71
msgid "Allows creating new views."
msgstr "允許建立 views."

#: libraries/server_privileges.lib.php:247
#: libraries/server_privileges.lib.php:902 server_privileges.php:75
msgid "Allows to set up events for the event scheduler"
msgstr "允許爲 Event 設定排程"

#: libraries/server_privileges.lib.php:251
#: libraries/server_privileges.lib.php:906 server_privileges.php:96
msgid "Allows creating and dropping triggers"
msgstr "允許建立和刪除 triggers"

#: libraries/server_privileges.lib.php:260
#: libraries/server_privileges.lib.php:265
#: libraries/server_privileges.lib.php:872 server_privileges.php:93
msgid "Allows performing SHOW CREATE VIEW queries."
msgstr "允許執行 SHOW CREATE VIEW 查詢"

#: libraries/server_privileges.lib.php:269
#: libraries/server_privileges.lib.php:876 server_privileges.php:67
msgid "Allows creating stored routines."
msgstr "允許建立 stored routines."

#: libraries/server_privileges.lib.php:273
#: libraries/server_privileges.lib.php:880 server_privileges.php:65
msgid "Allows altering and dropping stored routines."
msgstr "允許修改或刪除 Procedure"

#: libraries/server_privileges.lib.php:277
#: libraries/server_privileges.lib.php:968 server_privileges.php:70
msgid "Allows creating, dropping and renaming user accounts."
msgstr "允許建立、刪除和重命名使用者帳號"

#: libraries/server_privileges.lib.php:281
#: libraries/server_privileges.lib.php:882 server_privileges.php:76
msgid "Allows executing stored routines."
msgstr "允許運行 Procedure"

#: libraries/server_privileges.lib.php:328
#: libraries/server_privileges.lib.php:329
msgctxt "None privileges"
msgid "None"
msgstr "無"

#: libraries/server_privileges.lib.php:496
msgid "Resource limits"
msgstr "資源限制"

#: libraries/server_privileges.lib.php:498
msgid "Note: Setting these options to 0 (zero) removes the limit."
msgstr "注意：若將這些選項設爲 0(零) 即不限制"

#: libraries/server_privileges.lib.php:504
#: libraries/server_privileges.lib.php:512 server_privileges.php:83
msgid "Limits the number of queries the user may send to the server per hour."
msgstr "限制使用者每小時可發送到伺服器的查詢數"

#: libraries/server_privileges.lib.php:519
#: libraries/server_privileges.lib.php:525 server_privileges.php:84
msgid ""
"Limits the number of commands that change any table or database the user may "
"execute per hour."
msgstr "限制使用者每小時可執行的修改任何資料表或資料庫的命令數"

#: libraries/server_privileges.lib.php:532
#: libraries/server_privileges.lib.php:537 server_privileges.php:82
msgid "Limits the number of new connections the user may open per hour."
msgstr "限制使用者每小時開啟的新連線數"

#: libraries/server_privileges.lib.php:544
#: libraries/server_privileges.lib.php:552 server_privileges.php:85
msgid "Limits the number of simultaneous connections the user may have."
msgstr "限制該使用者的同時連線數"

#: libraries/server_privileges.lib.php:605
#: libraries/server_privileges.lib.php:782
#: libraries/server_privileges.lib.php:2218
#: libraries/server_privileges.lib.php:2230
msgid "Table-specific privileges"
msgstr "按表指定權限"

#: libraries/server_privileges.lib.php:607
#: libraries/server_privileges.lib.php:793
#: libraries/server_privileges.lib.php:2394
msgid "Note: MySQL privilege names are expressed in English"
msgstr "注意：MySQL 權限名稱會以英文顯示"

#: libraries/server_privileges.lib.php:756
msgid "Administration"
msgstr "管理"

#: libraries/server_privileges.lib.php:779
#: libraries/server_privileges.lib.php:2392
msgid "Global privileges"
msgstr "全域權限"

#: libraries/server_privileges.lib.php:781
#: libraries/server_privileges.lib.php:2217
msgid "Database-specific privileges"
msgstr "按資料庫指定權限"

#: libraries/server_privileges.lib.php:851 server_privileges.php:68
msgid "Allows creating new tables."
msgstr "允許建立新資料表"

#: libraries/server_privileges.lib.php:863 server_privileges.php:74
msgid "Allows dropping tables."
msgstr "允許刪除資料表"

#: libraries/server_privileges.lib.php:924 server_privileges.php:78
msgid ""
"Allows adding users and privileges without reloading the privilege tables."
msgstr "允許新增使用者和權限，而不允許重新載入權限表"

#: libraries/server_privileges.lib.php:1032
msgid "Login Information"
msgstr "登錄資訊"

#: libraries/server_privileges.lib.php:1208
msgid "Do not change the password"
msgstr "保持原密碼"

#: libraries/server_privileges.lib.php:1349
#, php-format
msgid "The password for %s was changed successfully."
msgstr "%s 的密碼已修改"

#: libraries/server_privileges.lib.php:1391
#, php-format
msgid "You have revoked the privileges for %s"
msgstr "您已移除 %s 的權限"

#: libraries/server_privileges.lib.php:1452
msgid "Database for user"
msgstr "使用者資料庫"

#: libraries/server_privileges.lib.php:1456
msgid "Create database with same name and grant all privileges"
msgstr "建立與使用者同名的資料庫並授予所有權限"

#: libraries/server_privileges.lib.php:1462
msgid "Grant all privileges on wildcard name (username\\_%)"
msgstr "給以 帳號_ 開頭的資料庫 (username\\_%) 授予所有權限"

#: libraries/server_privileges.lib.php:1470
#, php-format
msgid "Grant all privileges on database &quot;%s&quot;"
msgstr "授予資料庫“%s”的所有權限"

#: libraries/server_privileges.lib.php:1567
#, php-format
msgid "Users having access to &quot;%s&quot;"
msgstr "使用者可以訪問“%s”"

#: libraries/server_privileges.lib.php:1582
#: libraries/server_privileges.lib.php:2227
#: libraries/server_privileges.lib.php:2397
msgid "Grant"
msgstr "授權"

#: libraries/server_privileges.lib.php:1617
#, fuzzy
#| msgid "View %s has been dropped"
msgid "User has been added."
msgstr "已刪除 view %s"

#: libraries/server_privileges.lib.php:1625
msgctxt "Create new user"
msgid "New"
msgstr ""

#: libraries/server_privileges.lib.php:1681
#: libraries/server_privileges.lib.php:1847
#: libraries/server_privileges.lib.php:2466
msgid "Any"
msgstr "任意"

#: libraries/server_privileges.lib.php:1696
msgid "global"
msgstr "全域"

#: libraries/server_privileges.lib.php:1702
msgid "database-specific"
msgstr "按資料庫指定"

#: libraries/server_privileges.lib.php:1704
msgid "wildcard"
msgstr "萬用字元"

#: libraries/server_privileges.lib.php:1751 server_privileges.php:172
msgid "No user found."
msgstr "未找到使用者"

#: libraries/server_privileges.lib.php:1777
#: libraries/server_privileges.lib.php:2853
msgid "Edit Privileges"
msgstr "編輯權限"

#: libraries/server_privileges.lib.php:1788
msgid "Revoke"
msgstr "移除"

#: libraries/server_privileges.lib.php:1934
msgid "... keep the old one."
msgstr "... 保留舊使用者"

#: libraries/server_privileges.lib.php:1935
msgid "... delete the old one from the user tables."
msgstr "... 從使用者資料表中刪除舊使用者"

#: libraries/server_privileges.lib.php:1936
msgid ""
"... revoke all active privileges from the old one and delete it afterwards."
msgstr "... 移除舊使用者的所有權限，然後刪除舊使用者"

#: libraries/server_privileges.lib.php:1937
msgid ""
"... delete the old one from the user tables and reload the privileges "
"afterwards."
msgstr "... 從使用者資料表中刪除舊使用者，然後重新載入權限"

#: libraries/server_privileges.lib.php:1948
msgid "Change Login Information / Copy User"
msgstr "修改登錄資訊/複製使用者"

#: libraries/server_privileges.lib.php:1954
msgid "Create a new user with the same privileges and ..."
msgstr "建立具有相同權限的新使用者然後 ..."

#: libraries/server_privileges.lib.php:2231
msgid "Column-specific privileges"
msgstr "按欄位指定權限"

#: libraries/server_privileges.lib.php:2282
msgid "Add privileges on the following database"
msgstr "在下列資料庫新增權限"

#: libraries/server_privileges.lib.php:2302
msgid "Wildcards % and _ should be escaped with a \\ to use them literally"
msgstr "要使用萬用字元 _ 和 % 本身，應使用用 \\ 轉義"

#: libraries/server_privileges.lib.php:2320
msgid "Add privileges on the following table"
msgstr "在下列資料表新增權限"

#: libraries/server_privileges.lib.php:2537
msgid "Remove selected users"
msgstr "刪除選中的使用者"

#: libraries/server_privileges.lib.php:2541
msgid "Revoke all active privileges from the users and delete them afterwards."
msgstr "移除使用者所有權限，然後刪除使用者"

#: libraries/server_privileges.lib.php:2545
#: libraries/server_privileges.lib.php:2549
#: libraries/server_privileges.lib.php:2550
msgid "Drop the databases that have the same names as the users."
msgstr "刪除與使用者同名的資料庫"

#: libraries/server_privileges.lib.php:2681
msgid "No users selected for deleting!"
msgstr "沒有選擇要刪除的使用者！"

#: libraries/server_privileges.lib.php:2684
msgid "Reloading the privileges"
msgstr "重新載入權限"

#: libraries/server_privileges.lib.php:2703
msgid "The selected users have been deleted successfully."
msgstr "已成功刪除選中的使用者"

#: libraries/server_privileges.lib.php:2768
#, php-format
msgid "You have updated the privileges for %s."
msgstr "您已更新了 %s 的權限"

#: libraries/server_privileges.lib.php:2797
#, fuzzy, php-format
#| msgid "Privileges"
msgid "Privileges for %s"
msgstr "權限"

#: libraries/server_privileges.lib.php:2907
#, fuzzy
#| msgid "User overview"
msgid "Users overview"
msgstr "查看使用者"

#: libraries/server_privileges.lib.php:2978
#, php-format
msgid ""
"Note: phpMyAdmin gets the users' privileges directly from MySQL's privilege "
"tables. The content of these tables may differ from the privileges the "
"server uses, if they have been changed manually. In this case, you should %"
"sreload the privileges%s before you continue."
msgstr ""
"注意：phpMyAdmin 直接由 MySQL 權限表取得使用者權限。如果使用者手動更改表，表"
"內容將可能與伺服器使用的使用者權限有異。在這種情況下，您應在繼續前%s重新載入"
"權限%s"

#: libraries/server_privileges.lib.php:3026
msgid "The selected user was not found in the privilege table."
msgstr "在權限表內找不到選中的使用者"

#: libraries/server_privileges.lib.php:3238
msgid "You have added a new user."
msgstr "您已新增了一個新使用者"

#: libraries/sql_query_form.lib.php:186
#, php-format
msgid "Run SQL query/queries on server %s"
msgstr "在伺服器 %s 運行 SQL 查詢"

#: libraries/sql_query_form.lib.php:207 libraries/sql_query_form.lib.php:231
#, php-format
msgid "Run SQL query/queries on database %s"
msgstr "在資料庫 %s 運行 SQL 查詢"

#: libraries/sql_query_form.lib.php:268 setup/frames/index.inc.php:260
msgid "Clear"
msgstr "清除"

#: libraries/sql_query_form.lib.php:311 sql.php:1282 sql.php:1302
msgid "Bookmark this SQL query"
msgstr "將此 SQL 查詢加爲書籤"

#: libraries/sql_query_form.lib.php:317 sql.php:1294
msgid "Let every user access this bookmark"
msgstr "讓所有使用者均可訪問此書籤"

#: libraries/sql_query_form.lib.php:323
msgid "Replace existing bookmark of same name"
msgstr "替換現有的同名書籤"

#: libraries/sql_query_form.lib.php:339
msgid "Do not overwrite this query from outside the window"
msgstr "不從視窗外覆蓋此查詢"

#: libraries/sql_query_form.lib.php:346
msgid "Delimiter"
msgstr "指令定界符"

#: libraries/sql_query_form.lib.php:354
msgid "Show this query here again"
msgstr "在此再次顯示此查詢"

#: libraries/sql_query_form.lib.php:413
msgid "View only"
msgstr "僅查看"

#: libraries/sqlparser.lib.php:129
msgid ""
"There seems to be an error in your SQL query. The MySQL server error output "
"below, if there is any, may also help you in diagnosing the problem"
msgstr ""
"您的 SQL 查詢可能有錯。如果可能的話，以下會列出 MySQL 伺服器的錯誤輸出，這可"
"能對您解決問題有一定的幫助"

#: libraries/sqlparser.lib.php:171
msgid ""
"There is a chance that you may have found a bug in the SQL parser. Please "
"examine your query closely, and check that the quotes are correct and not "
"mis-matched. Other possible failure causes may be that you are uploading a "
"file with binary outside of a quoted text area. You can also try your query "
"on the MySQL command line interface. The MySQL server error output below, if "
"there is any, may also help you in diagnosing the problem. If you still have "
"problems or if the parser fails where the command line interface succeeds, "
"please reduce your SQL query input to the single query that causes problems, "
"and submit a bug report with the data chunk in the CUT section below:"
msgstr ""
"您可能發現了 SQL 解析器的缺陷 (bug)。請仔細檢查您的查詢，包括引號是否正確及是"
"否符合。其它可能的失敗原因可能由於您上傳了超過引用文字區域外的二進制資料。您"
"還可以在 MySQL 命令行界面試一下您的查詢。如果可能的話，以下會列出 MySQL 服務"
"器的錯誤輸出，這可能對您解決問題有一定的幫助。如果您仍然有問題，或者命令行界"
"面執行成功而解析器出錯，請將您的 SQL 查詢縮減到導致問題的某一條指令，然後和下"
"面剪切區中的資料一起送出一個缺陷 (bug) 報告："

#: libraries/sqlparser.lib.php:173
msgid "BEGIN CUT"
msgstr "開始剪切"

#: libraries/sqlparser.lib.php:175
msgid "END CUT"
msgstr "結束剪切"

#: libraries/sqlparser.lib.php:177
msgid "BEGIN RAW"
msgstr "開始原文"

#: libraries/sqlparser.lib.php:181
msgid "END RAW"
msgstr "結束原文"

#: libraries/sqlparser.lib.php:379
msgid "Automatically appended backtick to the end of query!"
msgstr "自動在查詢結尾閉合了引號！"

#: libraries/sqlparser.lib.php:382
msgid "Unclosed quote"
msgstr "引號不配對"

#: libraries/sqlparser.lib.php:534
msgid "Invalid Identifer"
msgstr "無效的識別符號"

#: libraries/sqlparser.lib.php:650
msgid "Unknown Punctuation String"
msgstr "未知的標點符號字元串"

#: libraries/sqlvalidator.lib.php:69
#, php-format
msgid ""
"The SQL validator could not be initialized. Please check if you have "
"installed the necessary PHP extensions as described in the %sdocumentation%s."
msgstr ""
"SQL 檢驗程序無法原始化。請檢查是否已經安裝了%s檔案%s內說明的必需 PHP 外掛"

#: libraries/structure.lib.php:71 tbl_operations.php:309
#, php-format
msgid "Table %s has been emptied"
msgstr "已清空表 %s"

#: libraries/structure.lib.php:94 tbl_create.php:321
msgid "Tracking is active."
msgstr "追蹤已啓用。"

#: libraries/structure.lib.php:101 tbl_create.php:327
msgid "Tracking is not active."
msgstr "追蹤已停用。"

#: libraries/structure.lib.php:132 tbl_operations.php:327
#, php-format
msgid "View %s has been dropped"
msgstr "已刪除 view %s"

#: libraries/structure.lib.php:133 tbl_operations.php:328
#, php-format
msgid "Table %s has been dropped"
msgstr "已刪除表 %s"

#: libraries/structure.lib.php:188
msgid "Sum"
msgstr "總計"

#: libraries/structure.lib.php:322
msgid "Add prefix to table"
msgstr "資料表名稱增加前綴文字"

#: libraries/structure.lib.php:347
msgid "Check tables having overhead"
msgstr "僅選擇多餘"

#: libraries/structure.lib.php:1284 tbl_tracking.php:358
msgctxt "None for default"
msgid "None"
msgstr "無"

#: libraries/structure.lib.php:1333
#, php-format
msgid "Column %s has been dropped"
msgstr "已刪除欄位 %s"

#: libraries/structure.lib.php:1387 libraries/structure.lib.php:2081
#: libraries/structure.lib.php:2091 libraries/tbl_properties.inc.php:557
msgid "Primary"
msgstr "主鍵"

#: libraries/structure.lib.php:1395 libraries/structure.lib.php:2083
#: libraries/structure.lib.php:2093 libraries/structure.lib.php:2201
#: libraries/tbl_properties.inc.php:123 libraries/tbl_properties.inc.php:571
#: tbl_printview.php:306
msgid "Index"
msgstr "索引"

#: libraries/structure.lib.php:1402 libraries/structure.lib.php:2087
#: libraries/structure.lib.php:2097
msgid "Spatial"
msgstr ""

#: libraries/structure.lib.php:1412 libraries/structure.lib.php:2089
#: libraries/structure.lib.php:2099 libraries/tbl_properties.inc.php:579
msgid "Fulltext"
msgstr "全文搜尋"

#: libraries/structure.lib.php:1427 libraries/structure.lib.php:1523
#, fuzzy
#| msgid "Remove column(s)"
msgid "Move columns"
msgstr "刪除欄位"

#: libraries/structure.lib.php:1430
msgid "Move the columns by dragging them up and down."
msgstr ""

#: libraries/structure.lib.php:1464
#, fuzzy
#| msgid "Print view"
msgid "Edit view"
msgstr "列印預覽"

#: libraries/structure.lib.php:1497
msgid "Relation view"
msgstr "關聯查看"

#: libraries/structure.lib.php:1509
msgid "Propose table structure"
msgstr "規劃表結構"

#: libraries/structure.lib.php:1545 libraries/tbl_properties.inc.php:757
msgid "You have to add at least one column."
msgstr "至少要增加一個字段。"

#: libraries/structure.lib.php:1556
msgid "Add column"
msgstr "新增欄位"

#: libraries/structure.lib.php:1561 libraries/tbl_properties.inc.php:747
#, php-format
msgid "Add %s column(s)"
msgstr "增加 %s 個字段"

#: libraries/structure.lib.php:1578
msgid "At End of Table"
msgstr "於表結尾"

#: libraries/structure.lib.php:1579
msgid "At Beginning of Table"
msgstr "於表開頭"

#: libraries/structure.lib.php:1580
#, php-format
msgid "After %s"
msgstr "於 %s 之後"

#: libraries/structure.lib.php:1607
#, php-format
msgid "Create an index on &nbsp;%s&nbsp;columns"
msgstr "在第 %s 個欄位建立索引"

#: libraries/structure.lib.php:1705 tbl_printview.php:345
msgid "Row Statistics"
msgstr "行統計"

#: libraries/structure.lib.php:1710 tbl_printview.php:353
msgid "static"
msgstr "靜態"

#: libraries/structure.lib.php:1712 tbl_printview.php:355
msgid "dynamic"
msgstr "動態"

#: libraries/structure.lib.php:1723
msgid "partitioned"
msgstr "已分區"

#: libraries/structure.lib.php:1754 tbl_printview.php:376
msgid "Row length"
msgstr "行長度"

#: libraries/structure.lib.php:1766 tbl_printview.php:390
msgid "Row size"
msgstr "行大小"

#: libraries/structure.lib.php:1774 tbl_printview.php:399
msgid "Next autoindex"
msgstr ""

#: libraries/structure.lib.php:1899 libraries/structure.lib.php:1980
#: libraries/structure.lib.php:1988 libraries/structure.lib.php:2005
#, php-format
msgid "An index has been added on %s"
msgstr "已將 %s 設爲索引"

#: libraries/structure.lib.php:1970
#, php-format
msgid "A primary key has been added on %s"
msgstr "已將 %s 設爲主鍵"

#: libraries/structure.lib.php:2030 libraries/structure.lib.php:2101
#, fuzzy
#| msgid "Browse distinct values"
msgid "Distinct values"
msgstr "瀏覽非重複值 (DISTINCT)"

#: libraries/structure.lib.php:2033 libraries/structure.lib.php:2036
msgid "Add primary key"
msgstr "新增主鍵"

#: libraries/structure.lib.php:2039 libraries/structure.lib.php:2042
#: tbl_indexes.php:193
msgid "Add index"
msgstr "新增索引"

#: libraries/structure.lib.php:2045 libraries/structure.lib.php:2048
msgid "Add unique index"
msgstr "新增唯一鍵"

#: libraries/structure.lib.php:2051 libraries/structure.lib.php:2054
#, fuzzy
#| msgid "Add index"
msgid "Add SPATIAL index"
msgstr "新增索引"

#: libraries/structure.lib.php:2057 libraries/structure.lib.php:2060
msgid "Add FULLTEXT index"
msgstr "新增全文索引"

#: libraries/structure.lib.php:2186 server_binlog.php:189
msgid "Information"
msgstr "資訊"

#: libraries/structure.lib.php:2191 tbl_printview.php:296
msgid "Space usage"
msgstr "已用空間"

#: libraries/structure.lib.php:2211 tbl_printview.php:322
msgid "Effective"
msgstr "有效"

#: libraries/tbl_common.inc.php:53
#, fuzzy, php-format
#| msgid "Tracking of %s.%s is activated."
msgid "Tracking of %s is activated."
msgstr "%s.%s 的追蹤已啓用"

#: libraries/tbl_properties.inc.php:101
msgid ""
"If column type is \"enum\" or \"set\", please enter the values using this "
"format: 'a','b','c'...<br />If you ever need to put a backslash (\"\\\") or "
"a single quote (\"'\") amongst those values, precede it with a backslash "
"(for example '\\\\xyz' or 'a\\'b')."
msgstr ""
"如欄位類型是“enum”或“set”，請使用以下格式輸入：'a','b','c'...<br />如果需要輸"
"入反斜槓(“\\”)或單引號(“'”)，請在前面加上反斜槓(如 '\\\\xyz' 或 'a\\'b')"

#: libraries/tbl_properties.inc.php:110
msgid ""
"For default values, please enter just a single value, without backslash "
"escaping or quotes, using this format: a"
msgstr "對於預設值，請只輸入單個值，不要加反斜槓或引號，請用此格式：a"

#: libraries/tbl_properties.inc.php:145
#, fuzzy
#| msgid "Remove column(s)"
msgid "Move column"
msgstr "刪除欄位"

#: libraries/tbl_properties.inc.php:155
#, php-format
msgid ""
"For a list of available transformation options and their MIME type "
"transformations, click on %stransformation descriptions%s"
msgstr "要取得可用轉換選項的列表及對應的 MIME 類型轉換，請點選%s轉換說明%s"

#: libraries/tbl_properties.inc.php:167
msgid "Transformation options"
msgstr "轉換選項"

#: libraries/tbl_properties.inc.php:170
msgid ""
"Please enter the values for transformation options using this format: 'a', "
"100, b,'c'...<br />If you ever need to put a backslash (\"\\\") or a single "
"quote (\"'\") amongst those values, precede it with a backslash (for example "
"'\\\\xyz' or 'a\\'b')."
msgstr ""
"請使用此格式輸入轉換選項的值：'a',100,b,'c'...<br />如果您需要在值中輸入反斜"
"槓 (“\\”)或單引號(“'”)，請在前面加上反斜槓 (如 '\\\\xyz' 或 'a\\'b')"

#: libraries/tbl_properties.inc.php:408
msgid "ENUM or SET data too long?"
msgstr "ENUM 或 SET 資料過長？"

#: libraries/tbl_properties.inc.php:410
msgid "Get more editing space"
msgstr "取得更多編輯空間"

#: libraries/tbl_properties.inc.php:426
msgctxt "for default"
msgid "None"
msgstr "無"

#: libraries/tbl_properties.inc.php:427
msgid "As defined:"
msgstr "定義："

#: libraries/tbl_properties.inc.php:629
msgid "first"
msgstr ""

#: libraries/tbl_properties.inc.php:639
#, fuzzy, php-format
#| msgid "After %s"
msgid "after %s"
msgstr "於 %s 之後"

#: libraries/tbl_properties.inc.php:736
msgid "Table name"
msgstr "資料資料表名稱"

#: libraries/tbl_properties.inc.php:875
msgid "PARTITION definition"
msgstr "分區定義"

#: libraries/user_preferences.inc.php:29
msgid "Manage your settings"
msgstr "管理我的設定"

#: libraries/user_preferences.inc.php:46 prefs_manage.php:292
msgid "Configuration has been saved"
msgstr "設定已儲存"

#: libraries/user_preferences.inc.php:66
#, php-format
msgid ""
"Your preferences will be saved for current session only. Storing them "
"permanently requires %sphpMyAdmin configuration storage%s."
msgstr "您的偏好將僅作用於本次連線。要想永久儲存需要 %sphpMyAdmin 進階功能%s"

#: libraries/user_preferences.lib.php:122
msgid "Could not save configuration"
msgstr "無法儲存設定"

#: libraries/user_preferences.lib.php:276
msgid ""
"Your browser has phpMyAdmin configuration for this domain. Would you like to "
"import it for current session?"
msgstr "您的瀏覽器中有目前域的 phpMyAdmin 設定。是否匯入到目前連線中？"

#: libraries/zip_extension.lib.php:29
msgid "No files found inside ZIP archive!"
msgstr "ZIP 包中未找到檔案！"

#: libraries/zip_extension.lib.php:59 libraries/zip_extension.lib.php:62
#: libraries/zip_extension.lib.php:82
msgid "Error in ZIP archive:"
msgstr "ZIP 包中有錯誤:"

#: navigation.php:23
msgid "Fatal error: The navigation can only be accessed via ajax"
msgstr ""

#: pmd_display_field.php:60 pmd_save_pos.php:81
msgid "Modifications have been saved"
msgstr "已儲存修改"

#: pmd_general.php:82
msgid "Show/Hide left menu"
msgstr "顯示/隱藏左側選單"

#: pmd_general.php:86
msgid "View in fullscreen"
msgstr ""

#: pmd_general.php:90
msgid "Exit fullscreen"
msgstr ""

#: pmd_general.php:95
msgid "Save position"
msgstr "儲存位置"

#: pmd_general.php:104 pmd_general.php:403
msgid "Create relation"
msgstr "建立關聯"

#: pmd_general.php:113
msgid "Reload"
msgstr "重新載入"

#: pmd_general.php:117
msgid "Help"
msgstr "幫助"

#: pmd_general.php:123
msgid "Angular links"
msgstr "規則連線"

#: pmd_general.php:123
msgid "Direct links"
msgstr "直接連線"

#: pmd_general.php:127
msgid "Snap to grid"
msgstr "對齊網格"

#: pmd_general.php:133
msgid "Small/Big All"
msgstr "全部收縮/展開"

#: pmd_general.php:137
msgid "Toggle small/big"
msgstr "反向收縮/展開"

#: pmd_general.php:141
#, fuzzy
#| msgid "To select relation, click :"
msgid "Toggle relation lines"
msgstr "要選擇關聯，點選："

#: pmd_general.php:147 pmd_pdf.php:102
msgid "Import/Export coordinates for PDF schema"
msgstr "爲 PDF 大綱匯入/匯出座標"

#: pmd_general.php:154
msgid "Build Query"
msgstr "產生查詢"

#: pmd_general.php:161
msgid "Move Menu"
msgstr "移動選單"

#: pmd_general.php:174
msgid "Hide/Show all"
msgstr "全部隱藏/顯示"

#: pmd_general.php:178
msgid "Hide/Show Tables with no relation"
msgstr "隱藏/顯示沒有關聯的表"

#: pmd_general.php:218
msgid "Number of tables"
msgstr "資料表數量"

#: pmd_general.php:469
msgid "Delete relation"
msgstr "刪除關聯"

#: pmd_general.php:511 pmd_general.php:570
msgid "Relation operator"
msgstr "關聯運算符"

#: pmd_general.php:521 pmd_general.php:580 pmd_general.php:703
#: pmd_general.php:820
msgid "Except"
msgstr "例外"

#: pmd_general.php:527 pmd_general.php:586 pmd_general.php:709
#: pmd_general.php:826
msgid "subquery"
msgstr "子查詢"

#: pmd_general.php:531 pmd_general.php:627
msgid "Rename to"
msgstr "改名爲"

#: pmd_general.php:533 pmd_general.php:632
msgid "New name"
msgstr "新名稱"

#: pmd_general.php:536 pmd_general.php:751
msgid "Aggregate"
msgstr "聚合"

#: pmd_general.php:861
msgid "Active options"
msgstr "目前選項"

#: pmd_pdf.php:50
msgid "Page has been created"
msgstr "已建立頁面"

#: pmd_pdf.php:53
msgid "Page creation failed"
msgstr "頁面建立失敗"

#: pmd_pdf.php:113
msgid "Page"
msgstr "頁面"

#: pmd_pdf.php:123
msgid "Import from selected page"
msgstr "從所選頁匯入"

#: pmd_pdf.php:124
msgid "Export to selected page"
msgstr "匯出至所選頁"

#: pmd_pdf.php:126
msgid "Create a page and export to it"
msgstr "匯出至新頁"

#: pmd_pdf.php:138
msgid "New page name: "
msgstr "新頁面名: "

#: pmd_pdf.php:141
msgid "Export/Import to scale"
msgstr "按比例匯出/匯入"

#: pmd_pdf.php:146
msgid "recommended"
msgstr "推薦"

#: pmd_relation_new.php:35
msgid "Error: relation already exists."
msgstr "錯誤：關聯已存在"

#: pmd_relation_new.php:77 pmd_relation_new.php:100
msgid "Error: Relation not added."
msgstr "錯誤：關聯未新增"

#: pmd_relation_new.php:78
msgid "FOREIGN KEY relation added"
msgstr "已新增外部鍵關聯"

#: pmd_relation_new.php:98
msgid "Internal relation added"
msgstr "已新增行內部關聯"

#: pmd_relation_upd.php:66
msgid "Relation deleted"
msgstr "已刪除關聯"

#: pmd_save_pos.php:73
msgid "Error saving coordinates for Designer."
msgstr "儲存設計器座標時出錯"

#: prefs_forms.php:85
msgid "Cannot save settings, submitted form contains errors"
msgstr "無法儲存設定，送出的表單中有錯誤"

#: prefs_manage.php:81
msgid "Could not import configuration"
msgstr "無法匯入設定"

#: prefs_manage.php:113
msgid "Configuration contains incorrect data for some fields."
msgstr "部分設定含有錯誤的資料"

#: prefs_manage.php:129
msgid "Do you want to import remaining settings?"
msgstr "是否匯入其餘的設定？"

#: prefs_manage.php:226 prefs_manage.php:252
msgid "Saved on: @DATE@"
msgstr "儲存於：@DATE@"

#: prefs_manage.php:240
msgid "Import from file"
msgstr "從檔案匯入"

#: prefs_manage.php:246
msgid "Import from browser's storage"
msgstr "從瀏覽器儲存中匯入"

#: prefs_manage.php:249
msgid "Settings will be imported from your browser's local storage."
msgstr "設定將從瀏覽器的本地儲存中匯入"

#: prefs_manage.php:255
msgid "You have no saved settings!"
msgstr "您沒有已儲存的設定！"

#: prefs_manage.php:259 prefs_manage.php:312
msgid "This feature is not supported by your web browser"
msgstr "您所使用的瀏覽器不支援此功能"

#: prefs_manage.php:264
msgid "Merge with current configuration"
msgstr "與目前設定合併"

#: prefs_manage.php:278
#, php-format
msgid ""
"You can set more settings by modifying config.inc.php, eg. by using %sSetup "
"script%s."
msgstr "您可以透過修改 config.inc.php 檔案進行更多設定，如透過使用%s安裝指令%s"

#: prefs_manage.php:302
msgid "Save to browser's storage"
msgstr "儲存到瀏覽器儲存"

#: prefs_manage.php:306
msgid "Settings will be saved in your browser's local storage."
msgstr "設定將儲存到瀏覽器的本地儲存"

#: prefs_manage.php:308
msgid "Existing settings will be overwritten!"
msgstr "現有設定將被覆蓋！"

#: prefs_manage.php:323
msgid "You can reset all your settings and restore them to default values."
msgstr "您可以重置並將所有設定恢復爲預設值"

#: querywindow.php:64
msgid "Import files"
msgstr "匯入檔案"

#: querywindow.php:77
msgid "All"
msgstr "全部"

#: schema_edit.php:36 schema_edit.php:42 schema_edit.php:48 schema_edit.php:53
#, php-format
msgid "<b>%s</b> table not found or not set in %s"
msgstr "找不到 <b>%s</b> 表或還未在 %s 設定"

#: schema_export.php:62
msgid "File doesn't exist"
msgstr "檔案不存在"

#: server_binlog.php:84
msgid "Select binary log to view"
msgstr "選擇要查看的二進制日誌"

#: server_binlog.php:154 server_status.php:430 server_status.php:439
msgid "Truncate Shown Queries"
msgstr "截斷顯示的查詢"

#: server_binlog.php:158 server_status.php:432 server_status.php:441
msgid "Show Full Queries"
msgstr "顯示完整查詢"

#: server_binlog.php:184
msgid "Log name"
msgstr "日志檔案名稱"

#: server_binlog.php:185
msgid "Position"
msgstr "位置"

#: server_binlog.php:188
msgid "Original position"
msgstr "原始位置"

#: server_collations.php:24
msgid "Character Sets and Collations"
msgstr "字集和排序規則"

#: server_databases.php:117
#, fuzzy, php-format
#| msgid "%s databases have been dropped successfully."
msgid "%1$d database has been dropped successfully."
msgid_plural "%1$d databases have been dropped successfully."
msgstr[0] "已成功刪除 %s 個資料庫"

#: server_databases.php:138
msgid "Databases statistics"
msgstr "資料庫統計"

#: server_databases.php:226 server_replication.php:167
#: server_replication.php:198
msgid "Master replication"
msgstr "主複製"

#: server_databases.php:228 server_replication.php:236
msgid "Slave replication"
msgstr "從複製"

#: server_databases.php:334 server_databases.php:335
msgid "Enable Statistics"
msgstr "啓用統計"

#: server_databases.php:338
msgid ""
"Note: Enabling the database statistics here might cause heavy traffic "
"between the web server and the MySQL server."
msgstr ""
"注意：在此啓用資料庫統計可能導致網站伺服器和 MySQL 伺服器之間的流量驟增"

#: server_databases.php:345
msgid "No databases"
msgstr "無資料庫"

#: server_engines.php:32
msgid "Storage Engines"
msgstr "儲存引擎"

#: server_export.php:20
msgid "View dump (schema) of databases"
msgstr "查看資料庫的轉存(大綱)"

#: server_plugins.php:66
msgid "Modules"
msgstr ""

#: server_plugins.php:87
msgid "Begin"
msgstr "開始"

#: server_plugins.php:94
msgid "Plugin"
msgstr ""

#: server_plugins.php:95 server_plugins.php:129
msgid "Module"
msgstr ""

#: server_plugins.php:96 server_plugins.php:131
msgid "Library"
msgstr ""

#: server_plugins.php:97 server_plugins.php:132 tbl_tracking.php:763
msgid "Version"
msgstr "版本"

#: server_plugins.php:98 server_plugins.php:133
msgid "Author"
msgstr ""

#: server_plugins.php:99 server_plugins.php:134
msgid "License"
msgstr ""

#: server_plugins.php:165
#, fuzzy
#| msgid "Disabled"
msgid "disabled"
msgstr "已關閉"

#: server_privileges.php:215
#, php-format
msgid "The user %s already exists!"
msgstr "使用者 %s 己存在！"

#: server_privileges.php:317
#, php-format
msgid "Deleting %s"
msgstr "正在刪除 %s"

#: server_privileges.php:362
msgid "The privileges were reloaded successfully."
msgstr "已成功重新載入權限"

#: server_replication.php:79
msgid "Unknown error"
msgstr "未知錯誤"

#: server_replication.php:89
#, php-format
msgid "Unable to connect to master %s."
msgstr "無法連線到主伺服器 %s"

#: server_replication.php:98
msgid ""
"Unable to read master log position. Possible privilege problem on master."
msgstr "無法讀取主伺服器日誌。主伺服器的權限設定可能有問題"

#: server_replication.php:104
msgid "Unable to change master"
msgstr "無法修改主伺服器"

#: server_replication.php:108
#, fuzzy, php-format
#| msgid "The privileges were reloaded successfully."
msgid "Master server changed successfully to %s"
msgstr "權限已成功重新讀取."

#: server_replication.php:168
msgid "This server is configured as master in a replication process."
msgstr "此伺服器已被設定爲一個複製程序中的主伺服器"

#: server_replication.php:174
msgid "Show connected slaves"
msgstr "查看已連線的從伺服器"

#: server_replication.php:199
#, php-format
msgid ""
"This server is not configured as master in a replication process. Would you "
"like to <a href=\"%s\">configure</a> it?"
msgstr ""
"此伺服器尚未設定爲一個複製程序中的主伺服器。您想現在<a href=\"%s\">設定</a>"
"嗎？"

#: server_replication.php:206
msgid "Master configuration"
msgstr "主伺服器設定"

#: server_replication.php:207
msgid ""
"This server is not configured as master server in a replication process. You "
"can choose from either replicating all databases and ignoring certain "
"(useful if you want to replicate majority of databases) or you can choose to "
"ignore all databases by default and allow only certain databases to be "
"replicated. Please select the mode:"
msgstr ""
"此伺服器尚未設定爲一個複製程序中的主伺服器。您可以選擇複製所有但忽略某些資料"
"庫 (當您想複製大多數資料庫時很有用) 或者僅複製某些資料庫。請選擇模式:"

#: server_replication.php:210
msgid "Replicate all databases; Ignore:"
msgstr "複製所有資料庫，除了:"

#: server_replication.php:211
msgid "Ignore all databases; Replicate:"
msgstr "忽略所有資料庫;備援(Replicate):"

#: server_replication.php:214
msgid "Please select databases:"
msgstr "請選擇資料庫:"

#: server_replication.php:217
msgid ""
"Now, add the following lines at the end of [mysqld] section in your my.cnf "
"and please restart the MySQL server afterwards."
msgstr "現在，將下列行新增到您的 my.cnf 檔案最後，然後重新啓動 MySQL 伺服器"

#: server_replication.php:219
msgid ""
"Once you restarted MySQL server, please click on Go button. Afterwards, you "
"should see a message informing you, that this server <b>is</b> configured as "
"master"
msgstr ""
"當 MySQL 伺服器重新啓動後，請點選 執行 按鈕。您應該看見一條提示資訊說此伺服器"
"<b>已經</b>被設定爲主伺服器"

#: server_replication.php:281
msgid "Slave SQL Thread not running!"
msgstr "從 SQL 程序未啓動！"

#: server_replication.php:284
msgid "Slave IO Thread not running!"
msgstr "從 IO 程序未啓動！"

#: server_replication.php:293
msgid ""
"Server is configured as slave in a replication process. Would you like to:"
msgstr "伺服器已被設定爲一個複製程序中的從伺服器。您是否要:"

#: server_replication.php:296
msgid "See slave status table"
msgstr "查看從伺服器狀態"

#: server_replication.php:300
msgid "Control slave:"
msgstr "控制 slave 伺服器:"

#: server_replication.php:303
msgid "Full start"
msgstr "全部啓動"

#: server_replication.php:303
msgid "Full stop"
msgstr "全部停止"

#: server_replication.php:304
msgid "Reset slave"
msgstr "重置從伺服器"

#: server_replication.php:306
msgid "Start SQL Thread only"
msgstr "僅啓動 SQL 程序"

#: server_replication.php:308
msgid "Stop SQL Thread only"
msgstr "僅停止 SQL 程序"

#: server_replication.php:311
msgid "Start IO Thread only"
msgstr "僅啓動 IO 程序"

#: server_replication.php:313
msgid "Stop IO Thread only"
msgstr "僅停止 IO 程序"

#: server_replication.php:318
msgid "Error management:"
msgstr "錯誤管理:"

#: server_replication.php:320
msgid "Skipping errors might lead into unsynchronized master and slave!"
msgstr "忽略錯誤可能導致主從伺服器間不同步！"

#: server_replication.php:322
msgid "Skip current error"
msgstr "忽略目前錯誤"

#: server_replication.php:323
msgid "Skip next"
msgstr "忽略下"

#: server_replication.php:326
msgid "errors."
msgstr "個錯誤"

#: server_replication.php:342
#, php-format
msgid ""
"This server is not configured as slave in a replication process. Would you "
"like to <a href=\"%s\">configure</a> it?"
msgstr ""
"此伺服器尚未設定爲一個複製程序中的從伺服器。您想現在<a href=\"%s\">設定</a>"
"嗎？"

#: server_status.php:31
#, php-format
msgid "Thread %s was successfully killed."
msgstr "已中止程序 %s"

#: server_status.php:35
#, php-format
msgid ""
"phpMyAdmin was unable to kill thread %s. It probably has already been closed."
msgstr "phpMyAdmin 無法中止程序 %s。該程序可能已經關閉"

#: server_status.php:70
#, php-format
msgid "Network traffic since startup: %s"
msgstr ""

#: server_status.php:83
#, fuzzy, php-format
#| msgid "This MySQL server has been running for %s. It started up on %s."
msgid "This MySQL server has been running for %1$s. It started up on %2$s."
msgstr "此 MySQL 伺服器已經運行了 %s，啓動時間爲 %s"

#: server_status.php:93
msgid ""
"This MySQL server works as <b>master</b> and <b>slave</b> in <b>replication</"
"b> process."
msgstr "此 MySQL 伺服器正以<b>主</b>和<b>從</b>伺服器運行於<b>複製</b>程序中"

#: server_status.php:98
msgid "This MySQL server works as <b>master</b> in <b>replication</b> process."
msgstr "此 MySQL 伺服器正以<b>主</b>伺服器運行於<b>複製</b>程序中"

#: server_status.php:103
msgid "This MySQL server works as <b>slave</b> in <b>replication</b> process."
msgstr "此 MySQL 伺服器正以<b>從</b>伺服器運行於<b>複製</b>程序中"

#: server_status.php:109
msgid ""
"For further information about replication status on the server, please visit "
"the <a href=\"#replication\">replication section</a>."
msgstr ""
"要取得更多關於此伺服器的複製狀態，請查看<a href=\"#replication\">複製狀態資訊"
"</a>"

#: server_status.php:122
msgid "Replication status"
msgstr "複製狀態"

#: server_status.php:139
msgid ""
"On a busy server, the byte counters may overrun, so those statistics as "
"reported by the MySQL server may be incorrect."
msgstr ""
"在高負載的伺服器上，字元計數器可能會溢出，因此由 MySQL 返回的統計值可能會不正"
"確"

#: server_status.php:149
msgid "Received"
msgstr "已接收"

#: server_status.php:168
msgid "Sent"
msgstr "已發送"

#: server_status.php:219
msgid "max. concurrent connections"
msgstr "最大同時連線數"

#: server_status.php:229
msgid "Failed attempts"
msgstr "已失敗"

#: server_status.php:253
msgid "Aborted"
msgstr "已取消"

#: server_status.php:313
msgid "ID"
msgstr "ID"

#: server_status.php:329
msgid "Command"
msgstr "命令"

#: server_status_advisor.php:29
#, fuzzy
msgid "Instructions"
msgstr "資料"

#: server_status_advisor.php:35
msgid ""
"The Advisor system can provide recommendations on server variables by "
"analyzing the server status variables."
msgstr ""

#: server_status_advisor.php:41
msgid ""
"Do note however that this system provides recommendations based on simple "
"calculations and by rule of thumb which may not necessarily apply to your "
"system."
msgstr ""

#: server_status_advisor.php:48
msgid ""
"Prior to changing any of the configuration, be sure to know what you are "
"changing (by reading the documentation) and how to undo the change. Wrong "
"tuning can have a very negative effect on performance."
msgstr ""

#: server_status_advisor.php:56
msgid ""
"The best way to tune your system would be to change only one setting at a "
"time, observe or benchmark your database, and undo the change if there was "
"no clearly measurable improvement."
msgstr ""

#: server_status_monitor.php:472
#, fuzzy
#| msgid "Textarea rows"
msgid "Start Monitor"
msgstr "文字框行"

#: server_status_monitor.php:479
msgid "Instructions/Setup"
msgstr ""

#: server_status_monitor.php:483
msgid "Done rearranging/editing charts"
msgstr ""

#: server_status_monitor.php:489 server_status_monitor.php:606
#, fuzzy
#| msgid "Add index"
msgid "Add chart"
msgstr "新增索引"

#: server_status_monitor.php:492
msgid "Rearrange/edit charts"
msgstr ""

#: server_status_monitor.php:496
#, fuzzy
msgid "Refresh rate"
msgstr "重新整理"

#: server_status_monitor.php:505
#, fuzzy
#| msgid "Textarea columns"
msgid "Chart columns"
msgstr "文本框列"

#: server_status_monitor.php:521
#, fuzzy
#| msgid "Error management:"
msgid "Chart arrangement"
msgstr "錯誤管理:"

#: server_status_monitor.php:524
msgid ""
"The arrangement of the charts is stored to the browsers local storage. You "
"may want to export it if you have a complicated set up."
msgstr ""

#: server_status_monitor.php:538
#, fuzzy
#| msgid "Restore default value"
msgid "Reset to default"
msgstr "還原預設值"

#: server_status_monitor.php:544
#, fuzzy
msgid "Monitor Instructions"
msgstr "資料"

#: server_status_monitor.php:546
msgid ""
"The phpMyAdmin Monitor can assist you in optimizing the server configuration "
"and track down time intensive queries. For the latter you will need to set "
"log_output to 'TABLE' and have either the slow_query_log or general_log "
"enabled. Note however, that the general_log produces a lot of data and "
"increases server load by up to 15%"
msgstr ""

#: server_status_monitor.php:558
msgid ""
"Unfortunately your Database server does not support logging to table, which "
"is a requirement for analyzing the database logs with phpMyAdmin. Logging to "
"table is supported by MySQL 5.1.6 and onwards. You may still use the server "
"charting features however."
msgstr ""

#: server_status_monitor.php:573
msgid "Using the monitor:"
msgstr ""

#: server_status_monitor.php:576
msgid ""
"Your browser will refresh all displayed charts in a regular interval. You "
"may add charts and change the refresh rate under 'Settings', or remove any "
"chart using the cog icon on each respective chart."
msgstr ""

#: server_status_monitor.php:582
msgid ""
"To display queries from the logs, select the relevant time span on any chart "
"by holding down the left mouse button and panning over the chart. Once "
"confirmed, this will load a table of grouped queries, there you may click on "
"any occuring SELECT statements to further analyze them."
msgstr ""

#: server_status_monitor.php:592
msgid "Please note:"
msgstr ""

#: server_status_monitor.php:595
msgid ""
"Enabling the general_log may increase the server load by 5-15%. Also be "
"aware that generating statistics from the logs is a load intensive task, so "
"it is advisable to select only a small time span and to disable the "
"general_log and empty its table once monitoring is not required any more."
msgstr ""

#: server_status_monitor.php:610
#, fuzzy
#| msgid "Remove database"
msgid "Preset chart"
msgstr "刪除資料庫"

#: server_status_monitor.php:614
#, fuzzy
#| msgid "See slave status table"
msgid "Status variable(s)"
msgstr "查看從伺服器狀態"

#: server_status_monitor.php:617
#, fuzzy
#| msgid "Select Tables"
msgid "Select series:"
msgstr "選擇表"

#: server_status_monitor.php:619
msgid "Commonly monitored"
msgstr ""

#: server_status_monitor.php:635
#, fuzzy
#| msgid "Invalid table name"
msgid "or type variable name:"
msgstr "無效的資料資料表名稱"

#: server_status_monitor.php:642
msgid "Display as differential value"
msgstr ""

#: server_status_monitor.php:645
msgid "Apply a divisor"
msgstr ""

#: server_status_monitor.php:653
msgid "Append unit to data values"
msgstr ""

#: server_status_monitor.php:659
#, fuzzy
#| msgid "Add a new server"
msgid "Add this series"
msgstr "新增伺服器"

#: server_status_monitor.php:661
msgid "Clear series"
msgstr ""

#: server_status_monitor.php:664
#, fuzzy
#| msgid "SQL queries"
msgid "Series in Chart:"
msgstr "SQL 查詢"

#: server_status_monitor.php:677
#, fuzzy
#| msgid "Show statistics"
msgid "Log statistics"
msgstr "顯示統計"

#: server_status_monitor.php:678
#, fuzzy
#| msgid "Select page"
msgid "Selected time range:"
msgstr "選擇頁"

#: server_status_monitor.php:684
msgid "Only retrieve SELECT,INSERT,UPDATE and DELETE Statements"
msgstr ""

#: server_status_monitor.php:689
msgid "Remove variable data in INSERT statements for better grouping"
msgstr ""

#: server_status_monitor.php:692
msgid "Choose from which log you want the statistics to be generated from."
msgstr ""

#: server_status_monitor.php:695
msgid "Results are grouped by query text."
msgstr ""

#: server_status_monitor.php:699
#, fuzzy
#| msgid "Query type"
msgid "Query analyzer"
msgstr "查詢方式"

#: server_status_monitor.php:747
#, fuzzy, php-format
#| msgid "Second"
msgid "%d second"
msgid_plural "%d seconds"
msgstr[0] "秒"

#: server_status_monitor.php:750
#, fuzzy, php-format
#| msgid "Minute"
msgid "%d minute"
msgid_plural "%d minutes"
msgstr[0] "分"

#: server_status_queries.php:67
#, fuzzy, php-format
#| msgid "Customize startup page"
msgid "Questions since startup: %s"
msgstr "自訂起始頁"

#: server_status_queries.php:103
msgid "Statements"
msgstr "說明"

#. l10n: # = Amount of queries
#: server_status_queries.php:106
msgid "#"
msgstr ""

#: server_status_variables.php:78 server_variables.php:156
#, fuzzy
msgid "Filters"
msgstr "過濾"

#: server_status_variables.php:82 server_variables.php:158
#, fuzzy
#| msgid "Do not change the password"
msgid "Containing the word:"
msgstr "保持原密碼"

#: server_status_variables.php:89
#, fuzzy
#| msgid "Show open tables"
msgid "Show only alert values"
msgstr "顯示開啟的表"

#: server_status_variables.php:94
msgid "Filter by category..."
msgstr ""

#: server_status_variables.php:114
#, fuzzy
#| msgid "Show open tables"
msgid "Show unformatted values"
msgstr "顯示開啟的表"

#: server_status_variables.php:133
#, fuzzy
#| msgid "Related Links"
msgid "Related links:"
msgstr "相關連結"

#: server_status_variables.php:327
msgid ""
"The number of connections that were aborted because the client died without "
"closing the connection properly."
msgstr ""

#: server_status_variables.php:331
#, fuzzy
#| msgid "Could not connect to MySQL server"
msgid "The number of failed attempts to connect to the MySQL server."
msgstr "無法連線到 MySQL 伺服器"

#: server_status_variables.php:334
msgid ""
"The number of transactions that used the temporary binary log cache but that "
"exceeded the value of binlog_cache_size and used a temporary file to store "
"statements from the transaction."
msgstr ""
"因交易使用的臨時二進制日誌快取超出 binlog_cache_size 的設定而使用臨時檔案儲存"
"的數量"

#: server_status_variables.php:339
msgid "The number of transactions that used the temporary binary log cache."
msgstr "交易所用的臨時二進制日誌快取的數量"

#: server_status_variables.php:342
msgid ""
"The number of connection attempts (successful or not) to the MySQL server."
msgstr ""

#: server_status_variables.php:346
msgid ""
"The number of temporary tables on disk created automatically by the server "
"while executing statements. If Created_tmp_disk_tables is big, you may want "
"to increase the tmp_table_size  value to cause temporary tables to be memory-"
"based instead of disk-based."
msgstr ""
"伺服器執行指令時自動在硬碟上建立的臨時表的數量。如果 Created_tmp_disk_tables "
"很大，您可以增加 tmp_table_size 的值，讓伺服器使用記憶體來儲存臨時表而非硬碟"

#: server_status_variables.php:353
msgid "How many temporary files mysqld has created."
msgstr "mysqld 已建立的臨時檔案的數量"

#: server_status_variables.php:356
msgid ""
"The number of in-memory temporary tables created automatically by the server "
"while executing statements."
msgstr "伺服器執行指令時自動在記憶體中建立的臨時表的數量"

#: server_status_variables.php:360
msgid ""
"The number of rows written with INSERT DELAYED for which some error occurred "
"(probably duplicate key)."
msgstr ""
"發生錯誤的延遲插入 (INSERT DELAYED) 行數 (可能是因爲在唯一欄位中存在重複值)"

#: server_status_variables.php:364
msgid ""
"The number of INSERT DELAYED handler threads in use. Every different table "
"on which one uses INSERT DELAYED gets its own thread."
msgstr "正在使用的延遲插入處理程序的數量。每張使用延遲插入的表都有自己的程序"

#: server_status_variables.php:369
msgid "The number of INSERT DELAYED rows written."
msgstr "延遲插入已寫入的行數"

#: server_status_variables.php:372
msgid "The number of executed FLUSH statements."
msgstr "已執行的強制更新 (FLUSH) 指令數"

#: server_status_variables.php:375
msgid "The number of internal COMMIT statements."
msgstr "已執行的內部送出 (COMMIT) 指令數"

#: server_status_variables.php:378
msgid "The number of times a row was deleted from a table."
msgstr "從資料表中刪除行的次數"

#: server_status_variables.php:381
msgid ""
"The MySQL server can ask the NDB Cluster storage engine if it knows about a "
"table with a given name. This is called discovery. Handler_discover "
"indicates the number of time tables have been discovered."
msgstr ""
"如果知道一個資料表的名字，MySQL 伺服器可以詢問 NDB 集羣儲存引擎，這被稱爲“發"
"現”Handler_discovery 表明瞭一個資料表被發現的次數"

#: server_status_variables.php:387
msgid ""
"The number of times the first entry was read from an index. If this is high, "
"it suggests that the server is doing a lot of full index scans; for example, "
"SELECT col1 FROM foo, assuming that col1 is indexed."
msgstr ""
"讀取一個索引入口點的次數。如果該值很大，說明您的伺服器執行了很多完整索引掃"
"描。例如，假設欄位 col1 已經建立了索引，然後執行 SELECT col1 FROM foo"

#: server_status_variables.php:393
msgid ""
"The number of requests to read a row based on a key. If this is high, it is "
"a good indication that your queries and tables are properly indexed."
msgstr ""
"根據索引讀取行的請求數。如果該值很大，說明您的查詢和表都建立了很好的索引"

#: server_status_variables.php:398
msgid ""
"The number of requests to read the next row in key order. This is "
"incremented if you are querying an index column with a range constraint or "
"if you are doing an index scan."
msgstr ""
"根據索引順序讀取下一行的請求數。如果您在查詢一個已索引的欄位且限制了範圍，或"
"進行完整表掃描，該值將會不斷增長"

#: server_status_variables.php:403
msgid ""
"The number of requests to read the previous row in key order. This read "
"method is mainly used to optimize ORDER BY ... DESC."
msgstr ""
"根據索引順序讀取上一行的請求數。這種讀取方式通常用於最佳化帶有 ORDER BY ... "
"DESC 的查詢"

#: server_status_variables.php:407
msgid ""
"The number of requests to read a row based on a fixed position. This is high "
"if you are doing a lot of queries that require sorting of the result. You "
"probably have a lot of queries that require MySQL to scan whole tables or "
"you have joins that don't use keys properly."
msgstr ""
"根據固定位置讀取行的請求數。如果您執行很多需要排序的查詢，該值會很高。您可能"
"有很多需要完整表掃描的查詢，或者您使用了不正確的索引用來多表查詢"

#: server_status_variables.php:414
msgid ""
"The number of requests to read the next row in the data file. This is high "
"if you are doing a lot of table scans. Generally this suggests that your "
"tables are not properly indexed or that your queries are not written to take "
"advantage of the indexes you have."
msgstr ""
"從資料檔案中讀取行的請求數。如果您在掃描很多表，該值會很大。通常情況下這意味"
"着您的表沒有做好索引，或者您的查詢指令沒有使用好索引欄位"

#: server_status_variables.php:421
msgid "The number of internal ROLLBACK statements."
msgstr "內部回滾 (ROLLBACK) 指令數"

#: server_status_variables.php:424
msgid "The number of requests to update a row in a table."
msgstr "資料表中更新行的請求數"

#: server_status_variables.php:427
msgid "The number of requests to insert a row in a table."
msgstr "資料表中插入行的請求數"

#: server_status_variables.php:430
msgid "The number of pages containing data (dirty or clean)."
msgstr "非空頁數 (含髒頁)"

#: server_status_variables.php:433
msgid "The number of pages currently dirty."
msgstr "目前髒頁數"

#: server_status_variables.php:436
msgid "The number of buffer pool pages that have been requested to be flushed."
msgstr "請求更新的快取池頁數"

#: server_status_variables.php:440
msgid "The number of free pages."
msgstr "空閒頁數"

#: server_status_variables.php:443
msgid ""
"The number of latched pages in InnoDB buffer pool. These are pages currently "
"being read or written or that can't be flushed or removed for some other "
"reason."
msgstr ""
"InnoDB 快取池中鎖定頁的數量。這些頁是正在被讀取或寫入的，或者是因其他原因不能"
"被重新整理或刪除的"

#: server_status_variables.php:448
msgid ""
"The number of pages busy because they have been allocated for administrative "
"overhead such as row locks or the adaptive hash index. This value can also "
"be calculated as Innodb_buffer_pool_pages_total - "
"Innodb_buffer_pool_pages_free - Innodb_buffer_pool_pages_data."
msgstr ""
"負載頁的數量，像鎖定行或適應性的散列索引這樣的管理操作時分配的頁。該值可用此"
"公式計算： Innodb_buffer_pool_pages_total - Innodb_buffer_pool_pages_free - "
"Innodb_buffer_pool_pages_data"

#: server_status_variables.php:455
msgid "Total size of buffer pool, in pages."
msgstr "快取池總大小 (單位：頁)"

#: server_status_variables.php:458
msgid ""
"The number of \"random\" read-aheads InnoDB initiated. This happens when a "
"query is to scan a large portion of a table but in random order."
msgstr ""
"InnoDB 原始化的“隨機”預讀數。這通常會在對一個資料表進行大範圍的隨機排序查詢時"
"發生"

#: server_status_variables.php:463
msgid ""
"The number of sequential read-aheads InnoDB initiated. This happens when "
"InnoDB does a sequential full table scan."
msgstr "InnoDB 原始化的順序預讀數。這會在 InnoDB 執行一個順序完整表掃描時發生"

#: server_status_variables.php:467
msgid "The number of logical read requests InnoDB has done."
msgstr "InnoDB 完成的邏輯讀請求數"

#: server_status_variables.php:470
msgid ""
"The number of logical reads that InnoDB could not satisfy from buffer pool "
"and had to do a single-page read."
msgstr "InnoDB 進行邏輯讀取時無法從快取池中取得而執行單頁讀取的次數"

#: server_status_variables.php:474
msgid ""
"Normally, writes to the InnoDB buffer pool happen in the background. "
"However, if it's necessary to read or create a page and no clean pages are "
"available, it's necessary to wait for pages to be flushed first. This "
"counter counts instances of these waits. If the buffer pool size was set "
"properly, this value should be small."
msgstr ""
"寫入 InnoDB 快取池通常在後臺進行，但有必要在沒有乾淨頁的時候讀取或建立頁，有"
"必要先等待頁被重新整理。該計數器統計了這種等待的數量。如果快取池大小設定正"
"確，這個值應該會很小"

#: server_status_variables.php:482
msgid "The number writes done to the InnoDB buffer pool."
msgstr "寫入 InnoDB 快取池的次數"

#: server_status_variables.php:485
msgid "The number of fsync() operations so far."
msgstr "fsync() 總操作的次數"

#: server_status_variables.php:488
msgid "The current number of pending fsync() operations."
msgstr "目前掛起 fsync() 操作的數量"

#: server_status_variables.php:491
msgid "The current number of pending reads."
msgstr "目前掛起的讀操作數"

#: server_status_variables.php:494
msgid "The current number of pending writes."
msgstr "目前掛起的寫操作數"

#: server_status_variables.php:497
msgid "The amount of data read so far, in bytes."
msgstr "讀取的總資料量 (單位：字元)"

#: server_status_variables.php:500
msgid "The total number of data reads."
msgstr "資料讀取總數"

#: server_status_variables.php:503
msgid "The total number of data writes."
msgstr "資料寫入總數"

#: server_status_variables.php:506
msgid "The amount of data written so far, in bytes."
msgstr "寫入的總資料量 (單位：字元)"

#: server_status_variables.php:509
msgid "The number of pages that have been written for doublewrite operations."
msgstr "以雙寫入操作寫入的頁數"

#: server_status_variables.php:513
msgid "The number of doublewrite operations that have been performed."
msgstr "已經執行的雙寫入次數"

#: server_status_variables.php:516
msgid ""
"The number of waits we had because log buffer was too small and we had to "
"wait for it to be flushed before continuing."
msgstr "因日誌快取太小而必須等待其被寫入所造成的等待數"

#: server_status_variables.php:520
msgid "The number of log write requests."
msgstr "日誌寫入請求數"

#: server_status_variables.php:523
msgid "The number of physical writes to the log file."
msgstr "日誌物理寫入次數"

#: server_status_variables.php:526
msgid "The number of fsync() writes done to the log file."
msgstr "使用 fsync() 寫入日志檔案的次數"

#: server_status_variables.php:529
msgid "The number of pending log file fsyncs."
msgstr "目前掛起的 fsync 日志檔案數"

#: server_status_variables.php:532
msgid "Pending log file writes."
msgstr "目前掛起的日誌寫入數"

#: server_status_variables.php:535
msgid "The number of bytes written to the log file."
msgstr "寫入日志檔案的字元數"

#: server_status_variables.php:538
msgid "The number of pages created."
msgstr "建立的頁數"

#: server_status_variables.php:541
msgid ""
"The compiled-in InnoDB page size (default 16KB). Many values are counted in "
"pages; the page size allows them to be easily converted to bytes."
msgstr ""
"編譯的 InnoDB 頁大小 (預設 16KB)。許多值都以頁爲單位進行統計，頁大小可以很方"
"便地將這些值轉化爲字元數"

#: server_status_variables.php:546
msgid "The number of pages read."
msgstr "讀取的頁數"

#: server_status_variables.php:549
msgid "The number of pages written."
msgstr "寫入的頁數"

#: server_status_variables.php:552
msgid "The number of row locks currently being waited for."
msgstr "正在等待行鎖的數量"

#: server_status_variables.php:555
msgid "The average time to acquire a row lock, in milliseconds."
msgstr "等待取得行鎖的平均時間 (單位：毫秒)"

#: server_status_variables.php:558
msgid "The total time spent in acquiring row locks, in milliseconds."
msgstr "等待取得行鎖的總時間 (單位：毫秒)"

#: server_status_variables.php:561
msgid "The maximum time to acquire a row lock, in milliseconds."
msgstr "等待取得行鎖的最大時間 (單位：毫秒)"

#: server_status_variables.php:564
msgid "The number of times a row lock had to be waited for."
msgstr "等待行鎖的次數"

#: server_status_variables.php:567
msgid "The number of rows deleted from InnoDB tables."
msgstr "從 InnoDB 資料表中刪除的行數"

#: server_status_variables.php:570
msgid "The number of rows inserted in InnoDB tables."
msgstr "插入到 InnoDB 資料表中的行數"

#: server_status_variables.php:573
msgid "The number of rows read from InnoDB tables."
msgstr "從 InnoDB 資料表中讀取的行數"

#: server_status_variables.php:576
msgid "The number of rows updated in InnoDB tables."
msgstr "InnoDB 中更新的行數"

#: server_status_variables.php:579
msgid ""
"The number of key blocks in the key cache that have changed but haven't yet "
"been flushed to disk. It used to be known as Not_flushed_key_blocks."
msgstr ""
"鍵快取中還沒有被寫入到硬碟的鍵塊數。該值過去名爲 Not_flushed_key_blocks"

#: server_status_variables.php:584
msgid ""
"The number of unused blocks in the key cache. You can use this value to "
"determine how much of the key cache is in use."
msgstr "鍵快取中未使用的塊數。您可以根據這個值判斷目前使用了多少鍵快取"

#: server_status_variables.php:588
msgid ""
"The number of used blocks in the key cache. This value is a high-water mark "
"that indicates the maximum number of blocks that have ever been in use at "
"one time."
msgstr "鍵快取中已經使用的塊數。該值指示在某個時刻使用了最多塊數的數量"

#: server_status_variables.php:593
#, fuzzy
#| msgid "Format of imported file"
msgid "Percentage of used key cache (calculated value)"
msgstr "匯入檔案的格式"

#: server_status_variables.php:596
msgid "The number of requests to read a key block from the cache."
msgstr "從快取中讀取鍵塊的請求次數"

#: server_status_variables.php:599
msgid ""
"The number of physical reads of a key block from disk. If Key_reads is big, "
"then your key_buffer_size value is probably too small. The cache miss rate "
"can be calculated as Key_reads/Key_read_requests."
msgstr ""
"從硬碟中物理讀取鍵塊的次數。如果 Key_reads 很大，則說明您的 key_buffer_size "
"可能設定得太小了。快取缺失率可以由 Key_reads/Key_read_requests 計算得出"

#: server_status_variables.php:605
msgid ""
"Key cache miss calculated as rate of physical reads compared to read "
"requests (calculated value)"
msgstr ""

#: server_status_variables.php:609
msgid "The number of requests to write a key block to the cache."
msgstr "將一個鍵塊寫入快取的請求數"

#: server_status_variables.php:612
msgid "The number of physical writes of a key block to disk."
msgstr "將鍵塊物理寫入到硬碟的次數"

#: server_status_variables.php:615
msgid ""
"Percentage of physical writes compared to write requests (calculated value)"
msgstr ""

#: server_status_variables.php:619
msgid ""
"The total cost of the last compiled query as computed by the query "
"optimizer. Useful for comparing the cost of different query plans for the "
"same query. The default value of 0 means that no query has been compiled yet."
msgstr ""
"最後編譯的查詢的總開銷由查詢最佳化器計算得出，可用於比較使用不同的查詢指令進"
"行相同的查詢時的效率差異。預設值0表示還沒有查詢被編譯"

#: server_status_variables.php:625
msgid ""
"The maximum number of connections that have been in use simultaneously since "
"the server started."
msgstr ""

#: server_status_variables.php:629
msgid "The number of rows waiting to be written in INSERT DELAYED queues."
msgstr "等待寫入延遲插入隊列的行數"

#: server_status_variables.php:632
msgid ""
"The number of tables that have been opened. If opened tables is big, your "
"table cache value is probably too small."
msgstr "已經開啟的表個數。如果該值很大，則說明表快取大小可能設定過小"

#: server_status_variables.php:636
msgid "The number of files that are open."
msgstr "開啟的檔案個數"

#: server_status_variables.php:639
msgid "The number of streams that are open (used mainly for logging)."
msgstr "開啟的流個數 (主要用於日誌記錄)"

#: server_status_variables.php:642
msgid "The number of tables that are open."
msgstr "開啟的資料表個數"

#: server_status_variables.php:645
msgid ""
"The number of free memory blocks in query cache. High numbers can indicate "
"fragmentation issues, which may be solved by issuing a FLUSH QUERY CACHE "
"statement."
msgstr ""

#: server_status_variables.php:650
msgid "The amount of free memory for query cache."
msgstr "查詢快取中空閒的記憶體總數"

#: server_status_variables.php:653
msgid "The number of cache hits."
msgstr "快取命中數"

#: server_status_variables.php:656
msgid "The number of queries added to the cache."
msgstr "加入到快取的查詢數"

#: server_status_variables.php:659
msgid ""
"The number of queries that have been removed from the cache to free up "
"memory for caching new queries. This information can help you tune the query "
"cache size. The query cache uses a least recently used (LRU) strategy to "
"decide which queries to remove from the cache."
msgstr ""
"爲快取新的查詢而被刪除的已快取查詢的個數，由最近最少使用算法 (LRU) 確定應刪除"
"哪個已快取的查詢。該資訊可幫助您調整查詢快取大小"

#: server_status_variables.php:666
msgid ""
"The number of non-cached queries (not cachable, or not cached due to the "
"query_cache_type setting)."
msgstr ""
"未快取的查詢數 (包括不能被快取，或因爲 query_cache_type 的設定而沒有被快取的"
"查詢)"

#: server_status_variables.php:670
msgid "The number of queries registered in the cache."
msgstr "在快取中註冊的查詢數"

#: server_status_variables.php:673
msgid "The total number of blocks in the query cache."
msgstr "查詢快取中的總塊數"

#: server_status_variables.php:676
msgid "The status of failsafe replication (not yet implemented)."
msgstr "失敗保護器的狀態 (尚未套用)"

#: server_status_variables.php:679
msgid ""
"The number of joins that do not use indexes. If this value is not 0, you "
"should carefully check the indexes of your tables."
msgstr ""
"沒有使用索引的多表查詢數。如果該值不爲0，您應該仔細檢查是否已經爲表建立了適當"
"的索引"

#: server_status_variables.php:683
msgid "The number of joins that used a range search on a reference table."
msgstr "使用在關聯表上使用範圍搜尋的多表查詢的數量"

#: server_status_variables.php:686
msgid ""
"The number of joins without keys that check for key usage after each row. "
"(If this is not 0, you should carefully check the indexes of your tables.)"
msgstr ""
"沒有使用索引但在每行之後檢查索引使用的多表查詢數。(如果該值不爲 0，您應該仔細"
"檢查是否已經爲表建立了適當的索引。)"

#: server_status_variables.php:691
msgid ""
"The number of joins that used ranges on the first table. (It's normally not "
"critical even if this is big.)"
msgstr ""
"在第一個資料表上使用範圍查詢的多表查詢數。(即使該值很大，通常也不會有致命的影"
"響。)"

#: server_status_variables.php:695
msgid "The number of joins that did a full scan of the first table."
msgstr "在第一個資料表上進行了完整表掃描的多表查詢數"

#: server_status_variables.php:698
msgid "The number of temporary tables currently open by the slave SQL thread."
msgstr "目前由從 SQL 程序開啟的臨時表的數量"

#: server_status_variables.php:702
msgid ""
"Total (since startup) number of times the replication slave SQL thread has "
"retried transactions."
msgstr "從 SQL 程序總共重試交易複製數"

#: server_status_variables.php:706
msgid "This is ON if this server is a slave that is connected to a master."
msgstr "如果該值爲 ON，則這臺伺服器是一臺已經連線到主伺服器的從伺服器"

#: server_status_variables.php:709
msgid ""
"The number of threads that have taken more than slow_launch_time seconds to "
"create."
msgstr "使用了比 slow_launch_time 更多的時間來啓動的程序數量"

#: server_status_variables.php:713
msgid ""
"The number of queries that have taken more than long_query_time seconds."
msgstr "使用了比 long_query_time 更多時間的查詢數"

#: server_status_variables.php:717
msgid ""
"The number of merge passes the sort algorithm has had to do. If this value "
"is large, you should consider increasing the value of the sort_buffer_size "
"system variable."
msgstr ""
"排序算法使用歸併的次數。如果該值很大，您應該考慮增加系統變數 "
"sort_buffer_size 的值"

#: server_status_variables.php:722
msgid "The number of sorts that were done with ranges."
msgstr "局部範圍完成的排序次數"

#: server_status_variables.php:725
msgid "The number of sorted rows."
msgstr "排序的行數"

#: server_status_variables.php:728
msgid "The number of sorts that were done by scanning the table."
msgstr "掃描表完成的排序次數"

#: server_status_variables.php:731
msgid "The number of times that a table lock was acquired immediately."
msgstr "立即需要鎖定表的次數"

#: server_status_variables.php:734
msgid ""
"The number of times that a table lock could not be acquired immediately and "
"a wait was needed. If this is high, and you have performance problems, you "
"should first optimize your queries, and then either split your table or "
"tables or use replication."
msgstr ""
"無法立即取得鎖定表而必須等待的次數。如果該值很高，且您遇到了性能方面的問題，"
"則應該首先檢查您的查詢指令，然後使用複製操作來分開表"

#: server_status_variables.php:740
msgid ""
"The number of threads in the thread cache. The cache hit rate can be "
"calculated as Threads_created/Connections. If this value is red you should "
"raise your thread_cache_size."
msgstr ""
"程序快取中程序的數量。快取命中率可以由 Threads_created/Connections 計算得出如"
"果該值是紅色的，則應該增加 thread_cache_size 的值"

#: server_status_variables.php:745
msgid "The number of currently open connections."
msgstr "目前開啟的連線數"

#: server_status_variables.php:748
msgid ""
"The number of threads created to handle connections. If Threads_created is "
"big, you may want to increase the thread_cache_size value. (Normally this "
"doesn't give a notable performance improvement if you have a good thread "
"implementation.)"
msgstr ""
"目前用於控制連線的程序數。如果 Threads_created 很大，您可能需要增加 "
"thread_cache_size 的值 (如果程序狀況良好，這麼做通常並不會帶來顯著的性能提升)"

#: server_status_variables.php:755
#, fuzzy
#| msgid "Tracking is not active."
msgid "Thread cache hit rate (calculated value)"
msgstr "追蹤已停用"

#: server_status_variables.php:758
msgid "The number of threads that are not sleeping."
msgstr "非睡眠狀態的程序數量"

#: server_variables.php:107
msgid "Setting variable failed"
msgstr ""

#: server_variables.php:119
msgid "Server variables and settings"
msgstr "伺服器變數和設定"

#: server_variables.php:168 server_variables.php:208
msgid "Session value"
msgstr "連線值"

#: server_variables.php:168
msgid "Global value"
msgstr "全域值"

#: setup/frames/config.inc.php:38 setup/frames/index.inc.php:244
msgid "Download"
msgstr "下載"

#: setup/frames/form.inc.php:25
msgid "Incorrect formset, check $formsets array in setup/frames/form.inc.php"
msgstr ""

#: setup/frames/index.inc.php:51
msgid "Cannot load or save configuration"
msgstr "無法載入或儲存設定"

#: setup/frames/index.inc.php:52
msgid ""
"Please create web server writable folder [em]config[/em] in phpMyAdmin top "
"level directory as described in [doc@setup_script]documentation[/doc]. "
"Otherwise you will be only able to download or display it."
msgstr ""
"請在 phpMyAdmin 的根資料夾下建立 [doc@setup_script]檔案[/doc]中所述的網站伺服"
"器可以寫入的 [em]config[/em] 資料夾。否則您只能下載或顯示配置"

#: setup/frames/index.inc.php:60
msgid ""
"You are not using a secure connection; all data (including potentially "
"sensitive information, like passwords) is transferred unencrypted!"
msgstr "您現在沒有使用安全連線，所有資料(包括敏感資訊，如密碼)均爲純文字傳輸！"

#: setup/frames/index.inc.php:64
#, php-format
msgid ""
"If your server is also configured to accept HTTPS requests follow [a@%s]this "
"link[/a] to use a secure connection."
msgstr "如果您的伺服器已經設定好支援 HTTPS，請[a@%s]點選這裏[/a]使用安全連線"

#: setup/frames/index.inc.php:68
msgid "Insecure connection"
msgstr "非安全連線"

#: setup/frames/index.inc.php:98
#, fuzzy
#| msgid "Modifications have been saved"
msgid "Configuration saved."
msgstr "修改已儲存"

#: setup/frames/index.inc.php:99
msgid ""
"Configuration saved to file config/config.inc.php in phpMyAdmin top level "
"directory, copy it to top level one and delete directory config to use it."
msgstr ""

#: setup/frames/index.inc.php:107 setup/frames/menu.inc.php:16
msgid "Overview"
msgstr "概要"

#: setup/frames/index.inc.php:115
msgid "Show hidden messages (#MSG_COUNT)"
msgstr "顯示隱藏資訊 (#MSG_COUNT)"

#: setup/frames/index.inc.php:158
msgid "There are no configured servers"
msgstr "沒有設定好的伺服器"

#: setup/frames/index.inc.php:166
msgid "New server"
msgstr "建立伺服器"

#: setup/frames/index.inc.php:199
msgid "Default language"
msgstr "預設語言"

#: setup/frames/index.inc.php:210
msgid "let the user choose"
msgstr "讓使用者選擇"

#: setup/frames/index.inc.php:221
msgid "- none -"
msgstr "- 無 -"

#: setup/frames/index.inc.php:225
msgid "Default server"
msgstr "預設伺服器"

#: setup/frames/index.inc.php:237
msgid "End of line"
msgstr "換行符號"

#: setup/frames/index.inc.php:243
msgid "Display"
msgstr "顯示"

#: setup/frames/index.inc.php:250
msgid "Load"
msgstr "加載"

#: setup/frames/index.inc.php:270
msgid "phpMyAdmin homepage"
msgstr "phpMyAdmin 主頁 (外鏈，英文)"

#: setup/frames/index.inc.php:272
msgid "Donate"
msgstr "贊助"

#: setup/frames/servers.inc.php:29
msgid "Edit server"
msgstr "編輯伺服器"

#: setup/frames/servers.inc.php:38
msgid "Add a new server"
msgstr "新增伺服器"

#: setup/index.php:22
msgid "Wrong GET file attribute value"
msgstr ""

#: setup/lib/form_processing.lib.php:45
msgid "Warning"
msgstr "警告"

#: setup/lib/form_processing.lib.php:46
msgid "Submitted form contains errors"
msgstr "送出的表單中有錯誤"

#: setup/lib/form_processing.lib.php:47
msgid "Try to revert erroneous fields to their default values"
msgstr "嘗試恢復錯誤參數爲預設值"

#: setup/lib/form_processing.lib.php:50
msgid "Ignore errors"
msgstr "忽略錯誤"

#: setup/lib/form_processing.lib.php:52
msgid "Show form"
msgstr "顯示資料表單"

#: setup/lib/index.lib.php:133
msgid ""
"Neither URL wrapper nor CURL is available. Version check is not possible."
msgstr "URL 協定和 CURL 都不可用，無法檢查新版本"

#: setup/lib/index.lib.php:144
msgid ""
"Reading of version failed. Maybe you're offline or the upgrade server does "
"not respond."
msgstr "讀取版本資訊失敗。您可能尚未接入網絡或更新伺服器未響應"

#: setup/lib/index.lib.php:165
msgid "Got invalid version string from server"
msgstr "從伺服器取得版本錯誤"

#: setup/lib/index.lib.php:176
msgid "Unparsable version string"
msgstr "無法解析版本"

#: setup/lib/index.lib.php:196
#, php-format
msgid ""
"You are using Git version, run [kbd]git pull[/kbd] :-)[br]The latest stable "
"version is %s, released on %s."
msgstr ""
"您現在使用的是開發版，請透過 [kbd]git pull[/kbd] 檢查更新 :-)[br]最新正式版"
"爲 %s，於 %s 發佈"

#: setup/lib/index.lib.php:203
msgid "No newer stable version is available"
msgstr "沒有更新的可用版本"

#: setup/lib/index.lib.php:298
#, php-format
msgid ""
"This %soption%s should be disabled as it allows attackers to bruteforce "
"login to any MySQL server. If you feel this is necessary, use %strusted "
"proxies list%s. However, IP-based protection may not be reliable if your IP "
"belongs to an ISP where thousands of users, including you, are connected to."
msgstr ""
"該%s選項%s應該被關閉以防止有人嘗試暴力破解 MySQL 伺服器。如果有必要，您可以使"
"用%s可信代理表%s。但如果您和許多人共用一個 IP 網址，該措施的安全性將下降"

#: setup/lib/index.lib.php:300
msgid ""
"You didn't have blowfish secret set and have enabled cookie authentication, "
"so a key was automatically generated for you. It is used to encrypt cookies; "
"you don't need to remember it."
msgstr ""
"您開啟了 Cookies 認證方式，但沒有設定短語密碼，因此系統自動產生了一個短語密"
"碼，該密語用於加密 Cookies。您不需要記住這個短語密碼"

#: setup/lib/index.lib.php:301
#, php-format
msgid ""
"%sBzip2 compression and decompression%s requires functions (%s) which are "
"unavailable on this system."
msgstr "此系統目前不支援 %sBzip2 壓縮和解壓縮%s所必須的 (%s) 函數"

#: setup/lib/index.lib.php:303
msgid ""
"This value should be double checked to ensure that this directory is neither "
"world accessible nor readable or writable by other users on your server."
msgstr ""
"對該值應該進行小心謹慎的檢查，確保伺服器上的其他使用者對該資料夾都沒有讀取和"
"寫入的權限"

#: setup/lib/index.lib.php:304
#, php-format
msgid "This %soption%s should be enabled if your web server supports it."
msgstr "如果瀏覽器支援，建議啓用該%s選項%s"

#: setup/lib/index.lib.php:306
#, php-format
msgid ""
"%sGZip compression and decompression%s requires functions (%s) which are "
"unavailable on this system."
msgstr "此系統目前不支援 %sGZip 壓縮和解壓縮%s所必須的 (%s) 函數"

#: setup/lib/index.lib.php:308
#, php-format
msgid ""
"%sLogin cookie validity%s greater than 1440 seconds may cause random session "
"invalidation if %ssession.gc_maxlifetime%s is lower than its value "
"(currently %d)."
msgstr ""
"如果%s登錄 cookie 有效期%s超過 1440 秒且超過 %ssession.gc_maxlifetime%s 的值 "
"(目前 %d) 則可能導致連線隨機失效"

#: setup/lib/index.lib.php:310
#, php-format
msgid ""
"%sLogin cookie validity%s should be set to 1800 seconds (30 minutes) at "
"most. Values larger than 1800 may pose a security risk such as impersonation."
msgstr ""
"%s登錄 cookie 有效期%s不應超過 1800 秒 (30 分鐘)。如果有效期大於 1800 秒，將"
"會增加安全風險"

#: setup/lib/index.lib.php:312
#, php-format
msgid ""
"If using cookie authentication and %sLogin cookie store%s is not 0, %sLogin "
"cookie validity%s must be set to a value less or equal to it."
msgstr ""
"如果使用 cookie 認證且%s登錄 cookie 儲存時間%s不爲 0，%s登錄 cookie 有效期%s"
"的值不能超過前者"

#: setup/lib/index.lib.php:314
#, php-format
msgid ""
"If you feel this is necessary, use additional protection settings - %shost "
"authentication%s settings and %strusted proxies list%s. However, IP-based "
"protection may not be reliable if your IP belongs to an ISP where thousands "
"of users, including you, are connected to."
msgstr ""
"如果有必要，您可以使用額外的保護設定 - %s主機認證%s和%s可信代理表%s。但如果您"
"和許多人共用一個 IP 網址，該措施的安全性將下降"

#: setup/lib/index.lib.php:316
#, php-format
msgid ""
"You set the [kbd]config[/kbd] authentication type and included username and "
"password for auto-login, which is not a desirable option for live hosts. "
"Anyone who knows or guesses your phpMyAdmin URL can directly access your "
"phpMyAdmin panel. Set %sauthentication type%s to [kbd]cookie[/kbd] or [kbd]"
"http[/kbd]."
msgstr ""
"您設定了 [kbd]config[/kbd] 認證方式，且爲了能夠自動登錄而儲存了帳號和密碼，但"
"在常用主機上不建議這樣設定。如果有人知道 phpMyAdmin 的網址，他們就能夠進入 "
"phpMyAdmin 的管理界面。建議將%s認證方式%s設定爲 [kbd]cookie 認證[/kbd]或 "
"[kbd]HTTP 認證[/kbd]"

#: setup/lib/index.lib.php:318
#, php-format
msgid ""
"%sZip compression%s requires functions (%s) which are unavailable on this "
"system."
msgstr "此系統目前不支援 %sZip 壓縮%s所必須的 (%s) 函數"

#: setup/lib/index.lib.php:320
#, php-format
msgid ""
"%sZip decompression%s requires functions (%s) which are unavailable on this "
"system."
msgstr "此系統目前不支援 %sZip 解壓縮%s所必須的 (%s) 函數"

#: setup/lib/index.lib.php:348
#, fuzzy
#| msgid "You should use SSL connections if your web server supports it."
msgid "You should use SSL connections if your database server supports it."
msgstr "如果伺服器支援，您應該使用 SSL 連線"

#: setup/lib/index.lib.php:363
msgid "You should use mysqli for performance reasons."
msgstr "您可以使用 mysqli 以取得更高的性能"

#: setup/lib/index.lib.php:400
msgid "You allow for connecting to the server without a password."
msgstr "該伺服器現在允許空密碼登錄"

#: setup/lib/index.lib.php:424
msgid "Key is too short, it should have at least 8 characters."
msgstr "短語密碼太短，至少應有 8 個字元"

#: setup/lib/index.lib.php:431
msgid "Key should contain letters, numbers [em]and[/em] special characters."
msgstr "短語密碼應包含字母、數字[em]和[/em]特殊字元"

#: setup/validate.php:22
#, fuzzy
#| msgid "No databases"
msgid "Wrong data"
msgstr "沒有資料庫"

#: sql.php:299
#, php-format
msgid "Using bookmark \"%s\" as default browse query."
msgstr "使用書籤 \"%s\" 作爲預設的查詢"

#: sql.php:381
#, fuzzy
#| msgid "Bookmark %s created"
msgid "Bookmark not created"
msgstr "已建立書籤 %s"

#: sql.php:914
msgid "Showing as PHP code"
msgstr "顯示爲 PHP 程式碼"

#: sql.php:919
msgid "Validated SQL"
msgstr "已校驗的 SQL"

#: sql.php:1086
msgid "SQL result"
msgstr "SQL 查詢結果"

#: sql.php:1093
msgid "Generated by"
msgstr "產生者"

#: sql.php:1250
#, php-format
msgid "Problems with indexes of table `%s`"
msgstr "資料表 `%s` 的索引存在問題"

#: sql.php:1286
msgid "Label"
msgstr "標籤"

#: tbl_addfield.php:188 tbl_alter.php:204 tbl_indexes.php:107
#, php-format
msgid "Table %1$s has been altered successfully"
msgstr "已成功修改表 %1$s"

#: tbl_alter.php:121
#, fuzzy
#| msgid "The selected users have been deleted successfully."
msgid "The columns have been moved successfully."
msgstr "已成功刪除選中的使用者"

#: tbl_chart.php:41
#, fuzzy
#| msgid "No databases"
msgid "No data to display"
msgstr "沒有資料庫"

#: tbl_chart.php:130
#, fuzzy
#| msgid "Bar"
msgctxt "Chart type"
msgid "Bar"
msgstr "柱狀圖"

#: tbl_chart.php:132
#, fuzzy
#| msgid "Column"
msgctxt "Chart type"
msgid "Column"
msgstr "欄位"

#: tbl_chart.php:134
#, fuzzy
#| msgid "Line"
msgctxt "Chart type"
msgid "Line"
msgstr "折線圖"

#: tbl_chart.php:136
#, fuzzy
#| msgid "Inline"
msgctxt "Chart type"
msgid "Spline"
msgstr "行間"

#: tbl_chart.php:139
#, fuzzy
#| msgid "Pie"
msgctxt "Chart type"
msgid "Pie"
msgstr "餅圖"

#: tbl_chart.php:143
msgid "Stacked"
msgstr "堆疊"

#: tbl_chart.php:146
#, fuzzy
#| msgid "Report title:"
msgid "Chart title"
msgstr "報告標題："

#: tbl_chart.php:153
msgid "X-Axis:"
msgstr ""

#: tbl_chart.php:168
#, fuzzy
#| msgid "SQL queries"
msgid "Series:"
msgstr "SQL 查詢"

#: tbl_chart.php:188
#, fuzzy
#| msgid "X Axis label"
msgid "X-Axis label:"
msgstr "水平軸標籤"

#: tbl_chart.php:190
#, fuzzy
#| msgid "Value"
msgid "X Values"
msgstr "值"

#: tbl_chart.php:191
#, fuzzy
#| msgid "Y Axis label"
msgid "Y-Axis label:"
msgstr "豎直軸標籤"

#: tbl_chart.php:192
#, fuzzy
#| msgid "Value"
msgid "Y Values"
msgstr "值"

#: tbl_create.php:32
#, php-format
msgid "Table %s already exists!"
msgstr "資料表 %s 已存在！"

#: tbl_create.php:56 tbl_get_field.php:23
#, php-format
msgid "'%s' database does not exist."
msgstr "資料庫 '%s' 不存在"

#: tbl_create.php:246
#, php-format
msgid "Table %1$s has been created."
msgstr "建立資料表 %1$s 成功"

#: tbl_export.php:27
msgid "View dump (schema) of table"
msgstr "查看資料表的轉存(大綱)"

#: tbl_gis_visualization.php:109
#, fuzzy
#| msgid "Display servers selection"
msgid "Display GIS Visualization"
msgstr "顯示伺服器選擇"

#: tbl_gis_visualization.php:126
msgid "Width"
msgstr "寬"

#: tbl_gis_visualization.php:130
msgid "Height"
msgstr "高"

#: tbl_gis_visualization.php:134
#, fuzzy
#| msgid "Textarea columns"
msgid "Label column"
msgstr "文本框列"

#: tbl_gis_visualization.php:136
#, fuzzy
#| msgid "- none -"
msgid "-- None --"
msgstr "- 無 -"

#: tbl_gis_visualization.php:150
#, fuzzy
#| msgid "Total count"
msgid "Spatial column"
msgstr "總數量"

#: tbl_gis_visualization.php:176
msgid "Redraw"
msgstr "重繪"

#: tbl_gis_visualization.php:178
#, fuzzy
#| msgid "Save as file"
msgid "Save to file"
msgstr "另存檔案"

#: tbl_gis_visualization.php:179
#, fuzzy
#| msgid "Table name"
msgid "File name"
msgstr "資料資料表名稱"

#: tbl_indexes.php:71
msgid "The name of the primary key must be \"PRIMARY\"!"
msgstr "主鍵的名稱必須稱爲 “PRIMARY”！"

#: tbl_indexes.php:81
msgid "Can't rename index to PRIMARY!"
msgstr "無法將索引改爲主鍵 (PRIMARY) ！"

#: tbl_indexes.php:97
msgid "No index parts defined!"
msgstr "沒有定義的索引部分！"

#: tbl_indexes.php:195
#, fuzzy
#| msgid "Edit mode"
msgid "Edit index"
msgstr "編輯模式"

#: tbl_indexes.php:207
msgid "Index name:"
msgstr "索引名稱："

#: tbl_indexes.php:212
msgid ""
"(\"PRIMARY\" <b>must</b> be the name of and <b>only of</b> a primary key!)"
msgstr "(“PRIMARY”<b>必須</b>而且<b>只能</b>作爲主鍵的名稱！)"

#: tbl_indexes.php:229
msgid "Index type:"
msgstr "索引類型："

#: tbl_move_copy.php:43
msgid "Can't move table to same one!"
msgstr "目標資料表不能爲來源資料表！"

#: tbl_move_copy.php:45
msgid "Can't copy table to same one!"
msgstr "目標資料表不能爲來源資料表！"

#: tbl_move_copy.php:55
#, php-format
msgid "Table %s has been moved to %s."
msgstr "已將資料表 %s 移動到 %s"

#: tbl_move_copy.php:57
#, php-format
msgid "Table %s has been copied to %s."
msgstr "已將資料表 %s 複製爲 %s"

#: tbl_move_copy.php:79
msgid "The table name is empty!"
msgstr "資料表名稱不能爲空！"

#: tbl_printview.php:65
#, fuzzy
#| msgid "Show tables"
msgid "Showing tables"
msgstr "顯示資料表"

#: tbl_relation.php:225
#, php-format
msgid "Error creating foreign key on %1$s (check data types)"
msgstr "在 %1$s 建立外部鍵時發生錯誤 (檢查資料類型)"

#: tbl_relation.php:364
msgid "Internal relation"
msgstr "行內"

#: tbl_relation.php:366
msgid ""
"An internal relation is not necessary when a corresponding FOREIGN KEY "
"relation exists."
msgstr "不需要一個和外部鍵關聯一致的行內部關聯"

#: tbl_relation.php:373
msgid "Foreign key constraint"
msgstr "外部鍵約束"

#: tbl_tracking.php:135
#, php-format
msgid "Tracking report for table `%s`"
msgstr "`%s` 的追蹤報告"

#: tbl_tracking.php:205
#, fuzzy, php-format
#| msgid "Version %s is created, tracking for %s.%s is activated."
msgid "Version %1$s was created, tracking for %2$s is active."
msgstr "已建立版本 %s，%s.%s 的追蹤已啓用"

#: tbl_tracking.php:222
#, fuzzy, php-format
#| msgid "Tracking of %s.%s is activated."
msgid "Tracking for %1$s was deactivated at version %2$s."
msgstr "%s.%s 的追蹤已啓用"

#: tbl_tracking.php:239
#, fuzzy, php-format
#| msgid "Tracking of %s.%s is activated."
msgid "Tracking for %1$s was activated at version %2$s."
msgstr "%s.%s 的追蹤已啓用"

#: tbl_tracking.php:253
msgid "SQL statements executed."
msgstr "SQL 指令已執行"

#: tbl_tracking.php:260
msgid ""
"You can execute the dump by creating and using a temporary database. Please "
"ensure that you have the privileges to do so."
msgstr "您可以透過建立一個臨時資料庫來執行這個匯出。請確保您有足夠的權限"

#: tbl_tracking.php:262
msgid "Comment out these two lines if you do not need them."
msgstr "如果您不需要，請註釋以下兩行"

#: tbl_tracking.php:272
msgid "SQL statements exported. Please copy the dump or execute it."
msgstr "SQL 指令已匯出。請複製儲存或運行它"

#: tbl_tracking.php:309
#, php-format
msgid "Version %s snapshot (SQL code)"
msgstr "版本 %s 的快照 (SQL 程式碼)"

#: tbl_tracking.php:453
#, fuzzy
#| msgid "Track these data definition statements:"
msgid "Tracking data definition successfully deleted"
msgstr "追蹤這些資料定義的語句:"

#: tbl_tracking.php:456 tbl_tracking.php:480
#, fuzzy
#| msgid "Query type"
msgid "Query error"
msgstr "查詢方式"

#: tbl_tracking.php:477
#, fuzzy
#| msgid "Track these data manipulation statements:"
msgid "Tracking data manipulation successfully deleted"
msgstr "追蹤這些資料模擬的語句:"

#: tbl_tracking.php:492
msgid "Tracking statements"
msgstr "追蹤指令"

#: tbl_tracking.php:523 tbl_tracking.php:671
#, fuzzy, php-format
#| msgid "Show %s with dates from %s to %s by user %s %s"
msgid "Show %1$s with dates from %2$s to %3$s by user %4$s %5$s"
msgstr "顯示自 %2$s 起至 %3$s 使用者 %4$s 執行的 %1$s %5$s"

#: tbl_tracking.php:531
#, fuzzy
#| msgid "Delete tracking data for this table"
msgid "Delete tracking data row from report"
msgstr "刪除此資料表的追蹤資料"

#: tbl_tracking.php:545
#, fuzzy
#| msgid "No databases"
msgid "No data"
msgstr "沒有資料庫"

#: tbl_tracking.php:554 tbl_tracking.php:616
msgid "Date"
msgstr "日期"

#: tbl_tracking.php:556
msgid "Data definition statement"
msgstr "資料定義指令"

#: tbl_tracking.php:618
msgid "Data manipulation statement"
msgstr "資料操作指令"

#: tbl_tracking.php:676
msgid "SQL dump (file download)"
msgstr "SQL 匯出 (檔案下載)"

#: tbl_tracking.php:677
msgid "SQL dump"
msgstr "SQL 匯出"

#: tbl_tracking.php:679
msgid "This option will replace your table and contained data."
msgstr "該選項將導致目前表的結構和資料被替換"

#: tbl_tracking.php:680
msgid "SQL execution"
msgstr "執行 SQL 指令"

#: tbl_tracking.php:698
#, php-format
msgid "Export as %s"
msgstr "匯出爲 %s"

#: tbl_tracking.php:735
msgid "Show versions"
msgstr "查看版本"

#: tbl_tracking.php:823
#, fuzzy, php-format
#| msgid "Deactivate tracking for %s.%s"
msgid "Deactivate tracking for %s"
msgstr "停用 %s.%s 的追蹤"

#: tbl_tracking.php:829
msgid "Deactivate now"
msgstr "立即停用"

#: tbl_tracking.php:839
#, fuzzy, php-format
#| msgid "Activate tracking for %s.%s"
msgid "Activate tracking for %s"
msgstr "啓用 %s.%s 的追蹤"

#: tbl_tracking.php:845
msgid "Activate now"
msgstr "立即啓用"

#: tbl_tracking.php:858
#, fuzzy, php-format
#| msgid "Create version %s of %s.%s"
msgid "Create version %1$s of %2$s"
msgstr "爲 %2$s.%3$s 建立版本 %1$s"

#: tbl_tracking.php:866
msgid "Track these data definition statements:"
msgstr "追蹤下列資料定義指令:"

#: tbl_tracking.php:874
msgid "Track these data manipulation statements:"
msgstr "追蹤下列資料操作指令:"

#: tbl_tracking.php:884
msgid "Create version"
msgstr "建立版本"

#: themes.php:24
msgid "Get more themes!"
msgstr "取得更多主題！"

#: transformation_overview.php:21
msgid "Available MIME types"
msgstr "可用的 MIME 類型"

#: transformation_overview.php:34
msgid "Available transformations"
msgstr "可用的轉換"

#: transformation_overview.php:39
msgctxt "for MIME transformation"
msgid "Description"
msgstr "說明"

#: user_password.php:29
msgid "You don't have sufficient privileges to be here right now!"
msgstr "權限不足！"

#: user_password.php:106
msgid "The profile has been updated."
msgstr "設定檔案己更新"

#: view_create.php:177
msgid "VIEW name"
msgstr "view名"

#: view_operations.php:90
msgid "Rename view to"
msgstr "將 view改名爲"

#: libraries/advisory_rules.txt:49
msgid "Uptime below one day"
msgstr ""

#: libraries/advisory_rules.txt:52
msgid "Uptime is less than 1 day, performance tuning may not be accurate."
msgstr ""

#: libraries/advisory_rules.txt:53
msgid ""
"To have more accurate averages it is recommended to let the server run for "
"longer than a day before running this analyzer"
msgstr ""

#: libraries/advisory_rules.txt:54
#, php-format
msgid "The uptime is only %s"
msgstr ""

#: libraries/advisory_rules.txt:56
#, fuzzy
#| msgid "Versions"
msgid "Questions below 1,000"
msgstr "版本"

#: libraries/advisory_rules.txt:59
msgid ""
"Fewer than 1,000 questions have been run against this server. The "
"recommendations may not be accurate."
msgstr ""

#: libraries/advisory_rules.txt:60
msgid ""
"Let the server run for a longer time until it has executed a greater amount "
"of queries."
msgstr ""

#: libraries/advisory_rules.txt:61
#, fuzzy, php-format
#| msgid "Current connection"
msgid "Current amount of Questions: %s"
msgstr "目前連線"

#: libraries/advisory_rules.txt:63
#, fuzzy
#| msgid "Show SQL queries"
msgid "Percentage of slow queries"
msgstr "顯示 SQL 查詢"

#: libraries/advisory_rules.txt:66
msgid ""
"There is a lot of slow queries compared to the overall amount of Queries."
msgstr ""

#: libraries/advisory_rules.txt:67 libraries/advisory_rules.txt:74
msgid ""
"You might want to increase {long_query_time} or optimize the queries listed "
"in the slow query log"
msgstr ""

#: libraries/advisory_rules.txt:68
#, php-format
msgid "The slow query rate should be below 5%%, your value is %s%%."
msgstr ""

#: libraries/advisory_rules.txt:70
#, fuzzy
#| msgid "Flush query cache"
msgid "Slow query rate"
msgstr "強制更新查詢快取"

#: libraries/advisory_rules.txt:73
msgid ""
"There is a high percentage of slow queries compared to the server uptime."
msgstr ""

#: libraries/advisory_rules.txt:75
#, php-format
msgid ""
"You have a slow query rate of %s per hour, you should have less than 1%% per "
"hour."
msgstr ""

#: libraries/advisory_rules.txt:77
#, fuzzy
#| msgid "SQL queries"
msgid "Long query time"
msgstr "SQL 查詢"

#: libraries/advisory_rules.txt:80
msgid ""
"long_query_time is set to 10 seconds or more, thus only slow queries that "
"take above 10 seconds are logged."
msgstr ""

#: libraries/advisory_rules.txt:81
msgid ""
"It is suggested to set {long_query_time} to a lower value, depending on your "
"environment. Usually a value of 1-5 seconds is suggested."
msgstr ""

#: libraries/advisory_rules.txt:82
#, fuzzy, php-format
#| msgid "long_query_time is set to %d second(s)."
msgid "long_query_time is currently set to %ds."
msgstr "long_query_time已設為%d秒"

#: libraries/advisory_rules.txt:84 libraries/advisory_rules.txt:91
#, fuzzy
#| msgid "Show query box"
msgid "Slow query logging"
msgstr "顯示查詢框"

#: libraries/advisory_rules.txt:87 libraries/advisory_rules.txt:94
#, fuzzy
#| msgid "slow_query_log is enabled."
msgid "The slow query log is disabled."
msgstr "slow_query_log已啟用"

#: libraries/advisory_rules.txt:88
msgid ""
"Enable slow query logging by setting {log_slow_queries} to 'ON'. This will "
"help troubleshooting badly performing queries."
msgstr ""

#: libraries/advisory_rules.txt:89
#, fuzzy
#| msgid "long_query_time is set to %d second(s)."
msgid "log_slow_queries is set to 'OFF'"
msgstr "long_query_time已設為%d秒"

#: libraries/advisory_rules.txt:95
msgid ""
"Enable slow query logging by setting {slow_query_log} to 'ON'. This will "
"help troubleshooting badly performing queries."
msgstr ""

#: libraries/advisory_rules.txt:96
#, fuzzy
#| msgid "long_query_time is set to %d second(s)."
msgid "slow_query_log is set to 'OFF'"
msgstr "long_query_time已設為%d秒"

#: libraries/advisory_rules.txt:100
#, fuzzy
#| msgid "Select Tables"
msgid "Release Series"
msgstr "選擇表"

#: libraries/advisory_rules.txt:103
msgid "The MySQL server version less than 5.1."
msgstr ""

#: libraries/advisory_rules.txt:104
msgid ""
"You should upgrade, as MySQL 5.1 has improved performance, and MySQL 5.5 "
"even more so."
msgstr ""

#: libraries/advisory_rules.txt:105 libraries/advisory_rules.txt:112
#: libraries/advisory_rules.txt:119
#, fuzzy, php-format
#| msgid "Create version"
msgid "Current version: %s"
msgstr "建立版本"

#: libraries/advisory_rules.txt:107 libraries/advisory_rules.txt:114
#, fuzzy
#| msgid "Version"
msgid "Minor Version"
msgstr "版本"

#: libraries/advisory_rules.txt:110
msgid "Version less than 5.1.30 (the first GA release of 5.1)."
msgstr ""

#: libraries/advisory_rules.txt:111
msgid ""
"You should upgrade, as recent versions of MySQL 5.1 have improved "
"performance and MySQL 5.5 even more so."
msgstr ""

#: libraries/advisory_rules.txt:117
msgid "Version less than 5.5.8 (the first GA release of 5.5)."
msgstr ""

#: libraries/advisory_rules.txt:118
#, fuzzy
#| msgid "You should upgrade to %s %s or later."
msgid "You should upgrade, to a stable version of MySQL 5.5"
msgstr "您應升級到 %s %s 或更高版本。"

#: libraries/advisory_rules.txt:121 libraries/advisory_rules.txt:128
#: libraries/advisory_rules.txt:135
#, fuzzy
#| msgid "Description"
msgid "Distribution"
msgstr "說明"

#: libraries/advisory_rules.txt:124
msgid "Version is compiled from source, not a MySQL official binary."
msgstr ""

#: libraries/advisory_rules.txt:125
msgid ""
"If you did not compile from source, you may be using a package modified by a "
"distribution. The MySQL manual only is accurate for official MySQL binaries, "
"not any package distributions (such as RedHat, Debian/Ubuntu etc)."
msgstr ""

#: libraries/advisory_rules.txt:126
msgid "'source' found in version_comment"
msgstr ""

#: libraries/advisory_rules.txt:131 libraries/advisory_rules.txt:138
msgid "The MySQL manual only is accurate for official MySQL binaries."
msgstr ""

#: libraries/advisory_rules.txt:132
msgid "Percona documentation is at http://www.percona.com/docs/wiki/"
msgstr ""

#: libraries/advisory_rules.txt:133
msgid "'percona' found in version_comment"
msgstr ""

#: libraries/advisory_rules.txt:139
msgid "Drizzle documentation is at http://docs.drizzle.org/"
msgstr ""

#: libraries/advisory_rules.txt:140
#, php-format
msgid "Version string (%s) matches Drizzle versioning scheme"
msgstr ""

#: libraries/advisory_rules.txt:142
#, fuzzy
#| msgid "MySQL charset"
msgid "MySQL Architecture"
msgstr "MySQL 字集"

#: libraries/advisory_rules.txt:145
msgid "MySQL is not compiled as a 64-bit package."
msgstr ""

#: libraries/advisory_rules.txt:146
msgid ""
"Your memory capacity is above 3 GiB (assuming the Server is on localhost), "
"so MySQL might not be able to access all of your memory. You might want to "
"consider installing the 64-bit version of MySQL."
msgstr ""

#: libraries/advisory_rules.txt:147
#, php-format
msgid "Available memory on this host: %s"
msgstr ""

#: libraries/advisory_rules.txt:153
#, fuzzy
#| msgid "Query cache"
msgid "Query cache disabled"
msgstr "查詢快取"

#: libraries/advisory_rules.txt:156
#, fuzzy
#| msgid "The server is not responding"
msgid "The query cache is not enabled."
msgstr "伺服器沒有響應"

#: libraries/advisory_rules.txt:157
msgid ""
"The query cache is known to greatly improve performance if configured "
"correctly. Enable it by setting {query_cache_size} to a 2 digit MiB value "
"and setting {query_cache_type} to 'ON'. <b>Note:</b> If you are using "
"memcached, ignore this recommendation."
msgstr ""

#: libraries/advisory_rules.txt:158
msgid "query_cache_size is set to 0 or query_cache_type is set to 'OFF'"
msgstr ""

#: libraries/advisory_rules.txt:160
#, fuzzy
#| msgid "Query cache"
msgid "Query caching method"
msgstr "查詢快取"

#: libraries/advisory_rules.txt:163
#, fuzzy
#| msgid "Query cache"
msgid "Suboptimal caching method."
msgstr "查詢快取"

#: libraries/advisory_rules.txt:164
msgid ""
"You are using the MySQL Query cache with a fairly high traffic database. It "
"might be worth considering to use <a href=\"http://dev.mysql.com/doc/"
"refman/5.5/en/ha-memcached.html\">memcached</a> instead of the MySQL Query "
"cache, especially if you have multiple slaves."
msgstr ""

#: libraries/advisory_rules.txt:165
#, php-format
msgid ""
"The query cache is enabled and the server receives %d queries per second. "
"This rule fires if there is more than 100 queries per second."
msgstr ""

#: libraries/advisory_rules.txt:167
#, fuzzy, php-format
#| msgid "Query cache"
msgid "Query cache efficiency (%%)"
msgstr "查詢快取"

#: libraries/advisory_rules.txt:170
msgid "Query cache not running efficiently, it has a low hit rate."
msgstr ""

#: libraries/advisory_rules.txt:171
msgid "Consider increasing {query_cache_limit}."
msgstr ""

#: libraries/advisory_rules.txt:172
#, fuzzy, php-format
#| msgid "Sort buffer size"
msgid "The current query cache hit rate of %s%% is below 20%%"
msgstr "排序快取大小"

#: libraries/advisory_rules.txt:174
#, fuzzy
msgid "Query Cache usage"
msgstr "查詢快取"

#: libraries/advisory_rules.txt:177
#, php-format
msgid "Less than 80%% of the query cache is being utilized."
msgstr ""

#: libraries/advisory_rules.txt:178
msgid ""
"This might be caused by {query_cache_limit} being too low. Flushing the "
"query cache might help as well."
msgstr ""

#: libraries/advisory_rules.txt:179
#, php-format
msgid ""
"The current ratio of free query cache memory to total query cache size is %s%"
"%. It should be above 80%%"
msgstr ""

#: libraries/advisory_rules.txt:181
#, fuzzy
#| msgid "Query cache"
msgid "Query cache fragmentation"
msgstr "查詢快取"

#: libraries/advisory_rules.txt:184
#, fuzzy
#| msgid "The server is not responding"
msgid "The query cache is considerably fragmented."
msgstr "伺服器沒有響應"

#: libraries/advisory_rules.txt:185
msgid ""
"Severe fragmentation is likely to (further) increase Qcache_lowmem_prunes. "
"This might be caused by many Query cache low memory prunes due to "
"{query_cache_size} being too small. For a immediate but short lived fix you "
"can flush the query cache (might lock the query cache for a long time). "
"Carefully adjusting {query_cache_min_res_unit} to a lower value might help "
"too, e.g. you can set it to the average size of your queries in the cache "
"using this formula: (query_cache_size - qcache_free_memory) / "
"qcache_queries_in_cache"
msgstr ""

#: libraries/advisory_rules.txt:186
#, php-format
msgid ""
"The cache is currently fragmented by %s%% , with 100%% fragmentation meaning "
"that the query cache is an alternating pattern of free and used blocks. This "
"value should be below 20%%."
msgstr ""

#: libraries/advisory_rules.txt:188
#, fuzzy
#| msgid "Query cache"
msgid "Query cache low memory prunes"
msgstr "查詢快取"

#: libraries/advisory_rules.txt:191
#, fuzzy
#| msgid "The amount of free memory for query cache."
msgid ""
"Cached queries are removed due to low query cache memory from the query "
"cache."
msgstr "查詢快取中空閒的記憶體總數"

#: libraries/advisory_rules.txt:192
msgid ""
"You might want to increase {query_cache_size}, however keep in mind that the "
"overhead of maintaining the cache is likely to increase with its size, so do "
"this in small increments and monitor the results."
msgstr ""

#: libraries/advisory_rules.txt:193
#, php-format
msgid ""
"The ratio of removed queries to inserted queries is %s%%. The lower this "
"value is, the better (This rules firing limit: 0.1%%)"
msgstr ""

#: libraries/advisory_rules.txt:195
#, fuzzy
#| msgid "Query cache"
msgid "Query cache max size"
msgstr "查詢快取"

#: libraries/advisory_rules.txt:198
msgid ""
"The query cache size is above 128 MiB. Big query caches may cause "
"significant overhead that is required to maintain the cache."
msgstr ""

#: libraries/advisory_rules.txt:199
msgid ""
"Depending on your environment, it might be performance increasing to reduce "
"this value."
msgstr ""

#: libraries/advisory_rules.txt:200
#, fuzzy, php-format
#| msgid "Create version"
msgid "Current query cache size: %s"
msgstr "建立版本"

#: libraries/advisory_rules.txt:202
#, fuzzy
#| msgid "Query results"
msgid "Query cache min result size"
msgstr "查詢結果"

#: libraries/advisory_rules.txt:205
msgid ""
"The max size of the result set in the query cache is the default of 1 MiB."
msgstr ""

#: libraries/advisory_rules.txt:206
msgid ""
"Changing {query_cache_limit} (usually by increasing) may increase "
"efficiency. This variable determines the maximum size a query result may "
"have to be inserted into the query cache. If there are many query results "
"above 1 MiB that are well cacheable (many reads, little writes) then "
"increasing {query_cache_limit} will increase efficiency. Whereas in the case "
"of many query results being above 1 MiB that are not very well cacheable "
"(often invalidated due to table updates) increasing {query_cache_limit} "
"might reduce efficiency."
msgstr ""

#: libraries/advisory_rules.txt:207
msgid "query_cache_limit is set to 1 MiB"
msgstr ""

#: libraries/advisory_rules.txt:211
#, fuzzy
#| msgid "Allows creating temporary tables."
msgid "Percentage of sorts that cause temporary tables"
msgstr "允許建立臨時表"

#: libraries/advisory_rules.txt:214 libraries/advisory_rules.txt:221
#, fuzzy
#| msgid "Allows creating temporary tables."
msgid "Too many sorts are causing temporary tables."
msgstr "允許建立臨時表"

#: libraries/advisory_rules.txt:215 libraries/advisory_rules.txt:222
msgid ""
"Consider increasing sort_buffer_size and/or read_rnd_buffer_size, depending "
"on your system memory limits"
msgstr ""

#: libraries/advisory_rules.txt:216
#, php-format
msgid ""
"%s%% of all sorts cause temporary tables, this value should be lower than 10%"
"%."
msgstr ""

#: libraries/advisory_rules.txt:218
#, fuzzy
#| msgid "Allows creating temporary tables."
msgid "Rate of sorts that cause temporary tables"
msgstr "允許建立臨時表"

#: libraries/advisory_rules.txt:223
#, fuzzy, php-format
#| msgid "Sort buffer size"
msgid ""
"Temporary tables average: %s, this value should be less than 1 per hour."
msgstr "排序快取大小"

#: libraries/advisory_rules.txt:225
#, fuzzy
#| msgid "Textarea rows"
msgid "Sort rows"
msgstr "文字框行"

#: libraries/advisory_rules.txt:228
msgid "There are lots of rows being sorted."
msgstr ""

#: libraries/advisory_rules.txt:229
msgid ""
"While there is nothing wrong with a high amount of row sorting, you might "
"want to make sure that the queries which require a lot of sorting use "
"indexed columns in the ORDER BY clause, as this will result in much faster "
"sorting"
msgstr ""

#: libraries/advisory_rules.txt:230
#, php-format
msgid "Sorted rows average: %s"
msgstr ""

#: libraries/advisory_rules.txt:233
#, fuzzy
#| msgid "There are no files to upload"
msgid "Rate of joins without indexes"
msgstr "沒有可上傳的檔案"

#: libraries/advisory_rules.txt:236
#, fuzzy
#| msgid "There are no files to upload"
msgid "There are too many joins without indexes."
msgstr "沒有可上傳的檔案"

#: libraries/advisory_rules.txt:237
msgid ""
"This means that joins are doing full table scans. Adding indexes for the "
"columns being used in the join conditions will greatly speed up table joins"
msgstr ""

#: libraries/advisory_rules.txt:238
#, fuzzy, php-format
#| msgid "Sort buffer size"
msgid "Table joins average: %s, this value should be less than 1 per hour"
msgstr "排序快取大小"

#: libraries/advisory_rules.txt:240
#, fuzzy
#| msgid "There are no files to upload"
msgid "Rate of reading first index entry"
msgstr "沒有可上傳的檔案"

#: libraries/advisory_rules.txt:243
#, fuzzy
#| msgid "The number of pending log file fsyncs."
msgid "The rate of reading the first index entry is high."
msgstr "目前掛起的 fsync 日志檔案數"

#: libraries/advisory_rules.txt:244
msgid ""
"This usually indicates frequent full index scans. Full index scans are "
"faster than table scans but require lots of CPU cycles in big tables, if "
"those tables that have or had high volumes of UPDATEs and DELETEs, running "
"'OPTIMIZE TABLE' might reduce the amount of and/or speed up full index "
"scans. Other than that full index scans can only be reduced by rewriting "
"queries."
msgstr ""

#: libraries/advisory_rules.txt:245
#, fuzzy, php-format
#| msgid "Sort buffer size"
msgid "Index scans average: %s, this value should be less than 1 per hour"
msgstr "排序快取大小"

#: libraries/advisory_rules.txt:247
#, fuzzy
#| msgid "Format of imported file"
msgid "Rate of reading fixed position"
msgstr "匯入檔案的格式"

#: libraries/advisory_rules.txt:250
#, fuzzy
#| msgid "The number of pending log file fsyncs."
msgid "The rate of reading data from a fixed position is high."
msgstr "目前掛起的 fsync 日志檔案數"

#: libraries/advisory_rules.txt:251
msgid ""
"This indicates that many queries need to sort results and/or do a full table "
"scan, including join queries that do not use indexes. Add indexes where "
"applicable."
msgstr ""

#: libraries/advisory_rules.txt:252
#, php-format
msgid ""
"Rate of reading fixed position average: %s, this value should be less than 1 "
"per hour"
msgstr ""

#: libraries/advisory_rules.txt:254
#, fuzzy
#| msgid "Create table"
msgid "Rate of reading next table row"
msgstr "建立資料表"

#: libraries/advisory_rules.txt:257
#, fuzzy
#| msgid "The current number of pending writes."
msgid "The rate of reading the next table row is high."
msgstr "目前掛起的寫操作數"

#: libraries/advisory_rules.txt:258
msgid ""
"This indicates that many queries are doing full table scans. Add indexes "
"where applicable."
msgstr ""

#: libraries/advisory_rules.txt:259
#, fuzzy, php-format
#| msgid "Sort buffer size"
msgid ""
"Rate of reading next table row: %s, this value should be less than 1 per hour"
msgstr "排序快取大小"

#: libraries/advisory_rules.txt:262
msgid "tmp_table_size vs. max_heap_table_size"
msgstr ""

#: libraries/advisory_rules.txt:265
msgid "tmp_table_size and max_heap_table_size are not the same."
msgstr ""

#: libraries/advisory_rules.txt:266
msgid ""
"If you have deliberately changed one of either: The server uses the lower "
"value of either to determine the maximum size of in-memory tables. So if you "
"wish to increase the in-memory table limit you will have to increase the "
"other value as well."
msgstr ""

#: libraries/advisory_rules.txt:267
#, php-format
msgid "Current values are tmp_table_size: %s, max_heap_table_size: %s"
msgstr ""

#: libraries/advisory_rules.txt:269
#, fuzzy
#| msgid "Format of imported file"
msgid "Percentage of temp tables on disk"
msgstr "匯入檔案的格式"

#: libraries/advisory_rules.txt:272 libraries/advisory_rules.txt:279
msgid ""
"Many temporary tables are being written to disk instead of being kept in "
"memory."
msgstr ""

#: libraries/advisory_rules.txt:273
msgid ""
"Increasing {max_heap_table_size} and {tmp_table_size} might help. However "
"some temporary tables are always being written to disk, independent of the "
"value of these variables. To eliminate these you will have to rewrite your "
"queries to avoid those conditions (Within a temporary table: Presence of a "
"BLOB or TEXT column or presence of a column bigger than 512 bytes) as "
"mentioned in the beginning of an <a href=\"http://www.facebook.com/note.php?"
"note_id=10150111255065841&comments\">Article by the Pythian Group</a>"
msgstr ""

#: libraries/advisory_rules.txt:274
#, php-format
msgid ""
"%s%% of all temporary tables are being written to disk, this value should be "
"below 25%%"
msgstr ""

#: libraries/advisory_rules.txt:276
#, fuzzy
#| msgid "%s table"
#| msgid_plural "%s tables"
msgid "Temp disk rate"
msgstr "%s 張資料表"

#: libraries/advisory_rules.txt:280
msgid ""
"Increasing {max_heap_table_size} and {tmp_table_size} might help. However "
"some temporary tables are always being written to disk, independent of the "
"value of these variables. To eliminate these you will have to rewrite your "
"queries to avoid those conditions (Within a temporary table: Presence of a "
"BLOB or TEXT column or presence of a column bigger than 512 bytes) as "
"mentioned in the <a href=\"http://dev.mysql.com/doc/refman/5.5/en/internal-"
"temporary-tables.html\">MySQL Documentation</a>"
msgstr ""

#: libraries/advisory_rules.txt:281
#, php-format
msgid ""
"Rate of temporary tables being written to disk: %s, this value should be "
"less than 1 per hour"
msgstr ""

#: libraries/advisory_rules.txt:296
#, fuzzy
#| msgid "Sort buffer size"
msgid "MyISAM key buffer size"
msgstr "排序快取大小"

#: libraries/advisory_rules.txt:299
msgid "Key buffer is not initialized. No MyISAM indexes will be cached."
msgstr ""

#: libraries/advisory_rules.txt:300
msgid ""
"Set {key_buffer_size} depending on the size of your MyISAM indexes. 64M is a "
"good start."
msgstr ""

#: libraries/advisory_rules.txt:301
#, fuzzy
#| msgid "Sort buffer size"
msgid "key_buffer_size is 0"
msgstr "排序快取大小"

#: libraries/advisory_rules.txt:303
#, fuzzy, php-format
#| msgid "Sort buffer size"
msgid "Max %% MyISAM key buffer ever used"
msgstr "排序快取大小"

#: libraries/advisory_rules.txt:306 libraries/advisory_rules.txt:314
#, fuzzy, php-format
#| msgid "Sort buffer size"
msgid "MyISAM key buffer (index cache) %% used is low."
msgstr "排序快取大小"

#: libraries/advisory_rules.txt:307 libraries/advisory_rules.txt:315
msgid ""
"You may need to decrease the size of {key_buffer_size}, re-examine your "
"tables to see if indexes have been removed, or examine queries and "
"expectations about what indexes are being used."
msgstr ""

#: libraries/advisory_rules.txt:308
#, fuzzy, php-format
#| msgid "Sort buffer size"
msgid ""
"max %% MyISAM key buffer ever used: %s%%, this value should be above 95%%"
msgstr "排序快取大小"

#: libraries/advisory_rules.txt:311
#, fuzzy
#| msgid "Sort buffer size"
msgid "Percentage of MyISAM key buffer used"
msgstr "排序快取大小"

#: libraries/advisory_rules.txt:316
#, fuzzy, php-format
#| msgid "Sort buffer size"
msgid "%% MyISAM key buffer used: %s%%, this value should be above 95%%"
msgstr "排序快取大小"

#: libraries/advisory_rules.txt:318
#, fuzzy
#| msgid "Show SQL queries"
msgid "Percentage of index reads from memory"
msgstr "顯示 SQL 查詢"

#: libraries/advisory_rules.txt:321
#, php-format
msgid "The %% of indexes that use the MyISAM key buffer is low."
msgstr ""

#: libraries/advisory_rules.txt:322
msgid "You may need to increase {key_buffer_size}."
msgstr ""

#: libraries/advisory_rules.txt:323
#, fuzzy, php-format
#| msgid "Sort buffer size"
msgid "Index reads from memory: %s%%, this value should be above 95%%"
msgstr "排序快取大小"

#: libraries/advisory_rules.txt:327
#, fuzzy
#| msgid "Create table"
msgid "Rate of table open"
msgstr "建立資料表"

#: libraries/advisory_rules.txt:330
#, fuzzy
#| msgid "The current number of pending writes."
msgid "The rate of opening tables is high."
msgstr "目前掛起的寫操作數"

#: libraries/advisory_rules.txt:331
msgid ""
"Opening tables requires disk I/O which is costly. Increasing "
"{table_open_cache} might avoid this."
msgstr ""

#: libraries/advisory_rules.txt:332
#, fuzzy, php-format
#| msgid "Sort buffer size"
msgid "Opened table rate: %s, this value should be less than 10 per hour"
msgstr "排序快取大小"

#: libraries/advisory_rules.txt:334
#, fuzzy
#| msgid "Format of imported file"
msgid "Percentage of used open files limit"
msgstr "匯入檔案的格式"

#: libraries/advisory_rules.txt:337
msgid ""
"The number of open files is approaching the max number of open files.  You "
"may get a \"Too many open files\" error."
msgstr ""

#: libraries/advisory_rules.txt:338 libraries/advisory_rules.txt:345
msgid ""
"Consider increasing {open_files_limit}, and check the error log when "
"restarting after changing open_files_limit."
msgstr ""

#: libraries/advisory_rules.txt:339
#, php-format
msgid ""
"The number of opened files is at %s%% of the limit. It should be below 85%%"
msgstr ""

#: libraries/advisory_rules.txt:341
#, fuzzy
#| msgid "Format of imported file"
msgid "Rate of open files"
msgstr "匯入檔案的格式"

#: libraries/advisory_rules.txt:344
#, fuzzy
#| msgid "The number of pending log file fsyncs."
msgid "The rate of opening files is high."
msgstr "目前掛起的 fsync 日志檔案數"

#: libraries/advisory_rules.txt:346
#, fuzzy, php-format
#| msgid "Sort buffer size"
msgid "Opened files rate: %s, this value should be less than 5 per hour"
msgstr "排序快取大小"

#: libraries/advisory_rules.txt:348
#, fuzzy, php-format
#| msgid "Create table on database %s"
msgid "Immediate table locks %%"
msgstr "在資料庫 %s 中建立一張資料表"

#: libraries/advisory_rules.txt:351 libraries/advisory_rules.txt:358
#, fuzzy
#| msgid "The number of times that a table lock was acquired immediately."
msgid "Too many table locks were not granted immediately."
msgstr "立即需要鎖定表的次數"

#: libraries/advisory_rules.txt:352 libraries/advisory_rules.txt:359
msgid "Optimize queries and/or use InnoDB to reduce lock wait."
msgstr ""

#: libraries/advisory_rules.txt:353
#, fuzzy, php-format
#| msgid "Sort buffer size"
msgid "Immediate table locks: %s%%, this value should be above 95%%"
msgstr "排序快取大小"

#: libraries/advisory_rules.txt:355
msgid "Table lock wait rate"
msgstr ""

#: libraries/advisory_rules.txt:360
#, fuzzy, php-format
#| msgid "Sort buffer size"
msgid "Table lock wait rate: %s, this value should be less than 1 per hour"
msgstr "排序快取大小"

#: libraries/advisory_rules.txt:362
#, fuzzy
#| msgid "Key cache"
msgid "Thread cache"
msgstr "鍵快取"

#: libraries/advisory_rules.txt:365
msgid ""
"Thread cache is disabled, resulting in more overhead from new connections to "
"MySQL."
msgstr ""

#: libraries/advisory_rules.txt:366
msgid "Enable the thread cache by setting {thread_cache_size} > 0."
msgstr ""

#: libraries/advisory_rules.txt:367
#, fuzzy
#| msgid "Tracking is not active."
msgid "The thread cache is set to 0"
msgstr "追蹤已停用"

#: libraries/advisory_rules.txt:369
#, fuzzy, php-format
#| msgid "Tracking is not active."
msgid "Thread cache hit rate %%"
msgstr "追蹤已停用"

#: libraries/advisory_rules.txt:372
#, fuzzy
#| msgid "Tracking is not active."
msgid "Thread cache is not efficient."
msgstr "追蹤已停用"

#: libraries/advisory_rules.txt:373
msgid "Increase {thread_cache_size}."
msgstr ""

#: libraries/advisory_rules.txt:374
#, fuzzy, php-format
#| msgid "Sort buffer size"
msgid "Thread cache hitrate: %s%%, this value should be above 80%%"
msgstr "排序快取大小"

#: libraries/advisory_rules.txt:376
#, fuzzy
#| msgid "The number of threads that are not sleeping."
msgid "Threads that are slow to launch"
msgstr "非睡眠狀態的程序數量"

#: libraries/advisory_rules.txt:379
#, fuzzy
#| msgid "The number of threads that are not sleeping."
msgid "There are too many threads that are slow to launch."
msgstr "非睡眠狀態的程序數量"

#: libraries/advisory_rules.txt:380
msgid ""
"This generally happens in case of general system overload as it is pretty "
"simple operations. You might want to monitor your system load carefully."
msgstr ""

#: libraries/advisory_rules.txt:381
#, php-format
msgid "%s thread(s) took longer than %s seconds to start, it should be 0"
msgstr ""

#: libraries/advisory_rules.txt:383
msgid "Slow launch time"
msgstr ""

#: libraries/advisory_rules.txt:386
#, fuzzy
#| msgid "long_query_time is set to %d second(s)."
msgid "Slow_launch_threads is above 2s"
msgstr "long_query_time已設為%d秒"

#: libraries/advisory_rules.txt:387
#, fuzzy
#| msgid "The number of threads that are not sleeping."
msgid ""
"Set slow_launch_time to 1s or 2s to correctly count threads that are slow to "
"launch"
msgstr "非睡眠狀態的程序數量"

#: libraries/advisory_rules.txt:388
#, fuzzy, php-format
#| msgid "long_query_time is set to %d second(s)."
msgid "slow_launch_time is set to %s"
msgstr "long_query_time已設為%d秒"

#: libraries/advisory_rules.txt:392
#, fuzzy
#| msgid "Persistent connections"
msgid "Percentage of used connections"
msgstr "持續連線"

#: libraries/advisory_rules.txt:395
msgid ""
"The maximum amount of used connections is getting close to the value of "
"max_connections."
msgstr ""

#: libraries/advisory_rules.txt:396
msgid ""
"Increase max_connections, or decrease wait_timeout so that connections that "
"do not close database handlers properly get killed sooner. Make sure the "
"code closes database handlers properly."
msgstr ""

#: libraries/advisory_rules.txt:397
#, php-format
msgid ""
"Max_used_connections is at %s%% of max_connections, it should be below 80%%"
msgstr ""

#: libraries/advisory_rules.txt:399
#, fuzzy
#| msgid "Persistent connections"
msgid "Percentage of aborted connections"
msgstr "持續連線"

#: libraries/advisory_rules.txt:402 libraries/advisory_rules.txt:409
#, fuzzy
#| msgid "Allows creating temporary tables."
msgid "Too many connections are aborted."
msgstr "允許建立臨時表"

#: libraries/advisory_rules.txt:403 libraries/advisory_rules.txt:410
msgid ""
"Connections are usually aborted when they cannot be authorized. <a href="
"\"http://www.mysqlperformanceblog.com/2008/08/23/how-to-track-down-the-"
"source-of-aborted_connects/\">This article</a> might help you track down the "
"source."
msgstr ""

#: libraries/advisory_rules.txt:404
#, php-format
msgid "%s%% of all connections are aborted. This value should be below 1%%"
msgstr ""

#: libraries/advisory_rules.txt:406
#, fuzzy
#| msgid "Persistent connections"
msgid "Rate of aborted connections"
msgstr "持續連線"

#: libraries/advisory_rules.txt:411
#, php-format
msgid ""
"Aborted connections rate is at %s, this value should be less than 1 per hour"
msgstr ""

#: libraries/advisory_rules.txt:413
#, fuzzy
#| msgid "Format of imported file"
msgid "Percentage of aborted clients"
msgstr "匯入檔案的格式"

#: libraries/advisory_rules.txt:416 libraries/advisory_rules.txt:423
#, fuzzy
#| msgid "Allows creating temporary tables."
msgid "Too many clients are aborted."
msgstr "允許建立臨時表"

#: libraries/advisory_rules.txt:417 libraries/advisory_rules.txt:424
msgid ""
"Clients are usually aborted when they did not close their connection to "
"MySQL properly. This can be due to network issues or code not closing a "
"database handler properly. Check your network and code."
msgstr ""

#: libraries/advisory_rules.txt:418
#, php-format
msgid "%s%% of all clients are aborted. This value should be below 2%%"
msgstr ""

#: libraries/advisory_rules.txt:420
#, fuzzy
#| msgid "Format of imported file"
msgid "Rate of aborted clients"
msgstr "匯入檔案的格式"

#: libraries/advisory_rules.txt:425
#, fuzzy, php-format
#| msgid "Sort buffer size"
msgid "Aborted client rate is at %s, this value should be less than 1 per hour"
msgstr "排序快取大小"

#: libraries/advisory_rules.txt:429
msgid "Is InnoDB disabled?"
msgstr ""

#: libraries/advisory_rules.txt:432
#, fuzzy
#| msgid "Could not save recent table"
msgid "You do not have InnoDB enabled."
msgstr "無法儲存最新資料表"

#: libraries/advisory_rules.txt:433
msgid "InnoDB is usually the better choice for table engines."
msgstr ""

#: libraries/advisory_rules.txt:434
msgid "have_innodb is set to 'value'"
msgstr ""

#: libraries/advisory_rules.txt:436
#, fuzzy
#| msgid "Buffer pool size"
msgid "InnoDB log size"
msgstr "快取池大小"

#: libraries/advisory_rules.txt:439
#, fuzzy
#| msgid "The number writes done to the InnoDB buffer pool."
msgid ""
"The InnoDB log file size is not an appropriate size, in relation to the "
"InnoDB buffer pool."
msgstr "寫入 InnoDB 快取池的次數"

#: libraries/advisory_rules.txt:440
#, php-format
msgid ""
"Especially on a system with a lot of writes to InnoDB tables you should set "
"innodb_log_file_size to 25%% of {innodb_buffer_pool_size}. However the "
"bigger this value, the longer the recovery time will be when database "
"crashes, so this value should not be set much higher than 256 MiB. Please "
"note however that you cannot simply change the value of this variable. You "
"need to shutdown the server, remove the InnoDB log files, set the new value "
"in my.cnf, start the server, then check the error logs if everything went "
"fine. See also <a href=\"http://mysqldatabaseadministration.blogspot."
"com/2007/01/increase-innodblogfilesize-proper-way.html\">this blog entry</a>"
msgstr ""

#: libraries/advisory_rules.txt:441
#, fuzzy, php-format
#| msgid "The number writes done to the InnoDB buffer pool."
msgid ""
"Your InnoDB log size is at %s%% in relation to the InnoDB buffer pool size, "
"it should not be below 20%%"
msgstr "寫入 InnoDB 快取池的次數"

#: libraries/advisory_rules.txt:443
#, fuzzy
#| msgid "Buffer pool size"
msgid "Max InnoDB log size"
msgstr "快取池大小"

#: libraries/advisory_rules.txt:446
msgid "The InnoDB log file size is inadequately large."
msgstr ""

#: libraries/advisory_rules.txt:447
#, php-format
msgid ""
"It is usually sufficient to set innodb_log_file_size to 25%% of the size of "
"{innodb_buffer_pool_size}. A very big innodb_log_file_size slows down the "
"recovery time after a database crash considerably. See also <a href=\"http://"
"www.mysqlperformanceblog.com/2006/07/03/choosing-proper-innodb_log_file_size/"
"\">this Article</a>. You need to shutdown the server, remove the InnoDB log "
"files, set the new value in my.cnf, start the server, then check the error "
"logs if everything went fine. See also <a href=\"http://"
"mysqldatabaseadministration.blogspot.com/2007/01/increase-innodblogfilesize-"
"proper-way.html\">this blog entry</a>"
msgstr ""

#: libraries/advisory_rules.txt:448
#, php-format
msgid "Your absolute InnoDB log size is %s MiB"
msgstr ""

#: libraries/advisory_rules.txt:450
#, fuzzy
#| msgid "Buffer pool size"
msgid "InnoDB buffer pool size"
msgstr "快取池大小"

#: libraries/advisory_rules.txt:453
#, fuzzy
#| msgid "Buffer pool size"
msgid "Your InnoDB buffer pool is fairly small."
msgstr "快取池大小"

#: libraries/advisory_rules.txt:454
#, php-format
msgid ""
"The InnoDB buffer pool has a profound impact on performance for InnoDB "
"tables. Assign all your remaining memory to this buffer. For database "
"servers that use solely InnoDB as storage engine and have no other services "
"(e.g. a web server) running, you may set this as high as 80%% of your "
"available memory. If that is not the case, you need to carefully assess the "
"memory consumption of your other services and non-InnoDB-Tables and set this "
"variable accordingly. If it is set too high, your system will start "
"swapping, which decreases performance significantly. See also <a href="
"\"http://www.mysqlperformanceblog.com/2007/11/03/choosing-"
"innodb_buffer_pool_size/\">this article</a>"
msgstr ""

#: libraries/advisory_rules.txt:455
#, php-format
msgid ""
"You are currently using %s%% of your memory for the InnoDB buffer pool. This "
"rule fires if you are assigning less than 60%%, however this might be "
"perfectly adequate for your system if you don't have much InnoDB tables or "
"other services running on the same machine."
msgstr ""

#: libraries/advisory_rules.txt:459
#, fuzzy
#| msgid "max. concurrent connections"
msgid "MyISAM concurrent inserts"
msgstr "最大同時連線數"

#: libraries/advisory_rules.txt:462
#, fuzzy
#| msgid "max. concurrent connections"
msgid "Enable concurrent_insert by setting it to 1"
msgstr "最大同時連線數"

#: libraries/advisory_rules.txt:463
msgid ""
"Setting {concurrent_insert} to 1 reduces contention between readers and "
"writers for a given table. See also <a href=\"http://dev.mysql.com/doc/"
"refman/5.5/en/concurrent-inserts.html\">MySQL Documentation</a>"
msgstr ""

#: libraries/advisory_rules.txt:464
msgid "concurrent_insert is set to 0"
msgstr "concurrent_insert 已被設置為 0"

#~ msgid "KiB sent since last refresh"
#~ msgstr "最後一次傳送的資料量(單位為KiB，即2^10)"

#~ msgid "KiB received since last refresh"
#~ msgstr "最後一次接收的資料量(單位為KiB，即2^10)"

#~ msgid "Server traffic (in KiB)"
#~ msgstr "伺服器流量(單位為KiB，即2^10)"

#~ msgid "Connections since last refresh"
#~ msgstr "最後一次連線"

#, fuzzy
#~| msgid "Connections since last refresh"
#~ msgid "Questions since last refresh"
#~ msgstr "最後一次連線"

#~ msgid "Runtime Information"
#~ msgstr "運行資訊"

#, fuzzy
#~| msgid "Number of rows:"
#~ msgid "Number of data points: "
#~ msgstr "記錄數："

#, fuzzy
#~| msgid "Refresh"
#~ msgid "Refresh rate: "
#~ msgstr "重新整理"

#, fuzzy
#~| msgid "Query type"
#~ msgid "Run analyzer"
#~ msgstr "查詢方式"

#~ msgid "Show more actions"
#~ msgstr "顯示更多操作"

#~ msgid "Add to index &nbsp;%s&nbsp;column(s)"
#~ msgstr "新增 %s 個索引欄位"

#~ msgid "Synchronize"
#~ msgstr "同步"

#~ msgid "Source database"
#~ msgstr "來源資料庫"

#~ msgid "Current server"
#~ msgstr "目前伺服器"

#~ msgid "Remote server"
#~ msgstr "遠程伺服器"

#~ msgid "Difference"
#~ msgstr "差異"

#~ msgid "Target database"
#~ msgstr "目標資料庫"

#~ msgid "Click to select"
#~ msgstr "點擊選取"

#~ msgid "Synchronize databases with master"
#~ msgstr "根據主伺服器同步資料庫"

#~ msgid "Could not connect to the source"
#~ msgstr "無法連線到來源資料庫"

#~ msgid "Could not connect to the target"
#~ msgstr "無法連線到目標資料庫"

#~ msgid "Structure Synchronization"
#~ msgstr "結構同步"

#~ msgid "Data Synchronization"
#~ msgstr "資料同步"

#~ msgid "not present"
#~ msgstr "未找到"

#~ msgid "Structure Difference"
#~ msgstr "結構差異"

#~ msgid "Data Difference"
#~ msgstr "資料差異"

#~ msgid "Add column(s)"
#~ msgstr "新增欄位"

#~ msgid "Remove column(s)"
#~ msgstr "刪除欄位"

#~ msgid "Alter column(s)"
#~ msgstr "修改欄位"

#~ msgid "Remove index(s)"
#~ msgstr "刪除索引"

#~ msgid "Apply index(s)"
#~ msgstr "增加索引"

#~ msgid "Update row(s)"
#~ msgstr "更新行"

#~ msgid "Insert row(s)"
#~ msgstr "增加行"

#~ msgid "Would you like to delete all the previous rows from target tables?"
#~ msgstr "您希望刪除目前目標資料表中的所有資料嗎？"

#~ msgid "Apply Selected Changes"
#~ msgstr "套用選中的修改"

#~ msgid "Synchronize Databases"
#~ msgstr "同步資料庫"

#~ msgid "Selected target tables have been synchronized with source tables."
#~ msgstr "選中的資料表已根據來源資料表同步"

#~ msgid "Target database has been synchronized with source database"
#~ msgstr "已根據來源資料庫同步目標資料庫"

#, fuzzy
#~ msgid "Executed queries"
#~ msgstr "SQL 查詢"

#~ msgid "Enter manually"
#~ msgstr "手動輸入"

#~ msgid "Current connection"
#~ msgstr "目前連線"

#~ msgid "Configuration: %s"
#~ msgstr "設定: %s"

#~ msgid "Socket"
#~ msgstr "連線埠"

#~ msgid ""
#~ "Target database will be completely synchronized with source database. "
#~ "Source database will remain unchanged."
#~ msgstr "目標資料庫將完全根據來源資料庫同步。來源資料庫將保持不變"

#~ msgid "phpMyAdmin is more friendly with a <b>frames-capable</b> browser."
#~ msgstr "phpMyAdmin 較適合使用在支援<b>頁框</b>的瀏覽器."

#~ msgid ""
#~ "Enabling this allows a page located on a different domain to call "
#~ "phpMyAdmin inside a frame, and is a potential [strong]security hole[/"
#~ "strong] allowing cross-frame scripting attacks"
#~ msgstr ""
#~ "開啓這個功能將允許其它域的頁面透過框架調用 phpMyAdmin，這將允許潛在的跨框"
#~ "架腳本攻擊[strong]安全漏洞[/strong]"

#~ msgid "Allow third party framing"
#~ msgstr "允許第三方框架"

#~ msgid "Show database listing as a list instead of a drop down"
#~ msgstr "直接顯示資料庫列表而不使用下拉選單"

#~ msgid "Display databases as a list"
#~ msgstr "顯示資料庫爲列表"

#~ msgid "Display databases in a tree"
#~ msgstr "以樹形顯示資料庫"

#~ msgid "Disable this if you want to see all databases at once"
#~ msgstr "如果想一次性瀏覽所有資料庫，則停用該選項"

#~ msgid "Use light version"
#~ msgstr "使用輕量級版本"

#~ msgid ""
#~ "Maximum number of databases displayed in left frame and database list"
#~ msgstr "在左欄和資料庫列資料表中最多顯示的資料庫個數"

#~ msgid ""
#~ "If tooltips are enabled and a database comment is set, this will flip the "
#~ "comment and the real name"
#~ msgstr ""
#~ "如果啓用了提示功能且設定了資料庫備註，這裏將簡略顯示資料庫備註和資料庫名"

#~ msgid "Display database comment instead of its name"
#~ msgstr "顯示資料庫的備註而不顯示資料庫名"

#~ msgid ""
#~ "When setting this to [kbd]nested[/kbd], the alias of the table name is "
#~ "only used to split/nest the tables according to the $cfg"
#~ "['LeftFrameTableSeparator'] directive, so only the folder is called like "
#~ "the alias, the table name itself stays unchanged"
#~ msgstr ""
#~ "當設爲 [kbd]nested[/kbd] 時，資料表的別名僅根據 $cfg"
#~ "['LeftFrameTableSeparator'] 作分割/層疊用，所有只有目錄的名字像別名，資料"
#~ "表自己的名字並不改變"

#~ msgid "Display table comment instead of its name"
#~ msgstr "顯示資料表備註而不顯示資料資料表名稱"

#~ msgctxt "short form"
#~ msgid "Create table"
#~ msgstr "新建資料表"

#~ msgid "Please select a database"
#~ msgstr "請選擇資料庫"

#~ msgctxt "MySQL 5.5 documentation language"
#~ msgid "en"
#~ msgstr "zh"

#~ msgctxt "MySQL 5.1 documentation language"
#~ msgid "en"
#~ msgstr "en"

#~ msgctxt "MySQL 5.0 documentation language"
#~ msgid "en"
#~ msgstr "zh"

#~ msgctxt "PHP documentation language"
#~ msgid "en"
#~ msgstr "zh"

#, fuzzy
#~| msgid "Do you really want to "
#~ msgid "Do you really want to execute following query?"
#~ msgstr "您真的要"

#~ msgid "DocSQL"
#~ msgstr "DocSQL"

#, fuzzy
#~| msgid "Export"
#~ msgid "Export all"
#~ msgstr "匯出"

#, fuzzy
#~| msgid "Privileges"
#~ msgid "Privileges for all users"
#~ msgstr "權限"

#~ msgid "PDF"
#~ msgstr "PDF"

#~ msgid "PHP array"
#~ msgstr "PHP 陣列"

#~ msgid ""
#~ "No description is available for this transformation.<br />Please ask the "
#~ "author what %s does."
#~ msgstr "此轉換沒有說明。<br />詳細功能請詢問 %s 的作者"

#~ msgid ""
#~ "MIME types printed in italics do not have a separate transformation "
#~ "function"
#~ msgstr "以斜體顯示的 MIME 類型沒有單獨的轉換函數"

#~ msgid "rows"
#~ msgstr "瀏覽"

#~ msgid "Usage"
#~ msgstr "已用"

#, fuzzy
#~| msgid "Lines terminated by"
#~ msgid "String"
#~ msgstr "資料分行使用字元："

#~ msgid "Show help button instead of Documentation text"
#~ msgstr "顯示幫助按鈕代替檔案文字"

#~ msgid "Show help button"
#~ msgstr "顯示幫助按鈕"

#, fuzzy
#~| msgid "Add/Delete Field Columns"
#~ msgid "The remaining columns"
#~ msgstr "文字框列"

#~ msgid ""
#~ "Show affected rows of each statement on multiple-statement queries. See "
#~ "libraries/import.lib.php for defaults on how many queries a statement may "
#~ "contain."
#~ msgstr ""
#~ "在進行多個指令查詢時，顯示每個指令所影響的行數。預設一次查詢可以包含的查詢"
#~ "語句數可以在 libraries/import.lib.php 中找到"

#~ msgid "Verbose multiple statements"
#~ msgstr "爲多個指令輸出更多資訊"

#, fuzzy
#~| msgid "Data only"
#~ msgid "Dates only."
#~ msgstr "僅資料"

#~ msgid ""
#~ "Suggest a database name on the &quot;Create Database&quot; form (if "
#~ "possible) or keep the text field empty"
#~ msgstr "如果可能，在 &quot;建立資料庫&quot; 表單中建議一個名字，或留空"

#~ msgid "Suggest new database name"
#~ msgstr "建議新資料庫名"

#~ msgid "Show icons for warning, error and information messages"
#~ msgstr "在警告、錯誤和資訊上顯示圖示"

#~ msgid "Iconic errors"
#~ msgstr "錯誤圖示"

#~ msgid "Use less graphically intense tabs"
#~ msgstr "不在標簽上使用背景"

#~ msgid "Light tabs"
#~ msgstr "簡化標籤"

#~ msgid "Use icons on main page"
#~ msgstr "在首頁上使用圖示"

#~ msgid ""
#~ "Disable if you know that your pma_* tables are up to date. This prevents "
#~ "compatibility checks and thereby increases performance"
#~ msgstr ""
#~ "如果您確定 pma_* 資料表都是最新的，可以停用此項。此功能提供相容性檢查"

#~ msgid "Verbose check"
#~ msgstr "詳細檢查"

#~ msgid ""
#~ "Javascript support is missing or disabled in your browser, some "
#~ "phpMyAdmin functionality will be missing. For example navigation frame "
#~ "will not refresh automatically."
#~ msgstr ""
#~ "您的瀏覽器不支援或停用了 Javascript，部分 phpMyAdmin 功能將不可用。如導覽"
#~ "框架將不能自動重新整理"

#, fuzzy
#~ msgid "Add a value"
#~ msgstr "+ 增加"

#~ msgid "Copy and paste the joined values into the \"Length/Values\" field"
#~ msgstr "複製並貼上結合的數值至 \"Length/Values\" 欄位"

#, fuzzy
#~ msgid "Tracking for %1$s, version %2$s is deactivated."
#~ msgstr "%s.%s 的追蹤，版本 %s 已停用"

#, fuzzy
#~ msgid "Tracking for %1$s, version %2$s is activated."
#~ msgstr "%s.%s 的追蹤，版本 %s 已啓用"

#, fuzzy
#~ msgctxt "Correctly setup"
#~ msgid "OK"
#~ msgstr "確定"

#, fuzzy
#~ msgid "All users"
#~ msgstr "新增使用者"

#, fuzzy
#~ msgid "All hosts"
#~ msgstr "任意主機"

#~ msgid "No blob streaming server configured!"
#~ msgstr "未設定BLOB 串流伺服器"

#~ msgid "Failed to fetch headers"
#~ msgstr "文件表頭資訊取得失敗"

#~ msgid "Failed to open remote URL"
#~ msgstr "開啟遠端 URL 失敗"

# BLOB: binary and text object
#~ msgid "You are about to DISABLE a BLOB Repository!"
#~ msgstr "您將要停用BLOB儲存格式"

#~ msgid ""
#~ "Are you sure you want to disable all BLOB references for database %s?"
#~ msgstr "您確定要在資料庫 %s 上停用 BLOB 功能？"

#, fuzzy
#~ msgid "Unknown error while uploading."
#~ msgstr "上傳檔案時發生未知錯誤"

#~ msgid "PBMS error"
#~ msgstr "PBMS 錯誤"

#~ msgid "PBMS connection failed:"
#~ msgstr "PBMS 連線失敗"

#~ msgid "PBMS get BLOB info failed:"
#~ msgstr "PBMS 取得 BLOB 資訊失敗："

#, fuzzy
#~ msgid "PBMS get BLOB Content-Type failed"
#~ msgstr "取得 BLOB 內容類型失敗"

#~ msgid "View image"
#~ msgstr "查看圖片"

#~ msgid "Play audio"
#~ msgstr "播放音效"

#~ msgid "View video"
#~ msgstr "播放影片"

#~ msgid "Download file"
#~ msgstr "下載檔案"

#~ msgid "Could not open file: %s"
#~ msgstr "無法開啟檔案：%s"

#~ msgid "Garbage Threshold"
#~ msgstr "垃圾閾值"

#~ msgid ""
#~ "The percentage of garbage in a repository file before it is compacted."
#~ msgstr "在庫檔案被壓縮之前垃圾資料所佔的比率"

#~ msgid ""
#~ "The port for the PBMS stream-based communications. Setting this value to "
#~ "0 will disable HTTP communication with the daemon."
#~ msgstr "PBMS 基於流的通信連接埠。設爲 0 將禁止與該伺服器的 HTTP 通信"

#~ msgid "Repository Threshold"
#~ msgstr "庫閾值"

#~ msgid ""
#~ "The maximum size of a BLOB repository file. You may use Kb, MB or GB to "
#~ "indicate the unit of the value. A value in bytes is assumed when no unit "
#~ "is specified."
#~ msgstr ""
#~ "一個 BLOB 庫檔案的最大大小。可以使用 Kb、MB 或 GB 來表示單位。不指定則使用"
#~ "默認單位：字元"

#~ msgid "Temp Blob Timeout"
#~ msgstr "臨時 Blob 超時"

#~ msgid ""
#~ "The timeout, in seconds, for temporary BLOBs. Uploaded BLOB data is "
#~ "removed after this time, unless they are referenced by a record in the "
#~ "database."
#~ msgstr ""
#~ "臨時 BLOB 的超時時間 (單位：秒)。上傳的 BLOB 資料將在此時間後刪除，除非其"
#~ "被數據庫中的記錄所引用"

#~ msgid "Temp Log Threshold"
#~ msgstr "臨時日誌閾值"

#~ msgid ""
#~ "The maximum size of a temporary BLOB log file. You may use Kb, MB or GB "
#~ "to indicate the unit of the value. A value in bytes is assumed when no "
#~ "unit is specified."
#~ msgstr ""
#~ "一個臨時 BLOB 日志檔案的最大大小。可以使用 Kb、MB 或 GB 作爲單位。若不寫單"
#~ "位，預設爲字元"

#~ msgid "Max Keep Alive"
#~ msgstr "最大保持連線"

#~ msgid ""
#~ "The timeout for inactive connection with the keep-alive flag set. After "
#~ "this time the connection will be closed. The time-out is in milliseconds "
#~ "(1/1000)."
#~ msgstr ""
#~ "keep-alive 標記所設定的不操作連線超時時間。在此時間後連線將被關閉。單位："
#~ "毫秒"

#~ msgid "Metadata Headers"
#~ msgstr "後設資料頭"

#~ msgid ""
#~ "A \":\" delimited list of metadata headers to be used to initialize the "
#~ "pbms_metadata_header table when a database is created."
#~ msgstr ""
#~ "建立資料庫時用來原始化 pbms_metadata_header 表的用“:”分隔的後設資料頭列表"

#~ msgid ""
#~ "Documentation and further information about PBMS can be found on %sThe "
#~ "PrimeBase Media Streaming home page%s."
#~ msgstr "關於 PBMS 的檔案和更多資訊請參見 %sPrimeBase Media Streaming 首頁%s"

#~ msgid "The PrimeBase Media Streaming Blog by Barry Leslie"
#~ msgstr "Barry 的 PrimeBase 開發博客 —— Barry Leslie 著"

#~ msgid "PrimeBase XT Home Page"
#~ msgstr "PrimeBase XT 首頁"

#~ msgid "The PrimeBase Media Streaming (PBMS) home page"
#~ msgstr "PrimeBase Media Streaming (PBMS) 首頁"

#~ msgctxt "Create none database for user"
#~ msgid "None"
#~ msgstr "無"

#~ msgid "Remove BLOB Repository Reference"
#~ msgstr "刪除 BLOB 容器功能"

#~ msgid "Upload to BLOB repository"
#~ msgstr "上傳到 BLOB 容器"

#~ msgid "Maximum number of records saved in \"table_uiprefs\" table"
#~ msgstr "在資料表列資料表中最多顯示的資料表個數"

#~ msgid "Click to unselect"
#~ msgstr "點擊取消"

#~ msgid "Modify an index"
#~ msgstr "修改索引"

#~ msgid "Column count has to be larger than zero."
#~ msgstr "至少要有一個欄位"

#~ msgid "+ Restart insertion and add a new value"
#~ msgstr "+重新執行插入並增加新值"

#~ msgid "Create Table"
#~ msgstr "建立資料表"

#~ msgid "(or the local Drizzle server's socket is not correctly configured)"
#~ msgstr "(或者本地 MySQL 伺服器的連線埠沒有正確設定)"

#~ msgid ""
#~ "[kbd]horizontal[/kbd], [kbd]vertical[/kbd] or a number that indicates "
#~ "maximum number for which vertical model is used"
#~ msgstr ""
#~ "[kbd]horizontal (水平)[/kbd]、[kbd]vertical (垂直)[/kbd] 或限定使用垂直模"
#~ "式的最大數值"

#~ msgid "Display direction for altering/creating columns"
#~ msgstr "修改/建立欄位時的顯示模式"

#~ msgid "Create table on database %s"
#~ msgstr "在資料庫 %s 中建立一張資料表"

#~ msgid "Data Label"
#~ msgstr "標籤"

#~ msgid "Location of the text file"
#~ msgstr "文字檔案的位置"

#~ msgid "MySQL charset"
#~ msgstr "MySQL 字集"

#~ msgid "MySQL client version"
#~ msgstr "MySQL 客戶端版本"

#~ msgid ""
#~ "The display column is shown in pink. To set/unset a column as the display "
#~ "column, click the \"Choose column to display\" icon, then click on the "
#~ "appropriate column name."
#~ msgstr ""
#~ "顯示的欄位爲粉紅色。要設定/取消顯示的欄位，點選“選擇顯示欄位”圖示，然後選"
#~ "擇需要的欄位名稱"

#~ msgid "memcached usage"
#~ msgstr "已用空間"

#~ msgid "% open files"
#~ msgstr "顯示開啟的表"

#~ msgid "% connections used"
#~ msgstr "連線"

#~ msgid "% aborted connections"
#~ msgstr "壓縮連線"

#~ msgid "CPU Usage"
#~ msgstr "已用"

#~ msgid "Swap Usage"
#~ msgstr "已用"

#~ msgid "Excel 97-2003 XLS Workbook"
#~ msgstr "Excel 97-2003 XLS 工作簿"

#~ msgid "Excel 2007 XLSX Workbook"
#~ msgstr "Excel 2007 XLSX 工作簿"

#~ msgctxt "PDF"
#~ msgid "page"
#~ msgstr "頁數"

#~ msgid "Inline Edit"
#~ msgstr "快速編輯"

#~ msgid "Previous"
#~ msgstr "上一個"

#~ msgid "Next"
#~ msgstr "下個月"

#~ msgid "Create event"
#~ msgstr "新建視圖"

#~ msgid "Create routine"
#~ msgstr "建立關聯"

#~ msgid "Create trigger"
#~ msgstr "新建視圖"

#~ msgid ""
#~ "No themes support; please check your configuration and/or your themes in "
#~ "directory %s."
#~ msgstr "不支援主題，請檢查您的設定和主題資料夾 %s "

#~ msgid "The following queries have been executed:"
#~ msgstr "下列查詢被執行:"

#~ msgid "Switch to"
#~ msgstr "切換到"

#~ msgid "settings"
#~ msgstr "設定"

#~ msgid "Refresh rate:"
#~ msgstr "重新整理"

#~ msgid "Clear monitor config"
#~ msgstr "config 認證方式的帳號"

#~ msgid "Server traffic"
#~ msgstr "選擇伺服器"

#~ msgid "Value too long in the form!"
#~ msgstr "表單內缺少部分資料"

#~ msgid "Export of event \"%s\""
#~ msgstr "匯出內容"

#~ msgid "No trigger with name %s found"
#~ msgstr "找不到佈景主題 %s 指定圖片路徑!"

#~ msgid "row(s) starting from row #"
#~ msgstr "行，起始行 #"

#~ msgid "in %s mode and repeat headers after %s cells"
#~ msgstr "以 %s 模式顯示，並且在 %s 行後重複標題"

#~ msgid ""
#~ "phpMyAdmin was unable to read your configuration file!<br />This might "
#~ "happen if PHP finds a parse error in it or PHP cannot find the file.<br /"
#~ ">Please call the configuration file directly using the link below and "
#~ "read the PHP error message(s) that you receive. In most cases a quote or "
#~ "a semicolon is missing somewhere.<br />If you receive a blank page, "
#~ "everything is fine."
#~ msgstr ""
#~ "phpMyAdmin 無法讀取您的配置文件！<br />這可能是因為配置文件不存在或有語法"
#~ "錯誤。<br />請使用下面的鏈接直接進入配置文件，然後檢查您收到的 PHP 錯誤信"
#~ "息。通常的錯誤都是因為某處漏了引號或分號。<br />如果您看到的是一個空白頁，"
#~ "則代表沒有任何問題。"

#~ msgid "Dropping Event"
#~ msgstr "刪除中"

#~ msgid "Dropping Procedure"
#~ msgstr "執行刪除過程中"

#~ msgid "Theme / Style"
#~ msgstr "佈景主題/風格"

#~ msgid "seconds"
#~ msgstr "秒"

#~ msgid "Query execution time comparison (in microseconds)"
#~ msgstr "查詢執行時間對比 (單位：微秒)"

#~ msgid "GD extension is needed for charts."
#~ msgstr "繪製圖表需要 GD 外掛"

#~ msgid "JSON encoder is needed for chart tooltips."
#~ msgstr "繪製圖表氣泡提示需要 JSON 外掛"

#~ msgid "The number of free memory blocks in query cache."
#~ msgstr "查詢快取中空閒的記憶體塊數"

#~ msgctxt "$strShowStatusReset"
#~ msgid "Reset"
#~ msgstr "重設"

#~ msgid "Show processes"
#~ msgstr "顯示程序"

#~ msgctxt "for Show status"
#~ msgid "Reset"
#~ msgstr "重置"

#~ msgid ""
#~ "<b>Server traffic</b>: These tables show the network traffic statistics "
#~ "of this MySQL server since its startup."
#~ msgstr ""
#~ "<b>伺服器流量</b>：這些表顯示了此 MySQL 伺服器自啓動以來的網絡流量統計"

#~ msgid ""
#~ "<b>Query statistics</b>: Since its startup, %s queries have been sent to "
#~ "the server."
#~ msgstr "<b>查詢統計</b>：自啓動後，伺服器共收到了 %s 次查詢"

#~ msgid "Note: Generating the query chart can take a long time."
#~ msgstr "注意：產生查詢圖表可能需要一定的時間"

#~ msgid "Chart generated successfully."
#~ msgstr "圖表產生成功"

#~ msgid ""
#~ "The result of this query can't be used for a chart. See [doc@faq6-29]FAQ "
#~ "6.29[/doc]"
#~ msgstr ""
#~ "該查詢的結果不能用於圖表。參見[doc@faq6-29]常見問題 (FAQ) 6.29[/doc]"

#~ msgid "Title"
#~ msgstr "標題"

#~ msgid "Area margins"
#~ msgstr "區域邊距"

#~ msgid "Legend margins"
#~ msgstr "圖例邊距"

#~ msgid "Radar"
#~ msgstr "雷達圖 (戴布拉圖、螂蛛網圖)"

#~ msgid "Multi"
#~ msgstr "並列"

#~ msgid "Continuous image"
#~ msgstr "連續圖片"

#~ msgid ""
#~ "For compatibility reasons the chart image is segmented by default, select "
#~ "this to draw the whole chart in one image."
#~ msgstr "因爲相容性原因，圖表圖片預設分塊產生，選中此項即可產生完整圖片"

#~ msgid ""
#~ "When drawing a radar chart all values are normalized to a range [0..10]."
#~ msgstr "繪製雷達圖時所有資料將被規格化到 [0..10] 的範圍中"

#~ msgid ""
#~ "Note that not every result table can be put to the chart. See <a href=\"./"
#~ "Documentation.html#faq6-29\" target=\"Documentation\">FAQ 6.29</a>"
#~ msgstr ""
#~ "請注意不是所有的結果表都能繪圖。參見<a href=\"./Documentation.html#faq6-29"
#~ "\" target=\"Documentation\">常見問題 (FAQ) 6.29</a>"

#~ msgid "Add a New User"
#~ msgstr "新增新使用者"

#~ msgid "Create User"
#~ msgstr "建立使用者"

#~ msgid "Show table row links on left side"
#~ msgstr "在資料左側顯示操作連結"

#~ msgid "Show table row links on right side"
#~ msgstr "在資料右側顯示操作連結"<|MERGE_RESOLUTION|>--- conflicted
+++ resolved
@@ -3,7 +3,7 @@
 msgstr ""
 "Project-Id-Version: phpMyAdmin 4.0.0-dev\n"
 "Report-Msgid-Bugs-To: phpmyadmin-devel@lists.sourceforge.net\n"
-"POT-Creation-Date: 2012-12-15 08:15-0500\n"
+"POT-Creation-Date: 2012-10-16 14:37+0200\n"
 "PO-Revision-Date: 2012-12-15 22:03+0200\n"
 "Last-Translator: Chunmin Tai <taichunmin@gmail.com>\n"
 "Language-Team: Chinese (Taiwan) "
@@ -943,13 +943,8 @@
 #: js/messages.php:44 tbl_indexes.php:329 tbl_indexes.php:337
 #, fuzzy, php-format
 #| msgid "Add %s column(s)"
-<<<<<<< HEAD
-msgid "Add %s column(s) to index"
-msgstr "增加 %s 個字段"
-=======
 msgid "Add %d column(s) to index"
 msgstr "增加 %d 個欄位當作索引"
->>>>>>> f3527004
 
 #. l10n: Default description for the y-Axis of Charts
 #: js/messages.php:48
