<?xml version="1.0" encoding="UTF-8"?>
<files psalm-version="4.7.0@d4377c0baf3ffbf0b1ec6998e8d1be2a40971005">
  <file src="libraries/classes/Bookmark.php">
    <RedundantCastGivenDocblockType occurrences="1">
      <code>(int) $this-&gt;id</code>
    </RedundantCastGivenDocblockType>
  </file>
  <file src="libraries/classes/Charsets.php">
    <TypeDoesNotContainType occurrences="1">
      <code>$pieces === false</code>
    </TypeDoesNotContainType>
  </file>
  <file src="libraries/classes/Charsets/Collation.php">
    <ImpureByReferenceAssignment occurrences="75">
      <code>$found</code>
      <code>$found</code>
      <code>$level</code>
      <code>$level</code>
      <code>$level</code>
      <code>$level</code>
      <code>$level</code>
      <code>$level</code>
      <code>$level</code>
      <code>$name</code>
      <code>$name</code>
      <code>$name</code>
      <code>$name</code>
      <code>$name</code>
      <code>$name</code>
      <code>$name</code>
      <code>$name</code>
      <code>$name</code>
      <code>$name</code>
      <code>$name</code>
      <code>$name</code>
      <code>$name</code>
      <code>$name</code>
      <code>$name</code>
      <code>$name</code>
      <code>$name</code>
      <code>$name</code>
      <code>$name</code>
      <code>$name</code>
      <code>$name</code>
      <code>$name</code>
      <code>$name</code>
      <code>$name</code>
      <code>$name</code>
      <code>$name</code>
      <code>$name</code>
      <code>$name</code>
      <code>$name</code>
      <code>$name</code>
      <code>$name</code>
      <code>$name</code>
      <code>$name</code>
      <code>$name</code>
      <code>$name</code>
      <code>$name</code>
      <code>$name</code>
      <code>$name</code>
      <code>$name</code>
      <code>$name</code>
      <code>$name</code>
      <code>$name</code>
      <code>$name</code>
      <code>$name</code>
      <code>$name</code>
      <code>$name</code>
      <code>$name</code>
      <code>$name</code>
      <code>$name</code>
      <code>$name</code>
      <code>$name</code>
      <code>$name</code>
      <code>$name</code>
      <code>$name</code>
      <code>$name</code>
      <code>$name</code>
      <code>$name</code>
      <code>$name</code>
      <code>$name</code>
      <code>$name</code>
      <code>$name</code>
      <code>$unicode</code>
      <code>$unicode</code>
      <code>$unknown</code>
      <code>$variant</code>
      <code>$variant</code>
    </ImpureByReferenceAssignment>
    <PossiblyNullArgument occurrences="1">
      <code>$name</code>
    </PossiblyNullArgument>
  </file>
  <file src="libraries/classes/CheckUserPrivileges.php">
    <PossiblyFalseOperand occurrences="6">
      <code>$tableNameEndOffset</code>
      <code>$tableNameStartOffset</code>
      <code>$tableNameStartOffset</code>
      <code>$tableNameStartOffset</code>
      <code>mb_strpos($row, ' ON ')</code>
      <code>mb_strpos($row, ' ON ')</code>
    </PossiblyFalseOperand>
  </file>
  <file src="libraries/classes/Command/CacheWarmupCommand.php">
    <TooFewArguments occurrences="1">
      <code>loadTemplate</code>
    </TooFewArguments>
  </file>
  <file src="libraries/classes/Command/SetVersionCommand.php">
    <NonInvariantDocblockPropertyType occurrences="1">
      <code>$defaultName</code>
    </NonInvariantDocblockPropertyType>
  </file>
  <file src="libraries/classes/Command/WriteGitRevisionCommand.php">
    <ForbiddenCode occurrences="1">
      <code>shell_exec('git ' . $command)</code>
    </ForbiddenCode>
    <NonInvariantDocblockPropertyType occurrences="1">
      <code>$defaultName</code>
    </NonInvariantDocblockPropertyType>
  </file>
  <file src="libraries/classes/Config.php">
    <NullableReturnStatement occurrences="1">
      <code>$this-&gt;get('is_https')</code>
    </NullableReturnStatement>
    <PossiblyInvalidArgument occurrences="2">
      <code>$default_value</code>
      <code>$request</code>
    </PossiblyInvalidArgument>
    <PossiblyNullArgument occurrences="2">
      <code>$oldErrorReporting</code>
      <code>$oldErrorReporting</code>
    </PossiblyNullArgument>
  </file>
  <file src="libraries/classes/Config/ConfigFile.php">
    <InvalidIterator occurrences="1">
      <code>$this-&gt;cfgDb['_overrides']</code>
    </InvalidIterator>
    <MissingClosureParamType occurrences="12">
      <code>$key</code>
      <code>$key</code>
      <code>$key</code>
      <code>$key</code>
      <code>$prefix</code>
      <code>$prefix</code>
      <code>$prefix</code>
      <code>$prefix</code>
      <code>$value</code>
      <code>$value</code>
      <code>$value</code>
      <code>$value</code>
    </MissingClosureParamType>
    <PossiblyNullArgument occurrences="2">
      <code>$cfg</code>
      <code>$this-&gt;baseCfg</code>
    </PossiblyNullArgument>
    <TypeDoesNotContainType occurrences="1">
      <code>count($this-&gt;cfgDb['_overrides'])</code>
    </TypeDoesNotContainType>
  </file>
  <file src="libraries/classes/Config/Form.php">
    <MissingClosureParamType occurrences="6">
      <code>$key</code>
      <code>$key</code>
      <code>$prefix</code>
      <code>$prefix</code>
      <code>$value</code>
      <code>$value</code>
    </MissingClosureParamType>
    <PossiblyNullPropertyAssignmentValue occurrences="1">
      <code>$index</code>
    </PossiblyNullPropertyAssignmentValue>
  </file>
  <file src="libraries/classes/Config/FormDisplay.php">
    <PossiblyFalseArgument occurrences="4">
      <code>$_POST[$key]</code>
      <code>$workPath</code>
      <code>$workPath</code>
      <code>$workPath</code>
    </PossiblyFalseArgument>
    <PossiblyFalseIterator occurrences="1">
      <code>$values[$path]</code>
    </PossiblyFalseIterator>
    <PossiblyInvalidArgument occurrences="2">
      <code>$valueDefault</code>
      <code>$valueDefaultJs</code>
    </PossiblyInvalidArgument>
    <PossiblyInvalidIterator occurrences="1">
      <code>$values[$path]</code>
    </PossiblyInvalidIterator>
  </file>
  <file src="libraries/classes/Config/Forms/BaseFormList.php">
    <UndefinedClass occurrences="2">
      <code>$class::getFields()</code>
      <code>new $class($cf)</code>
    </UndefinedClass>
  </file>
  <file src="libraries/classes/Config/PageSettings.php">
    <ArgumentTypeCoercion occurrences="2">
      <code>$formDisplay</code>
      <code>$formDisplay</code>
    </ArgumentTypeCoercion>
    <PossiblyNullArgument occurrences="1">
      <code>$error</code>
    </PossiblyNullArgument>
    <ReferenceConstraintViolation occurrences="1">
      <code>return $retval;</code>
    </ReferenceConstraintViolation>
  </file>
  <file src="libraries/classes/Config/ServerConfigChecks.php">
    <InvalidOperand occurrences="1">
      <code>$cookieAuthUsed</code>
    </InvalidOperand>
  </file>
  <file src="libraries/classes/Config/Validator.php">
    <InvalidArgument occurrences="1">
      <code>$port</code>
    </InvalidArgument>
    <PossiblyFalseArgument occurrences="2">
      <code>$test</code>
      <code>$test</code>
    </PossiblyFalseArgument>
    <PossiblyInvalidArgument occurrences="2">
      <code>$uv[$i]</code>
      <code>$uv[$i]</code>
    </PossiblyInvalidArgument>
  </file>
  <file src="libraries/classes/Controllers/BrowseForeignersController.php">
    <PossiblyNullArgument occurrences="1">
      <code>$foreignLimit ?? null</code>
    </PossiblyNullArgument>
  </file>
  <file src="libraries/classes/Controllers/Database/DesignerController.php">
    <PossiblyInvalidArgument occurrences="2">
      <code>$success</code>
      <code>$success</code>
    </PossiblyInvalidArgument>
    <PossiblyNullArgument occurrences="3">
      <code>$display_page</code>
      <code>$display_page</code>
      <code>$page</code>
    </PossiblyNullArgument>
    <PossiblyNullIterator occurrences="1">
      <code>$tab_pos</code>
    </PossiblyNullIterator>
  </file>
  <file src="libraries/classes/Controllers/Database/ExportController.php">
    <TypeDoesNotContainNull occurrences="1">
      <code>''</code>
    </TypeDoesNotContainNull>
  </file>
  <file src="libraries/classes/Controllers/Database/MultiTableQueryController.php">
    <PossiblyNullArgument occurrences="2">
      <code>$params['db']</code>
      <code>$params['db']</code>
    </PossiblyNullArgument>
  </file>
  <file src="libraries/classes/Controllers/Database/OperationsController.php">
    <PossiblyNullArgument occurrences="1">
      <code>$_POST['db_collation']</code>
    </PossiblyNullArgument>
    <TypeDoesNotContainNull occurrences="1">
      <code>''</code>
    </TypeDoesNotContainNull>
  </file>
  <file src="libraries/classes/Controllers/Database/QueryByExampleController.php">
    <TypeDoesNotContainNull occurrences="1">
      <code>''</code>
    </TypeDoesNotContainNull>
  </file>
  <file src="libraries/classes/Controllers/Database/SqlFormatController.php">
    <PossiblyNullArgument occurrences="1">
      <code>$query</code>
    </PossiblyNullArgument>
  </file>
  <file src="libraries/classes/Controllers/Database/StructureController.php">
    <InvalidScalarArgument occurrences="2">
      <code>$formatted_overhead</code>
      <code>$formatted_size</code>
    </InvalidScalarArgument>
    <PossiblyNullArrayAccess occurrences="6">
      <code>$formatted_overhead</code>
      <code>$formatted_size</code>
      <code>$formatted_size</code>
      <code>$overhead_unit</code>
      <code>$unit</code>
      <code>$unit</code>
    </PossiblyNullArrayAccess>
  </file>
  <file src="libraries/classes/Controllers/Database/TrackingController.php">
    <TypeDoesNotContainNull occurrences="1">
      <code>''</code>
    </TypeDoesNotContainNull>
  </file>
  <file src="libraries/classes/Controllers/ExportController.php">
    <InvalidArgument occurrences="1">
      <code>$asfile</code>
    </InvalidArgument>
    <PossiblyInvalidArgument occurrences="3">
      <code>$dump_buffer</code>
      <code>$dump_buffer</code>
      <code>$file_handle</code>
    </PossiblyInvalidArgument>
  </file>
  <file src="libraries/classes/Controllers/GisDataEditorController.php">
    <PossiblyFalseOperand occurrences="1">
      <code>mb_strpos($_POST['value'], '(')</code>
    </PossiblyFalseOperand>
  </file>
  <file src="libraries/classes/Controllers/HomeController.php">
    <MissingFile occurrences="1">
      <code>include ROOT_PATH . 'libraries/language_stats.inc.php'</code>
    </MissingFile>
    <PossiblyNullArgument occurrences="1">
      <code>$this-&gt;config-&gt;get('TempDir')</code>
    </PossiblyNullArgument>
  </file>
  <file src="libraries/classes/Controllers/ImportController.php">
    <PossiblyInvalidArgument occurrences="1">
      <code>$skip &lt; $read_limit ? $skip : $read_limit</code>
    </PossiblyInvalidArgument>
    <PossiblyNullArrayAccess occurrences="1">
      <code>$_FILES['import_file']['name']</code>
    </PossiblyNullArrayAccess>
    <PossiblyUndefinedArrayOffset occurrences="1">
      <code>$_FILES['import_file']</code>
    </PossiblyUndefinedArrayOffset>
    <TypeDoesNotContainType occurrences="3">
      <code>$bookmark_created</code>
      <code>$finished</code>
      <code>$timeout_passed</code>
    </TypeDoesNotContainType>
  </file>
  <file src="libraries/classes/Controllers/Preferences/ExportController.php">
    <PossiblyNullArgument occurrences="1">
      <code>$tabHash</code>
    </PossiblyNullArgument>
  </file>
  <file src="libraries/classes/Controllers/Preferences/FeaturesController.php">
    <PossiblyNullArgument occurrences="1">
      <code>$tabHash</code>
    </PossiblyNullArgument>
  </file>
  <file src="libraries/classes/Controllers/Preferences/ImportController.php">
    <PossiblyNullArgument occurrences="1">
      <code>$tabHash</code>
    </PossiblyNullArgument>
  </file>
  <file src="libraries/classes/Controllers/Preferences/MainPanelController.php">
    <PossiblyNullArgument occurrences="1">
      <code>$tabHash</code>
    </PossiblyNullArgument>
  </file>
  <file src="libraries/classes/Controllers/Preferences/ManageController.php">
    <PossiblyFalseArgument occurrences="1">
      <code>$json</code>
    </PossiblyFalseArgument>
    <PossiblyFalseOperand occurrences="1">
      <code>$pos</code>
    </PossiblyFalseOperand>
    <PossiblyNullArgument occurrences="1">
      <code>$json</code>
    </PossiblyNullArgument>
  </file>
  <file src="libraries/classes/Controllers/Preferences/NavigationController.php">
    <PossiblyNullArgument occurrences="1">
      <code>$tabHash</code>
    </PossiblyNullArgument>
  </file>
  <file src="libraries/classes/Controllers/Preferences/SqlController.php">
    <PossiblyNullArgument occurrences="1">
      <code>$tabHash</code>
    </PossiblyNullArgument>
  </file>
  <file src="libraries/classes/Controllers/SchemaExportController.php">
    <PossiblyUndefinedArrayOffset occurrences="1">
      <code>$_POST['export_type']</code>
    </PossiblyUndefinedArrayOffset>
  </file>
  <file src="libraries/classes/Controllers/Server/CollationsController.php">
    <PossiblyNullIterator occurrences="1">
      <code>$this-&gt;charsets</code>
    </PossiblyNullIterator>
  </file>
  <file src="libraries/classes/Controllers/Server/DatabasesController.php">
    <TypeDoesNotContainNull occurrences="1">
      <code>0</code>
    </TypeDoesNotContainNull>
  </file>
  <file src="libraries/classes/Controllers/Server/PrivilegesController.php">
    <PossiblyInvalidArgument occurrences="1">
      <code>$dbname</code>
    </PossiblyInvalidArgument>
    <PossiblyNullArgument occurrences="11">
      <code>$dbname</code>
      <code>$hostname</code>
      <code>$hostname</code>
      <code>$hostname</code>
      <code>$hostname ?? null</code>
      <code>$username</code>
      <code>$username</code>
      <code>$username</code>
      <code>$username</code>
      <code>$username ?? null</code>
      <code>$username ?? null</code>
    </PossiblyNullArgument>
    <TypeDoesNotContainNull occurrences="1">
      <code>''</code>
    </TypeDoesNotContainNull>
  </file>
  <file src="libraries/classes/Controllers/Server/Status/StatusController.php">
    <PossiblyNullArgument occurrences="7"/>
  </file>
  <file src="libraries/classes/Controllers/Server/VariablesController.php">
    <PossiblyNullArgument occurrences="3">
      <code>$varValue[1]</code>
      <code>Util::formatByteDown($value, 3, 3)</code>
      <code>Util::formatByteDown($varValue[1], 3, 3)</code>
    </PossiblyNullArgument>
    <PossiblyNullArrayAccess occurrences="2">
      <code>$varValue[1]</code>
      <code>$varValue[1]</code>
    </PossiblyNullArrayAccess>
  </file>
  <file src="libraries/classes/Controllers/Setup/FormController.php">
    <PossiblyNullArgument occurrences="1">
      <code>$formset</code>
    </PossiblyNullArgument>
    <UndefinedClass occurrences="1">
      <code>new $formClass($this-&gt;config)</code>
    </UndefinedClass>
  </file>
  <file src="libraries/classes/Controllers/Setup/HomeController.php">
    <TypeDoesNotContainType occurrences="1">
      <code>PMA_IS_WINDOWS</code>
    </TypeDoesNotContainType>
  </file>
  <file src="libraries/classes/Controllers/Setup/ServersController.php">
    <PossiblyNullArgument occurrences="1">
      <code>$id</code>
    </PossiblyNullArgument>
  </file>
  <file src="libraries/classes/Controllers/Table/ChangeController.php">
    <PossiblyNullArgument occurrences="1">
      <code>$where_clause ?? null</code>
    </PossiblyNullArgument>
    <TypeDoesNotContainType occurrences="1">
      <code>$biggest_max_file_size &gt; 0</code>
    </TypeDoesNotContainType>
  </file>
  <file src="libraries/classes/Controllers/Table/RelationController.php">
    <PossiblyNullArgument occurrences="2">
      <code>$multi_edit_columns_name</code>
      <code>$multi_edit_columns_name</code>
    </PossiblyNullArgument>
  </file>
  <file src="libraries/classes/Controllers/Table/ReplaceController.php">
    <InvalidArgument occurrences="1">
      <code>$insert_errors</code>
    </InvalidArgument>
    <PossiblyNullArgument occurrences="7">
      <code>$current_value</code>
      <code>$current_value</code>
      <code>$multi_edit_columns_null</code>
      <code>$multi_edit_columns_null_prev</code>
      <code>$multi_edit_columns_prev</code>
      <code>$multi_edit_funcs</code>
      <code>$multi_edit_salt</code>
    </PossiblyNullArgument>
    <PossiblyUndefinedVariable occurrences="1">
      <code>$extra_data</code>
    </PossiblyUndefinedVariable>
  </file>
  <file src="libraries/classes/Controllers/Table/SearchController.php">
    <InvalidNullableReturnType occurrences="1">
      <code>array</code>
    </InvalidNullableReturnType>
    <NullableReturnStatement occurrences="1">
      <code>$this-&gt;dbi-&gt;fetchSingleRow($sql_query)</code>
    </NullableReturnStatement>
    <RedundantCastGivenDocblockType occurrences="1">
      <code>(int) $fields_meta[$i]-&gt;length</code>
    </RedundantCastGivenDocblockType>
  </file>
  <file src="libraries/classes/Controllers/Table/StructureController.php">
    <InvalidReturnStatement occurrences="1">
      <code>$partitionDetails</code>
    </InvalidReturnStatement>
    <InvalidReturnType occurrences="1">
      <code>array[]|null</code>
    </InvalidReturnType>
    <PossiblyFalseArgument occurrences="4">
      <code>$openPos</code>
      <code>$openPos</code>
    </PossiblyFalseArgument>
    <PossiblyFalseOperand occurrences="6">
      <code>$closePos</code>
      <code>$closePos</code>
      <code>$openPos</code>
      <code>$openPos</code>
      <code>$openPos</code>
      <code>$openPos</code>
    </PossiblyFalseOperand>
    <PossiblyInvalidArgument occurrences="1">
      <code>$analyzed_sql_results ?? ''</code>
    </PossiblyInvalidArgument>
    <PossiblyNullArrayAccess occurrences="14">
      <code>$avg_size</code>
      <code>$avg_unit</code>
      <code>$data_size</code>
      <code>$data_unit</code>
      <code>$effect_size</code>
      <code>$effect_size</code>
      <code>$effect_unit</code>
      <code>$effect_unit</code>
      <code>$free_size</code>
      <code>$free_unit</code>
      <code>$index_size</code>
      <code>$index_unit</code>
      <code>$tot_size</code>
      <code>$tot_unit</code>
    </PossiblyNullArrayAccess>
    <RedundantCast occurrences="1"/>
    <TypeDoesNotContainType occurrences="1">
      <code>! is_array($row)</code>
    </TypeDoesNotContainType>
  </file>
  <file src="libraries/classes/Controllers/Table/ZoomSearchController.php">
    <PossiblyFalseArgument occurrences="3">
      <code>$dataLabel</code>
      <code>$dataLabel</code>
      <code>$key</code>
    </PossiblyFalseArgument>
    <RedundantCastGivenDocblockType occurrences="1">
      <code>(int) $fields_meta[$i]-&gt;length</code>
    </RedundantCastGivenDocblockType>
  </file>
  <file src="libraries/classes/Core.php">
    <InvalidOperand occurrences="1">
      <code>$matches[1]</code>
    </InvalidOperand>
    <LoopInvalidation occurrences="4">
      <code>$i</code>
      <code>$i</code>
      <code>$i</code>
      <code>$i</code>
    </LoopInvalidation>
    <TypeDoesNotContainType occurrences="1">
      <code>is_string($data)</code>
    </TypeDoesNotContainType>
  </file>
  <file src="libraries/classes/CreateAddField.php">
    <PossiblyFalseArgument occurrences="1">
      <code>$_POST['field_extra'][$i] ?? false</code>
    </PossiblyFalseArgument>
  </file>
  <file src="libraries/classes/Database/CentralColumns.php">
    <InvalidScalarArgument occurrences="1">
      <code>$tn_pageNow</code>
    </InvalidScalarArgument>
    <RedundantCast occurrences="3">
      <code>(array) $has_list</code>
    </RedundantCast>
    <RedundantCastGivenDocblockType occurrences="5"/>
    <TypeDoesNotContainType occurrences="1">
      <code>$table == ''</code>
    </TypeDoesNotContainType>
  </file>
  <file src="libraries/classes/Database/DatabaseList.php">
    <PossiblyNullPropertyAssignmentValue occurrences="1">
      <code>null</code>
    </PossiblyNullPropertyAssignmentValue>
  </file>
  <file src="libraries/classes/Database/Designer.php">
    <RedundantCastGivenDocblockType occurrences="2">
      <code>(int) $displayPage</code>
      <code>(int) $displayPage</code>
    </RedundantCastGivenDocblockType>
  </file>
  <file src="libraries/classes/Database/Designer/Common.php">
    <PossiblyUndefinedArrayOffset occurrences="4">
      <code>$con['DCN']</code>
      <code>$con['DTN']</code>
      <code>$con['SCN']</code>
      <code>$con['STN']</code>
    </PossiblyUndefinedArrayOffset>
  </file>
  <file src="libraries/classes/Database/Events.php">
    <PossiblyNullArgument occurrences="1">
      <code>$create_item</code>
    </PossiblyNullArgument>
  </file>
  <file src="libraries/classes/Database/Qbe.php">
    <NullArgument occurrences="1">
      <code>null</code>
    </NullArgument>
    <PossiblyNullArgument occurrences="2">
      <code>$sortOrder</code>
      <code>$table</code>
    </PossiblyNullArgument>
    <PossiblyNullArrayAccess occurrences="1">
      <code>$table</code>
    </PossiblyNullArrayAccess>
    <PossiblyNullPropertyAssignmentValue occurrences="3">
      <code>$currentSearch</code>
      <code>null</code>
      <code>null</code>
    </PossiblyNullPropertyAssignmentValue>
    <RedundantCastGivenDocblockType occurrences="1">
      <code>(string) $master</code>
    </RedundantCastGivenDocblockType>
    <RedundantPropertyInitializationCheck occurrences="2">
      <code>isset($last_where, $this-&gt;formAndOrCols)</code>
      <code>isset($this-&gt;formAndOrRows)</code>
    </RedundantPropertyInitializationCheck>
  </file>
  <file src="libraries/classes/Database/Routines.php">
    <PossiblyNullArgument occurrences="5">
      <code>$create_routine</code>
      <code>$itemReturnType</code>
      <code>$itemReturnType</code>
      <code>$mode</code>
      <code>$routine['item_name']</code>
    </PossiblyNullArgument>
    <PossiblyNullArrayAccess occurrences="2">
      <code>$routine['item_name']</code>
      <code>$routine['item_type']</code>
    </PossiblyNullArrayAccess>
  </file>
  <file src="libraries/classes/Database/Search.php">
    <RedundantPropertyInitializationCheck occurrences="3">
      <code>$this-&gt;criteriaColumnName</code>
      <code>isset($this-&gt;criteriaColumnName)</code>
      <code>null</code>
    </RedundantPropertyInitializationCheck>
  </file>
  <file src="libraries/classes/Database/Triggers.php">
    <PossiblyNullArgument occurrences="1">
      <code>$create_item</code>
    </PossiblyNullArgument>
    <PossiblyNullArrayAccess occurrences="2">
      <code>$trigger['create']</code>
      <code>$trigger['drop']</code>
    </PossiblyNullArrayAccess>
  </file>
  <file src="libraries/classes/DatabaseInterface.php">
    <EmptyArrayAccess occurrences="1">
      <code>$result_target[]</code>
    </EmptyArrayAccess>
    <InvalidReturnStatement occurrences="1">
      <code>$this-&gt;extension-&gt;getProtoInfo($this-&gt;links[$link])</code>
    </InvalidReturnStatement>
    <InvalidReturnType occurrences="1">
      <code>int|bool</code>
    </InvalidReturnType>
    <MissingClosureParamType occurrences="2">
      <code>$a</code>
      <code>$b</code>
    </MissingClosureParamType>
    <NullableReturnStatement occurrences="5">
      <code>SessionCache::get('is_amazon_rds')</code>
      <code>SessionCache::get('is_createuser')</code>
      <code>SessionCache::get('is_grantuser')</code>
      <code>SessionCache::get('is_superuser')</code>
      <code>SessionCache::get('mysql_cur_user')</code>
    </NullableReturnStatement>
    <PossiblyInvalidArgument occurrences="1">
      <code>$table</code>
    </PossiblyInvalidArgument>
    <PossiblyInvalidArrayOffset occurrences="1">
      <code>$row[$value]</code>
    </PossiblyInvalidArrayOffset>
  </file>
  <file src="libraries/classes/Dbal/DbiMysqli.php">
    <InvalidPropertyFetch occurrences="2">
      <code>$mysqli-&gt;connect_errno</code>
      <code>$mysqli-&gt;connect_error</code>
    </InvalidPropertyFetch>
    <MoreSpecificImplementedParamType occurrences="23">
      <code>$mysqli</code>
      <code>$mysqli</code>
      <code>$mysqli</code>
      <code>$mysqli</code>
      <code>$mysqli</code>
      <code>$mysqli</code>
      <code>$mysqli</code>
      <code>$mysqli</code>
      <code>$mysqli</code>
      <code>$mysqli</code>
      <code>$mysqli</code>
      <code>$mysqli</code>
      <code>$mysqli</code>
      <code>$result</code>
      <code>$result</code>
      <code>$result</code>
      <code>$result</code>
      <code>$result</code>
      <code>$result</code>
      <code>$result</code>
      <code>$result</code>
      <code>$result</code>
      <code>$result</code>
    </MoreSpecificImplementedParamType>
    <ParamNameMismatch occurrences="7">
      <code>$databaseName</code>
      <code>$mysqli</code>
      <code>$mysqli</code>
      <code>$mysqli</code>
      <code>$mysqli</code>
      <code>$mysqli</code>
      <code>$string</code>
    </ParamNameMismatch>
    <PossiblyNullPropertyFetch occurrences="2">
      <code>$mysqli-&gt;connect_errno</code>
      <code>$mysqli-&gt;connect_error</code>
    </PossiblyNullPropertyFetch>
    <TypeDoesNotContainNull occurrences="2">
      <code>$return_value === false || $return_value === null</code>
      <code>$return_value === null</code>
    </TypeDoesNotContainNull>
  </file>
  <file src="libraries/classes/Display/Results.php">
<<<<<<< HEAD
    <InvalidArgument occurrences="16">
      <code>$added[$orgFullTableName]</code>
      <code>$defaultFunction</code>
      <code>$defaultFunction</code>
      <code>$defaultFunction</code>
      <code>$defaultFunction</code>
      <code>$defaultFunction</code>
      <code>$transformOptions</code>
      <code>$transformOptions</code>
      <code>$transformOptions</code>
      <code>$transformOptions</code>
      <code>$transformOptions</code>
      <code>$transformOptions</code>
      <code>$transformOptions</code>
      <code>$transformationPlugin</code>
      <code>$transformationPlugin</code>
      <code>$transformationPlugin</code>
=======
    <ImplicitToStringCast occurrences="1">
      <code>$message</code>
    </ImplicitToStringCast>
    <InvalidArgument occurrences="9">
      <code>$added[$orgFullTableName]</code>
      <code>$default_function</code>
      <code>$default_function</code>
      <code>$default_function</code>
      <code>$default_function</code>
      <code>$default_function</code>
      <code>$transformation_plugin</code>
      <code>$transformation_plugin</code>
      <code>$transformation_plugin</code>
>>>>>>> 86232c3b
    </InvalidArgument>
    <InvalidOperand occurrences="1">
      <code>$index</code>
    </InvalidOperand>
    <InvalidScalarArgument occurrences="1">
      <code>$originalLength</code>
    </InvalidScalarArgument>
    <ParadoxicalCondition occurrences="3">
      <code>! isset($column) || $column === null</code>
      <code>! isset($column) || $column === null</code>
      <code>! isset($column) || $column === null</code>
    </ParadoxicalCondition>
    <PossiblyInvalidArgument occurrences="3">
      <code>$colVisib</code>
      <code>$colVisib</code>
      <code>$sortExpressionNoDirection</code>
    </PossiblyInvalidArgument>
    <PossiblyNullArgument occurrences="4">
      <code>$colVisibCurrent</code>
      <code>$colVisibCurrent</code>
      <code>$isFieldTruncated</code>
      <code>$isFieldTruncated</code>
    </PossiblyNullArgument>
    <PossiblyNullArrayAccess occurrences="2">
      <code>$displaySize[0]</code>
      <code>$displaySize[1]</code>
    </PossiblyNullArrayAccess>
    <PossiblyUndefinedArrayOffset occurrences="1">
      <code>$analyzedSqlResults['statement']</code>
    </PossiblyUndefinedArrayOffset>
    <RedundantCast occurrences="21">
      <code>(string) '0'</code>
      <code>(string) '0'</code>
      <code>(string) '0'</code>
      <code>(string) '0'</code>
      <code>(string) '0'</code>
      <code>(string) '0'</code>
      <code>(string) '0'</code>
      <code>(string) '0'</code>
      <code>(string) '0'</code>
      <code>(string) '0'</code>
      <code>(string) '0'</code>
      <code>(string) '1'</code>
      <code>(string) '1'</code>
      <code>(string) '1'</code>
      <code>(string) '1'</code>
      <code>(string) '1'</code>
      <code>(string) '1'</code>
      <code>(string) '1'</code>
      <code>(string) '1'</code>
      <code>(string) '1'</code>
      <code>(string) '1'</code>
    </RedundantCast>
    <RedundantCastGivenDocblockType occurrences="6">
      <code>(int) $meta-&gt;length</code>
      <code>(string) $fieldsMeta-&gt;name</code>
      <code>(string) $fieldsMeta-&gt;name</code>
      <code>(string) $fieldsMeta-&gt;name</code>
      <code>(string) $fieldsMeta[$i]-&gt;name</code>
      <code>(string) $fieldsMeta[$i]-&gt;name</code>
    </RedundantCastGivenDocblockType>
    <TypeDoesNotContainNull occurrences="3">
      <code>$column === null</code>
      <code>$column === null</code>
      <code>$column === null</code>
    </TypeDoesNotContainNull>
    <TypeDoesNotContainType occurrences="1">
      <code>is_array($map)</code>
    </TypeDoesNotContainType>
  </file>
  <file src="libraries/classes/Encoding.php">
    <PossiblyNullPropertyAssignmentValue occurrences="1">
      <code>null</code>
    </PossiblyNullPropertyAssignmentValue>
  </file>
  <file src="libraries/classes/Engines/Bdb.php">
    <UndefinedConstant occurrences="3">
      <code>PMA_ENGINE_DETAILS_TYPE_NUMERIC</code>
      <code>PMA_ENGINE_DETAILS_TYPE_SIZE</code>
      <code>PMA_ENGINE_DETAILS_TYPE_SIZE</code>
    </UndefinedConstant>
  </file>
  <file src="libraries/classes/Engines/Innodb.php">
    <LessSpecificImplementedReturnType occurrences="1">
      <code>array</code>
    </LessSpecificImplementedReturnType>
    <PossiblyNullArgument occurrences="1"/>
    <UndefinedConstant occurrences="18">
      <code>PMA_ENGINE_DETAILS_TYPE_BOOLEAN</code>
      <code>PMA_ENGINE_DETAILS_TYPE_NUMERIC</code>
      <code>PMA_ENGINE_DETAILS_TYPE_NUMERIC</code>
      <code>PMA_ENGINE_DETAILS_TYPE_NUMERIC</code>
      <code>PMA_ENGINE_DETAILS_TYPE_NUMERIC</code>
      <code>PMA_ENGINE_DETAILS_TYPE_NUMERIC</code>
      <code>PMA_ENGINE_DETAILS_TYPE_NUMERIC</code>
      <code>PMA_ENGINE_DETAILS_TYPE_NUMERIC</code>
      <code>PMA_ENGINE_DETAILS_TYPE_NUMERIC</code>
      <code>PMA_ENGINE_DETAILS_TYPE_NUMERIC</code>
      <code>PMA_ENGINE_DETAILS_TYPE_NUMERIC</code>
      <code>PMA_ENGINE_DETAILS_TYPE_NUMERIC</code>
      <code>PMA_ENGINE_DETAILS_TYPE_SIZE</code>
      <code>PMA_ENGINE_DETAILS_TYPE_SIZE</code>
      <code>PMA_ENGINE_DETAILS_TYPE_SIZE</code>
      <code>PMA_ENGINE_DETAILS_TYPE_SIZE</code>
      <code>PMA_ENGINE_DETAILS_TYPE_SIZE</code>
      <code>PMA_ENGINE_SUPPORT_YES</code>
    </UndefinedConstant>
  </file>
  <file src="libraries/classes/Engines/Memory.php">
    <UndefinedConstant occurrences="1">
      <code>PMA_ENGINE_DETAILS_TYPE_SIZE</code>
    </UndefinedConstant>
  </file>
  <file src="libraries/classes/Engines/Myisam.php">
    <UndefinedConstant occurrences="6">
      <code>PMA_ENGINE_DETAILS_TYPE_NUMERIC</code>
      <code>PMA_ENGINE_DETAILS_TYPE_SIZE</code>
      <code>PMA_ENGINE_DETAILS_TYPE_SIZE</code>
      <code>PMA_ENGINE_DETAILS_TYPE_SIZE</code>
      <code>PMA_ENGINE_DETAILS_TYPE_SIZE</code>
      <code>PMA_ENGINE_DETAILS_TYPE_SIZE</code>
    </UndefinedConstant>
  </file>
  <file src="libraries/classes/Engines/Pbxt.php">
    <InvalidNullableReturnType occurrences="1">
      <code>array</code>
    </InvalidNullableReturnType>
    <LessSpecificImplementedReturnType occurrences="1">
      <code>array</code>
    </LessSpecificImplementedReturnType>
    <NullableReturnStatement occurrences="1">
      <code>Util::formatByteDown($value)</code>
    </NullableReturnStatement>
    <UndefinedConstant occurrences="12">
      <code>PMA_ENGINE_DETAILS_TYPE_NUMERIC</code>
      <code>PMA_ENGINE_DETAILS_TYPE_NUMERIC</code>
      <code>PMA_ENGINE_DETAILS_TYPE_SIZE</code>
      <code>PMA_ENGINE_DETAILS_TYPE_SIZE</code>
      <code>PMA_ENGINE_DETAILS_TYPE_SIZE</code>
      <code>PMA_ENGINE_DETAILS_TYPE_SIZE</code>
      <code>PMA_ENGINE_DETAILS_TYPE_SIZE</code>
      <code>PMA_ENGINE_DETAILS_TYPE_SIZE</code>
      <code>PMA_ENGINE_DETAILS_TYPE_SIZE</code>
      <code>PMA_ENGINE_DETAILS_TYPE_SIZE</code>
      <code>PMA_ENGINE_DETAILS_TYPE_SIZE</code>
      <code>PMA_ENGINE_DETAILS_TYPE_SIZE</code>
    </UndefinedConstant>
  </file>
  <file src="libraries/classes/ErrorHandler.php">
    <ArgumentTypeCoercion occurrences="1">
      <code>$errorNumber</code>
    </ArgumentTypeCoercion>
    <InvalidArgument occurrences="1">
      <code>[$this, 'handleError']</code>
    </InvalidArgument>
    <PossiblyNullArgument occurrences="1">
      <code>$errorNumber</code>
    </PossiblyNullArgument>
  </file>
  <file src="libraries/classes/Export.php">
    <InvalidReturnStatement occurrences="1">
      <code>$memory_limit</code>
    </InvalidReturnStatement>
    <InvalidReturnType occurrences="1">
      <code>int</code>
    </InvalidReturnType>
    <PossiblyInvalidArgument occurrences="1">
      <code>$db_select</code>
    </PossiblyInvalidArgument>
    <PossiblyNullArgument occurrences="2">
      <code>$line</code>
      <code>$line</code>
    </PossiblyNullArgument>
  </file>
  <file src="libraries/classes/File.php">
    <FalsableReturnStatement occurrences="1">
      <code>$this-&gt;detectCompression()</code>
    </FalsableReturnStatement>
    <InvalidFalsableReturnType occurrences="1">
      <code>string</code>
    </InvalidFalsableReturnType>
    <InvalidPropertyAssignmentValue occurrences="1">
      <code>$this-&gt;handle</code>
    </InvalidPropertyAssignmentValue>
    <PossiblyInvalidArgument occurrences="1">
      <code>$_FILES['fields_upload']</code>
    </PossiblyInvalidArgument>
    <PossiblyNullArgument occurrences="6">
      <code>$this-&gt;getName()</code>
      <code>$this-&gt;getName()</code>
      <code>$this-&gt;getName()</code>
      <code>$this-&gt;handle</code>
      <code>$this-&gt;handle</code>
      <code>$this-&gt;handle</code>
    </PossiblyNullArgument>
    <PossiblyNullPropertyAssignmentValue occurrences="4">
      <code>null</code>
      <code>null</code>
      <code>null</code>
      <code>null</code>
    </PossiblyNullPropertyAssignmentValue>
  </file>
  <file src="libraries/classes/Font.php">
    <TypeDoesNotContainType occurrences="1">
      <code>empty($charLists)</code>
    </TypeDoesNotContainType>
  </file>
  <file src="libraries/classes/Footer.php">
    <InvalidReturnStatement occurrences="1">
      <code>$object</code>
    </InvalidReturnStatement>
    <InvalidReturnType occurrences="1">
      <code>object</code>
    </InvalidReturnType>
    <ReferenceConstraintViolation occurrences="1">
      <code>return $object;</code>
    </ReferenceConstraintViolation>
  </file>
  <file src="libraries/classes/Gis/GisGeometry.php">
    <PossiblyFalseOperand occurrences="2">
      <code>$last_comma</code>
      <code>$last_comma</code>
    </PossiblyFalseOperand>
  </file>
  <file src="libraries/classes/Gis/GisGeometryCollection.php">
    <RedundantPropertyInitializationCheck occurrences="1">
      <code>isset(self::$instance)</code>
    </RedundantPropertyInitializationCheck>
  </file>
  <file src="libraries/classes/Gis/GisLineString.php">
    <InvalidScalarArgument occurrences="2">
      <code>$srid</code>
      <code>$srid</code>
    </InvalidScalarArgument>
    <ParamNameMismatch occurrences="4">
      <code>$line_color</code>
      <code>$line_color</code>
      <code>$line_color</code>
      <code>$line_color</code>
    </ParamNameMismatch>
    <RedundantPropertyInitializationCheck occurrences="1">
      <code>isset(self::$instance)</code>
    </RedundantPropertyInitializationCheck>
  </file>
  <file src="libraries/classes/Gis/GisMultiLineString.php">
    <InvalidScalarArgument occurrences="2">
      <code>$srid</code>
      <code>$srid</code>
    </InvalidScalarArgument>
    <ParamNameMismatch occurrences="4">
      <code>$line_color</code>
      <code>$line_color</code>
      <code>$line_color</code>
      <code>$line_color</code>
    </ParamNameMismatch>
    <RedundantPropertyInitializationCheck occurrences="1">
      <code>isset(self::$instance)</code>
    </RedundantPropertyInitializationCheck>
  </file>
  <file src="libraries/classes/Gis/GisMultiPoint.php">
    <InvalidScalarArgument occurrences="2">
      <code>$srid</code>
      <code>$srid</code>
    </InvalidScalarArgument>
    <ParamNameMismatch occurrences="4">
      <code>$point_color</code>
      <code>$point_color</code>
      <code>$point_color</code>
      <code>$point_color</code>
    </ParamNameMismatch>
    <RedundantPropertyInitializationCheck occurrences="1">
      <code>isset(self::$instance)</code>
    </RedundantPropertyInitializationCheck>
  </file>
  <file src="libraries/classes/Gis/GisMultiPolygon.php">
    <InvalidScalarArgument occurrences="2">
      <code>$srid</code>
      <code>$srid</code>
    </InvalidScalarArgument>
    <ParamNameMismatch occurrences="4">
      <code>$fill_color</code>
      <code>$fill_color</code>
      <code>$fill_color</code>
      <code>$fill_color</code>
    </ParamNameMismatch>
    <PossiblyInvalidArgument occurrences="1">
      <code>count($points_arr) / 2</code>
    </PossiblyInvalidArgument>
    <RedundantPropertyInitializationCheck occurrences="1">
      <code>isset(self::$instance)</code>
    </RedundantPropertyInitializationCheck>
  </file>
  <file src="libraries/classes/Gis/GisPoint.php">
    <InvalidScalarArgument occurrences="2">
      <code>$srid</code>
      <code>$srid</code>
    </InvalidScalarArgument>
    <ParamNameMismatch occurrences="4">
      <code>$point_color</code>
      <code>$point_color</code>
      <code>$point_color</code>
      <code>$point_color</code>
    </ParamNameMismatch>
    <RedundantPropertyInitializationCheck occurrences="1">
      <code>isset(self::$instance)</code>
    </RedundantPropertyInitializationCheck>
  </file>
  <file src="libraries/classes/Gis/GisPolygon.php">
    <InvalidNullableReturnType occurrences="1">
      <code>array|false</code>
    </InvalidNullableReturnType>
    <InvalidScalarArgument occurrences="2">
      <code>$srid</code>
      <code>$srid</code>
    </InvalidScalarArgument>
    <ParamNameMismatch occurrences="4">
      <code>$fill_color</code>
      <code>$fill_color</code>
      <code>$fill_color</code>
      <code>$fill_color</code>
    </ParamNameMismatch>
    <PossiblyInvalidArgument occurrences="1">
      <code>count($points_arr) / 2</code>
    </PossiblyInvalidArgument>
    <RedundantPropertyInitializationCheck occurrences="1">
      <code>isset(self::$instance)</code>
    </RedundantPropertyInitializationCheck>
  </file>
  <file src="libraries/classes/Gis/GisVisualization.php">
    <NullArgument occurrences="3">
      <code>null</code>
      <code>null</code>
      <code>null</code>
    </NullArgument>
    <PossiblyFalseOperand occurrences="2">
      <code>$results</code>
      <code>$results</code>
    </PossiblyFalseOperand>
    <PossiblyInvalidArgument occurrences="1">
      <code>$results</code>
    </PossiblyInvalidArgument>
    <PossiblyInvalidOperand occurrences="2">
      <code>$results</code>
      <code>$results</code>
    </PossiblyInvalidOperand>
    <PossiblyNullPropertyAssignmentValue occurrences="1">
      <code>null</code>
    </PossiblyNullPropertyAssignmentValue>
  </file>
  <file src="libraries/classes/Git.php">
    <PossiblyNullArgument occurrences="1">
      <code>$gitFolder</code>
    </PossiblyNullArgument>
  </file>
  <file src="libraries/classes/Html/Generator.php">
    <RedundantCastGivenDocblockType occurrences="1">
      <code>(string) $database</code>
    </RedundantCastGivenDocblockType>
  </file>
  <file src="libraries/classes/Import.php">
    <InvalidReturnStatement occurrences="1">
      <code>$column_number</code>
    </InvalidReturnStatement>
    <InvalidReturnType occurrences="1">
      <code>int</code>
    </InvalidReturnType>
    <ParadoxicalCondition occurrences="1">
      <code>$error</code>
    </ParadoxicalCondition>
    <PossiblyFalseOperand occurrences="3">
      <code>$decPos</code>
      <code>strpos($last_cumulative_size, ',')</code>
      <code>strpos($last_cumulative_size, ',')</code>
    </PossiblyFalseOperand>
    <PossiblyInvalidArgument occurrences="5">
      <code>$last_cumulative_size</code>
      <code>$last_cumulative_size</code>
      <code>$last_cumulative_size</code>
      <code>$last_cumulative_size</code>
      <code>$last_cumulative_size</code>
    </PossiblyInvalidArgument>
    <PossiblyNullArrayAccess occurrences="1">
      <code>$additional_sql[$i]</code>
    </PossiblyNullArrayAccess>
    <RedundantCast occurrences="4">
      <code>(string) $cell</code>
      <code>(string) $cell</code>
      <code>(string) $cell</code>
    </RedundantCast>
    <TypeDoesNotContainType occurrences="1">
      <code>! is_array($table)</code>
    </TypeDoesNotContainType>
  </file>
  <file src="libraries/classes/Index.php">
    <PossiblyNullPropertyAssignmentValue occurrences="3">
      <code>null</code>
      <code>null</code>
      <code>null</code>
    </PossiblyNullPropertyAssignmentValue>
    <RedundantCastGivenDocblockType occurrences="1">
      <code>(string) $name</code>
    </RedundantCastGivenDocblockType>
  </file>
  <file src="libraries/classes/IndexColumn.php">
    <PossiblyNullPropertyAssignmentValue occurrences="3">
      <code>null</code>
      <code>null</code>
      <code>null</code>
    </PossiblyNullPropertyAssignmentValue>
  </file>
  <file src="libraries/classes/InsertEdit.php">
    <InvalidArgument occurrences="1">
      <code>$currentResult</code>
    </InvalidArgument>
    <NullableReturnStatement occurrences="1">
      <code>$dispval</code>
    </NullableReturnStatement>
    <PossiblyInvalidOperand occurrences="2">
      <code>$insertId</code>
      <code>$tmp</code>
    </PossiblyInvalidOperand>
    <PossiblyNullArrayAccess occurrences="3">
      <code>$dataSize[0]</code>
      <code>$dataSize[1]</code>
      <code>$dispval</code>
    </PossiblyNullArrayAccess>
    <PossiblyUndefinedVariable occurrences="1">
      <code>$protectedRow</code>
    </PossiblyUndefinedVariable>
    <TypeDoesNotContainType occurrences="2">
      <code>$inputType === 'time'</code>
      <code>$inputType === 'time'</code>
    </TypeDoesNotContainType>
  </file>
  <file src="libraries/classes/IpAllowDeny.php">
    <InvalidOperand occurrences="1">
      <code>$regs[5]</code>
    </InvalidOperand>
    <InvalidScalarArgument occurrences="1">
      <code>$remote_ip</code>
    </InvalidScalarArgument>
    <PossiblyInvalidArgument occurrences="1">
      <code>$newval</code>
    </PossiblyInvalidArgument>
  </file>
  <file src="libraries/classes/Language.php">
    <InvalidReturnStatement occurrences="2">
      <code>preg_match($pattern, $header)</code>
      <code>preg_match($pattern, $header)</code>
    </InvalidReturnStatement>
    <InvalidReturnType occurrences="2">
      <code>bool</code>
      <code>bool</code>
    </InvalidReturnType>
  </file>
  <file src="libraries/classes/LanguageManager.php">
    <MissingConstructor occurrences="1">
      <code>$availableLocales</code>
    </MissingConstructor>
  </file>
  <file src="libraries/classes/Menu.php">
    <NullableReturnStatement occurrences="2">
      <code>$allowedTabs</code>
      <code>SessionCache::get($cacheKey)</code>
    </NullableReturnStatement>
    <PossiblyFalseOperand occurrences="1">
      <code>mb_strpos($row['tab'], '_')</code>
    </PossiblyFalseOperand>
    <PossiblyNullArrayAccess occurrences="1">
      <code>$allowedTabs[$tabName]</code>
    </PossiblyNullArrayAccess>
    <RedundantCastGivenDocblockType occurrences="2">
      <code>(string) $this-&gt;table</code>
      <code>(string) $this-&gt;table</code>
    </RedundantCastGivenDocblockType>
  </file>
  <file src="libraries/classes/Message.php">
    <InvalidArgument occurrences="1">
      <code>$message</code>
    </InvalidArgument>
    <PossiblyInvalidArgument occurrences="1">
      <code>$params</code>
    </PossiblyInvalidArgument>
    <PossiblyNullPropertyAssignmentValue occurrences="1">
      <code>null</code>
    </PossiblyNullPropertyAssignmentValue>
  </file>
  <file src="libraries/classes/Navigation/NavigationTree.php">
    <PossiblyFalseOperand occurrences="1">
      <code>strrpos($class, '\\')</code>
    </PossiblyFalseOperand>
    <PossiblyFalseReference occurrences="1">
      <code>getPresence</code>
    </PossiblyFalseReference>
    <PossiblyNullArgument occurrences="2">
      <code>$container-&gt;realName</code>
      <code>$table</code>
    </PossiblyNullArgument>
    <PossiblyNullPropertyFetch occurrences="2">
      <code>$container-&gt;parent</code>
      <code>$container-&gt;realName</code>
    </PossiblyNullPropertyFetch>
    <PossiblyNullReference occurrences="1">
      <code>addChild</code>
    </PossiblyNullReference>
    <RedundantCastGivenDocblockType occurrences="2">
      <code>(string) $child-&gt;name</code>
      <code>(string) $child-&gt;name</code>
    </RedundantCastGivenDocblockType>
  </file>
  <file src="libraries/classes/Navigation/NodeFactory.php">
    <LessSpecificReturnStatement occurrences="1">
      <code>new $class($name, $type, $isGroup)</code>
    </LessSpecificReturnStatement>
    <MoreSpecificReturnType occurrences="1">
      <code>Node</code>
    </MoreSpecificReturnType>
  </file>
  <file src="libraries/classes/Navigation/Nodes/Node.php">
    <RedundantCastGivenDocblockType occurrences="4">
      <code>(bool) $isGroup</code>
      <code>(int) $pos</code>
      <code>(string) $name</code>
      <code>(string) $parent-&gt;name</code>
    </RedundantCastGivenDocblockType>
  </file>
  <file src="libraries/classes/Navigation/Nodes/NodeDatabase.php">
    <RedundantCastGivenDocblockType occurrences="1">
      <code>(int) $pos</code>
    </RedundantCastGivenDocblockType>
  </file>
  <file src="libraries/classes/Navigation/Nodes/NodeDatabaseChild.php">
    <PossiblyInvalidPropertyFetch occurrences="1">
      <code>$this-&gt;realParent()-&gt;realName</code>
    </PossiblyInvalidPropertyFetch>
  </file>
  <file src="libraries/classes/Navigation/Nodes/NodeTable.php">
    <NonInvariantDocblockPropertyType occurrences="1">
      <code>$icon</code>
    </NonInvariantDocblockPropertyType>
    <PossiblyInvalidPropertyFetch occurrences="2">
      <code>$this-&gt;realParent()-&gt;realName</code>
      <code>$this-&gt;realParent()-&gt;realName</code>
    </PossiblyInvalidPropertyFetch>
  </file>
  <file src="libraries/classes/Normalization.php">
    <RedundantCast occurrences="2">
      <code>(array) $newTables</code>
      <code>(array) $partialDependencies</code>
    </RedundantCast>
  </file>
  <file src="libraries/classes/OpenDocument.php">
    <InvalidReturnStatement occurrences="1">
      <code>$zipExtension-&gt;createFile($data, $name)</code>
    </InvalidReturnStatement>
    <InvalidReturnType occurrences="1">
      <code>string</code>
    </InvalidReturnType>
  </file>
  <file src="libraries/classes/Operations.php">
    <PossiblyNullArgument occurrences="1">
      <code>$tmp_query</code>
    </PossiblyNullArgument>
    <RedundantCastGivenDocblockType occurrences="1">
      <code>(string) $pack_keys</code>
    </RedundantCastGivenDocblockType>
  </file>
  <file src="libraries/classes/Plugins.php">
    <InvalidNullableReturnType occurrences="1">
      <code>string</code>
    </InvalidNullableReturnType>
    <NullOperand occurrences="6">
      <code>$ret</code>
      <code>$ret</code>
      <code>$ret</code>
      <code>$ret</code>
      <code>$ret</code>
      <code>$ret</code>
    </NullOperand>
    <NullableReturnStatement occurrences="1">
      <code>$ret</code>
    </NullableReturnStatement>
    <PossiblyNullArgument occurrences="2">
      <code>$text</code>
      <code>$text</code>
    </PossiblyNullArgument>
    <RedundantCast occurrences="2">
      <code>(string) array_pop($elem)</code>
      <code>(string) array_pop($elem)</code>
    </RedundantCast>
  </file>
  <file src="libraries/classes/Plugins/Auth/AuthenticationCookie.php">
    <ImplementedReturnTypeMismatch occurrences="2">
      <code>bool|void</code>
      <code>void|bool</code>
    </ImplementedReturnTypeMismatch>
    <InvalidScalarArgument occurrences="1">
      <code>Core::getIp()</code>
    </InvalidScalarArgument>
    <RedundantCast occurrences="1">
      <code>(string) $conn_error</code>
    </RedundantCast>
  </file>
  <file src="libraries/classes/Plugins/Auth/AuthenticationSignon.php">
    <PossiblyInvalidArgument occurrences="5">
      <code>$sessionCookieParams['domain']</code>
      <code>$sessionCookieParams['httponly']</code>
      <code>$sessionCookieParams['lifetime']</code>
      <code>$sessionCookieParams['path']</code>
      <code>$sessionCookieParams['secure']</code>
    </PossiblyInvalidArgument>
  </file>
  <file src="libraries/classes/Plugins/Export/ExportCodegen.php">
    <PossiblyNullArgument occurrences="6">
      <code>$table_alias</code>
      <code>$table_alias</code>
      <code>$table_alias</code>
      <code>$table_alias</code>
      <code>$table_alias</code>
      <code>$table_alias</code>
    </PossiblyNullArgument>
  </file>
  <file src="libraries/classes/Plugins/Export/ExportHtmlword.php">
    <ParamNameMismatch occurrences="3">
      <code>$do_comments</code>
      <code>$do_mime</code>
      <code>$do_relation</code>
    </ParamNameMismatch>
    <PossiblyNullArgument occurrences="5">
      <code>$table_alias</code>
      <code>$table_alias</code>
      <code>$table_alias</code>
      <code>$table_alias</code>
      <code>$table_alias</code>
    </PossiblyNullArgument>
    <PossiblyUndefinedVariable occurrences="2">
      <code>$comments</code>
      <code>$mime_map</code>
    </PossiblyUndefinedVariable>
  </file>
  <file src="libraries/classes/Plugins/Export/ExportLatex.php">
    <ParamNameMismatch occurrences="3">
      <code>$do_comments</code>
      <code>$do_mime</code>
      <code>$do_relation</code>
    </ParamNameMismatch>
  </file>
  <file src="libraries/classes/Plugins/Export/ExportMediawiki.php">
    <ParamNameMismatch occurrences="3">
      <code>$do_comments</code>
      <code>$do_mime</code>
      <code>$do_relation</code>
    </ParamNameMismatch>
    <PossiblyNullArgument occurrences="2">
      <code>$table_alias</code>
      <code>$table_alias</code>
    </PossiblyNullArgument>
  </file>
  <file src="libraries/classes/Plugins/Export/ExportOds.php">
    <PossiblyNullArgument occurrences="1">
      <code>$table_alias</code>
    </PossiblyNullArgument>
  </file>
  <file src="libraries/classes/Plugins/Export/ExportOdt.php">
    <ParamNameMismatch occurrences="3">
      <code>$do_comments</code>
      <code>$do_mime</code>
      <code>$do_relation</code>
    </ParamNameMismatch>
    <PossiblyNullArgument occurrences="10">
      <code>$col_as</code>
      <code>$table_alias</code>
      <code>$table_alias</code>
      <code>$table_alias</code>
      <code>$table_alias</code>
      <code>$table_alias</code>
      <code>$table_alias</code>
      <code>$table_alias</code>
      <code>$table_alias</code>
      <code>$view_alias</code>
    </PossiblyNullArgument>
  </file>
  <file src="libraries/classes/Plugins/Export/ExportPdf.php">
    <ParamNameMismatch occurrences="3">
      <code>$do_comments</code>
      <code>$do_mime</code>
      <code>$do_relation</code>
    </ParamNameMismatch>
  </file>
  <file src="libraries/classes/Plugins/Export/ExportPhparray.php">
    <PossiblyNullArgument occurrences="1">
      <code>$table_alias</code>
    </PossiblyNullArgument>
  </file>
  <file src="libraries/classes/Plugins/Export/ExportSql.php">
    <InvalidArgument occurrences="5"/>
    <InvalidOperand occurrences="3">
      <code>$r</code>
      <code>$r</code>
      <code>$r</code>
    </InvalidOperand>
    <PossiblyInvalidOperand occurrences="1"/>
    <PossiblyInvalidPropertyAssignmentValue occurrences="1">
      <code>Context::escape($alias)</code>
    </PossiblyInvalidPropertyAssignmentValue>
    <PossiblyNullArgument occurrences="20">
      <code>$tableAlias</code>
      <code>$tableAlias</code>
      <code>$tableAlias</code>
      <code>$tableAlias</code>
      <code>$tableAlias</code>
      <code>$tableAlias</code>
      <code>$tableAlias</code>
      <code>$tableAlias</code>
      <code>$tableAlias</code>
      <code>$tableAlias</code>
      <code>$tableAlias</code>
      <code>$tableAlias</code>
      <code>$tableAlias</code>
      <code>$tableAlias</code>
      <code>$tableAlias</code>
      <code>$tableAlias</code>
      <code>$tableAlias</code>
      <code>$viewAlias</code>
      <code>$viewAlias</code>
      <code>$viewAlias</code>
    </PossiblyNullArgument>
    <RedundantCastGivenDocblockType occurrences="3">
      <code>(int) $fieldsMeta[$j]-&gt;length</code>
      <code>(string) $createQuery</code>
      <code>(string) $table</code>
    </RedundantCastGivenDocblockType>
    <ReferenceConstraintViolation occurrences="2">
      <code>return $sqlQuery;</code>
      <code>return $statement-&gt;build();</code>
    </ReferenceConstraintViolation>
    <UndefinedMethod occurrences="4">
      <code>$statement-&gt;fields</code>
      <code>$statement-&gt;fields</code>
      <code>$statement-&gt;fields</code>
      <code>$statement-&gt;fields</code>
    </UndefinedMethod>
  </file>
  <file src="libraries/classes/Plugins/Export/ExportTexytext.php">
    <ParamNameMismatch occurrences="3">
      <code>$do_comments</code>
      <code>$do_mime</code>
      <code>$do_relation</code>
    </ParamNameMismatch>
    <PossiblyNullArgument occurrences="1">
      <code>$col_as</code>
    </PossiblyNullArgument>
    <PossiblyUndefinedVariable occurrences="2">
      <code>$comments</code>
      <code>$mime_map</code>
    </PossiblyUndefinedVariable>
  </file>
  <file src="libraries/classes/Plugins/Export/ExportXml.php">
    <PossiblyNullArgument occurrences="1">
      <code>$table_alias</code>
    </PossiblyNullArgument>
  </file>
  <file src="libraries/classes/Plugins/Export/Helpers/Pdf.php">
    <PossiblyUndefinedVariable occurrences="6">
      <code>$comments</code>
      <code>$data</code>
      <code>$data</code>
      <code>$mime_map</code>
      <code>$res_rel</code>
      <code>$res_rel</code>
    </PossiblyUndefinedVariable>
  </file>
  <file src="libraries/classes/Plugins/Import/AbstractImportCsv.php">
    <ImplementedReturnTypeMismatch occurrences="1">
      <code>OptionsPropertyMainGroup|void</code>
    </ImplementedReturnTypeMismatch>
  </file>
  <file src="libraries/classes/Plugins/Import/ImportCsv.php">
    <ParadoxicalCondition occurrences="1">
      <code>$error</code>
    </ParadoxicalCondition>
    <PossiblyNullReference occurrences="2">
      <code>addProperty</code>
      <code>addProperty</code>
    </PossiblyNullReference>
  </file>
  <file src="libraries/classes/Plugins/Import/ImportLdi.php">
    <PossiblyNullReference occurrences="1">
      <code>addProperty</code>
    </PossiblyNullReference>
  </file>
  <file src="libraries/classes/Plugins/Import/ImportMediawiki.php">
    <InvalidArgument occurrences="1">
      <code>[]</code>
    </InvalidArgument>
    <PossiblyUndefinedVariable occurrences="1">
      <code>$cur_temp_line</code>
    </PossiblyUndefinedVariable>
    <ReferenceConstraintViolation occurrences="1">
      <code>$analyses</code>
    </ReferenceConstraintViolation>
  </file>
  <file src="libraries/classes/Plugins/Import/ImportOds.php">
    <InvalidArgument occurrences="2">
      <code>$cell_attrs</code>
      <code>$text</code>
    </InvalidArgument>
    <UndefinedPropertyFetch occurrences="1">
      <code>$xml-&gt;children('office', true)-&gt;{'body'}</code>
    </UndefinedPropertyFetch>
  </file>
  <file src="libraries/classes/Plugins/Import/ImportShp.php">
    <InvalidArgument occurrences="1">
      <code>[]</code>
    </InvalidArgument>
  </file>
  <file src="libraries/classes/Plugins/Import/ImportSql.php">
    <InvalidArgument occurrences="2"/>
  </file>
  <file src="libraries/classes/Plugins/Import/ImportXml.php">
    <InvalidArgument occurrences="1">
      <code>[]</code>
    </InvalidArgument>
    <PossiblyInvalidArgument occurrences="1">
      <code>$tables[$i][Import::TBL_NAME]</code>
    </PossiblyInvalidArgument>
    <PossiblyNullReference occurrences="2">
      <code>attributes</code>
      <code>attributes</code>
    </PossiblyNullReference>
    <UndefinedPropertyFetch occurrences="1"/>
  </file>
  <file src="libraries/classes/Plugins/ImportPlugin.php">
    <RedundantCastGivenDocblockType occurrences="1">
      <code>(string) $currentDb</code>
    </RedundantCastGivenDocblockType>
  </file>
  <file src="libraries/classes/Plugins/Schema/Dia/DiaRelationSchema.php">
    <InvalidScalarArgument occurrences="1">
      <code>$this-&gt;showColor</code>
    </InvalidScalarArgument>
    <PossiblyInvalidArgument occurrences="6">
      <code>$this-&gt;diagram</code>
      <code>$this-&gt;diagram</code>
      <code>$this-&gt;diagram</code>
      <code>$this-&gt;diagram</code>
      <code>$this-&gt;tables[$foreignTable]</code>
      <code>$this-&gt;tables[$masterTable]</code>
    </PossiblyInvalidArgument>
    <PossiblyNullArgument occurrences="5">
      <code>$this-&gt;orientation</code>
      <code>$this-&gt;paper</code>
      <code>$this-&gt;showKeys</code>
      <code>$this-&gt;showKeys</code>
      <code>$this-&gt;showKeys</code>
    </PossiblyNullArgument>
    <PossiblyNullReference occurrences="3">
      <code>endDiaDoc</code>
      <code>showOutput</code>
      <code>startDiaDoc</code>
    </PossiblyNullReference>
    <PossiblyUndefinedMethod occurrences="3">
      <code>endDiaDoc</code>
      <code>showOutput</code>
      <code>startDiaDoc</code>
    </PossiblyUndefinedMethod>
    <TooFewArguments occurrences="1">
      <code>tableDraw</code>
    </TooFewArguments>
  </file>
  <file src="libraries/classes/Plugins/Schema/Dia/RelationStatsDia.php">
    <InvalidOperand occurrences="6">
      <code>$pos</code>
      <code>$pos</code>
      <code>$pos</code>
      <code>$pos</code>
      <code>$pos</code>
      <code>$pos</code>
    </InvalidOperand>
    <PossiblyFalseOperand occurrences="6">
      <code>$pos</code>
      <code>$pos</code>
      <code>$pos</code>
      <code>$pos</code>
      <code>$pos</code>
      <code>$pos</code>
    </PossiblyFalseOperand>
  </file>
  <file src="libraries/classes/Plugins/Schema/Dia/TableStatsDia.php">
    <PossiblyUndefinedMethod occurrences="11">
      <code>endElement</code>
      <code>endElement</code>
      <code>startElement</code>
      <code>startElement</code>
      <code>writeAttribute</code>
      <code>writeAttribute</code>
      <code>writeAttribute</code>
      <code>writeAttribute</code>
      <code>writeRaw</code>
      <code>writeRaw</code>
      <code>writeRaw</code>
    </PossiblyUndefinedMethod>
  </file>
  <file src="libraries/classes/Plugins/Schema/Eps/EpsRelationSchema.php">
    <InvalidArgument occurrences="2">
      <code>$this-&gt;tables[$foreignTable]</code>
      <code>$this-&gt;tables[$masterTable]</code>
    </InvalidArgument>
    <InvalidScalarArgument occurrences="2">
      <code>$this-&gt;showColor</code>
      <code>'10'</code>
    </InvalidScalarArgument>
    <PossiblyInvalidArgument occurrences="1">
      <code>$this-&gt;diagram</code>
    </PossiblyInvalidArgument>
    <PossiblyNullArgument occurrences="16">
      <code>$this-&gt;diagram</code>
      <code>$this-&gt;diagram</code>
      <code>$this-&gt;diagram</code>
      <code>$this-&gt;offline</code>
      <code>$this-&gt;orientation</code>
      <code>$this-&gt;pageNumber</code>
      <code>$this-&gt;pageNumber</code>
      <code>$this-&gt;pageNumber</code>
      <code>$this-&gt;pageNumber</code>
      <code>$this-&gt;showKeys</code>
      <code>$this-&gt;tableDimension</code>
      <code>$this-&gt;tableDimension</code>
      <code>$this-&gt;tableDimension</code>
      <code>$this-&gt;tablewidth</code>
      <code>$this-&gt;tablewidth</code>
      <code>$this-&gt;tablewidth</code>
    </PossiblyNullArgument>
    <PossiblyNullPropertyAssignmentValue occurrences="1">
      <code>$this-&gt;tablewidth</code>
    </PossiblyNullPropertyAssignmentValue>
    <PossiblyNullReference occurrences="13">
      <code>endEpsDoc</code>
      <code>getFont</code>
      <code>getFont</code>
      <code>getFont</code>
      <code>getFontSize</code>
      <code>getFontSize</code>
      <code>getFontSize</code>
      <code>setAuthor</code>
      <code>setDate</code>
      <code>setFont</code>
      <code>setOrientation</code>
      <code>setTitle</code>
      <code>showOutput</code>
    </PossiblyNullReference>
    <PossiblyUndefinedMethod occurrences="13">
      <code>endEpsDoc</code>
      <code>getFont</code>
      <code>getFont</code>
      <code>getFont</code>
      <code>getFontSize</code>
      <code>getFontSize</code>
      <code>getFontSize</code>
      <code>setAuthor</code>
      <code>setDate</code>
      <code>setFont</code>
      <code>setOrientation</code>
      <code>setTitle</code>
      <code>showOutput</code>
    </PossiblyUndefinedMethod>
    <TooFewArguments occurrences="1">
      <code>tableDraw</code>
    </TooFewArguments>
    <UndefinedDocblockClass occurrences="3">
      <code>$this-&gt;diagram-&gt;getFontSize()</code>
      <code>$this-&gt;diagram-&gt;getFontSize()</code>
      <code>$this-&gt;diagram-&gt;getFontSize()</code>
    </UndefinedDocblockClass>
  </file>
  <file src="libraries/classes/Plugins/Schema/Eps/TableStatsEps.php">
    <ArgumentTypeCoercion occurrences="1">
      <code>$diagram</code>
    </ArgumentTypeCoercion>
    <InvalidScalarArgument occurrences="8">
      <code>$this-&gt;x</code>
      <code>$this-&gt;x</code>
      <code>$this-&gt;x + 5</code>
      <code>$this-&gt;x + 5</code>
      <code>$this-&gt;y + 12</code>
      <code>$this-&gt;y + 12 + $this-&gt;currentCell</code>
      <code>$this-&gt;y + 14</code>
      <code>$this-&gt;y + 14 + $this-&gt;currentCell</code>
    </InvalidScalarArgument>
    <PossiblyUndefinedMethod occurrences="4">
      <code>rect</code>
      <code>rect</code>
      <code>showXY</code>
      <code>showXY</code>
    </PossiblyUndefinedMethod>
    <RedundantCastGivenDocblockType occurrences="3">
      <code>(int) $fontSize</code>
      <code>(int) $fontSize</code>
      <code>(int) $fontSize</code>
    </RedundantCastGivenDocblockType>
  </file>
  <file src="libraries/classes/Plugins/Schema/Pdf/PdfRelationSchema.php">
    <InvalidArgument occurrences="2">
      <code>$this-&gt;tables[$foreignTable]</code>
      <code>$this-&gt;tables[$masterTable]</code>
    </InvalidArgument>
    <InvalidScalarArgument occurrences="6">
      <code>$this-&gt;offline</code>
      <code>''</code>
      <code>''</code>
      <code>''</code>
      <code>'B'</code>
      <code>'B'</code>
    </InvalidScalarArgument>
    <NullArgument occurrences="4">
      <code>null</code>
      <code>null</code>
      <code>null</code>
      <code>null</code>
    </NullArgument>
    <PossiblyInvalidArgument occurrences="1">
      <code>$this-&gt;diagram</code>
    </PossiblyInvalidArgument>
    <PossiblyNullArgument occurrences="21">
      <code>$this-&gt;diagram</code>
      <code>$this-&gt;diagram</code>
      <code>$this-&gt;diagram</code>
      <code>$this-&gt;offline</code>
      <code>$this-&gt;orientation</code>
      <code>$this-&gt;pageNumber</code>
      <code>$this-&gt;pageNumber</code>
      <code>$this-&gt;pageNumber</code>
      <code>$this-&gt;pageNumber</code>
      <code>$this-&gt;paper</code>
      <code>$this-&gt;showKeys</code>
      <code>$this-&gt;showKeys</code>
      <code>$this-&gt;showKeys</code>
      <code>$this-&gt;tableDimension</code>
      <code>$this-&gt;tableDimension</code>
      <code>$this-&gt;tableDimension</code>
      <code>$this-&gt;tablewidth</code>
      <code>$this-&gt;tablewidth</code>
      <code>$this-&gt;tablewidth</code>
      <code>$this-&gt;withDoc</code>
      <code>$this-&gt;withDoc</code>
    </PossiblyNullArgument>
    <PossiblyNullArrayAccess occurrences="3">
      <code>$this-&gt;diagram-&gt;customLinks['RT']</code>
      <code>$this-&gt;diagram-&gt;customLinks['RT']</code>
      <code>$this-&gt;diagram-&gt;customLinks['doc']</code>
    </PossiblyNullArrayAccess>
    <PossiblyNullArrayAssignment occurrences="2">
      <code>$this-&gt;diagram-&gt;customLinks['RT']</code>
      <code>$this-&gt;diagram-&gt;customLinks['doc']</code>
    </PossiblyNullArrayAssignment>
    <PossiblyNullPropertyAssignment occurrences="5">
      <code>$this-&gt;diagram</code>
      <code>$this-&gt;diagram</code>
      <code>$this-&gt;diagram</code>
      <code>$this-&gt;diagram</code>
      <code>$this-&gt;diagram</code>
    </PossiblyNullPropertyAssignment>
    <PossiblyNullPropertyAssignmentValue occurrences="1">
      <code>$this-&gt;tablewidth</code>
    </PossiblyNullPropertyAssignmentValue>
    <PossiblyNullPropertyFetch occurrences="3">
      <code>$this-&gt;diagram-&gt;customLinks</code>
      <code>$this-&gt;diagram-&gt;customLinks</code>
      <code>$this-&gt;diagram-&gt;customLinks</code>
    </PossiblyNullPropertyFetch>
    <PossiblyNullReference occurrences="92">
      <code>AddLink</code>
      <code>AddLink</code>
      <code>AddLink</code>
      <code>AddLink</code>
      <code>AddLink</code>
      <code>AddPage</code>
      <code>AddPage</code>
      <code>AddPage</code>
      <code>Bookmark</code>
      <code>Bookmark</code>
      <code>Bookmark</code>
      <code>Cell</code>
      <code>Cell</code>
      <code>Cell</code>
      <code>Cell</code>
      <code>Cell</code>
      <code>Cell</code>
      <code>Cell</code>
      <code>Cell</code>
      <code>Cell</code>
      <code>Cell</code>
      <code>Cell</code>
      <code>Cell</code>
      <code>Cell</code>
      <code>Cell</code>
      <code>Cell</code>
      <code>Cell</code>
      <code>Cell</code>
      <code>Cell</code>
      <code>Cell</code>
      <code>Cell</code>
      <code>Cell</code>
      <code>Cell</code>
      <code>Cell</code>
      <code>Cell</code>
      <code>Cell</code>
      <code>Cell</code>
      <code>Cell</code>
      <code>Cell</code>
      <code>Cell</code>
      <code>Cell</code>
      <code>Cell</code>
      <code>Ln</code>
      <code>Ln</code>
      <code>Ln</code>
      <code>Open</code>
      <code>PageNo</code>
      <code>PageNo</code>
      <code>SetAutoPageBreak</code>
      <code>SetAutoPageBreak</code>
      <code>SetAutoPageBreak</code>
      <code>SetAutoPageBreak</code>
      <code>SetDrawColor</code>
      <code>SetFont</code>
      <code>SetFont</code>
      <code>SetFont</code>
      <code>SetFont</code>
      <code>SetFont</code>
      <code>SetFontSize</code>
      <code>SetLink</code>
      <code>SetLink</code>
      <code>SetLink</code>
      <code>SetMargins</code>
      <code>SetTitle</code>
      <code>SetX</code>
      <code>SetX</code>
      <code>SetX</code>
      <code>SetX</code>
      <code>SetX</code>
      <code>SetXY</code>
      <code>SetXY</code>
      <code>download</code>
      <code>getPageHeight</code>
      <code>getPageHeight</code>
      <code>getPageHeight</code>
      <code>getPageWidth</code>
      <code>getPageWidth</code>
      <code>getPageWidth</code>
      <code>line</code>
      <code>line</code>
      <code>row</code>
      <code>setAlias</code>
      <code>setAlias</code>
      <code>setCMargin</code>
      <code>setCMargin</code>
      <code>setCMargin</code>
      <code>setFontSizeScale</code>
      <code>setLineWidthScale</code>
      <code>setOffline</code>
      <code>setScale</code>
      <code>setWidths</code>
      <code>setWidths</code>
    </PossiblyNullReference>
    <PossiblyUndefinedMethod occurrences="92">
      <code>AddLink</code>
      <code>AddLink</code>
      <code>AddLink</code>
      <code>AddLink</code>
      <code>AddLink</code>
      <code>AddPage</code>
      <code>AddPage</code>
      <code>AddPage</code>
      <code>Bookmark</code>
      <code>Bookmark</code>
      <code>Bookmark</code>
      <code>Cell</code>
      <code>Cell</code>
      <code>Cell</code>
      <code>Cell</code>
      <code>Cell</code>
      <code>Cell</code>
      <code>Cell</code>
      <code>Cell</code>
      <code>Cell</code>
      <code>Cell</code>
      <code>Cell</code>
      <code>Cell</code>
      <code>Cell</code>
      <code>Cell</code>
      <code>Cell</code>
      <code>Cell</code>
      <code>Cell</code>
      <code>Cell</code>
      <code>Cell</code>
      <code>Cell</code>
      <code>Cell</code>
      <code>Cell</code>
      <code>Cell</code>
      <code>Cell</code>
      <code>Cell</code>
      <code>Cell</code>
      <code>Cell</code>
      <code>Cell</code>
      <code>Cell</code>
      <code>Cell</code>
      <code>Cell</code>
      <code>Ln</code>
      <code>Ln</code>
      <code>Ln</code>
      <code>Open</code>
      <code>PageNo</code>
      <code>PageNo</code>
      <code>SetAutoPageBreak</code>
      <code>SetAutoPageBreak</code>
      <code>SetAutoPageBreak</code>
      <code>SetAutoPageBreak</code>
      <code>SetDrawColor</code>
      <code>SetFont</code>
      <code>SetFont</code>
      <code>SetFont</code>
      <code>SetFont</code>
      <code>SetFont</code>
      <code>SetFontSize</code>
      <code>SetLink</code>
      <code>SetLink</code>
      <code>SetLink</code>
      <code>SetMargins</code>
      <code>SetTitle</code>
      <code>SetX</code>
      <code>SetX</code>
      <code>SetX</code>
      <code>SetX</code>
      <code>SetX</code>
      <code>SetXY</code>
      <code>SetXY</code>
      <code>download</code>
      <code>getPageHeight</code>
      <code>getPageHeight</code>
      <code>getPageHeight</code>
      <code>getPageWidth</code>
      <code>getPageWidth</code>
      <code>getPageWidth</code>
      <code>line</code>
      <code>line</code>
      <code>row</code>
      <code>setAlias</code>
      <code>setAlias</code>
      <code>setCMargin</code>
      <code>setCMargin</code>
      <code>setCMargin</code>
      <code>setFontSizeScale</code>
      <code>setLineWidthScale</code>
      <code>setOffline</code>
      <code>setScale</code>
      <code>setWidths</code>
      <code>setWidths</code>
    </PossiblyUndefinedMethod>
    <RedundantCast occurrences="2"/>
    <RedundantPropertyInitializationCheck occurrences="1">
      <code>isset($this-&gt;orientation)</code>
    </RedundantPropertyInitializationCheck>
    <UndefinedPropertyAssignment occurrences="5">
      <code>$this-&gt;diagram-&gt;customLinks</code>
      <code>$this-&gt;diagram-&gt;customLinks</code>
      <code>$this-&gt;diagram-&gt;customLinks</code>
      <code>$this-&gt;diagram-&gt;customLinks</code>
      <code>$this-&gt;diagram-&gt;customLinks</code>
    </UndefinedPropertyAssignment>
    <UndefinedPropertyFetch occurrences="3">
      <code>$this-&gt;diagram-&gt;customLinks</code>
      <code>$this-&gt;diagram-&gt;customLinks</code>
      <code>$this-&gt;diagram-&gt;customLinks</code>
    </UndefinedPropertyFetch>
  </file>
  <file src="libraries/classes/Plugins/Schema/Pdf/TableStatsPdf.php">
    <ArgumentTypeCoercion occurrences="1">
      <code>$diagram</code>
    </ArgumentTypeCoercion>
    <InvalidScalarArgument occurrences="6">
      <code>$setColor</code>
      <code>$setColor</code>
      <code>''</code>
      <code>''</code>
      <code>'B'</code>
      <code>'B'</code>
    </InvalidScalarArgument>
    <PossiblyUndefinedMethod occurrences="21">
      <code>GetStringWidth</code>
      <code>GetStringWidth</code>
      <code>GetStringWidth</code>
      <code>SetFillColor</code>
      <code>SetFillColor</code>
      <code>SetFillColor</code>
      <code>SetFillColor</code>
      <code>SetFillColor</code>
      <code>SetFont</code>
      <code>SetFont</code>
      <code>SetFont</code>
      <code>SetFont</code>
      <code>SetLink</code>
      <code>SetLink</code>
      <code>SetTextColor</code>
      <code>SetTextColor</code>
      <code>cellScale</code>
      <code>cellScale</code>
      <code>setXScale</code>
      <code>setXScale</code>
      <code>setXyScale</code>
    </PossiblyUndefinedMethod>
    <UndefinedPropertyAssignment occurrences="2">
      <code>$this-&gt;diagram-&gt;customLinks</code>
      <code>$this-&gt;diagram-&gt;customLinks</code>
    </UndefinedPropertyAssignment>
    <UndefinedPropertyFetch occurrences="2">
      <code>$this-&gt;diagram-&gt;customLinks</code>
      <code>$this-&gt;diagram-&gt;customLinks</code>
    </UndefinedPropertyFetch>
  </file>
  <file src="libraries/classes/Plugins/Schema/RelationStats.php">
    <InvalidArgument occurrences="2">
      <code>$foreign_table</code>
      <code>$master_table</code>
    </InvalidArgument>
    <InvalidOperand occurrences="1">
      <code>$pos</code>
    </InvalidOperand>
    <PossiblyFalseOperand occurrences="1">
      <code>$pos</code>
    </PossiblyFalseOperand>
  </file>
  <file src="libraries/classes/Plugins/Schema/Svg/Svg.php">
    <RedundantCastGivenDocblockType occurrences="3">
      <code>(string) $styles</code>
      <code>(string) $styles</code>
      <code>(string) $this-&gt;font</code>
    </RedundantCastGivenDocblockType>
  </file>
  <file src="libraries/classes/Plugins/Schema/Svg/SvgRelationSchema.php">
    <InvalidArgument occurrences="2">
      <code>$this-&gt;tables[$foreignTable]</code>
      <code>$this-&gt;tables[$masterTable]</code>
    </InvalidArgument>
    <InvalidScalarArgument occurrences="5">
      <code>$this-&gt;showColor</code>
      <code>$this-&gt;xMax + $border</code>
      <code>$this-&gt;xMin - $border</code>
      <code>$this-&gt;yMax + $border</code>
      <code>$this-&gt;yMin - $border</code>
    </InvalidScalarArgument>
    <PossiblyInvalidArgument occurrences="2">
      <code>$this-&gt;diagram</code>
      <code>$this-&gt;tables[$table]</code>
    </PossiblyInvalidArgument>
    <PossiblyNullArgument occurrences="15">
      <code>$this-&gt;diagram</code>
      <code>$this-&gt;diagram</code>
      <code>$this-&gt;diagram</code>
      <code>$this-&gt;offline</code>
      <code>$this-&gt;pageNumber</code>
      <code>$this-&gt;pageNumber</code>
      <code>$this-&gt;pageNumber</code>
      <code>$this-&gt;pageNumber</code>
      <code>$this-&gt;showKeys</code>
      <code>$this-&gt;tableDimension</code>
      <code>$this-&gt;tableDimension</code>
      <code>$this-&gt;tableDimension</code>
      <code>$this-&gt;tablewidth</code>
      <code>$this-&gt;tablewidth</code>
      <code>$this-&gt;tablewidth</code>
    </PossiblyNullArgument>
    <PossiblyNullPropertyAssignmentValue occurrences="1">
      <code>$this-&gt;tablewidth</code>
    </PossiblyNullPropertyAssignmentValue>
    <PossiblyNullReference occurrences="13">
      <code>SetAuthor</code>
      <code>endSvgDoc</code>
      <code>getFont</code>
      <code>getFont</code>
      <code>getFont</code>
      <code>getFontSize</code>
      <code>getFontSize</code>
      <code>getFontSize</code>
      <code>setFont</code>
      <code>setFontSize</code>
      <code>setTitle</code>
      <code>showOutput</code>
      <code>startSvgDoc</code>
    </PossiblyNullReference>
    <PossiblyUndefinedMethod occurrences="13">
      <code>SetAuthor</code>
      <code>endSvgDoc</code>
      <code>getFont</code>
      <code>getFont</code>
      <code>getFont</code>
      <code>getFontSize</code>
      <code>getFontSize</code>
      <code>getFontSize</code>
      <code>setFont</code>
      <code>setFontSize</code>
      <code>setTitle</code>
      <code>showOutput</code>
      <code>startSvgDoc</code>
    </PossiblyUndefinedMethod>
    <TooFewArguments occurrences="1">
      <code>tableDraw</code>
    </TooFewArguments>
    <UndefinedDocblockClass occurrences="3">
      <code>$this-&gt;diagram-&gt;getFontSize()</code>
      <code>$this-&gt;diagram-&gt;getFontSize()</code>
      <code>$this-&gt;diagram-&gt;getFontSize()</code>
    </UndefinedDocblockClass>
  </file>
  <file src="libraries/classes/Plugins/Schema/Svg/TableStatsSvg.php">
    <ArgumentTypeCoercion occurrences="1">
      <code>$diagram</code>
    </ArgumentTypeCoercion>
    <InvalidScalarArgument occurrences="8">
      <code>$this-&gt;x</code>
      <code>$this-&gt;x</code>
      <code>$this-&gt;x + 5</code>
      <code>$this-&gt;x + 5</code>
      <code>$this-&gt;y</code>
      <code>$this-&gt;y + $this-&gt;currentCell</code>
      <code>$this-&gt;y + 14</code>
      <code>$this-&gt;y + 14 + $this-&gt;currentCell</code>
    </InvalidScalarArgument>
    <PossiblyUndefinedMethod occurrences="4">
      <code>printElement</code>
      <code>printElement</code>
      <code>printElement</code>
      <code>printElement</code>
    </PossiblyUndefinedMethod>
  </file>
  <file src="libraries/classes/Plugins/Transformations/Abs/DateFormatTransformationsPlugin.php">
    <PossiblyInvalidOperand occurrences="1">
      <code>$timestamp</code>
    </PossiblyInvalidOperand>
    <RedundantCastGivenDocblockType occurrences="3">
      <code>(string) $buffer</code>
      <code>(string) $buffer</code>
      <code>(string) $source</code>
    </RedundantCastGivenDocblockType>
  </file>
  <file src="libraries/classes/Plugins/Transformations/Abs/ExternalTransformationsPlugin.php">
    <EmptyArrayAccess occurrences="2">
      <code>$allowed_programs[$options[0]]</code>
      <code>$allowed_programs[0]</code>
    </EmptyArrayAccess>
    <ImplementedReturnTypeMismatch occurrences="1">
      <code>bool</code>
    </ImplementedReturnTypeMismatch>
  </file>
  <file src="libraries/classes/Plugins/Transformations/Abs/SubstringTransformationsPlugin.php">
    <RedundantCastGivenDocblockType occurrences="3">
      <code>(string) $buffer</code>
      <code>(string) $buffer</code>
      <code>(string) $buffer</code>
    </RedundantCastGivenDocblockType>
  </file>
  <file src="libraries/classes/Plugins/Transformations/Output/Text_Plain_Binarytoip.php">
    <FalsableReturnStatement occurrences="1">
      <code>FormatConverter::binaryToIp($buffer, $isBinary)</code>
    </FalsableReturnStatement>
    <InvalidFalsableReturnType occurrences="1">
      <code>string</code>
    </InvalidFalsableReturnType>
  </file>
  <file src="libraries/classes/Plugins/TwoFactor/Application.php">
    <InvalidReturnStatement occurrences="1"/>
    <InvalidReturnType occurrences="1">
      <code>bool</code>
    </InvalidReturnType>
  </file>
  <file src="libraries/classes/Profiling.php">
    <NullableReturnStatement occurrences="1">
      <code>SessionCache::get('profiling_supported')</code>
    </NullableReturnStatement>
  </file>
  <file src="libraries/classes/Properties/Options/OptionsPropertyOneItem.php">
    <ImplementedReturnTypeMismatch occurrences="1">
      <code>bool|string</code>
    </ImplementedReturnTypeMismatch>
  </file>
  <file src="libraries/classes/Relation.php">
    <InvalidReturnStatement occurrences="2">
      <code>$cfgRelation</code>
      <code>$this-&gt;dbi-&gt;insertId(DatabaseInterface::CONNECT_CONTROL)</code>
    </InvalidReturnStatement>
    <InvalidReturnType occurrences="1">
      <code>int</code>
    </InvalidReturnType>
    <NullableReturnStatement occurrences="1">
      <code>$comment</code>
    </NullableReturnStatement>
    <PossiblyInvalidArgument occurrences="1">
      <code>$foreigners</code>
    </PossiblyInvalidArgument>
    <PossiblyNullArrayAccess occurrences="1">
      <code>$row['comment']</code>
    </PossiblyNullArrayAccess>
    <PossiblyNullPropertyAssignmentValue occurrences="1">
      <code>$dbi</code>
    </PossiblyNullPropertyAssignmentValue>
    <RedundantCastGivenDocblockType occurrences="3">
      <code>(string) $data</code>
      <code>(string) $db</code>
      <code>(string) $table</code>
    </RedundantCastGivenDocblockType>
    <TypeDoesNotContainType occurrences="1">
      <code>$vtitle != ''</code>
    </TypeDoesNotContainType>
  </file>
  <file src="libraries/classes/Replication.php">
    <PossiblyNullArgument occurrences="1">
      <code>$host</code>
    </PossiblyNullArgument>
  </file>
  <file src="libraries/classes/ReplicationGui.php">
    <PossiblyFalseOperand occurrences="1">
      <code>mb_strrpos($currentUser, '@')</code>
    </PossiblyFalseOperand>
  </file>
  <file src="libraries/classes/Routing.php">
    <UnresolvableInclude occurrences="1">
      <code>require self::ROUTES_CACHE_FILE</code>
    </UnresolvableInclude>
  </file>
  <file src="libraries/classes/Sanitize.php">
    <RedundantCast occurrences="4">
      <code>(array) $_COOKIE</code>
      <code>(array) $_GET</code>
      <code>(array) $_POST</code>
      <code>(array) $_REQUEST</code>
    </RedundantCast>
    <RedundantCastGivenDocblockType occurrences="2">
      <code>(string) $a_string</code>
      <code>(string) $string</code>
    </RedundantCastGivenDocblockType>
  </file>
  <file src="libraries/classes/SavedSearches.php">
    <PossiblyInvalidArrayOffset occurrences="2">
      <code>$criterias['Or' . $i]</code>
      <code>$criterias['criteriaColumn']</code>
    </PossiblyInvalidArrayOffset>
    <PossiblyNullPropertyAssignmentValue occurrences="5">
      <code>null</code>
      <code>null</code>
      <code>null</code>
      <code>null</code>
      <code>null</code>
    </PossiblyNullPropertyAssignmentValue>
  </file>
  <file src="libraries/classes/Server/Privileges.php">
    <InvalidArgument occurrences="2">
      <code>$result</code>
      <code>$result</code>
    </InvalidArgument>
    <NullArgument occurrences="2">
      <code>null</code>
      <code>null</code>
    </NullArgument>
    <NullableReturnStatement occurrences="2">
      <code>$authenticationPlugin</code>
      <code>$result['password']</code>
    </NullableReturnStatement>
    <PossiblyFalseOperand occurrences="6">
      <code>mb_strpos($row1['Type'], '(')</code>
      <code>mb_strpos($row1['Type'], '(')</code>
      <code>mb_strpos($row1['Type'], ')')</code>
      <code>mb_strrpos($currentUser, '@')</code>
      <code>mb_strrpos($currentUserName, '@')</code>
      <code>mb_strrpos($exportUser, ';')</code>
    </PossiblyFalseOperand>
    <PossiblyInvalidArgument occurrences="1">
      <code>$dbname</code>
    </PossiblyInvalidArgument>
    <PossiblyNullArgument occurrences="6">
      <code>$dbname</code>
      <code>$oldUserGroup</code>
      <code>$row1['Type']</code>
      <code>$row1['Type']</code>
      <code>$row1['Type']</code>
      <code>$row1['Type']</code>
    </PossiblyNullArgument>
    <PossiblyNullArrayAccess occurrences="4">
      <code>$result['password']</code>
      <code>$row1['Type']</code>
      <code>$row['@@old_passwords']</code>
      <code>$tmpInitial</code>
    </PossiblyNullArrayAccess>
    <PossiblyNullArrayOffset occurrences="1">
      <code>$arrayInitials</code>
    </PossiblyNullArrayOffset>
    <PossiblyUndefinedArrayOffset occurrences="1">
      <code>$_POST['pred_dbname']</code>
    </PossiblyUndefinedArrayOffset>
    <RedundantCast occurrences="1">
      <code>(bool) ! $this-&gt;dbi-&gt;fetchValue($sql)</code>
    </RedundantCast>
    <RedundantCastGivenDocblockType occurrences="1">
      <code>(string) $privs</code>
    </RedundantCastGivenDocblockType>
  </file>
  <file src="libraries/classes/Server/SysInfo/SunOs.php">
    <ForbiddenCode occurrences="1">
      <code>shell_exec('kstat -p d ' . $key)</code>
    </ForbiddenCode>
  </file>
  <file src="libraries/classes/Server/SysInfo/WindowsNt.php">
    <PossiblyNullReference occurrences="1">
      <code>Get</code>
    </PossiblyNullReference>
    <UndefinedDocblockClass occurrences="2">
      <code>$this-&gt;wmi</code>
      <code>COM|null</code>
    </UndefinedDocblockClass>
  </file>
  <file src="libraries/classes/Server/UserGroups.php">
    <PossiblyNullIterator occurrences="3">
      <code>$tabs</code>
      <code>$tabs</code>
      <code>$tabs</code>
    </PossiblyNullIterator>
  </file>
  <file src="libraries/classes/Session.php">
    <PossiblyNullArgument occurrences="1">
      <code>$config-&gt;getCookie('phpMyAdmin')</code>
    </PossiblyNullArgument>
  </file>
  <file src="libraries/classes/Sql.php">
    <InvalidArgument occurrences="4">
      <code>$result</code>
      <code>$result</code>
      <code>$showTable</code>
      <code>$showTable</code>
    </InvalidArgument>
    <InvalidReturnStatement occurrences="1">
      <code>$numRows</code>
    </InvalidReturnStatement>
    <InvalidReturnType occurrences="1">
      <code>int</code>
    </InvalidReturnType>
    <InvalidScalarArgument occurrences="4">
      <code>$error</code>
      <code>$numRows</code>
      <code>$numRows</code>
      <code>''</code>
    </InvalidScalarArgument>
    <PossiblyFalseReference occurrences="1">
      <code>save</code>
    </PossiblyFalseReference>
    <PossiblyInvalidArgument occurrences="3">
      <code>$result</code>
      <code>$result</code>
      <code>$result</code>
    </PossiblyInvalidArgument>
    <PossiblyInvalidOperand occurrences="1">
      <code>$insertId</code>
    </PossiblyInvalidOperand>
    <PossiblyNullArgument occurrences="21">
      <code>$_POST['purge'] ?? null</code>
      <code>$db</code>
      <code>$db</code>
      <code>$db</code>
      <code>$db</code>
      <code>$db</code>
      <code>$extraData ?? null</code>
      <code>$messageToShow ?? null</code>
      <code>$printView</code>
      <code>$printView</code>
      <code>$result</code>
      <code>$result ?? null</code>
      <code>$row[0]</code>
      <code>$showtable</code>
      <code>$sqlData ?? null</code>
      <code>$sqlQueryForBookmark ?? null</code>
      <code>$table</code>
      <code>$table</code>
      <code>$table</code>
      <code>$table</code>
      <code>$table</code>
    </PossiblyNullArgument>
    <PossiblyNullArrayAccess occurrences="2">
      <code>$row[0]</code>
      <code>$row[0]</code>
    </PossiblyNullArrayAccess>
  </file>
  <file src="libraries/classes/SqlQueryForm.php">
    <PossiblyFalseArgument occurrences="1">
      <code>$query</code>
    </PossiblyFalseArgument>
  </file>
  <file src="libraries/classes/StorageEngine.php">
    <InvalidNullableReturnType occurrences="1">
      <code>array</code>
    </InvalidNullableReturnType>
    <NullableReturnStatement occurrences="1">
      <code>Util::formatByteDown($value)</code>
    </NullableReturnStatement>
  </file>
  <file src="libraries/classes/Table.php">
    <InvalidReturnStatement occurrences="1">
      <code>$tableAutoIncrement ?? ''</code>
    </InvalidReturnStatement>
    <PossiblyNullArgument occurrences="4">
      <code>$existrelForeign[$masterFieldMd5]['constraint']</code>
      <code>$existrelForeign[$masterFieldMd5]['ref_db_name']</code>
      <code>$existrelForeign[$masterFieldMd5]['ref_index_list']</code>
      <code>$existrelForeign[$masterFieldMd5]['ref_table_name']</code>
    </PossiblyNullArgument>
    <PossiblyNullArrayAccess occurrences="7">
      <code>$existrelForeign[$masterFieldMd5]['constraint']</code>
      <code>$existrelForeign[$masterFieldMd5]['constraint']</code>
      <code>$existrelForeign[$masterFieldMd5]['on_delete']</code>
      <code>$existrelForeign[$masterFieldMd5]['on_update']</code>
      <code>$existrelForeign[$masterFieldMd5]['ref_db_name']</code>
      <code>$existrelForeign[$masterFieldMd5]['ref_index_list']</code>
      <code>$existrelForeign[$masterFieldMd5]['ref_table_name']</code>
    </PossiblyNullArrayAccess>
    <PossiblyNullArrayOffset occurrences="2">
      <code>$optionsArray</code>
      <code>$optionsArray</code>
    </PossiblyNullArrayOffset>
    <PossiblyNullPropertyAssignmentValue occurrences="2">
      <code>null</code>
      <code>null</code>
    </PossiblyNullPropertyAssignmentValue>
    <PossiblyNullReference occurrences="7">
      <code>$existrelForeign[$masterFieldMd5]</code>
      <code>$existrelForeign[$masterFieldMd5]</code>
      <code>$existrelForeign[$masterFieldMd5]</code>
      <code>$existrelForeign[$masterFieldMd5]</code>
      <code>$existrelForeign[$masterFieldMd5]</code>
      <code>$existrelForeign[$masterFieldMd5]</code>
      <code>$existrelForeign[$masterFieldMd5]</code>
    </PossiblyNullReference>
    <RedundantCastGivenDocblockType occurrences="9">
      <code>(string) $db</code>
      <code>(string) $defaultValue</code>
      <code>(string) $defaultValue</code>
      <code>(string) $defaultValue</code>
      <code>(string) $defaultValue</code>
      <code>(string) $defaultValue</code>
      <code>(string) $sourceTable</code>
      <code>(string) $table</code>
      <code>(string) $tableName</code>
    </RedundantCastGivenDocblockType>
    <RedundantPropertyInitializationCheck occurrences="3">
      <code>isset($this-&gt;uiprefs)</code>
      <code>isset($this-&gt;uiprefs)</code>
      <code>isset($this-&gt;uiprefs)</code>
    </RedundantPropertyInitializationCheck>
    <ReferenceConstraintViolation occurrences="1">
      <code>return $sqlQuery;</code>
    </ReferenceConstraintViolation>
    <TypeDoesNotContainType occurrences="1">
      <code>$rowFields[$key] != 'cc'</code>
    </TypeDoesNotContainType>
  </file>
  <file src="libraries/classes/Table/ColumnsDefinition.php">
    <PossiblyFalseArgument occurrences="2">
      <code>$form_params['db']</code>
      <code>$form_params['table']</code>
    </PossiblyFalseArgument>
    <PossiblyUndefinedVariable occurrences="1">
      <code>$submit_fulltext</code>
    </PossiblyUndefinedVariable>
  </file>
  <file src="libraries/classes/Table/Search.php">
    <PossiblyNullArrayOffset occurrences="1">
      <code>$geom_funcs</code>
    </PossiblyNullArrayOffset>
  </file>
  <file src="libraries/classes/ThemeManager.php">
    <PossiblyNullArrayOffset occurrences="1">
      <code>$this-&gt;themes</code>
    </PossiblyNullArrayOffset>
    <PossiblyNullPropertyAssignmentValue occurrences="2">
      <code>$theme</code>
      <code>null</code>
    </PossiblyNullPropertyAssignmentValue>
    <RedundantCastGivenDocblockType occurrences="2">
      <code>(bool) $perServer</code>
      <code>(string) $this-&gt;theme-&gt;id</code>
    </RedundantCastGivenDocblockType>
  </file>
  <file src="libraries/classes/Tracker.php">
    <InvalidScalarArgument occurrences="1">
      <code>(int) $version - 1</code>
    </InvalidScalarArgument>
    <PossiblyFalseOperand occurrences="2">
      <code>mb_strpos($logEntry, "\n")</code>
      <code>mb_strpos($logEntry, "\n")</code>
    </PossiblyFalseOperand>
    <PossiblyInvalidArgument occurrences="1">
      <code>$version ?? ''</code>
    </PossiblyInvalidArgument>
    <PossiblyInvalidPropertyFetch occurrences="4">
      <code>$statement-&gt;body[2]-&gt;value</code>
      <code>$statement-&gt;body[3]-&gt;value</code>
      <code>$statement-&gt;body[4]-&gt;value</code>
      <code>$statement-&gt;into-&gt;dest-&gt;table</code>
    </PossiblyInvalidPropertyFetch>
    <RedundantCastGivenDocblockType occurrences="1">
      <code>(string) $version</code>
    </RedundantCastGivenDocblockType>
    <TypeDoesNotContainNull occurrences="1">
      <code>''</code>
    </TypeDoesNotContainNull>
  </file>
  <file src="libraries/classes/Tracking.php">
    <InvalidScalarArgument occurrences="4">
      <code>$filter_ts_from</code>
      <code>$filter_ts_from</code>
      <code>$filter_ts_to</code>
      <code>$filter_ts_to</code>
    </InvalidScalarArgument>
  </file>
  <file src="libraries/classes/Transformations.php">
    <InvalidArgument occurrences="2">
      <code>$class_name</code>
      <code>$class_name</code>
    </InvalidArgument>
    <PossiblyNullArgument occurrences="1">
      <code>$row['comment']</code>
    </PossiblyNullArgument>
    <PossiblyNullArrayAccess occurrences="1">
      <code>$row['comment']</code>
    </PossiblyNullArrayAccess>
  </file>
  <file src="libraries/classes/TwoFactor.php">
    <InvalidPropertyFetch occurrences="1">
      <code>$cls::$id</code>
    </InvalidPropertyFetch>
    <LessSpecificReturnStatement occurrences="1">
      <code>new $name($this)</code>
    </LessSpecificReturnStatement>
    <MoreSpecificReturnType occurrences="1">
      <code>TwoFactorPlugin</code>
    </MoreSpecificReturnType>
    <PropertyTypeCoercion occurrences="2">
      <code>new $cls($this)</code>
      <code>new $cls($this)</code>
    </PropertyTypeCoercion>
  </file>
  <file src="libraries/classes/Types.php">
    <PossiblyInvalidArgument occurrences="1">
      <code>$ret[_pgettext('string types', 'String')]</code>
    </PossiblyInvalidArgument>
    <PossiblyInvalidArrayOffset occurrences="2">
      <code>'-'</code>
      <code>'INET6'</code>
    </PossiblyInvalidArrayOffset>
    <RedundantCastGivenDocblockType occurrences="1">
      <code>(string) $type</code>
    </RedundantCastGivenDocblockType>
  </file>
  <file src="libraries/classes/Url.php">
    <RedundantCastGivenDocblockType occurrences="2">
      <code>(string) $db</code>
      <code>(string) $table</code>
    </RedundantCastGivenDocblockType>
  </file>
  <file src="libraries/classes/Util.php">
    <EmptyArrayAccess occurrences="1">
      <code>$group[$groupName]['tab' . $sep . 'count']</code>
    </EmptyArrayAccess>
    <InvalidArrayOffset occurrences="3">
      <code>$group[$groupName]['is' . $sep . 'group']</code>
      <code>$group[$groupName]['tab' . $sep . 'count']</code>
      <code>$units[$d]</code>
    </InvalidArrayOffset>
    <InvalidReturnStatement occurrences="1">
      <code>$returnValue</code>
    </InvalidReturnStatement>
    <InvalidReturnType occurrences="1">
      <code>int</code>
    </InvalidReturnType>
    <PossiblyFalseOperand occurrences="2">
      <code>mb_strpos($value, '.')</code>
      <code>mb_strrpos($columnSpecification, ')')</code>
    </PossiblyFalseOperand>
    <PossiblyInvalidArgument occurrences="1">
      <code>$table</code>
    </PossiblyInvalidArgument>
    <PossiblyInvalidArrayAccess occurrences="2">
      <code>$group[$groupName]['tab' . $sep . 'count']</code>
      <code>$table['Name']</code>
    </PossiblyInvalidArrayAccess>
    <PossiblyInvalidArrayAssignment occurrences="3">
      <code>$group[$groupName]['tab' . $sep . 'count']</code>
      <code>$group[$tableName]</code>
      <code>$table['disp_name']</code>
    </PossiblyInvalidArrayAssignment>
    <PossiblyInvalidArrayOffset occurrences="2">
      <code>$table['Name']</code>
      <code>$table['disp_name']</code>
    </PossiblyInvalidArrayOffset>
    <PossiblyNullArgument occurrences="2">
      <code>$maxSize</code>
      <code>$maxUnit</code>
    </PossiblyNullArgument>
    <PossiblyNullArrayAccess occurrences="2">
      <code>$maxSize</code>
      <code>$maxUnit</code>
    </PossiblyNullArrayAccess>
    <RedundantCast occurrences="1">
      <code>(string) strftime($string)</code>
    </RedundantCast>
    <RedundantCastGivenDocblockType occurrences="8">
      <code>(int) $meta-&gt;length</code>
      <code>(int) $timestamp</code>
      <code>(int) $timestamp</code>
      <code>(int) $timestamp</code>
      <code>(int) $timestamp</code>
      <code>(int) $timestamp</code>
      <code>(string) $aName</code>
      <code>(string) $aName</code>
    </RedundantCastGivenDocblockType>
    <TypeDoesNotContainType occurrences="1">
      <code>$ret === false</code>
    </TypeDoesNotContainType>
  </file>
  <file src="libraries/classes/Utils/ForeignKey.php">
    <RedundantCastGivenDocblockType occurrences="1">
      <code>(string) $engine</code>
    </RedundantCastGivenDocblockType>
  </file>
  <file src="libraries/classes/Utils/FormatConverter.php">
    <RedundantCast occurrences="1">
      <code>(string) long2ip((int) $buffer)</code>
    </RedundantCast>
  </file>
  <file src="libraries/classes/Utils/HttpRequest.php">
    <InvalidArrayOffset occurrences="1">
      <code>$context['http']['header']</code>
    </InvalidArrayOffset>
    <InvalidOperand occurrences="15">
      <code>$curlStatus</code>
      <code>$curlStatus</code>
      <code>$curlStatus</code>
      <code>$curlStatus</code>
      <code>$curlStatus</code>
      <code>$curlStatus</code>
      <code>$curlStatus</code>
      <code>$curlStatus</code>
      <code>$curlStatus</code>
      <code>$curlStatus</code>
      <code>$curlStatus</code>
      <code>$curlStatus</code>
      <code>$curlStatus</code>
      <code>$curlStatus</code>
      <code>$curlStatus</code>
    </InvalidOperand>
    <TypeDoesNotContainNull occurrences="1">
      <code>isset($http_response_header)</code>
    </TypeDoesNotContainNull>
    <TypeDoesNotContainType occurrences="1">
      <code>$curlStatus</code>
    </TypeDoesNotContainType>
  </file>
  <file src="libraries/classes/VersionInformation.php">
    <LessSpecificReturnStatement occurrences="1">
      <code>$data</code>
    </LessSpecificReturnStatement>
    <MoreSpecificReturnType occurrences="1">
      <code>stdClass|null</code>
    </MoreSpecificReturnType>
  </file>
</files><|MERGE_RESOLUTION|>--- conflicted
+++ resolved
@@ -721,39 +721,16 @@
     </TypeDoesNotContainNull>
   </file>
   <file src="libraries/classes/Display/Results.php">
-<<<<<<< HEAD
-    <InvalidArgument occurrences="16">
+    <InvalidArgument occurrences="9">
       <code>$added[$orgFullTableName]</code>
       <code>$defaultFunction</code>
       <code>$defaultFunction</code>
       <code>$defaultFunction</code>
       <code>$defaultFunction</code>
       <code>$defaultFunction</code>
-      <code>$transformOptions</code>
-      <code>$transformOptions</code>
-      <code>$transformOptions</code>
-      <code>$transformOptions</code>
-      <code>$transformOptions</code>
-      <code>$transformOptions</code>
-      <code>$transformOptions</code>
       <code>$transformationPlugin</code>
       <code>$transformationPlugin</code>
       <code>$transformationPlugin</code>
-=======
-    <ImplicitToStringCast occurrences="1">
-      <code>$message</code>
-    </ImplicitToStringCast>
-    <InvalidArgument occurrences="9">
-      <code>$added[$orgFullTableName]</code>
-      <code>$default_function</code>
-      <code>$default_function</code>
-      <code>$default_function</code>
-      <code>$default_function</code>
-      <code>$default_function</code>
-      <code>$transformation_plugin</code>
-      <code>$transformation_plugin</code>
-      <code>$transformation_plugin</code>
->>>>>>> 86232c3b
     </InvalidArgument>
     <InvalidOperand occurrences="1">
       <code>$index</code>
