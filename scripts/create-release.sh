#!/bin/sh
#
# vim: expandtab sw=4 ts=4 sts=4:
#

# Do not run as CGI
if [ -n "$GATEWAY_INTERFACE" ] ; then
    echo 'Can not invoke as CGI!'
    exit 1
fi

# More documentation about making a release is available at:
# https://wiki.phpmyadmin.net/pma/Releasing

# Fail on undefined variables
set -u
# Fail on failure
set -e

KITS="all-languages english source"
COMPRESSIONS="zip-7z txz tgz"

# Process parameters

version=""
branch=""
do_tag=0
do_stable=0
do_test=0
do_ci=0
do_sign=1
do_pull=0
do_daily=0

while [ $# -gt 0 ] ; do
    case "$1" in
        --tag)
            do_tag=1
            ;;
        --stable)
            do_stable=1
            ;;
        --test)
            do_test=1
            ;;
        --daily)
            do_sign=0
            do_pull=1
            do_daily=1
            do_test=1
            ;;
        --ci)
            do_test=1
            do_ci=1
            if [ -z "$branch" ] ; then
                git branch ci
                branch="ci"
            fi
            version="ci"
            ;;
        --help)
            echo "Usages:"
            echo "  create-release.sh <version> <from_branch> [--tag] [--stable] [--test] [--ci]"
            echo ""
            echo "If --tag is specified, release tag is automatically created (use this for all releases including pre-releases)"
            echo "If --stable is specified, the STABLE branch is updated with this release"
            echo "If --test is specified, the testsuite is executed before creating the release"
            echo "If --ci is specified, the testsuite is executed and no actual release is crated"
            echo ""
            echo "Examples:"
            echo "  create-release.sh 2.9.0-rc1 QA_2_9"
            echo "  create-release.sh 2.9.0 MAINT_2_9_0 --tag --stable"
            exit 65
            ;;
        *)
            if [ -z "$version" ] ; then
                version=`echo $1 | tr -d -c '0-9a-z.+-'`
                if [ "x$version" != "x$1" ] ; then
                    echo "Invalid version: $1"
                    exit 1
                fi
            elif [ -z "$branch" ] ; then
                branch=`echo $1 | tr -d -c '0-9A-Za-z_-'`
                if [ "x$branch" != "x$1" ] ; then
                    echo "Invalid branch: $1"
                    exit 1
                fi
            else
                echo "Unknown parameter: $1!"
                exit 1
            fi
    esac
    shift
done

if [ -z "$version" -o -z "$branch" ] ; then
    echo "Branch and version have to be specified!"
    exit 1
fi

# Checks whether remote branch has local tracking branch
ensure_local_branch() {
    if ! git branch | grep -q '^..'"$1"'$' ; then
        git branch --track $1 origin/$1
    fi
}

# Marks current head of given branch as head of other branch
# Used for STABLE tracking
mark_as_release() {
    branch=$1
    rel_branch=$2
    echo "* Marking release as $rel_branch"
    ensure_local_branch $rel_branch
    git checkout $rel_branch
    git merge -s recursive -X theirs $branch
    git checkout master
}

# Ensure we have tracking branch
ensure_local_branch $branch

# Check if we're releasing older
if git cat-file -e $branch:libraries/classes/Config.php 2> /dev/null ; then
    CONFIG_LIB=libraries/classes/Config.php
elif git cat-file -e $branch:libraries/Config.php 2> /dev/null ; then
    CONFIG_LIB=libraries/Config.php
else
    CONFIG_LIB=libraries/Config.class.php
fi

if [ $do_ci -eq 0 -a -$do_daily -eq 0 ] ; then
    cat <<END

Please ensure you have incremented rc count or version in the repository :
     - in $CONFIG_LIB Config::__constructor() the line
          " \$this->set( 'PMA_VERSION', '$version' ); "
     - in doc/conf.py the line
          " version = '$version' "
     - in README
     - set release date in ChangeLog

Continue (y/n)?
END
    read do_release

    if [ "$do_release" != 'y' ]; then
        exit 100
    fi
fi

# Create working copy
mkdir -p release
git worktree prune
workdir=release/phpMyAdmin-$version
if [ -d $workdir ] ; then
    echo "Working directory '$workdir' already exists, please move it out of way"
    exit 1
fi

# Add worktree with chosen branch
git worktree add --force $workdir $branch
cd $workdir
if [ $do_pull -eq 1 ] ; then
    git pull -q
fi
if [ $do_daily -eq 1 ] ; then
    git_head=`git log -n 1 --format=%H`
fi

# Check release version
if [ $do_ci -eq 0 -a -$do_daily -eq 0 ] ; then
    if ! grep -q "'PMA_VERSION', '$version'" $CONFIG_LIB ; then
        echo "There seems to be wrong version in $CONFIG_LIB!"
        exit 2
    fi
    if ! grep -q "version = '$version'" doc/conf.py ; then
        echo "There seems to be wrong version in doc/conf.py"
        exit 2
    fi
    if ! grep -q "Version $version\$" README ; then
        echo "There seems to be wrong version in README"
        exit 2
    fi
fi

# Cleanup release dir
LC_ALL=C date -u > RELEASE-DATE-${version}

# Building documentation
echo "* Generating documentation"
LC_ALL=C make -C doc html
find doc -name '*.pyc' -print0 | xargs -0 -r rm -f

# Check for gettext support
if [ -d po ] ; then
    echo "* Generating mo files"
    ./scripts/generate-mo
    if [ -f ./scripts/remove-incomplete-mo ] ; then
        echo "* Removing incomplete translations"
        ./scripts/remove-incomplete-mo
    fi
fi

if [ -f ./scripts/line-counts.sh ] ; then
    echo "* Generating line counts"
    ./scripts/line-counts.sh
fi

echo "* Removing unneeded files"

# Remove developer information
rm -rf .github

# Remove phpcs coding standard definition
rm -rf PMAStandard

# Testsuite setup
rm -f .travis.yml .coveralls.yml .scrutinizer.yml .jshintrc .weblate codecov.yml

# Remove readme for github
rm -f README.rst

if [ ! -d libraries/tcpdf ] ; then
    PHP_REQ=`sed -n '/"php"/ s/.*">=\([0-9]\.[0-9]\).*/\1/p' composer.json`
    if [ -z "$PHP_REQ" ] ; then
        echo "Failed to figure out required PHP version from composer.json"
        exit 2
    fi
    # Okay, there is no way to tell composer to install
    # suggested package. Let's require it and then revert
    # composer.json to original state.
    cp composer.json composer.json.backup
<<<<<<< HEAD
    composer require --update-no-dev tecnickcom/tcpdf pragmarx/google2fa bacon/bacon-qr-code samyoul/u2f-php-server
=======
    echo "* Running composer"
    composer config platform.php "$PHP_REQ"
    composer update --no-dev
    composer require --update-no-dev tecnickcom/tcpdf
>>>>>>> fb92eca5
    mv composer.json.backup composer.json
    echo "* Cleanup of composer packages"
    rm -rf \
        vendor/phpmyadmin/sql-parser/tests/ \
        vendor/phpmyadmin/sql-parser/tools/ \
        vendor/phpmyadmin/sql-parser/locale/*/LC_MESSAGES/sqlparser.po \
        vendor/phpmyadmin/motranslator/tests/ \
        vendor/phpmyadmin/shapefile/tests/ \
        vendor/phpmyadmin/shapefile/examples/ \
        vendor/phpmyadmin/shapefile/data/ \
        vendor/phpseclib/phpseclib/phpseclib/File/ \
        vendor/phpseclib/phpseclib/phpseclib/Math/ \
        vendor/phpseclib/phpseclib/phpseclib/Net/ \
        vendor/phpseclib/phpseclib/phpseclib/System/ \
        vendor/symfony/cache/Tests/ \
        vendor/symfony/expression-language/Tests/ \
        vendor/symfony/expression-language/Resources/ \
        vendor/tecnickcom/tcpdf/examples/ \
        vendor/tecnickcom/tcpdf/tools/ \
        vendor/tecnickcom/tcpdf/fonts/ae_fonts_*/ \
        vendor/tecnickcom/tcpdf/fonts/dejavu-fonts-ttf-2.33/ \
        vendor/tecnickcom/tcpdf/fonts/freefont-*/ \
        vendor/tecnickcom/tcpdf/include/sRGB.icc \
        vendor/twig/extensions/doc \
        vendor/twig/extensions/test \
        vendor/twig/twig/doc \
        vendor/twig/twig/test \
        vendor/google/recaptcha/examples/ \
        vendor/google/recaptcha/tests/
    find vendor/phpseclib/phpseclib/phpseclib/Crypt/ -maxdepth 1 -type f -not -name AES.php -not -name Base.php -not -name Random.php -not -name Rijndael.php -print0 | xargs -0 rm
    find vendor/tecnickcom/tcpdf/fonts/ -maxdepth 1 -type f -not -name 'dejavusans.*' -not -name 'dejavusansb.*' -not -name 'helvetica.php' -print0 | xargs -0 rm
    if [ $do_tag -eq 1 ] ; then
        echo "* Commiting composer.lock"
        git add --force composer.lock
        git commit -s -m "Adding composer lock for $version"
    fi
fi

# Remove git metadata
rm .git
find . -name .gitignore -print0 | xargs -0 -r rm -f
find . -name .gitattributes -print0 | xargs -0 -r rm -f

if [ $do_test -eq 1 ] ; then
    composer update
    ./vendor/bin/phpunit --configuration phpunit.xml.nocoverage --exclude-group selenium
    test_ret=$?
    if [ $do_ci -eq 1 ] ; then
        cd ../..
        rm -rf $workdir
        git worktree prune
        if [ "$branch" = "ci" ] ; then
            git branch -D ci
        fi
        exit $test_ret
    fi
    if [ $test_ret -ne 0 ] ; then
        exit $test_ret
    fi
    # Remove libs installed for testing
    rm -rf build
    composer update --no-dev
fi


cd ..

# Prepare all kits
for kit in $KITS ; do
    # Copy all files
    name=phpMyAdmin-$version-$kit
    cp -r phpMyAdmin-$version $name

    # Cleanup translations
    cd phpMyAdmin-$version-$kit
    ./scripts/lang-cleanup.sh $kit

    # Remove tests, source code,...
    if [ $kit != source ] ; then
        echo "* Removing source files"
        # Testsuite
        rm -rf test/
        rm phpunit.xml.* build.xml
        # Gettext po files
        rm -rf po/
        # Documentation source code
        mv doc/html htmldoc
        rm -rf doc
        mkdir doc
        mv htmldoc doc/html
        rm doc/html/.buildinfo doc/html/objects.inv
        # Javascript sources
        rm -rf js/vendor/openlayers/src/
    fi

    # Remove developer scripts
    rm -rf scripts

    cd ..

    # Remove tar file possibly left from previous run
    rm -f $name.tar

    # Prepare distributions
    for comp in $COMPRESSIONS ; do
        case $comp in
            tbz|tgz|txz)
                if [ ! -f $name.tar ] ; then
                    echo "* Creating $name.tar"
                    tar --owner=root --group=root --numeric-owner --sort=name -cf $name.tar $name
                fi
                if [ $comp = txz ] ; then
                    echo "* Creating $name.tar.xz"
                    xz -9k $name.tar
                fi
                if [ $comp = tgz ] ; then
                    echo "* Creating $name.tar.gz"
                    gzip -9c $name.tar > $name.tar.gz
                fi
                ;;
            zip-7z)
                echo "* Creating $name.zip"
                7za a -bd -tzip $name.zip $name > /dev/null
                ;;
            *)
                echo "WARNING: ignoring compression '$comp', not known!"
                ;;
        esac
    done


    # Cleanup
    rm -f $name.tar
    # Remove directory with current dist set
    rm -rf $name
done

# Cleanup
rm -rf phpMyAdmin-${version}
git worktree prune

# Signing of files with default GPG key
echo "* Signing files"
for file in phpMyAdmin-$version-*.gz phpMyAdmin-$version-*.zip phpMyAdmin-$version-*.xz ; do
    if [ $do_sign -eq 1 ] ; then
        gpg --detach-sign --armor $file
    fi
    sha1sum $file > $file.sha1
    sha256sum $file > $file.sha256
done

if [ $do_daily -eq 1 ] ; then
    cat > phpMyAdmin-${version}.json << EOT
{
    "date": "`date --iso-8601=seconds`",
    "commit": "$git_head"
}
EOT
    exit 0
fi


echo ""
echo ""
echo ""
echo "Files:"
echo "------"

ls -la *.gz *.zip *.xz

cd ..

# Tag as release
if [ $do_tag -eq 1 ] ; then
    echo
    echo "Additional tasks:"
    tagname=RELEASE_`echo $version | tr . _ | tr '[:lower:]' '[:upper:]' | tr -d -`
    echo "* Tagging release as $tagname"
    git tag -s -a -m "Released $version" $tagname $branch
    echo "   Dont forget to push tags using: git push --tags"
    echo "* Cleanup of $branch"
    # Remove composer.lock, but we need to create fresh worktree for that
    git worktree add --force $workdir $branch
    cd $workdir
    git rm --force composer.lock
    git commit -s -m "Removing composer.lock"
    cd ../..
    rm -rf $workdir
    git worktree prune
fi

# Mark as stable release
if [ $do_stable -eq 1 ] ; then
    mark_as_release $branch STABLE
fi

cat <<END


Todo now:
---------

1. If not already done, tag the repository with the new revision number
   for a plain release or a release candidate:
    version 2.7.0 gets RELEASE_2_7_0
    version 2.7.1-rc1 gets RELEASE_2_7_1RC1

 2. prepare a release/phpMyAdmin-$version-notes.html explaining in short the goal of
    this release and paste into it the ChangeLog for this release, followed
    by the notes of all previous incremental versions (i.e. 4.4.9 through 4.4.0)
 3. upload the files to our file server, use scripts/upload-release, eg.:

        ./scripts/upload-release $version release
 4. add a news item to our website; a good idea is to include a link to the release notes such as https://www.phpmyadmin.net/files/4.4.10/
 5. send a short mail (with list of major changes) to
        developers@phpmyadmin.net
        news@phpmyadmin.net

    Don't forget to update the Description section in the announcement,
    based on documentation.

 6. increment rc count or version in the repository :
        - in $CONFIG_LIB Config::__constructor() the line
              " \$this->set( 'PMA_VERSION', '2.7.1-dev' ); "
        - in Documentation.html (if it exists) the 2 lines
              " <title>phpMyAdmin 2.2.2-rc1 - Documentation</title> "
              " <h1>phpMyAdmin 2.2.2-rc1 Documentation</h1> "
        - in doc/conf.py (if it exists) the line
              " version = '2.7.1-dev' "

 7. on https://github.com/phpmyadmin/phpmyadmin/milestones close the milestone corresponding to the released version (if this is a stable release) and open a new one for the next minor release

 8. for a stable version, update demo/php/versions.ini in the scripts repository so that the demo server shows current versions

 9. in case of a new major release ('y' in x.y.0), update the pmaweb/settings.py in website repository to include the new major releases

10. update the Dockerfile in the docker repository to reflect the new version

END<|MERGE_RESOLUTION|>--- conflicted
+++ resolved
@@ -231,14 +231,10 @@
     # suggested package. Let's require it and then revert
     # composer.json to original state.
     cp composer.json composer.json.backup
-<<<<<<< HEAD
-    composer require --update-no-dev tecnickcom/tcpdf pragmarx/google2fa bacon/bacon-qr-code samyoul/u2f-php-server
-=======
     echo "* Running composer"
     composer config platform.php "$PHP_REQ"
     composer update --no-dev
-    composer require --update-no-dev tecnickcom/tcpdf
->>>>>>> fb92eca5
+    composer require --update-no-dev tecnickcom/tcpdf pragmarx/google2fa bacon/bacon-qr-code samyoul/u2f-php-server
     mv composer.json.backup composer.json
     echo "* Cleanup of composer packages"
     rm -rf \
