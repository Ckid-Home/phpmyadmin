<?php
/* vim: set expandtab sw=4 ts=4 sts=4: */
/**
 *
 * @package phpMyAdmin
 */

/**
 * Does the common work
 */
require_once './libraries/common.inc.php';

require './libraries/server_common.inc.php';
require './libraries/replication.inc.php';

/**
 * avoids 'undefined index' errors
 */
if (empty($_REQUEST['sort_by'])) {
    $sort_by = 'SCHEMA_NAME';
} else {
    $sort_by_whitelist = array(
        'SCHEMA_NAME',
        'DEFAULT_COLLATION_NAME',
        'SCHEMA_TABLES',
        'SCHEMA_TABLE_ROWS',
        'SCHEMA_DATA_LENGTH',
        'SCHEMA_INDEX_LENGTH',
        'SCHEMA_LENGTH',
        'SCHEMA_DATA_FREE'
    );
    if (in_array($_REQUEST['sort_by'], $sort_by_whitelist)) {
        $sort_by = $_REQUEST['sort_by'];
    } else {
        $sort_by = 'SCHEMA_NAME';
    }
}

if (isset($_REQUEST['sort_order'])
 && strtolower($_REQUEST['sort_order']) == 'desc') {
    $sort_order = 'desc';
} else {
    $sort_order = 'asc';
}

$dbstats    = empty($_REQUEST['dbstats']) ? 0 : 1;
$pos        = empty($_REQUEST['pos']) ? 0 : (int) $_REQUEST['pos'];


/**
 * Drops multiple databases
 */

// workaround for IE behavior (it returns some coordinates based on where
// the mouse was on the Drop image):
if (isset($_REQUEST['drop_selected_dbs_x'])) {
    $_REQUEST['drop_selected_dbs'] = true;
}

if ((isset($_REQUEST['drop_selected_dbs']) || isset($_REQUEST['query_type']))
  && ($is_superuser || $cfg['AllowUserDropDatabase'])) {
    if (! isset($_REQUEST['selected_dbs']) && ! isset($_REQUEST['query_type'])) {
        $message = PMA_Message::error(__('No databases selected.'));
    } else {
        $action = 'server_databases.php';
        $submit_mult = 'drop_db' ;
        $err_url = 'server_databases.php?' . PMA_generate_common_url();
        if (isset($_REQUEST['selected_dbs'])) {
            $selected_db = $_REQUEST['selected_dbs'];
        }
        require './libraries/mult_submits.inc.php';
        unset($action, $submit_mult, $err_url, $selected_db, $GLOBALS['db']);
        if (empty($message)) {
            $message = PMA_Message::success(__('%s databases have been dropped successfully.'));
            if ($mult_btn == __('Yes')) {
                $message->addParam(count($selected));
            } else {
                $message->addParam(0);
            }
        }

    }
}

/**
 * Displays the links
 */
require './libraries/server_links.inc.php';


/**
 * Displays the sub-page heading
 */
echo '<h2>' . "\n"
   . ($GLOBALS['cfg']['MainPageIconic']
      ? '<img class="icon" src="' . $pmaThemeImage . 's_db.png" width="16"'
        .' height="16" alt="" />'
      : '')
   . ($dbstats ? __('Databases statistics') : __('Databases')) . "\n"
   .'</h2>' . "\n";

/**
 * Gets the databases list
 */
if ($server > 0) {
    $databases = PMA_DBI_get_databases_full(null, $dbstats, null, $sort_by,
        $sort_order, $pos, true);
    $databases_count = count($GLOBALS['pma']->databases);
} else {
    $databases_count = 0;
}


/**
 * Displays the page
 */
if ($databases_count > 0) {
    reset($databases);
    $first_database = current($databases);
    // table col order
    $column_order['DEFAULT_COLLATION_NAME'] = array(
            'disp_name' => __('Collation'),
            'description_function' => 'PMA_getCollationDescr',
            'format'    => 'string',
            'footer'    => PMA_getServerCollation(),
        );
    $column_order['SCHEMA_TABLES'] = array(
        'disp_name' => __('Tables'),
        'format'    => 'number',
        'footer'    => 0,
    );
    $column_order['SCHEMA_TABLE_ROWS'] = array(
        'disp_name' => __('Rows'),
        'format'    => 'number',
        'footer'    => 0,
    );
    $column_order['SCHEMA_DATA_LENGTH'] = array(
        'disp_name' => __('Data'),
        'format'    => 'byte',
        'footer'    => 0,
    );
    $column_order['SCHEMA_INDEX_LENGTH'] = array(
        'disp_name' => __('Indexes'),
        'format'    => 'byte',
        'footer'    => 0,
    );
    $column_order['SCHEMA_LENGTH'] = array(
        'disp_name' => __('Total'),
        'format'    => 'byte',
        'footer'    => 0,
    );
    $column_order['SCHEMA_DATA_FREE'] = array(
        'disp_name' => __('Overhead'),
        'format'    => 'byte',
        'footer'    => 0,
    );

    $_url_params = array(
        'pos' => $pos,
        'dbstats' => $dbstats,
        'sort_by' => $sort_by,
        'sort_order' => $sort_order,
    );

    PMA_listNavigator($databases_count, $pos, $_url_params, 'server_databases.php', 'frame_content', $GLOBALS['cfg']['MaxDbList']);

    $_url_params['pos'] = $pos;

    echo '<form action="./server_databases.php" method="post" name="dbStatsForm" id="dbStatsForm">' . "\n"
       . PMA_generate_common_hidden_inputs($_url_params);

    $_url_params['sort_by'] = 'SCHEMA_NAME';
    $_url_params['sort_order'] = ($sort_by == 'SCHEMA_NAME' && $sort_order == 'asc') ? 'desc' : 'asc';

    echo '<table id="tabledatabases" class="data">' . "\n"
       . '<thead>' . "\n"
       . '<tr>' . "\n"
       . ($is_superuser || $cfg['AllowUserDropDatabase'] ? '        <th></th>' . "\n" : '')
       . '    <th><a href="./server_databases.php' . PMA_generate_common_url($_url_params) . '">' . "\n"
       . '            ' . __('Database') . "\n"
       . ($sort_by == 'SCHEMA_NAME' ? '                <img class="icon" src="' . $pmaThemeImage . 's_' . $sort_order . '.png" width="11" height="9"  alt="' . ($sort_order == 'asc' ? __('Ascending') : __('Descending')) . '" />' . "\n" : '')
       . '        </a></th>' . "\n";
    $table_columns = 3;
    foreach ($column_order as $stat_name => $stat) {
        if (array_key_exists($stat_name, $first_database)) {
            if ($stat['format'] === 'byte') {
                $table_columns += 2;
                $colspan = ' colspan="2"';
            } else {
                $table_columns++;
                $colspan = '';
            }
            $_url_params['sort_by'] = $stat_name;
            $_url_params['sort_order'] = ($sort_by == $stat_name && $sort_order == 'desc') ? 'asc' : 'desc';
            echo '    <th' . $colspan . '>'
                .'<a href="./server_databases.php' . PMA_generate_common_url($_url_params) . '">' . "\n"
                .'            ' . $stat['disp_name'] . "\n"
                .($sort_by == $stat_name ? '            <img class="icon" src="' . $pmaThemeImage . 's_' . $sort_order . '.png" width="11" height="9"  alt="' . ($sort_order == 'asc' ? __('Ascending') : __('Descending')) . '" />' . "\n" : '')
                .'        </a></th>' . "\n";
        }
    }

    foreach ($replication_types as $type)
    {
      if ($type=="master")
        $name = __('Master replication');
      elseif($type == "slave")
        $name = __('Slave replication');
      if (${"server_{$type}_status"})
        echo '    <th>'. $name .'</th>' . "\n";
    }

    if ($is_superuser) {
        echo '    <th>' . ($cfg['PropertiesIconic'] ? '' : __('Action')) . "\n"
           . '    </th>' . "\n";
    }
    echo '</tr>' . "\n"
       . '</thead>' . "\n"
       . '<tbody>' . "\n";

    $odd_row = true;
    foreach ($databases as $current) {
        echo '<tr class="' . ($odd_row ? 'odd' : 'even') . '">' . "\n";
        $odd_row = ! $odd_row;

        if ($is_superuser || $cfg['AllowUserDropDatabase']) {
            echo '    <td class="tool">' . "\n";
            if ($current['SCHEMA_NAME'] != 'mysql'
             && $current['SCHEMA_NAME'] != 'information_schema') {
                echo '        <input type="checkbox" name="selected_dbs[]" title="' . htmlspecialchars($current['SCHEMA_NAME']) . '" value="' . htmlspecialchars($current['SCHEMA_NAME']) . '" ' . (empty($checkall) ? '' : 'checked="checked" ') . '/>' . "\n";
            } else {
                echo '        <input type="checkbox" name="selected_dbs[]" title="' . htmlspecialchars($current['SCHEMA_NAME']) . '" value="' . htmlspecialchars($current['SCHEMA_NAME']) . '" disabled="disabled"/>' . "\n";
            }
            echo '    </td>' . "\n";
        }
        echo '    <td class="name">' . "\n"
           . '        <a onclick="'
           . 'if (window.parent.openDb &amp;&amp; window.parent.openDb(\'' . PMA_jsFormat($current['SCHEMA_NAME'], false) . '\')) return false;'
           . '" href="index.php?' . $url_query . '&amp;db='
           . urlencode($current['SCHEMA_NAME']) . '" title="'
           . sprintf(__('Jump to database'), htmlspecialchars($current['SCHEMA_NAME']))
           . '" target="_parent">' . "\n"
           . '            ' . htmlspecialchars($current['SCHEMA_NAME']) . "\n"
           . '        </a>' . "\n"
           . '    </td>' . "\n";

        foreach ($column_order as $stat_name => $stat) {
            if (array_key_exists($stat_name, $current)) {
                if (is_numeric($stat['footer'])) {
                    $column_order[$stat_name]['footer'] += $current[$stat_name];
                }
                if ($stat['format'] === 'byte') {
                    list($value, $unit) = PMA_formatByteDown($current[$stat_name], 3, 1);
                } elseif ($stat['format'] === 'number') {
                    $value = PMA_formatNumber($current[$stat_name], 0);
                } else {
                    $value = htmlentities($current[$stat_name], 0);
                }
                echo '    <td class="value">';
                if (isset($stat['description_function'])) {
                    echo '<dfn title="' . $stat['description_function']($current[$stat_name]) . '">';
                }
                echo $value;
                if (isset($stat['description_function'])) {
                    echo '</dfn>';
                }
                echo '</td>' . "\n";
                if ($stat['format'] === 'byte') {
                    echo '    <td class="unit">' . $unit . '</td>' . "\n";
                }
            }
        }
        foreach ($replication_types as $type) {
            if (${"server_{$type}_status"}) {
                echo '<td class="tool" style="text-align: center;">' . "\n";

                if (strlen(array_search($current["SCHEMA_NAME"], ${"server_{$type}_Ignore_DB"}))>0) {
                    echo '<img class="icon" src="' . $pmaThemeImage . 's_cancel.png" width="16" height="16"  alt="' . __('Not replicated') . '" />' . "\n";
                } else {
                    $key = array_search($current["SCHEMA_NAME"], ${"server_{$type}_Do_DB"});

                    if (strlen($key) > 0 || (${"server_{$type}_Do_DB"}[0] == "" && count(${"server_{$type}_Do_DB"}) == 1)) {
                        // if ($key != null) did not work for index "0"
                        echo '<img class="icon" src="' . $pmaThemeImage . 's_success.png" width="16" height="16"  alt="' . __('Replicated') . '" />' . "\n";
                    } else {
                        echo '';
                    }
                }

                echo '</td>';
            }
        }

        if ($is_superuser) {
            echo '    <td class="tool">' . "\n"
               . '        <a onclick="'
               . 'if (window.parent.setDb) window.parent.setDb(\'' . PMA_jsFormat($current['SCHEMA_NAME']) . '\');'
               . '" href="./server_privileges.php?' . $url_query
               . '&amp;checkprivs=' . urlencode($current['SCHEMA_NAME'])
               . '" title="' . sprintf(__('Check privileges for database &quot;%s&quot;.'), htmlspecialchars($current['SCHEMA_NAME']))
               . '">'. "\n"
               . '            '
               . ($cfg['PropertiesIconic']
                 ? '<img class="icon" src="' . $pmaThemeImage . 's_rights.png" width="16" height="16" alt=" ' . __('Check Privileges') . '" /> '
                 : __('Check Privileges')) . "\n"
               . '        </a></td>' . "\n";
        }
        echo '</tr>' . "\n";
    } // end foreach ($databases as $key => $current)
    unset($current, $odd_row);

    echo '<tr>' . "\n";
    if ($is_superuser || $cfg['AllowUserDropDatabase']) {
        echo '    <th></th>' . "\n";
    }
    echo '    <th>' . __('Total') . ': ' . $databases_count . '</th>' . "\n";
    foreach ($column_order as $stat_name => $stat) {
        if (array_key_exists($stat_name, $first_database)) {
            if ($stat['format'] === 'byte') {
                list($value, $unit) = PMA_formatByteDown($stat['footer'], 3, 1);
            } elseif ($stat['format'] === 'number') {
                $value = PMA_formatNumber($stat['footer'], 0);
            } else {
                $value = htmlentities($stat['footer'], 0);
            }
            echo '    <th class="value">';
            if (isset($stat['description_function'])) {
                echo '<dfn title="' . $stat['description_function']($stat['footer']) . '">';
            }
            echo $value;
            if (isset($stat['description_function'])) {
                echo '</dfn>';
            }
            echo '</th>' . "\n";
            if ($stat['format'] === 'byte') {
                echo '    <th class="unit">' . $unit . '</th>' . "\n";
            }
        }
    }

    foreach ($replication_types as $type)
    {
      if (${"server_{$type}_status"})
        echo '    <th></th>' . "\n";
    }

    if ($is_superuser) {
        echo '    <th></th>' . "\n";
    }
    echo '</tr>' . "\n";
    echo '</tbody>' . "\n"
        .'</table>' . "\n";
    unset($column_order, $stat_name, $stat, $databases, $table_columns);

    if ($is_superuser || $cfg['AllowUserDropDatabase']) {
<<<<<<< HEAD
        $common_url_query = PMA_generate_common_url() . '&amp;sort_by=' . $sort_by . '&amp;sort_order=' . $sort_order . '&amp;dbstats=' . $dbstats;
        echo '<img class="selectallarrow" src="' . $pmaThemeImage . 'arrow_' . $text_dir . '.png" width="38" height="22" alt="' . __('With selected:') . '" />' . "\n"
           . '<a href="./server_databases.php?' . $common_url_query . '&amp;checkall=1" onclick="if (markAllRows(\'tabledatabases\')) return false;">' . "\n"
           . '    ' . __('Check All') . '</a> / ' . "\n"
           . '<a href="./server_databases.php?' . $common_url_query . '" onclick="if (unMarkAllRows(\'tabledatabases\')) return false;">' . "\n"
           . '    ' . __('Uncheck All') . '</a>' . "\n"
           . '<i>' . __('With selected:') . '</i>' . "\n";
        PMA_buttonOrImage('drop_selected_dbs', 'mult_submit', 'drop_selected_dbs', __('Drop'), 'b_deltbl.png');
=======
        $common_url_query = PMA_generate_common_url(array('sort_by' => $sort_by, 'sort_order' => $sort_order, 'dbstats' => $dbstats));
        echo '<img class="selectallarrow" src="' . $pmaThemeImage . 'arrow_' . $text_dir . '.png" width="38" height="22" alt="' . $strWithChecked . '" />' . "\n"
           . '<a href="./server_databases.php' . $common_url_query . '&amp;checkall=1" onclick="if (markAllRows(\'tabledatabases\')) return false;">' . "\n"
           . '    ' . $strCheckAll . '</a> / ' . "\n"
           . '<a href="./server_databases.php' . $common_url_query . '" onclick="if (unMarkAllRows(\'tabledatabases\')) return false;">' . "\n"
           . '    ' . $strUncheckAll . '</a>' . "\n"
           . '<i>' . $strWithChecked . '</i>' . "\n";
        PMA_buttonOrImage('drop_selected_dbs', 'mult_submit', 'drop_selected_dbs', $strDrop, 'b_deltbl.png');
>>>>>>> 41145feb
    }

    echo '<ul><li id="li_switch_dbstats"><strong>' . "\n";
    if (empty($dbstats)) {
        echo '        <a href="./server_databases.php?' . $url_query . '&amp;dbstats=1"'
            .' title="' . __('Enable Statistics') . '">' . "\n"
            .'            ' . __('Enable Statistics');
    } else {
        echo '        <a href="./server_databases.php?' . $url_query . '"'
            .' title="' . __('Disable Statistics') . '">' . "\n"
            .'            ' . __('Disable Statistics');
    }
    echo '</a></strong><br />' . "\n";
    PMA_Message::warning(__('Note: Enabling the database statistics here might cause heavy traffic between the web server and the MySQL server.'))->display();
    echo '</li>' . "\n"
        .'</ul>' . "\n";
    echo '</form>';
} else {
    echo __('No databases');
}
unset($databases_count);

/**
 * Create new database.
 */
if ($cfg['ShowCreateDb']) {
    echo '<ul><li id="li_create_database">' . "\n";
    require './libraries/display_create_database.lib.php';
    echo '    </li>' . "\n";
    echo '</ul>' . "\n";
}

/**
 * Sends the footer
 */
require './libraries/footer.inc.php';

?><|MERGE_RESOLUTION|>--- conflicted
+++ resolved
@@ -353,25 +353,14 @@
     unset($column_order, $stat_name, $stat, $databases, $table_columns);
 
     if ($is_superuser || $cfg['AllowUserDropDatabase']) {
-<<<<<<< HEAD
-        $common_url_query = PMA_generate_common_url() . '&amp;sort_by=' . $sort_by . '&amp;sort_order=' . $sort_order . '&amp;dbstats=' . $dbstats;
+        $common_url_query = PMA_generate_common_url(array('sort_by' => $sort_by, 'sort_order' => $sort_order, 'dbstats' => $dbstats));
         echo '<img class="selectallarrow" src="' . $pmaThemeImage . 'arrow_' . $text_dir . '.png" width="38" height="22" alt="' . __('With selected:') . '" />' . "\n"
-           . '<a href="./server_databases.php?' . $common_url_query . '&amp;checkall=1" onclick="if (markAllRows(\'tabledatabases\')) return false;">' . "\n"
+           . '<a href="./server_databases.php' . $common_url_query . '&amp;checkall=1" onclick="if (markAllRows(\'tabledatabases\')) return false;">' . "\n"
            . '    ' . __('Check All') . '</a> / ' . "\n"
-           . '<a href="./server_databases.php?' . $common_url_query . '" onclick="if (unMarkAllRows(\'tabledatabases\')) return false;">' . "\n"
+           . '<a href="./server_databases.php' . $common_url_query . '" onclick="if (unMarkAllRows(\'tabledatabases\')) return false;">' . "\n"
            . '    ' . __('Uncheck All') . '</a>' . "\n"
            . '<i>' . __('With selected:') . '</i>' . "\n";
         PMA_buttonOrImage('drop_selected_dbs', 'mult_submit', 'drop_selected_dbs', __('Drop'), 'b_deltbl.png');
-=======
-        $common_url_query = PMA_generate_common_url(array('sort_by' => $sort_by, 'sort_order' => $sort_order, 'dbstats' => $dbstats));
-        echo '<img class="selectallarrow" src="' . $pmaThemeImage . 'arrow_' . $text_dir . '.png" width="38" height="22" alt="' . $strWithChecked . '" />' . "\n"
-           . '<a href="./server_databases.php' . $common_url_query . '&amp;checkall=1" onclick="if (markAllRows(\'tabledatabases\')) return false;">' . "\n"
-           . '    ' . $strCheckAll . '</a> / ' . "\n"
-           . '<a href="./server_databases.php' . $common_url_query . '" onclick="if (unMarkAllRows(\'tabledatabases\')) return false;">' . "\n"
-           . '    ' . $strUncheckAll . '</a>' . "\n"
-           . '<i>' . $strWithChecked . '</i>' . "\n";
-        PMA_buttonOrImage('drop_selected_dbs', 'mult_submit', 'drop_selected_dbs', $strDrop, 'b_deltbl.png');
->>>>>>> 41145feb
     }
 
     echo '<ul><li id="li_switch_dbstats"><strong>' . "\n";
