--- conflicted
+++ resolved
@@ -10,12 +10,8 @@
  */
 require_once './libraries/common.inc.php';
 
-<<<<<<< HEAD
-$GLOBALS['js_include'][] = 'functions.js';
 $GLOBALS['js_include'][] = 'export.js';
 
-=======
->>>>>>> 41bc587e
 /**
  * Displays the links
  */
