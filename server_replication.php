--- conflicted
+++ resolved
@@ -69,12 +69,7 @@
                     $_SESSION['replication']['sr_action_info'] = __('Unable to change master');
                 } else {
                     $_SESSION['replication']['sr_action_status'] = 'success';
-<<<<<<< HEAD
-                    $_SESSION['replication']['sr_action_info'] = sprintf(__('Master server changed successfully to %s'), $sr['hostname']);
-=======
-                    $_SESSION['replication']['sr_action_info'] = sprintf(__('Master server changed succesfully to %s'), $sr['hostname']);
-                    $_SESSION['replication']['sr_action_info'] = sprintf(__('Master server changed succesfully to %s'), htmlspecialchars($sr['hostname']));
->>>>>>> 6944ee44
+                    $_SESSION['replication']['sr_action_info'] = sprintf(__('Master server changed successfully to %s'), htmlspecialchars($sr['hostname']));
                 }
             }
         }
