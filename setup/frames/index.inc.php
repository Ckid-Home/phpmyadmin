<?php
/* vim: set expandtab sw=4 ts=4 sts=4: */
/**
 * Overview (main page)
 *
 * @package PhpMyAdmin-Setup
 */

use PMA\libraries\config\ConfigFile;
use PMA\libraries\config\FormDisplay;
use PMA\libraries\config\ServerConfigChecks;
use PMA\libraries\LanguageManager;
use PMA\libraries\URL;
use PMA\libraries\Sanitize;

if (!defined('PHPMYADMIN')) {
    exit;
}

/**
 * Core libraries.
 */
require_once './setup/lib/index.lib.php';
require_once './libraries/config/FormDisplay.tpl.php';

// prepare unfiltered language list
$all_languages = LanguageManager::getInstance()->sortedLanguages();

/** @var ConfigFile $cf */
$cf = $GLOBALS['ConfigFile'];
$separator = URL::getArgSeparator('html');

// message handling
PMA_messagesBegin();

//
// Check phpMyAdmin version
//
if (isset($_GET['version_check'])) {
    PMA_versionCheck();
}

//
// Perform various security, compatibility and consistency checks
//
$configChecker = new ServerConfigChecks($GLOBALS['ConfigFile']);
$configChecker->performConfigChecks();

//
<<<<<<< HEAD
// Check whether we can read/write configuration
//
$config_readable = false;
$config_writable = false;
$config_exists = false;
PMA_checkConfigRw($config_readable, $config_writable, $config_exists);
if (!$config_writable || !$config_readable) {
    PMA_messagesSet(
        'error', 'config_rw', __('Cannot load or save configuration'),
        Sanitize::sanitize(
            __(
                'Please create web server writable folder [em]config[/em] in '
                . 'phpMyAdmin top level directory as described in '
                . '[doc@setup_script]documentation[/doc]. Otherwise you will be '
                . 'only able to download or display it.'
            )
        )
    );
}
//
=======
>>>>>>> cbcf740a
// Https connection warning (check done on the client side)
//
$text = __(
    'You are not using a secure connection; all data (including potentially '
    . 'sensitive information, like passwords) is transferred unencrypted!'
);
$text .= ' <a href="#">';
$text .= __(
    'If your server is also configured to accept HTTPS requests '
    . 'follow this link to use a secure connection.'
);
$text .= '</a>';
PMA_messagesSet('notice', 'no_https', __('Insecure connection'), $text);

echo '<form id="select_lang" method="post">';
<<<<<<< HEAD
echo URL::getHiddenInputs();
=======
echo PMA_URL_getHiddenInputs();
>>>>>>> cbcf740a
echo '<bdo lang="en" dir="ltr"><label for="lang">';
echo __('Language') , (__('Language') != 'Language' ? ' - Language' : '');
echo '</label></bdo><br />';
echo '<select id="lang" name="lang" class="autosubmit" lang="en" dir="ltr">';

// create language list
$lang_list = array();
foreach ($all_languages as $each_lang) {
    //Is current one active?
    $selected = $each_lang->isActive() ? ' selected="selected"' : '';
    echo '<option value="' , $each_lang->getCode() , '"' , $selected , '>' , $each_lang->getName()
        , '</option>' , "\n";
}

echo '</select>';
echo '</form>';

// Check for done action info and set notice message if present
switch ($action_done) {
case 'config_saved':
    /* Use uniqid to display this message every time configuration is saved */
    PMA_messagesSet(
        'notice', uniqid('config_saved'), __('Configuration saved.'),
        Sanitize::sanitize(
            __(
                'Configuration saved to file config/config.inc.php in phpMyAdmin '
                . 'top level directory, copy it to top level one and delete '
                . 'directory config to use it.'
            )
        )
    );
    break;
case 'config_not_saved':
    /* Use uniqid to display this message every time configuration is saved */
    PMA_messagesSet(
        'notice', uniqid('config_not_saved'), __('Configuration not saved!'),
        Sanitize::sanitize(
            __(
                'Please create web server writable folder [em]config[/em] in '
                . 'phpMyAdmin top level directory as described in '
                . '[doc@setup_script]documentation[/doc]. Otherwise you will be '
                . 'only able to download or display it.'
            )
        )
    );
    break;
default:
    break;
}

echo '<h2>' , __('Overview') , '</h2>';

// message handling
PMA_messagesEnd();
PMA_messagesShowHtml();

echo '<a href="#" id="show_hidden_messages" style="display:none">';
echo __('Show hidden messages (#MSG_COUNT)');
echo '</a>';

echo '<fieldset class="simple"><legend>';
echo __('Servers');
echo '</legend>';

//
// Display server list
//
echo PMA_displayFormTop(
    'index.php', 'get',
    array(
        'page' => 'servers',
        'mode' => 'add'
    )
);
echo '<div class="form">';
if ($cf->getServerCount() > 0) {
    echo '<table cellspacing="0" class="datatable" style="table-layout: fixed">';
    echo '<tr>';
    echo '<th>#</th>';
    echo '<th>' , __('Name') , '</th>';
    echo '<th>' , __('Authentication type') , '</th>';
    echo '<th colspan="2">DSN</th>';
    echo '</tr>';

    foreach ($cf->getServers() as $id => $server) {
        echo '<tr>';
        echo '<td>' , $id  , '</td>';
        echo '<td>' , htmlspecialchars($cf->getServerName($id)) , '</td>';
        echo '<td>'
            , htmlspecialchars($cf->getValue("Servers/$id/auth_type"))
            ,  '</td>';
        echo '<td>' , htmlspecialchars($cf->getServerDSN($id)) , '</td>';
        echo '<td style="white-space: nowrap">';
        echo '<small>';
        echo '<a href="' , URL::getCommon() , $separator , 'page=servers'
            , $separator , 'mode=edit' , $separator , 'id=' , $id , '">'
            , __('Edit') , '</a>';
        echo ' | ';
        echo '<a href="' , URL::getCommon() , $separator , 'page=servers'
            , $separator , 'mode=remove' , $separator , 'id=' , $id , '">'
            , __('Delete') , '</a>';
        echo '</small>';
        echo '</td>';
        echo '</tr>';
    }
    echo '</table>';
} else {
    echo '<table width="100%">';
    echo '<tr>';
    echo '<td>';
    echo '<i>' , __('There are no configured servers') , '</i>';
    echo '</td>';
    echo '</tr>';
    echo '</table>';
}

echo '<table width="100%">';
echo '<tr>';
echo '<td class="lastrow" style="text-align: left">';
echo '<input type="submit" name="submit" value="' , __('New server') , '" />';
echo '</td>';
echo '</tr>';
echo '</table>';
echo '</div>';

echo PMA_displayFormBottom();

echo '</fieldset>';

echo '<fieldset class="simple"><legend>' , __('Configuration file') , '</legend>';

//
// Display config file settings and load/save form
//
$form_display = new FormDisplay($cf);

echo PMA_displayFormTop('config.php');
echo '<table width="100%" cellspacing="0">';

// Display language list
$opts = array(
    'doc' => $form_display->getDocLink('DefaultLang'),
    'values' => array(),
    'values_escaped' => true);
foreach ($all_languages as $each_lang) {
    $opts['values'][$each_lang->getCode()] = $each_lang->getName();
}
echo PMA_displayInput(
    'DefaultLang', __('Default language'), 'select',
    $cf->getValue('DefaultLang'), '', true, $opts
);

// Display server list
$opts = array(
    'doc' => $form_display->getDocLink('ServerDefault'),
    'values' => array(),
    'values_disabled' => array());
if ($cf->getServerCount() > 0) {
    $opts['values']['0'] = __('let the user choose');
    $opts['values']['-'] = '------------------------------';
    if ($cf->getServerCount() == 1) {
        $opts['values_disabled'][] = '0';
    }
    $opts['values_disabled'][] = '-';

    foreach ($cf->getServers() as $id => $server) {
        $opts['values'][(string)$id] = $cf->getServerName($id) . " [$id]";
    }
} else {
    $opts['values']['1'] = __('- none -');
    $opts['values_escaped'] = true;
}
echo PMA_displayInput(
    'ServerDefault', __('Default server'), 'select',
    $cf->getValue('ServerDefault'), '', true, $opts
);

// Display EOL list
$opts = array(
    'values' => array(
        'unix' => 'UNIX / Linux (\n)',
        'win' => 'Windows (\r\n)'),
    'values_escaped' => true);
$eol = PMA_ifSetOr($_SESSION['eol'], (PMA_IS_WINDOWS ? 'win' : 'unix'));
echo PMA_displayInput(
    'eol', __('End of line'), 'select',
    $eol, '', true, $opts
);

echo '<tr>';
echo '<td colspan="2" class="lastrow" style="text-align: left">';
echo '<input type="submit" name="submit_display" value="' , __('Display') , '" />';
echo '<input type="submit" name="submit_download" value="' , __('Download') , '" />';
echo '&nbsp; &nbsp;';
echo '<input type="submit" name="submit_clear" value="' , __('Clear')
    , '" class="red" />';
echo '</td>';
echo '</tr>';
echo '</table>';

echo PMA_displayFormBottom();

echo '</fieldset>';
echo '<div id="footer">';
echo '<a href="../url.php?url=https://www.phpmyadmin.net/">' , __('phpMyAdmin homepage') , '</a>';
echo '<a href="../url.php?url=https://www.phpmyadmin.net/donate/">'
    ,  __('Donate') , '</a>';
echo '<a href="' ,  URL::getCommon() , $separator , 'version_check=1">'
    , __('Check for latest version') , '</a>';
echo '</div>';<|MERGE_RESOLUTION|>--- conflicted
+++ resolved
@@ -47,29 +47,6 @@
 $configChecker->performConfigChecks();
 
 //
-<<<<<<< HEAD
-// Check whether we can read/write configuration
-//
-$config_readable = false;
-$config_writable = false;
-$config_exists = false;
-PMA_checkConfigRw($config_readable, $config_writable, $config_exists);
-if (!$config_writable || !$config_readable) {
-    PMA_messagesSet(
-        'error', 'config_rw', __('Cannot load or save configuration'),
-        Sanitize::sanitize(
-            __(
-                'Please create web server writable folder [em]config[/em] in '
-                . 'phpMyAdmin top level directory as described in '
-                . '[doc@setup_script]documentation[/doc]. Otherwise you will be '
-                . 'only able to download or display it.'
-            )
-        )
-    );
-}
-//
-=======
->>>>>>> cbcf740a
 // Https connection warning (check done on the client side)
 //
 $text = __(
@@ -85,11 +62,7 @@
 PMA_messagesSet('notice', 'no_https', __('Insecure connection'), $text);
 
 echo '<form id="select_lang" method="post">';
-<<<<<<< HEAD
 echo URL::getHiddenInputs();
-=======
-echo PMA_URL_getHiddenInputs();
->>>>>>> cbcf740a
 echo '<bdo lang="en" dir="ltr"><label for="lang">';
 echo __('Language') , (__('Language') != 'Language' ? ' - Language' : '');
 echo '</label></bdo><br />';
