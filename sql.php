--- conflicted
+++ resolved
@@ -68,8 +68,6 @@
     $GLOBALS['printview'] = $_REQUEST['printview'];
 }
 
-<<<<<<< HEAD
-=======
 if (isset($_SESSION['profiling'])) {
     $response = PMA_Response::getInstance();
     $header   = $response->getHeader();
@@ -85,7 +83,6 @@
     $scripts->addFile('jquery/jquery.tablesorter.js');
 }
 
->>>>>>> d71478f5
 if (!isset($_SESSION['is_multi_query'])) {
     $_SESSION['is_multi_query'] = false;
 }
