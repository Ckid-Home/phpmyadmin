<?php
/* vim: set expandtab sw=4 ts=4 sts=4: */
/**
 * Displays form for editing and inserting new table rows
 *
 * register_globals_save (mark this file save for disabling register globals)
 *
 * @package PhpMyAdmin
 */

/**
 * Gets the variables sent or posted to this script and displays the header
 */
require_once 'libraries/common.inc.php';
require_once 'libraries/common.lib.php';

/**
 * Ensures db and table are valid, else moves to the "parent" script
 */
require_once 'libraries/db_table_exists.lib.php';

/**
 * functions implementation for this script
 */
require_once 'libraries/insert_edit.lib.php';

/**
 * Sets global variables.
 * Here it's better to use a if, instead of the '?' operator
 * to avoid setting a variable to '' when it's not present in $_REQUEST
 */

if (isset($_REQUEST['where_clause'])) {
    $where_clause = $_REQUEST['where_clause'];
}
if (isset($_SESSION['edit_next'])) {
    $where_clause = $_SESSION['edit_next'];
    unset($_SESSION['edit_next']);
    $after_insert = 'edit_next';
}
if (isset($_REQUEST['ShowFunctionFields'])) {
    $cfg['ShowFunctionFields'] = $_REQUEST['ShowFunctionFields'];
}
if (isset($_REQUEST['ShowFieldTypesInDataEditView'])) {
    $cfg['ShowFieldTypesInDataEditView'] = $_REQUEST['ShowFieldTypesInDataEditView'];
}
/**
 * file listing
 */
require_once 'libraries/file_listing.php';


/**
 * Defines the url to return to in case of error in a sql statement
 * (at this point, $GLOBALS['goto'] will be set but could be empty)
 */
if (empty($GLOBALS['goto'])) {
    if (strlen($table)) {
        // avoid a problem (see bug #2202709)
        $GLOBALS['goto'] = 'tbl_sql.php';
    } else {
        $GLOBALS['goto'] = 'db_sql.php';
    }
}
/**
 * @todo check if we could replace by "db_|tbl_" - please clarify!?
 */
$_url_params = array(
    'db' => $db,
    'sql_query' => $_REQUEST['sql_query']
);

if (preg_match('@^tbl_@', $GLOBALS['goto'])) {
    $_url_params['table'] = $table;
}

$err_url = $GLOBALS['goto'] . PMA_generate_common_url($_url_params);
unset($_url_params);


/**
 * Sets parameters for links
 * where is this variable used?
 * replace by PMA_generate_common_url($url_params);
 */
$url_query = PMA_generate_common_url($url_params, 'html', '');

/**
 * get table information
 * @todo should be done by a Table object
 */
require_once 'libraries/tbl_info.inc.php';

/**
 * Get comments for table fileds/columns
 */
$comments_map = array();

if ($GLOBALS['cfg']['ShowPropertyComments']) {
    $comments_map = PMA_getComments($db, $table);
}

/**
 * START REGULAR OUTPUT
 */

/**
 * used in ./libraries/header.inc.php to load JavaScript library file
 */
$GLOBALS['js_include'][] = 'functions.js';
$GLOBALS['js_include'][] = 'tbl_change.js';
$GLOBALS['js_include'][] = 'jquery/timepicker.js';
$GLOBALS['js_include'][] = 'gis_data_editor.js';

/**
 * HTTP and HTML headers
 */
require_once 'libraries/header.inc.php';

/**
 * Displays the query submitted and its result
 *
 * @todo where does $disp_message and $disp_query come from???
 */
if (! empty($disp_message)) {
    if (! isset($disp_query)) {
        $disp_query     = null;
    }
    echo PMA_getMessage($disp_message, $disp_query);
}

/**
 * Get the analysis of SHOW CREATE TABLE for this table
 * @todo should be handled by class Table
 */
$show_create_table = PMA_DBI_fetch_value(
    'SHOW CREATE TABLE ' . PMA_backquote($db) . '.' . PMA_backquote($table),
    0, 1
);
$analyzed_sql = PMA_SQP_analyze(PMA_SQP_parse($show_create_table));
unset($show_create_table);

/**
 * Get the list of the fields of the current table
 */
PMA_DBI_select_db($db);
$table_fields = array_values(PMA_DBI_get_columns($db, $table));

$paramTableDbArray = array($table, $db);

<<<<<<< HEAD
//Retrieve values for data edit view
$found_unique_key   = false;
$where_clause_array = array();
$where_clauses      = array();
=======
        // No row returned
        if (! $rows[$key_id]) {
            unset($rows[$key_id], $where_clause_array[$key_id]);
            echo PMA_getMessage(__('MySQL returned an empty result set (i.e. zero rows).'), $local_query);
            echo "\n";
            include 'libraries/footer.inc.php';
        } else { // end if (no row returned)
            $meta = PMA_DBI_get_fields_meta($result[$key_id]);
            list($unique_condition, $tmp_clause_is_unique)
                = PMA_getUniqueCondition($result[$key_id], count($meta), $meta, $rows[$key_id], true);
            if (! empty($unique_condition)) {
                $found_unique_key = true;
            }
            unset($unique_condition, $tmp_clause_is_unique);
        }
>>>>>>> 084c56ed

if (isset($where_clause)) {
    $where_clause_array = PMA_getWhereClauseArray($where_clause);
    list($where_clauses, $result, $rows, $found_unique_key) 
        = PMA_analyzeWhereClauses($where_clause_array, $table, $db, $found_unique_key);
    $insert_mode = false;
} else {
    list($result, $rows) = PMA_loadFirstRowInEditMode($table, $db);
    $insert_mode = true;
}

// Copying a row - fetched data will be inserted as a new row, therefore the where clause is needless.
if (isset($_REQUEST['default_action']) && $_REQUEST['default_action'] === 'insert') {
    unset($where_clause, $where_clauses);
}

// retrieve keys into foreign fields, if any
$foreigners = PMA_getForeigners($db, $table);

// Retrieve form parameters for insert/edit form
$_form_params = PMA_getFormParametersForInsertForm(
    $db, $table, $where_clauses, $where_clause_array, $err_url);

/**
 * Displays the form
 */
// autocomplete feature of IE kills the "onchange" event handler and it
//        must be replaced by the "onpropertychange" one in this case
$chg_evt_handler = (PMA_USR_BROWSER_AGENT == 'IE' && PMA_USR_BROWSER_VER >= 5 && PMA_USR_BROWSER_VER < 7)
     ? 'onpropertychange'
     : 'onchange';
// Had to put the URI because when hosted on an https server,
// some browsers send wrongly this form to the http server.

$html_output = '';
//Set on key handler for moving using by Ctrl+arrows
$html_output .= '<script src="js/keyhandler.js" type="text/javascript"></script>'
    . '<script type="text/javascript">'
    . 'var switch_movement = 0;'
    . 'document.onkeydown = onKeyDownArrowsHandler;'
    . '</script>';
// Set if we passed the first timestamp field
$timestamp_seen = 0;
$columns_cnt     = count($table_fields);

$tabindex = 0;
$tabindex_for_function = +3000;
$tabindex_for_null     = +6000;
$tabindex_for_value    = 0;
$o_rows   = 0;
$biggest_max_file_size = 0;

$url_params['db'] = $db;
$url_params['table'] = $table;
$url_params = PMA_urlParamsInEditMode($url_params);

//Insert/Edit form
$html_output .= '<form id="insertForm" method="post" action="tbl_replace.php" name="insertForm" ';
if ($is_upload) {
    $html_output .= ' enctype="multipart/form-data"';
}
$html_output .= '>';
    

$html_output .= PMA_generate_common_hidden_inputs($_form_params);

$titles['Browse'] = PMA_getIcon('b_browse.png', __('Browse foreign values'));

// user can toggle the display of Function column and column types
// (currently does not work for multi-edits)
if (! $cfg['ShowFunctionFields'] || ! $cfg['ShowFieldTypesInDataEditView']) {
    $html_output .= __('Show');
}

if (! $cfg['ShowFunctionFields']) {
    $html_output .= PMA_showFunctionFieldsInEditMode($url_params, false);
}

if (! $cfg['ShowFieldTypesInDataEditView']) {
    $html_output .= PMA_showColumnTypesInDataEditView($url_params, false);
}

foreach ($rows as $row_id => $current_row) {
    if ($current_row === false) {
        unset($current_row);
    }

    $jsvkey = $row_id;
    $rownumber_param = '&amp;rownumber=' . $row_id;
    $vkey = '[multi_edit][' . $jsvkey . ']';

    $current_result = (isset($result) && is_array($result) && isset($result[$row_id]) ? $result[$row_id] : $result);
    if ($insert_mode && $row_id > 0) {
        $html_output .= '<input type="checkbox" checked="checked" name="insert_ignore_' . $row_id . '" id="insert_ignore_' . $row_id . '" />'
            .'<label for="insert_ignore_' . $row_id . '">' . __('Ignore') . '</label><br />' . "\n";
    }
    
    $html_output .= PMA_getHeadAndFootOfInsertRowTable($url_params)
        . '<tbody>';

    // Sets a multiplier used for input-field counts (as zero cannot be used, advance the counter plus one)
    $m_rows = $o_rows + 1;
    //store the default value for CharEditing
    $default_char_editing  = $cfg['CharEditing'];

    $odd_row = true;
    for ($i = 0; $i < $columns_cnt; $i++) {
        if (! isset($table_fields[$i]['processed'])) {
            $column = $table_fields[$i];
            $column = PMA_analyzeTableColumnsArray($column, $comments_map, $timestamp_seen);
        }
        
        $extracted_columnspec = PMA_extractColumnSpec($column['Type']);

        if (-1 === $column['len']) {
            $column['len'] = PMA_DBI_field_len($current_result, $i);
            // length is unknown for geometry fields, make enough space to edit very simple WKTs
            if (-1 === $column['len']) {
                $column['len'] = 30;
            }
        }
        //Call validation when the form submited...
        $unnullify_trigger = $chg_evt_handler . "=\"return verificationsAfterFieldChange('"
            . PMA_escapeJsString($column['Field_md5']) . "', '"
            . PMA_escapeJsString($jsvkey) . "','".$column['pma_type'] . "')\"";

        // Use an MD5 as an array index to avoid having special characters in the name atttibute (see bug #1746964 )
        $column_name_appendix = $vkey . '[' . $column['Field_md5'] . ']';

        if ($column['Type'] == 'datetime'
            && ! isset($column['Default'])
            && ! is_null($column['Default'])
            && ($insert_mode || ! isset($current_row[$column['Field']]))
        ) {
            // INSERT case or
            // UPDATE case with an NULL value
            $current_row[$column['Field']] = date('Y-m-d H:i:s', time());
        }
        
        $html_output .= '<tr class="noclick ' . ($odd_row ? 'odd' : 'even' ) . '">'
            . '<td ' . ($cfg['LongtextDoubleTextarea'] && strstr($column['True_Type'], 'longtext') ? 'rowspan="2"' : '') . 'class="center">'
            . $column['Field_title']
            . '<input type="hidden" name="fields_name' . $column_name_appendix . '" value="' . $column['Field_html'] . '"/>'
            . '</td>';
        if ($cfg['ShowFieldTypesInDataEditView']) {
             $html_output .= '<td class="center' . $column['wrap'] . '">'
                . '<span class="column_type">' . $column['pma_type'] . '</span>'
                . '</td>';
        } //End if

        // Get a list of GIS data types.
        $gis_data_types = PMA_getGISDatatypes();

        // Prepares the field value
        $real_null_value = false;
        $special_chars_encoded = '';
        if (isset($current_row)) {
            // (we are editing)
           list($real_null_value, $special_chars_encoded, $special_chars, $data, $backup_field)
               = PMA_getSpecialCharsAndBackupFieldForExistingRow($current_row, $column, $extracted_columnspec,
                    $real_null_value, $gis_data_types, $column_name_appendix);
        } else {
            // (we are inserting)
            // display default values
            list($real_null_value, $data, $special_chars, $backup_field, $special_chars_encoded)
                = PMA_getSpecialCharsAndBackupFieldForInsertingMode($column, $real_null_value);
        }

        $idindex = ($o_rows * $columns_cnt) + $i + 1;
        $tabindex = $idindex;

        // Get a list of data types that are not yet supported.
        $no_support_types = PMA_unsupportedDatatypes();

        // The function column
        // -------------------
        if ($cfg['ShowFunctionFields']) {
            $html_output .= PMA_getFunctionColumn($column, $is_upload, $column_name_appendix,
                $unnullify_trigger, $no_support_types, $tabindex_for_function,
                $tabindex, $idindex, $insert_mode);
        }

        // The null column
        // ---------------
        $foreignData = PMA_getForeignData($foreigners, $column['Field'], false, '', '');
        $html_output .= PMA_getNullColumn($column, $column_name_appendix, $real_null_value,
            $tabindex, $tabindex_for_null, $idindex, $vkey, $foreigners, $foreignData);

        // The value column (depends on type)
        // ----------------
        // See bug #1667887 for the reason why we don't use the maxlength
        // HTML attribute
        $html_output .= '        <td>' . "\n";
        // Will be used by js/tbl_change.js to set the default value
        // for the "Continue insertion" feature
        $html_output .= '<span class="default_value hide">' . $special_chars . '</span>';
        
        $html_output .= PMA_getValueColumn(
            $column, $backup_field, $column_name_appendix, $unnullify_trigger,$tabindex,
            $tabindex_for_value, $idindex, $data,$special_chars, $foreignData, $odd_row,
            $paramTableDbArray,$rownumber_param, $titles, $text_dir, $special_chars_encoded,
            $vkey,$is_upload, $biggest_max_file_size, $default_char_editing,
            $no_support_types, $gis_data_types, $extracted_columnspec);
        
       $html_output .= '</td>'
        . '</tr>';

        $odd_row = !$odd_row;
    } // end for
    $o_rows++;
    $html_output .= '  </tbody>'
        . '</table><br />';
} // end foreach on multi-edit

$html_output .='<div id="gis_editor"></div>'
    . '<div id="popup_background"></div>'
    . '<br />';

//action panel
$html_output .= PMA_getActionsPanel($tabindex, $tabindex_for_value, $found_unique_key);
if ($biggest_max_file_size > 0) {
    $html_output .= '        ' . PMA_generateHiddenMaxFileSize($biggest_max_file_size) . "\n";
}
$html_output .= '</form>'; 
// end Insert/Edit form

if ($insert_mode) {
    //Continue insertion form
    $html_output .= PMA_getContinueInsertionForm($table, $db, $where_clause_array, $err_url);
}
echo $html_output;
/**
 * Displays the footer
 */
require 'libraries/footer.inc.php';

?><|MERGE_RESOLUTION|>--- conflicted
+++ resolved
@@ -43,6 +43,9 @@
 }
 if (isset($_REQUEST['ShowFieldTypesInDataEditView'])) {
     $cfg['ShowFieldTypesInDataEditView'] = $_REQUEST['ShowFieldTypesInDataEditView'];
+}
+if (isset($_REQUEST['after_insert'])) {
+    $after_insert = $_REQUEST['after_insert'];
 }
 /**
  * file listing
@@ -126,7 +129,7 @@
     if (! isset($disp_query)) {
         $disp_query     = null;
     }
-    echo PMA_getMessage($disp_message, $disp_query);
+    PMA_showMessage($disp_message, $disp_query);
 }
 
 /**
@@ -148,38 +151,9 @@
 
 $paramTableDbArray = array($table, $db);
 
-<<<<<<< HEAD
 //Retrieve values for data edit view
-$found_unique_key   = false;
-$where_clause_array = array();
-$where_clauses      = array();
-=======
-        // No row returned
-        if (! $rows[$key_id]) {
-            unset($rows[$key_id], $where_clause_array[$key_id]);
-            echo PMA_getMessage(__('MySQL returned an empty result set (i.e. zero rows).'), $local_query);
-            echo "\n";
-            include 'libraries/footer.inc.php';
-        } else { // end if (no row returned)
-            $meta = PMA_DBI_get_fields_meta($result[$key_id]);
-            list($unique_condition, $tmp_clause_is_unique)
-                = PMA_getUniqueCondition($result[$key_id], count($meta), $meta, $rows[$key_id], true);
-            if (! empty($unique_condition)) {
-                $found_unique_key = true;
-            }
-            unset($unique_condition, $tmp_clause_is_unique);
-        }
->>>>>>> 084c56ed
-
-if (isset($where_clause)) {
-    $where_clause_array = PMA_getWhereClauseArray($where_clause);
-    list($where_clauses, $result, $rows, $found_unique_key) 
-        = PMA_analyzeWhereClauses($where_clause_array, $table, $db, $found_unique_key);
-    $insert_mode = false;
-} else {
-    list($result, $rows) = PMA_loadFirstRowInEditMode($table, $db);
-    $insert_mode = true;
-}
+list($insert_mode, $where_clauses, $result, $rows, $where_clause_array, $found_unique_key)  	
+    = PMA_getValuesForEditMode($where_clause, $table, $db, $where_clause);
 
 // Copying a row - fetched data will be inserted as a new row, therefore the where clause is needless.
 if (isset($_REQUEST['default_action']) && $_REQUEST['default_action'] === 'insert') {
@@ -261,9 +235,12 @@
     $rownumber_param = '&amp;rownumber=' . $row_id;
     $vkey = '[multi_edit][' . $jsvkey . ']';
 
-    $current_result = (isset($result) && is_array($result) && isset($result[$row_id]) ? $result[$row_id] : $result);
+    $current_result = (isset($result) && is_array($result) && isset($result[$row_id])
+        ? $result[$row_id]
+        : $result);
     if ($insert_mode && $row_id > 0) {
-        $html_output .= '<input type="checkbox" checked="checked" name="insert_ignore_' . $row_id . '" id="insert_ignore_' . $row_id . '" />'
+        $html_output .= '<input type="checkbox" checked="checked" name="insert_ignore_'. $row_id
+            . '" id="insert_ignore_' . $row_id . '" />'
             .'<label for="insert_ignore_' . $row_id . '">' . __('Ignore') . '</label><br />' . "\n";
     }
     
@@ -388,8 +365,16 @@
     . '<div id="popup_background"></div>'
     . '<br />';
 
+if (! isset($after_insert)) {
+    $after_insert = 'back';
+}
+if (! isset($where_clause)) {
+    $where_clause = null;
+}
 //action panel
-$html_output .= PMA_getActionsPanel($tabindex, $tabindex_for_value, $found_unique_key);
+$html_output .= PMA_getActionsPanel($where_clause, $after_insert, $tabindex,
+    $tabindex_for_value, $found_unique_key);
+
 if ($biggest_max_file_size > 0) {
     $html_output .= '        ' . PMA_generateHiddenMaxFileSize($biggest_max_file_size) . "\n";
 }
