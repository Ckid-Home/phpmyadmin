--- conflicted
+++ resolved
@@ -57,15 +57,9 @@
 // check whether insert row mode, if so include tbl_change.php
 $insertEdit->isInsertRow();
 
-<<<<<<< HEAD
 $after_insert_actions = ['new_insert', 'same_insert', 'edit_next'];
-if (isset($_REQUEST['after_insert'])
-    && in_array($_REQUEST['after_insert'], $after_insert_actions)
-=======
-$after_insert_actions = array('new_insert', 'same_insert', 'edit_next');
 if (isset($_POST['after_insert'])
     && in_array($_POST['after_insert'], $after_insert_actions)
->>>>>>> 09c18849
 ) {
     $url_params['after_insert'] = $_POST['after_insert'];
     if (isset($_POST['where_clause'])) {
@@ -162,23 +156,13 @@
 
     // Map multi-edit keys to single-level arrays, dependent on how we got the fields
     $multi_edit_columns
-<<<<<<< HEAD
-        = isset($_REQUEST['fields']['multi_edit'][$rownumber])
-        ? $_REQUEST['fields']['multi_edit'][$rownumber]
-        : [];
-    $multi_edit_columns_name
-        = isset($_REQUEST['fields_name']['multi_edit'][$rownumber])
-        ? $_REQUEST['fields_name']['multi_edit'][$rownumber]
-        : [];
-=======
         = isset($_POST['fields']['multi_edit'][$rownumber])
         ? $_POST['fields']['multi_edit'][$rownumber]
-        : array();
+        : [];
     $multi_edit_columns_name
         = isset($_POST['fields_name']['multi_edit'][$rownumber])
         ? $_POST['fields_name']['multi_edit'][$rownumber]
-        : array();
->>>>>>> 09c18849
+        : [];
     $multi_edit_columns_prev
         = isset($_POST['fields_prev']['multi_edit'][$rownumber])
         ? $_POST['fields_prev']['multi_edit'][$rownumber]
@@ -188,15 +172,9 @@
         ? $_POST['funcs']['multi_edit'][$rownumber]
         : null;
     $multi_edit_salt
-<<<<<<< HEAD
-        = isset($_REQUEST['salt']['multi_edit'][$rownumber])
-        ? $_REQUEST['salt']['multi_edit'][$rownumber]
-        : null;
-=======
         = isset($_POST['salt']['multi_edit'][$rownumber])
         ? $_POST['salt']['multi_edit'][$rownumber]
-        :null;
->>>>>>> 09c18849
+        : null;
     $multi_edit_columns_type
         = isset($_POST['fields_type']['multi_edit'][$rownumber])
         ? $_POST['fields_type']['multi_edit'][$rownumber]
@@ -249,41 +227,16 @@
             $filename = 'libraries/classes/Plugins/Transformations/'
                 . $mime_map[$column_name]['input_transformation'];
             if (is_file($filename)) {
-<<<<<<< HEAD
-                include_once $filename;
                 $classname = $transformations->getClassName($filename);
-                /** @var IOTransformationsPlugin $transformation_plugin */
-                $transformation_plugin = new $classname();
-                $transformation_options = $transformations->getOptions(
-                    $mime_map[$column_name]['input_transformation_options']
-                );
-                $current_value = $transformation_plugin->applyTransformation(
-                    $current_value,
-                    $transformation_options
-                );
-                // check if transformation was successful or not
-                // and accordingly set error messages & insert_fail
-                if (method_exists($transformation_plugin, 'isSuccess')
-                    && !$transformation_plugin->isSuccess()
-                ) {
-                    $insert_fail = true;
-                    $row_skipped = true;
-                    $insert_errors[] = sprintf(
-                        __('Row: %1$s, Column: %2$s, Error: %3$s'),
-                        $rownumber,
-                        $column_name,
-                        $transformation_plugin->getError()
-=======
-                $classname = Transformations::getClassName($filename);
                 if (class_exists($classname)) {
                     /** @var IOTransformationsPlugin $transformation_plugin */
                     $transformation_plugin = new $classname();
-                    $transformation_options = Transformations::getOptions(
+                    $transformation_options = $transformations->getOptions(
                         $mime_map[$column_name]['input_transformation_options']
                     );
                     $current_value = $transformation_plugin->applyTransformation(
-                        $current_value, $transformation_options
->>>>>>> 09c18849
+                        $current_value,
+                        $transformation_options
                     );
                     // check if transformation was successful or not
                     // and accordingly set error messages & insert_fail
@@ -294,7 +247,8 @@
                         $row_skipped = true;
                         $insert_errors[] = sprintf(
                             __('Row: %1$s, Column: %2$s, Error: %3$s'),
-                            $rownumber, $column_name,
+                            $rownumber,
+                            $column_name,
                             $transformation_plugin->getError()
                         );
                     }
@@ -472,20 +426,11 @@
      * transformed fields, if they were edited. After that, output the correct
      * link/transformed value and exit
      */
-<<<<<<< HEAD
-    if (isset($_REQUEST['rel_fields_list']) && $_REQUEST['rel_fields_list'] != '') {
+    if (isset($_POST['rel_fields_list']) && $_POST['rel_fields_list'] != '') {
         $map = $relation->getForeigners($db, $table, '', 'both');
 
         $relation_fields = [];
-        parse_str($_REQUEST['rel_fields_list'], $relation_fields);
-=======
-    if (isset($_POST['rel_fields_list']) && $_POST['rel_fields_list'] != '') {
-
-        $map = $relation->getForeigners($db, $table, '', 'both');
-
-        $relation_fields = array();
         parse_str($_POST['rel_fields_list'], $relation_fields);
->>>>>>> 09c18849
 
         // loop for each relation cell
         /** @var array $relation_fields */
@@ -512,13 +457,8 @@
     if (isset($_POST['do_transformations'])
         && $_POST['do_transformations'] == true
     ) {
-<<<<<<< HEAD
         $edited_values = [];
-        parse_str($_REQUEST['transform_fields_list'], $edited_values);
-=======
-        $edited_values = array();
         parse_str($_POST['transform_fields_list'], $edited_values);
->>>>>>> 09c18849
 
         if (! isset($extra_data)) {
             $extra_data = [];
