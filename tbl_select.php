<?php
/* vim: set expandtab sw=4 ts=4 sts=4: */
/**
 * Handles table search tab
 *
 * display table search form, create SQL query from form data
 * and include sql.php to execute it
 *
 * @package PhpMyAdmin
 */

/**
 * Gets some core libraries
 */
require_once 'libraries/common.inc.php';
require_once 'libraries/mysql_charsets.lib.php';
require_once 'libraries/TableSearch.class.php';

$response = PMA_Response::getInstance();
$header   = $response->getHeader();
$scripts  = $header->getScripts();
$scripts->addFile('makegrid.js');
$scripts->addFile('sql.js');
$scripts->addFile('tbl_select.js');
$scripts->addFile('tbl_change.js');
$scripts->addFile('jquery/timepicker.js');
$scripts->addFile('gis_data_editor.js');

$post_params = array(
    'ajax_request',
    'session_max_rows'
);
foreach ($post_params as $one_post_param) {
    if (isset($_POST[$one_post_param])) {
        $GLOBALS[$one_post_param] = $_POST[$one_post_param];
    }
}

$table_search = new PMA_TableSearch($db, $table, "normal");

/**
 * Not selection yet required -> displays the selection form
 */
<<<<<<< HEAD
if (! isset($_POST['columnsToDisplay']) || $_POST['columnsToDisplay'][0] == '') {
=======
if ((! isset($param) || $param[0] == '') && ! isset($displayAllColumns)) {
>>>>>>> 7e0028e4
    // Gets some core libraries
    include_once 'libraries/tbl_common.inc.php';
    //$err_url   = 'tbl_select.php' . $err_url;
    $url_query .= '&amp;goto=tbl_select.php&amp;back=tbl_select.php';
    /**
     * Gets table's information
     */
    include_once 'libraries/tbl_info.inc.php';

    if (! isset($goto)) {
        $goto = $GLOBALS['cfg']['DefaultTabTable'];
    }
    // Defines the url to return to in case of error in the next sql statement
    $err_url   = $goto . '?' . PMA_generate_common_url($db, $table);
    // Displays the table search form
    $response->addHTML($table_search->getSelectionForm($goto));

<<<<<<< HEAD
=======
    // Gets the list and number of fields
    list($fields_list, $fields_type, $fields_collation, $fields_null, $geom_column_present) = PMA_tbl_getFields($db, $table);
    $fields_cnt = count($fields_list);

    // retrieve keys into foreign fields, if any
    // check also foreigners even if relwork is FALSE (to get
    // foreign keys from innodb)
    $foreigners = PMA_getForeigners($db, $table);
    ?>

<fieldset id="fieldset_subtab">
<?php
$url_params = array();
$url_params['db']    = $db;
$url_params['table'] = $table;

echo PMA_generate_html_tabs(PMA_tbl_getSubTabs(), $url_params, '', 'topmenu2');

?>

        <form method="post" action="tbl_select.php" name="insertForm" id="tbl_search_form" <?php echo ($GLOBALS['cfg']['AjaxEnable'] ? ' class="ajax"' : ''); ?>>
<?php echo PMA_generate_common_hidden_inputs($db, $table); ?>
<input type="hidden" name="goto" value="<?php echo $goto; ?>" />
<input type="hidden" name="back" value="tbl_select.php" />

<fieldset id="fieldset_table_search">

<fieldset id="fieldset_table_qbe">
    <legend><?php echo __('Do a "query by example" (wildcard: "%")') ?></legend>
    <table class="data">
    <?php echo PMA_tbl_setTableHeader($geom_column_present); ?>
    <tbody>
    <?php
    $odd_row = true;

    for ($i = 0; $i < $fields_cnt; $i++) {
        ?>
        <tr class="noclick <?php echo $odd_row ? 'odd' : 'even'; $odd_row = ! $odd_row; ?>">
            <?php
            // if 'Function' column is present
            if ($geom_column_present) {
                echo('<td>');
                // if a geometry column
                if (in_array($fields_type[$i], $geom_types)) {
                    echo('<select class="geom_func" name="geom_func['. $i .']">');
                        // get the relevant list of functions
                        $funcs = PMA_getGISFunctions($fields_type[$i], true, true);
                        foreach ($funcs as $func_name => $func) {
                            $name =  isset($func['display']) ? $func['display'] : $func_name;
                            echo('<option value="' . htmlspecialchars($name) . '">'
                                . htmlspecialchars($name) . '</option>');
                        }
                    echo('</select>');
                } else {
                    echo('&nbsp;');
                }
                echo('</td>');
            }
            ?>
            <th><?php echo htmlspecialchars($fields_list[$i]); ?></th>
            <td><?php echo htmlspecialchars($fields_type[$i]); ?></td>
            <td><?php echo $fields_collation[$i]; ?></td>
            <td><select name="func[<?php echo $i; ?>]">
        <?php
        if (strncasecmp($fields_type[$i], 'enum', 4) == 0) {
            foreach ($GLOBALS['cfg']['EnumOperators'] as $fc) {
                echo "\n" . '                        '
                   . '<option value="' . htmlspecialchars($fc) . '">'
                   . htmlspecialchars($fc) . '</option>';
            }
        } elseif (preg_match('@char|blob|text|set@i', $fields_type[$i])) {
            foreach ($GLOBALS['cfg']['TextOperators'] as $fc) {
            echo "\n" . '                        '
               . '<option value="' . htmlspecialchars($fc) . '">'
               . htmlspecialchars($fc) . '</option>';
            }
        } else {
            foreach ($GLOBALS['cfg']['NumOperators'] as $fc) {
                echo "\n" . '                        '
                   . '<option value="' .  htmlspecialchars($fc) . '">'
                   . htmlspecialchars($fc) . '</option>';
            }
        } // end if... else...
        if ($fields_null[$i]) {
            foreach ($GLOBALS['cfg']['NullOperators'] as $fc) {
                echo "\n" . '                        '
                   . '<option value="' .  htmlspecialchars($fc) . '">'
                   . htmlspecialchars($fc) . '</option>';
            }
        }
        ?>

                </select>
            </td>
            <td>
        <?php
        $field = $fields_list[$i];

        $foreignData = PMA_getForeignData($foreigners, $field, false, '', '');

        echo PMA_getForeignFields_Values($foreigners, $foreignData, $field, $fields_type, $i, $db, $table, $titles, $GLOBALS['cfg']['ForeignKeyMaxLimit'], '', true);

        ?>
            <input type="hidden" name="names[<?php echo $i; ?>]"
                value="<?php echo htmlspecialchars($fields_list[$i]); ?>" />
            <input type="hidden" name="types[<?php echo $i; ?>]"
                value="<?php echo $fields_type[$i]; ?>" />
            <input type="hidden" name="collations[<?php echo $i; ?>]"
                value="<?php echo $fields_collation[$i]; ?>" />
        </td>
    </tr>
        <?php
    } // end for
    ?>
    </tbody>
    </table>
<div id="gis_editor"></div><div id="popup_background"></div>
</fieldset>
<?php
    PMA_generate_slider_effect('searchoptions', __('Options'));
?>
<fieldset id="fieldset_select_fields">
    <legend><?php echo __('Select columns (at least one):'); ?></legend>
    <select name="param[]" size="<?php echo min($fields_cnt, 10); ?>"
        multiple="multiple">
    <?php
    // Displays the list of the fields
    foreach ($fields_list as $each_field) {
        echo '        '
            .'<option value="' . htmlspecialchars($each_field) . '"'
            .' selected="selected">' . htmlspecialchars($each_field)
            .'</option>' . "\n";
    }
    ?>
    </select>
    <input type="checkbox" name="distinct" value="DISTINCT" id="oDistinct" />
    <label for="oDistinct">DISTINCT</label>
</fieldset>

<fieldset id="fieldset_search_conditions">
    <legend><?php echo '<em>' . __('Or') . '</em> ' . __('Add search conditions (body of the "where" clause):'); ?></legend>
<?php echo PMA_showMySQLDocu('SQL-Syntax', 'Functions'); ?>

<input type="text" name="where" class="textfield" size="64" />
</fieldset>

<fieldset id="fieldset_limit_rows">
    <legend><?php echo __('Number of rows per page'); ?></legend>
    <input type="text" size="4" name="session_max_rows"
        value="<?php echo $GLOBALS['cfg']['MaxRows']; ?>" class="textfield" />
</fieldset>

<fieldset id="fieldset_display_order">
    <legend><?php echo __('Display order:'); ?></legend>
    <select name="orderField">
        <option value="--nil--"></option>
    <?php
    foreach ($fields_list as $each_field) {
        echo '        '
            .'<option value="' . htmlspecialchars($each_field) . '">'
            .htmlspecialchars($each_field) . '</option>' . "\n";
    } // end for
    ?>
    </select>
<?php
    $choices = array(
        'ASC'  => __('Ascending'),
        'DESC' => __('Descending')
    );
    PMA_display_html_radio('order', $choices, 'ASC', false, true, "formelement");
    unset($choices);
?>
</fieldset>
<br style="clear: both;"/>
</div>
</fieldset>
<fieldset class="tblFooters">
    <input type="hidden" name="max_number_of_fields"
        value="<?php echo $fields_cnt; ?>" />
    <input type="submit" name="submit" value="<?php echo __('Go'); ?>" />
</fieldset>
</form>
<div id="sqlqueryresults"></div>
    <?php
    include './libraries/footer.inc.php';
?>

</fieldset>

<?php
>>>>>>> 7e0028e4
} else {
    /**
     * Selection criteria have been submitted -> do the work
     */
<<<<<<< HEAD
    $sql_query = $table_search->buildSqlQuery();
    include 'sql.php';
=======

    // Builds the query

    $sql_query = 'SELECT ' . (isset($distinct) ? 'DISTINCT ' : '');

    // if all fields were selected to display, we do a SELECT *
    // (more efficient and this helps prevent a problem in IE
    // if one of the rows is edited and we come back to the Select results)

    if (! empty($displayAllColumns) || count($param) == $max_number_of_fields) {
        $sql_query .= '* ';
    } else {
        $param = PMA_backquote($param);
        $sql_query .= implode(', ', $param);
    } // end if

    // avoid a loop, for example when $cfg['DefaultTabTable'] is set
    // to 'tbl_select.php'
    unset($param);

    $sql_query .= ' FROM ' . PMA_backquote($table);

    // The where clause
    if (trim($where) != '') {
        $sql_query .= ' WHERE ' . $where;
    } else {
        $w = $charsets = array();
        $cnt_func = count($func);
        reset($func);
        while (list($i, $func_type) = each($func)) {

            list($charsets[$i]) = explode('_', $collations[$i]);
            $unaryFlag =  (isset($GLOBALS['cfg']['UnaryOperators'][$func_type]) && $GLOBALS['cfg']['UnaryOperators'][$func_type] == 1) ? true : false;

            $tmp_geom_func = isset($geom_func[$i]) ? $geom_func[$i] : null;
            $whereClause = PMA_tbl_search_getWhereClause($fields[$i], $names[$i], $types[$i], $collations[$i], $func_type, $unaryFlag, $tmp_geom_func);

            if($whereClause)
                $w[] = $whereClause;
            } // end for
        if ($w) {
            $sql_query .= ' WHERE ' . implode(' AND ', $w);
        }
    } // end if

    if ($orderField != '--nil--') {
        $sql_query .= ' ORDER BY ' . PMA_backquote($orderField) . ' ' . $order;
    } // end if
    include './sql.php';
>>>>>>> 7e0028e4
}
?><|MERGE_RESOLUTION|>--- conflicted
+++ resolved
@@ -41,11 +41,7 @@
 /**
  * Not selection yet required -> displays the selection form
  */
-<<<<<<< HEAD
-if (! isset($_POST['columnsToDisplay']) || $_POST['columnsToDisplay'][0] == '') {
-=======
-if ((! isset($param) || $param[0] == '') && ! isset($displayAllColumns)) {
->>>>>>> 7e0028e4
+if (! isset($_POST['columnsToDisplay']) && ! isset($_POST['displayAllColumns'])) {
     // Gets some core libraries
     include_once 'libraries/tbl_common.inc.php';
     //$err_url   = 'tbl_select.php' . $err_url;
@@ -63,256 +59,11 @@
     // Displays the table search form
     $response->addHTML($table_search->getSelectionForm($goto));
 
-<<<<<<< HEAD
-=======
-    // Gets the list and number of fields
-    list($fields_list, $fields_type, $fields_collation, $fields_null, $geom_column_present) = PMA_tbl_getFields($db, $table);
-    $fields_cnt = count($fields_list);
-
-    // retrieve keys into foreign fields, if any
-    // check also foreigners even if relwork is FALSE (to get
-    // foreign keys from innodb)
-    $foreigners = PMA_getForeigners($db, $table);
-    ?>
-
-<fieldset id="fieldset_subtab">
-<?php
-$url_params = array();
-$url_params['db']    = $db;
-$url_params['table'] = $table;
-
-echo PMA_generate_html_tabs(PMA_tbl_getSubTabs(), $url_params, '', 'topmenu2');
-
-?>
-
-        <form method="post" action="tbl_select.php" name="insertForm" id="tbl_search_form" <?php echo ($GLOBALS['cfg']['AjaxEnable'] ? ' class="ajax"' : ''); ?>>
-<?php echo PMA_generate_common_hidden_inputs($db, $table); ?>
-<input type="hidden" name="goto" value="<?php echo $goto; ?>" />
-<input type="hidden" name="back" value="tbl_select.php" />
-
-<fieldset id="fieldset_table_search">
-
-<fieldset id="fieldset_table_qbe">
-    <legend><?php echo __('Do a "query by example" (wildcard: "%")') ?></legend>
-    <table class="data">
-    <?php echo PMA_tbl_setTableHeader($geom_column_present); ?>
-    <tbody>
-    <?php
-    $odd_row = true;
-
-    for ($i = 0; $i < $fields_cnt; $i++) {
-        ?>
-        <tr class="noclick <?php echo $odd_row ? 'odd' : 'even'; $odd_row = ! $odd_row; ?>">
-            <?php
-            // if 'Function' column is present
-            if ($geom_column_present) {
-                echo('<td>');
-                // if a geometry column
-                if (in_array($fields_type[$i], $geom_types)) {
-                    echo('<select class="geom_func" name="geom_func['. $i .']">');
-                        // get the relevant list of functions
-                        $funcs = PMA_getGISFunctions($fields_type[$i], true, true);
-                        foreach ($funcs as $func_name => $func) {
-                            $name =  isset($func['display']) ? $func['display'] : $func_name;
-                            echo('<option value="' . htmlspecialchars($name) . '">'
-                                . htmlspecialchars($name) . '</option>');
-                        }
-                    echo('</select>');
-                } else {
-                    echo('&nbsp;');
-                }
-                echo('</td>');
-            }
-            ?>
-            <th><?php echo htmlspecialchars($fields_list[$i]); ?></th>
-            <td><?php echo htmlspecialchars($fields_type[$i]); ?></td>
-            <td><?php echo $fields_collation[$i]; ?></td>
-            <td><select name="func[<?php echo $i; ?>]">
-        <?php
-        if (strncasecmp($fields_type[$i], 'enum', 4) == 0) {
-            foreach ($GLOBALS['cfg']['EnumOperators'] as $fc) {
-                echo "\n" . '                        '
-                   . '<option value="' . htmlspecialchars($fc) . '">'
-                   . htmlspecialchars($fc) . '</option>';
-            }
-        } elseif (preg_match('@char|blob|text|set@i', $fields_type[$i])) {
-            foreach ($GLOBALS['cfg']['TextOperators'] as $fc) {
-            echo "\n" . '                        '
-               . '<option value="' . htmlspecialchars($fc) . '">'
-               . htmlspecialchars($fc) . '</option>';
-            }
-        } else {
-            foreach ($GLOBALS['cfg']['NumOperators'] as $fc) {
-                echo "\n" . '                        '
-                   . '<option value="' .  htmlspecialchars($fc) . '">'
-                   . htmlspecialchars($fc) . '</option>';
-            }
-        } // end if... else...
-        if ($fields_null[$i]) {
-            foreach ($GLOBALS['cfg']['NullOperators'] as $fc) {
-                echo "\n" . '                        '
-                   . '<option value="' .  htmlspecialchars($fc) . '">'
-                   . htmlspecialchars($fc) . '</option>';
-            }
-        }
-        ?>
-
-                </select>
-            </td>
-            <td>
-        <?php
-        $field = $fields_list[$i];
-
-        $foreignData = PMA_getForeignData($foreigners, $field, false, '', '');
-
-        echo PMA_getForeignFields_Values($foreigners, $foreignData, $field, $fields_type, $i, $db, $table, $titles, $GLOBALS['cfg']['ForeignKeyMaxLimit'], '', true);
-
-        ?>
-            <input type="hidden" name="names[<?php echo $i; ?>]"
-                value="<?php echo htmlspecialchars($fields_list[$i]); ?>" />
-            <input type="hidden" name="types[<?php echo $i; ?>]"
-                value="<?php echo $fields_type[$i]; ?>" />
-            <input type="hidden" name="collations[<?php echo $i; ?>]"
-                value="<?php echo $fields_collation[$i]; ?>" />
-        </td>
-    </tr>
-        <?php
-    } // end for
-    ?>
-    </tbody>
-    </table>
-<div id="gis_editor"></div><div id="popup_background"></div>
-</fieldset>
-<?php
-    PMA_generate_slider_effect('searchoptions', __('Options'));
-?>
-<fieldset id="fieldset_select_fields">
-    <legend><?php echo __('Select columns (at least one):'); ?></legend>
-    <select name="param[]" size="<?php echo min($fields_cnt, 10); ?>"
-        multiple="multiple">
-    <?php
-    // Displays the list of the fields
-    foreach ($fields_list as $each_field) {
-        echo '        '
-            .'<option value="' . htmlspecialchars($each_field) . '"'
-            .' selected="selected">' . htmlspecialchars($each_field)
-            .'</option>' . "\n";
-    }
-    ?>
-    </select>
-    <input type="checkbox" name="distinct" value="DISTINCT" id="oDistinct" />
-    <label for="oDistinct">DISTINCT</label>
-</fieldset>
-
-<fieldset id="fieldset_search_conditions">
-    <legend><?php echo '<em>' . __('Or') . '</em> ' . __('Add search conditions (body of the "where" clause):'); ?></legend>
-<?php echo PMA_showMySQLDocu('SQL-Syntax', 'Functions'); ?>
-
-<input type="text" name="where" class="textfield" size="64" />
-</fieldset>
-
-<fieldset id="fieldset_limit_rows">
-    <legend><?php echo __('Number of rows per page'); ?></legend>
-    <input type="text" size="4" name="session_max_rows"
-        value="<?php echo $GLOBALS['cfg']['MaxRows']; ?>" class="textfield" />
-</fieldset>
-
-<fieldset id="fieldset_display_order">
-    <legend><?php echo __('Display order:'); ?></legend>
-    <select name="orderField">
-        <option value="--nil--"></option>
-    <?php
-    foreach ($fields_list as $each_field) {
-        echo '        '
-            .'<option value="' . htmlspecialchars($each_field) . '">'
-            .htmlspecialchars($each_field) . '</option>' . "\n";
-    } // end for
-    ?>
-    </select>
-<?php
-    $choices = array(
-        'ASC'  => __('Ascending'),
-        'DESC' => __('Descending')
-    );
-    PMA_display_html_radio('order', $choices, 'ASC', false, true, "formelement");
-    unset($choices);
-?>
-</fieldset>
-<br style="clear: both;"/>
-</div>
-</fieldset>
-<fieldset class="tblFooters">
-    <input type="hidden" name="max_number_of_fields"
-        value="<?php echo $fields_cnt; ?>" />
-    <input type="submit" name="submit" value="<?php echo __('Go'); ?>" />
-</fieldset>
-</form>
-<div id="sqlqueryresults"></div>
-    <?php
-    include './libraries/footer.inc.php';
-?>
-
-</fieldset>
-
-<?php
->>>>>>> 7e0028e4
 } else {
     /**
      * Selection criteria have been submitted -> do the work
      */
-<<<<<<< HEAD
     $sql_query = $table_search->buildSqlQuery();
     include 'sql.php';
-=======
-
-    // Builds the query
-
-    $sql_query = 'SELECT ' . (isset($distinct) ? 'DISTINCT ' : '');
-
-    // if all fields were selected to display, we do a SELECT *
-    // (more efficient and this helps prevent a problem in IE
-    // if one of the rows is edited and we come back to the Select results)
-
-    if (! empty($displayAllColumns) || count($param) == $max_number_of_fields) {
-        $sql_query .= '* ';
-    } else {
-        $param = PMA_backquote($param);
-        $sql_query .= implode(', ', $param);
-    } // end if
-
-    // avoid a loop, for example when $cfg['DefaultTabTable'] is set
-    // to 'tbl_select.php'
-    unset($param);
-
-    $sql_query .= ' FROM ' . PMA_backquote($table);
-
-    // The where clause
-    if (trim($where) != '') {
-        $sql_query .= ' WHERE ' . $where;
-    } else {
-        $w = $charsets = array();
-        $cnt_func = count($func);
-        reset($func);
-        while (list($i, $func_type) = each($func)) {
-
-            list($charsets[$i]) = explode('_', $collations[$i]);
-            $unaryFlag =  (isset($GLOBALS['cfg']['UnaryOperators'][$func_type]) && $GLOBALS['cfg']['UnaryOperators'][$func_type] == 1) ? true : false;
-
-            $tmp_geom_func = isset($geom_func[$i]) ? $geom_func[$i] : null;
-            $whereClause = PMA_tbl_search_getWhereClause($fields[$i], $names[$i], $types[$i], $collations[$i], $func_type, $unaryFlag, $tmp_geom_func);
-
-            if($whereClause)
-                $w[] = $whereClause;
-            } // end for
-        if ($w) {
-            $sql_query .= ' WHERE ' . implode(' AND ', $w);
-        }
-    } // end if
-
-    if ($orderField != '--nil--') {
-        $sql_query .= ' ORDER BY ' . PMA_backquote($orderField) . ' ' . $order;
-    } // end if
-    include './sql.php';
->>>>>>> 7e0028e4
 }
 ?>