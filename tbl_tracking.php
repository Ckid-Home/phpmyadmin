<?php
/* vim: set expandtab sw=4 ts=4 sts=4: */
/**
 * Table tracking page
 *
 * @package PhpMyAdmin
 */

// Run common work
require_once './libraries/common.inc.php';

require_once './libraries/tracking.lib.php';

//Get some js files needed for Ajax requests
$response = PMA_Response::getInstance();
$header   = $response->getHeader();
$scripts  = $header->getScripts();
$scripts->addFile('tbl_tracking.js');

define('TABLE_MAY_BE_ABSENT', true);
require './libraries/tbl_common.inc.php';

if (PMA_Tracker::isActive()
    && PMA_Tracker::isTracked($GLOBALS["db"], $GLOBALS["table"])
    && ! isset($_REQUEST['submit_deactivate_now'])
    && ! (isset($_REQUEST['report_export'])
    && $_REQUEST['export_type'] == 'sqldumpfile')
) {
    $msg = PMA_Message::notice(
        sprintf(
            __('Tracking of %s is activated.'),
            htmlspecialchars($GLOBALS["db"] . '.' . $GLOBALS["table"])
        )
    );
    PMA_Response::getInstance()->addHTML($msg->getDisplay());
}

$url_query .= '&amp;goto=tbl_tracking.php&amp;back=tbl_tracking.php';
$url_params['goto'] = 'tbl_tracking.php';
$url_params['back'] = 'tbl_tracking.php';

// Init vars for tracking report
if (isset($_REQUEST['report']) || isset($_REQUEST['report_export'])) {
    $data = PMA_Tracker::getTrackedData(
        $_REQUEST['db'], $_REQUEST['table'], $_REQUEST['version']
    );

    $selection_schema = false;
    $selection_data   = false;
    $selection_both  = false;

    if (! isset($_REQUEST['logtype'])) {
        $_REQUEST['logtype'] = 'schema_and_data';
    }
    if ($_REQUEST['logtype'] == 'schema') {
        $selection_schema = true;
    } elseif ($_REQUEST['logtype'] == 'data') {
        $selection_data   = true;
    } else {
        $selection_both   = true;
    }
    if (! isset($_REQUEST['date_from'])) {
        $_REQUEST['date_from'] = $data['date_from'];
    }
    if (! isset($_REQUEST['date_to'])) {
        $_REQUEST['date_to'] = $data['date_to'];
    }
    if (! isset($_REQUEST['users'])) {
        $_REQUEST['users'] = '*';
    }
    $filter_ts_from = strtotime($_REQUEST['date_from']);
    $filter_ts_to   = strtotime($_REQUEST['date_to']);
    $filter_users   = array_map('trim', explode(',', $_REQUEST['users']));
}

// Prepare export
if (isset($_REQUEST['report_export'])) {
    $entries = PMA_getEntries($data, $filter_ts_from, $filter_ts_to, $filter_users);
}

// Export as file download
if (isset($_REQUEST['report_export'])
    && $_REQUEST['export_type'] == 'sqldumpfile'
) {
    PMA_exportAsFileDownload($entries);
}

$html = '<br />';

/**
 * Actions
 */
if (isset($_REQUEST['submit_mult'])) {
    if (! empty($_REQUEST['selected_versions'])) {
        if ($_REQUEST['submit_mult'] == 'delete_version') {
            foreach ($_REQUEST['selected_versions'] as $version) {
                PMA_deleteTrackingVersion($version);
            }
            $html .= PMA_Message::success(
                __('Tracking versions deleted successfully.')
            )->getDisplay();
        }
    } else {
        $html .= PMA_Message::notice(
            __('No versions selected.')
        )->getDisplay();
    }
}

if (isset($_REQUEST['submit_delete_version'])) {
    $html .= PMA_deleteTrackingVersion($_REQUEST['version']);
}

// Create tracking version
if (isset($_REQUEST['submit_create_version'])) {
    $html .= PMA_createTrackingVersion();
}

// Deactivate tracking
if (isset($_REQUEST['submit_deactivate_now'])) {
    $html .= PMA_deactivateTracking();
}

// Activate tracking
if (isset($_REQUEST['submit_activate_now'])) {
    $html .= PMA_activateTracking();
}

// Export as SQL execution
if (isset($_REQUEST['report_export']) && $_REQUEST['export_type'] == 'execution') {
    $sql_result = PMA_exportAsSQLExecution($entries);
    $msg = PMA_Message::success(__('SQL statements executed.'));
    $html .= $msg->getDisplay();
}

// Export as SQL dump
if (isset($_REQUEST['report_export']) && $_REQUEST['export_type'] == 'sqldump') {
    $html .= PMA_exportAsSQLDump($entries);
}

/*
 * Schema snapshot
 */
if (isset($_REQUEST['snapshot'])) {
    $html .= PMA_getHtmlForSchemaSnapshot($url_query);
}
// end of snapshot report

/*
 *  Tracking report
 */
if (isset($_REQUEST['report'])
    && (isset($_REQUEST['delete_ddlog']) || isset($_REQUEST['delete_dmlog']))
) {
    $html .= PMA_deleteTrackingReportRows($data);
}

if (isset($_REQUEST['report']) || isset($_REQUEST['report_export'])) {
    $html .= PMA_getHtmlForTrackingReport(
        $url_query, $data, $url_params, $selection_schema, $selection_data,
        $selection_both, $filter_ts_to, $filter_ts_from, $filter_users
    );
} // end of report


/*
 * List selectable tables
 */
$selectable_tables_sql_result = PMA_getSQLResultForSelectableTables();
if ($GLOBALS['dbi']->numRows($selectable_tables_sql_result) > 0) {
    $html .= PMA_getHtmlForSelectableTables(
        $selectable_tables_sql_result, $url_query
    );
}
$html .= '<br />';

/*
 * List versions of current table
 */
$sql_result = PMA_getListOfVersionsOfTable();
$last_version = PMA_getTableLastVersionNumber($sql_result);
if ($last_version > 0) {
    $html .= PMA_getHtmlForTableVersionDetails(
        $sql_result, $last_version, $url_params,
        $url_query, $pmaThemeImage, $text_dir
    );
}

$type = PMA_Table::isView($GLOBALS['db'], $GLOBALS['table']) ? 'view' : 'table';
$html .= PMA_getHtmlForDataDefinitionAndManipulationStatements(
<<<<<<< HEAD
    'tbl_tracking.php' . $url_query,
    $last_version,
    $GLOBALS['db'],
    array($GLOBALS['table'])
=======
    $url_query, $last_version, $type
>>>>>>> 4e3cb71a
);

$html .= '<br class="clearfloat"/>';

$response = PMA_Response::getInstance();
$response->addHTML($html);

?><|MERGE_RESOLUTION|>--- conflicted
+++ resolved
@@ -188,14 +188,11 @@
 
 $type = PMA_Table::isView($GLOBALS['db'], $GLOBALS['table']) ? 'view' : 'table';
 $html .= PMA_getHtmlForDataDefinitionAndManipulationStatements(
-<<<<<<< HEAD
     'tbl_tracking.php' . $url_query,
     $last_version,
     $GLOBALS['db'],
-    array($GLOBALS['table'])
-=======
-    $url_query, $last_version, $type
->>>>>>> 4e3cb71a
+    array($GLOBALS['table']),
+    $type
 );
 
 $html .= '<br class="clearfloat"/>';
