--- conflicted
+++ resolved
@@ -58,15 +58,9 @@
 
             {% if columns_list is not empty %}
               <div class="col-xl-2 col-lg-3">
-<<<<<<< HEAD
                 <div class="mb-3">
                   <label class="visually-hidden" for="fieldsSelect">{% trans 'Columns' %}</label>
-                  <select class="form-control" id="fieldsSelect" name="dummy" size="{{ textarea_rows }}" ondblclick="Functions.insertValueQuery()" multiple>
-=======
-                <div class="form-group">
-                  <label class="sr-only" for="fieldsSelect">{% trans 'Columns' %}</label>
                   <select class="form-control resize-vertical" id="fieldsSelect" name="dummy" size="{{ textarea_rows }}" ondblclick="Functions.insertValueQuery()" multiple>
->>>>>>> 6bc94660
                     {% for field in columns_list %}
                       <option value="{{ backquote(field['Field']) }}"
                         {{- field['Field'] is not null and field['Comment'] is not null and field['Field']|length > 0 ? ' title="' ~ field['Comment'] ~ '"' }}>
