<tr>
    {# Drop key anchor #}
    <td>
        {% set js_msg = '' %}
        {% set this_params = null %}
        {% if one_key['constraint'] is defined %}
            {% set drop_fk_query = 'ALTER TABLE ' ~ backquote(db) ~ '.' ~ backquote(table)
                ~ ' DROP FOREIGN KEY '
                ~ backquote(one_key['constraint']) ~ ';'
            %}
            {% set this_params = url_params %}
            {% set this_params = {
                'goto': 'tbl_relation.php',
                'back': 'tbl_relation.php',
                'sql_query': drop_fk_query,
                'message_to_show': 'Foreign key constraint %s has been dropped'|trans|format(
                    one_key['constraint']
                )
            } %}
            {% set js_msg = 'ALTER TABLE ' ~ db ~ '.' ~ table ~ ' DROP FOREIGN KEY ' ~ one_key['constraint'] ~ ';'|js_format %}
        {% endif %}
        {% if one_key['constraint'] is defined %}
            <input type="hidden" class="drop_foreign_key_msg" value="
<<<<<<< HEAD
                {{- js_msg }}">
            {% set drop_url = 'sql.php' ~ get_common(this_params) %}
            {% set drop_str = get_icon('b_drop', 'Drop'|trans) %}
            {{ link_or_button(drop_url, drop_str, {'class': 'drop_foreign_key_anchor ajax'}) }}
=======
                {{- js_msg }}" />
            {% set drop_str = Util_getIcon('b_drop', 'Drop'|trans) %}
            {{ Util_linkOrButton('sql.php', this_params, drop_str, {'class': 'drop_foreign_key_anchor ajax'}) }}
>>>>>>> c2453788
        {% endif %}
    </td>
    <td>
        <span class="formelement clearfloat">
            <input type="text" name="constraint_name[{{ i }}]" value="
                {{- one_key['constraint'] is defined ? one_key['constraint'] -}}
                " placeholder="{% trans 'Constraint name' %}" maxlength="64">
        </span>
        <div class="floatleft">
            {# For ON DELETE and ON UPDATE, the default action
               is RESTRICT as per MySQL doc; however, a SHOW CREATE TABLE
               won't display the clause if it's set as RESTRICT. #}
            {% set on_delete = one_key['on_delete'] is defined
                ? one_key['on_delete'] : 'RESTRICT' %}
            {% set on_update = one_key['on_update'] is defined
                ? one_key['on_update'] : 'RESTRICT' %}
            <span class="formelement">
                {% include 'table/relation/dropdown_generate.twig' with {
                    'dropdown_question': 'ON DELETE',
                    'select_name': 'on_delete[' ~ i ~ ']',
                    'choices': options_array,
                    'selected_value': on_delete
                } only %}
            </span>
            <span class="formelement">
                {% include 'table/relation/dropdown_generate.twig' with {
                    'dropdown_question': 'ON UPDATE',
                    'select_name': 'on_update[' ~ i ~ ']',
                    'choices': options_array,
                    'selected_value': on_update
                } only %}
            </span>
        </div>
    </td>
    <td>
        {% if one_key['index_list'] is defined %}
            {% for key, column in one_key['index_list'] %}
                <span class="formelement clearfloat">
                    {% include 'table/relation/dropdown_generate.twig' with {
                        'dropdown_question': '',
                        'select_name': 'foreign_key_fields_name[' ~ i ~ '][]',
                        'choices': column_array,
                        'selected_value': column
                    } only %}
                </span>
            {% endfor %}
        {% else %}
            <span class="formelement clearfloat">
                {% include 'table/relation/dropdown_generate.twig' with {
                    'dropdown_question': '',
                    'select_name': 'foreign_key_fields_name[' ~ i ~ '][]',
                    'choices': column_array,
                    'selected_value': ''
                } only %}
            </span>
        {% endif %}
        <a class="formelement clearfloat add_foreign_key_field" data-index="
            {{- i }}" href="">
            {% trans '+ Add column' %}
        </a>
    </td>
    {% set tables = [] %}
    {% if foreign_db %}
        {% set tables = get_tables(foreign_db, tbl_storage_engine) %}
    {% endif %}
    <td>
        <span class="formelement clearfloat">
            {% include 'table/relation/relational_dropdown.twig' with {
                'name': 'destination_foreign_db[' ~ i ~ ']',
                'title': 'Database'|trans,
                'values': databases,
                'foreign': foreign_db
            } only %}
        </span>
    </td>
    <td>
        <span class="formelement clearfloat">
            {% include 'table/relation/relational_dropdown.twig' with {
                'name': 'destination_foreign_table[' ~ i ~ ']',
                'title': 'Table'|trans,
                'values': tables,
                'foreign': foreign_table
            } only %}
        </span>
    </td>
    <td>
        {% if foreign_db and foreign_table %}
            {% for foreign_column in one_key['ref_index_list'] %}
                <span class="formelement clearfloat">
                    {% include 'table/relation/relational_dropdown.twig' with {
                        'name': 'destination_foreign_column[' ~ i ~ '][]',
                        'title': 'Column'|trans,
                        'values': unique_columns,
                        'foreign': foreign_column
                    } only %}
                </span>
            {% endfor %}
        {% else %}
            <span class="formelement clearfloat">
                {% include 'table/relation/relational_dropdown.twig' with {
                    'name': 'destination_foreign_column[' ~ i ~ '][]',
                    'title': 'Column'|trans,
                    'values': [],
                    'foreign': ''
                } only %}
            </span>
        {% endif %}
    </td>
</tr><|MERGE_RESOLUTION|>--- conflicted
+++ resolved
@@ -21,16 +21,9 @@
         {% endif %}
         {% if one_key['constraint'] is defined %}
             <input type="hidden" class="drop_foreign_key_msg" value="
-<<<<<<< HEAD
                 {{- js_msg }}">
-            {% set drop_url = 'sql.php' ~ get_common(this_params) %}
             {% set drop_str = get_icon('b_drop', 'Drop'|trans) %}
-            {{ link_or_button(drop_url, drop_str, {'class': 'drop_foreign_key_anchor ajax'}) }}
-=======
-                {{- js_msg }}" />
-            {% set drop_str = Util_getIcon('b_drop', 'Drop'|trans) %}
-            {{ Util_linkOrButton('sql.php', this_params, drop_str, {'class': 'drop_foreign_key_anchor ajax'}) }}
->>>>>>> c2453788
+            {{ link_or_button('sql.php', this_params, drop_str, {'class': 'drop_foreign_key_anchor ajax'}) }}
         {% endif %}
     </td>
     <td>
