--- conflicted
+++ resolved
@@ -80,7 +80,7 @@
                             'db': db,
                             'table': table,
                             'partition_name': partition.getName(),
-                          }) }}">
+                          }, '', false) }}">
                             {{ get_icon('b_search', 'Analyze'|trans) }}
                           </a>
                         </td>
@@ -90,7 +90,7 @@
                             'db': db,
                             'table': table,
                             'partition_name': partition.getName(),
-                          }) }}">
+                          }, '', false) }}">
                             {{ get_icon('eye', 'Check'|trans) }}
                           </a>
                         </td>
@@ -100,7 +100,7 @@
                             'db': db,
                             'table': table,
                             'partition_name': partition.getName(),
-                          }) }}">
+                          }, '', false) }}">
                             {{ get_icon('normalize', 'Optimize'|trans) }}
                           </a>
                         </td>
@@ -110,7 +110,7 @@
                             'db': db,
                             'table': table,
                             'partition_name': partition.getName(),
-                          }) }}">
+                          }, '', false) }}">
                             {{ get_icon('s_tbl', 'Rebuild'|trans) }}
                           </a>
                         </td>
@@ -120,7 +120,7 @@
                             'db': db,
                             'table': table,
                             'partition_name': partition.getName(),
-                          }) }}">
+                          }, '', false) }}">
                             {{ get_icon('b_tblops', 'Repair'|trans) }}
                           </a>
                         </td>
@@ -130,7 +130,7 @@
                             'db': db,
                             'table': table,
                             'partition_name': partition.getName(),
-                          }) }}">
+                          }, '', false) }}">
                             {{ get_icon('b_empty', 'Truncate'|trans) }}
                           </a>
                         </td>
@@ -141,7 +141,7 @@
                               'db': db,
                               'table': table,
                               'partition_name': partition.getName(),
-                            }) }}">
+                            }, '', false) }}">
                               {{ get_icon('b_drop', 'Drop'|trans) }}
                             </a>
                           </td>
@@ -193,19 +193,15 @@
             {% if partitions is empty %}
                 <input class="btn btn-secondary" type="submit" value="{% trans 'Partition table' %}">
             {% else %}
-<<<<<<< HEAD
                 {{ link_or_button(
-                  url('/sql', {
+                  url('/sql'),
+                  {
                     'db': db,
                     'table': table,
                     'sql_query': 'ALTER TABLE ' ~ backquote(table) ~ ' REMOVE PARTITIONING'
-                  }),
+                  },
                   'Remove partitioning'|trans, {
                     'class': 'btn btn-secondary ajax',
-=======
-                {{ Util_linkOrButton('sql.php', remove_url_params, 'Remove partitioning'|trans, {
-                    'class': 'button ajax',
->>>>>>> ae11d526
                     'id': 'remove_partitioning'
                 }) }}
                 <input class="btn btn-secondary" type="submit" value="{% trans 'Edit partitioning' %}">
