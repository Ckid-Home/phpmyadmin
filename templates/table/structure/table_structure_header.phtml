--- conflicted
+++ resolved
@@ -2,7 +2,9 @@
 <tr>
     <th class="print_ignore"></th>
     <th>#</th>
-    <th><?php echo __('Name'); ?></th>
+    <th><?php use PMA\libraries\Util;
+
+        echo __('Name'); ?></th>
     <th><?php echo __('Type'); ?></th>
     <th><?php echo __('Collation'); ?></th>
     <th><?php echo __('Attributes'); ?></th>
@@ -13,14 +15,7 @@
      <?php if (! $db_is_system_schema && ! $tbl_is_view): ?>
         <?php
             $colspan = 9;
-<<<<<<< HEAD
-            if (PMA_DRIZZLE) {
-                $colspan -= 2;
-            }
-            if (PMA\libraries\Util::showIcons('ActionLinksMode')) {
-=======
-            if (PMA_Util::showIcons('ActionLinksMode')) {
->>>>>>> 6a163eaa
+            if (Util::showIcons('ActionLinksMode')) {
                 $colspan--;
             }
         ?>
