<?php
/* vim: set expandtab sw=4 ts=4 sts=4: */
/**
 * Test for PhpMyAdmin\Config class
 *
 * @package PhpMyAdmin-test
 * @group current
 */
declare(strict_types=1);

namespace PhpMyAdmin\Tests;

use PhpMyAdmin\Config;
use PhpMyAdmin\Tests\PmaTestCase;
<<<<<<< HEAD
use PHPUnit\Framework\Assert;
use PHPUnit\Framework\Exception;
=======
use PhpMyAdmin\Theme;
use PHPUnit\Framework\Assert;
>>>>>>> b5945d3b

/**
 * Tests behaviour of PhpMyAdmin\Config class
 *
 * @package PhpMyAdmin-test
 */
class ConfigTest extends PmaTestCase
{
    /**
     * Turn off backup globals
     */
    protected $backupGlobals = false;

    /**
     * @var Config
     */
    protected $object;

    /**
     * @var Config to test file permission
     */
    protected $permTestObj;

    /**
     * Sets up the fixture, for example, opens a network connection.
     * This method is called before a test is executed.
     *
     * @return void
     */
    protected function setUp(): void
    {
        $_SERVER['HTTP_USER_AGENT'] = '';
        $this->object = new Config();
        $GLOBALS['server'] = 0;
        $_SESSION['git_location'] = '.git';
        $_SESSION['is_git_revision'] = true;
        $GLOBALS['PMA_Config'] = new Config(CONFIG_FILE);
        $GLOBALS['cfg']['ProxyUrl'] = '';

        //for testing file permissions
        $this->permTestObj = new Config(ROOT_PATH . "config.sample.inc.php");
    }

    /**
     * Tears down the fixture, for example, closes a network connection.
     * This method is called after a test is executed.
     *
     * @return void
     */
    protected function tearDown(): void
    {
        parent::tearDown();
        unset($this->object);
        unset($this->permTestObj);
    }

    /**
     * Test for CheckSystem
     *
     * @return void
     * @group medium
     */
    public function testCheckSystem()
    {
        $this->object->checkSystem();

        $this->assertNotEmpty($this->object->get('PMA_VERSION'));
        $this->assertNotEmpty($this->object->get('PMA_MAJOR_VERSION'));
    }

    /**
     * Test for checkOutputCompression
     *
     * @return void
     */
    public function testCheckOutputCompression()
    {

        $this->object->set('OBGzip', 'auto');

        $this->object->set('PMA_USR_BROWSER_AGENT', 'IE');
        $this->object->set('PMA_USR_BROWSER_VER', 6);
        $this->object->checkOutputCompression();
        $this->assertTrue($this->object->get("OBGzip"));

        $this->object->set('OBGzip', 'auto');
        $this->object->set('PMA_USR_BROWSER_AGENT', 'MOZILLA');
        $this->object->set('PMA_USR_BROWSER_VER', 5);
        $this->object->checkOutputCompression();
        $this->assertTrue($this->object->get("OBGzip"));
    }

    /**
     * Tests client parsing code.
     *
     * @param string $agent   User agent string
     * @param string $os      Expected parsed OS (or null if none)
     * @param string $browser Expected parsed browser (or null if none)
     * @param string $version Expected browser version (or null if none)
     *
     * @return void
     *
     * @dataProvider userAgentProvider
     */
    public function testCheckClient($agent, $os, $browser = null, $version = null): void
    {
        $_SERVER['HTTP_USER_AGENT'] = $agent;
        $this->object->checkClient();
        $this->assertEquals($os, $this->object->get('PMA_USR_OS'));
        if ($os != null) {
            $this->assertEquals(
                $browser,
                $this->object->get('PMA_USR_BROWSER_AGENT')
            );
        }
        if ($version != null) {
            $this->assertEquals(
                $version,
                $this->object->get('PMA_USR_BROWSER_VER')
            );
        }
    }

    /**
     * user Agent Provider
     *
     * @return array
     */
    public function userAgentProvider()
    {
        return [
            [
                'Opera/9.80 (X11; Linux x86_64; U; pl) Presto/2.7.62 Version/11.00',
                'Linux',
                'OPERA',
                '9.80',
            ],
            [
                'Mozilla/5.0 (Macintosh; U; Intel Mac OS X; en-US) AppleWebKit/'
                . '528.16 OmniWeb/622.8.0.112941',
                'Mac',
                'OMNIWEB',
                '622',
            ],
            [
                'Mozilla/4.0 (compatible; MSIE 8.0; Windows NT 5.1)',
                'Win',
                'IE',
                '8.0',
            ],
            [
                'Mozilla/5.0 (compatible; MSIE 9.0; Windows NT 6.1; Trident/5.0)',
                'Win',
                'IE',
                '9.0',
            ],
            [
                'Mozilla/5.0 (compatible; MSIE 10.0; Windows NT 6.2; Win64; x64; '
                . 'Trident/6.0)',
                'Win',
                'IE',
                '10.0',
            ],
            [
                'Mozilla/5.0 (IE 11.0; Windows NT 6.3; Trident/7.0; .NET4.0E; '
                . '.NET4.0C; rv:11.0) like Gecko',
                'Win',
                'IE',
                '11.0',
            ],
            [
                'Mozilla/5.0 (Windows NT 6.3; WOW64; Trident/7.0; .NET4.0E; '
                . '.NET4.0C; .NET CLR 3.5.30729; .NET CLR 2.0.50727; '
                . '.NET CLR 3.0.30729; InfoPath.3; rv:11.0) like Gecko',
                'Win',
                'IE',
                '11.0',
            ],
            [
                'Mozilla/5.0 (Windows NT 6.1; WOW64) AppleWebKit/537.22 (KHTML, '
                . 'like Gecko) Chrome/25.0.1364.172 Safari/537.22',
                'Win',
                'CHROME',
                '25.0.1364.172',
            ],
            [
                'Mozilla/5.0 (Unknown; U; Unix BSD/SYSV system; C -) '
                . 'AppleWebKit/527+ (KHTML, like Gecko, Safari/419.3) Arora/0.10.2',
                'Unix',
                'SAFARI',
                '5.0.419',
            ],
            [
                'Mozilla/5.0 (Windows; U; Win95; en-US; rv:1.9b) Gecko/20031208',
                'Win',
                'GECKO',
                '1.9',
            ],
            [
                'Mozilla/5.0 (compatible; Konqueror/4.5; NetBSD 5.0.2; X11; '
                . 'amd64; en_US) KHTML/4.5.4 (like Gecko)',
                'Other',
                'KONQUEROR',
            ],
            [
                'Mozilla/5.0 (X11; Linux x86_64; rv:5.0) Gecko/20100101 Firefox/5.0',
                'Linux',
                'FIREFOX',
                '5.0',
            ],
            [
                'Mozilla/5.0 (X11; Linux x86_64; rv:12.0) Gecko/20100101 '
                . 'Firefox/12.0',
                'Linux',
                'FIREFOX',
                '12.0',
            ],
            /**
             * @todo Is this version really expected?
             */
            [
                'Mozilla/5.0 (X11; Linux x86_64) AppleWebKit/535.4+ (KHTML, like G'
                . 'ecko) Version/5.0 Safari/535.4+ SUSE/12.1 (3.2.1) Epiphany/3.2.1',
                'Linux',
                'SAFARI',
                '5.0',
            ],
        ];
    }

    /**
     * test for CheckGd2
     *
     * @return void
     */
    public function testCheckGd2()
    {
        $prevIsGb2Val = $this->object->get('PMA_IS_GD2');

        $this->object->set('GD2Available', 'yes');
        $this->object->checkGd2();
        $this->assertEquals(1, $this->object->get('PMA_IS_GD2'));

        $this->object->set('GD2Available', 'no');
        $this->object->checkGd2();
        $this->assertEquals(0, $this->object->get('PMA_IS_GD2'));

        $this->object->set('GD2Available', 'auto');

        if (! function_exists('imagecreatetruecolor')) {
            $this->object->checkGd2();
            $this->assertEquals(
                0,
                $this->object->get('PMA_IS_GD2'),
                'imagecreatetruecolor does not exist, PMA_IS_GD2 should be 0'
            );
        }

        if (function_exists('gd_info')) {
            $this->object->checkGd2();
            $gd_nfo = gd_info();
            if (mb_strstr($gd_nfo["GD Version"], '2.')) {
                $this->assertEquals(
                    1,
                    $this->object->get('PMA_IS_GD2'),
                    'GD Version >= 2, PMA_IS_GD2 should be 1'
                );
            } else {
                $this->assertEquals(
                    0,
                    $this->object->get('PMA_IS_GD2'),
                    'GD Version < 2, PMA_IS_GD2 should be 0'
                );
            }
        }

        /* Get GD version string from phpinfo output */
        ob_start();
        phpinfo(INFO_MODULES); /* Only modules */
        $a = strip_tags(ob_get_contents());
        ob_end_clean();

        if (preg_match('@GD Version[[:space:]]*\(.*\)@', $a, $v)) {
            if (mb_strstr($v, '2.')) {
                $this->assertEquals(
                    1,
                    $this->object->get('PMA_IS_GD2'),
                    'PMA_IS_GD2 should be 1'
                );
            } else {
                $this->assertEquals(
                    0,
                    $this->object->get('PMA_IS_GD2'),
                    'PMA_IS_GD2 should be 0'
                );
            }
        }
    }

    /**
     * Web server detection test
     *
     * @param string  $server Server identification
     * @param boolean $iis    Whether server should be detected as IIS
     *
     * @return void
     *
     * @dataProvider serverNames
     */
    public function testCheckWebServer($server, $iis): void
    {
        $_SERVER['SERVER_SOFTWARE'] = $server;
        $this->object->checkWebServer();
        $this->assertEquals($iis, $this->object->get('PMA_IS_IIS'));
        unset($_SERVER['SERVER_SOFTWARE']);
    }

    /**
     * return server names
     *
     * @return array
     */
    public function serverNames()
    {
        return [
            [
                "Microsoft-IIS 7.0",
                1,
            ],
            [
                "Apache/2.2.17",
                0,
            ],
        ];
    }

    /**
     * test for CheckWebServerOs
     *
     * @return void
     */
    public function testCheckWebServerOs()
    {
        $this->object->checkWebServerOs();

        if (defined('PHP_OS')) {
            if (stristr(PHP_OS, 'darwin')) {
                $this->assertEquals(0, $this->object->get('PMA_IS_WINDOWS'));
            } elseif (stristr(PHP_OS, 'win')) {
                $this->assertEquals(1, $this->object->get('PMA_IS_WINDOWS'));
            } elseif (stristr(PHP_OS, 'OS/2')) {
                $this->assertEquals(1, $this->object->get('PMA_IS_WINDOWS'));
            } elseif (stristr(PHP_OS, 'Linux')) {
                $this->assertEquals(0, $this->object->get('PMA_IS_WINDOWS'));
            } else {
                $this->markTestIncomplete('Not known PHP_OS: ' . PHP_OS);
            }
        } else {
            $this->assertEquals(0, $this->object->get('PMA_IS_WINDOWS'));

            define('PHP_OS', 'Windows');
            $this->assertEquals(1, $this->object->get('PMA_IS_WINDOWS'));
        }
    }

    /**
     * Tests loading of default values
     *
     * @return void
     *
     * @group large
     */
    public function testLoadDefaults()
    {
        $prevDefaultSource = $this->object->default_source;

        $this->object->default_source = 'unexisted.file.php';
        $this->assertFalse($this->object->loadDefaults());

        $this->object->default_source = $prevDefaultSource;

        include $this->object->default_source;

        $loadedConf = $cfg;
        unset($cfg);

        $this->assertTrue($this->object->loadDefaults());

        $this->assertEquals(
            $this->object->default_source_mtime,
            filemtime($prevDefaultSource)
        );
        $this->assertEquals(
            $loadedConf['Servers'][1],
            $this->object->default_server
        );

        unset($loadedConf['Servers']);

        $this->assertEquals($loadedConf, $this->object->default);

        $expectedSettings = array_replace_recursive(
            $this->object->settings,
            $loadedConf
        );

        $this->assertEquals(
            $expectedSettings,
            $this->object->settings,
            'Settings loaded wrong'
        );

        $this->assertFalse($this->object->error_config_default_file);
    }

    /**
     * test for CheckConfigSource
     *
     * @return void
     */
    public function testCheckConfigSource()
    {
        $this->object->setSource('unexisted.config.php');
        $this->assertFalse($this->object->checkConfigSource());
        $this->assertEquals(0, $this->object->source_mtime);

        $this->object->setSource(ROOT_PATH . 'libraries/config.default.php');

        $this->assertNotEmpty($this->object->getSource());
        $this->assertTrue($this->object->checkConfigSource());
    }

    /**
     * Test getting and setting config values
     *
     * @return void
     */
    public function testGetAndSet()
    {
        $this->assertNull($this->object->get("unresisting_setting"));

        $this->object->set('test_setting', 'test_value');

        $this->assertEquals('test_value', $this->object->get('test_setting'));
    }

    /**
     * Tests setting configuration source
     *
     * @return void
     */
    public function testGetSetSource()
    {
        echo $this->object->getSource();

        $this->assertEmpty($this->object->getSource(), "Source is null by default");

        $this->object->setSource(ROOT_PATH . "config.sample.inc.php");

        $this->assertEquals(
            ROOT_PATH . "config.sample.inc.php",
            $this->object->getSource(),
            "Cant set new source"
        );
    }

    /**
     * test for IsHttp
     *
     * @param string $scheme   http scheme
     * @param string $https    https
     * @param string $uri      request uri
     * @param string $lb       http https from lb
     * @param string $front    http front end https
     * @param string $proto    http x forwarded proto
     * @param int    $port     server port
     * @param bool   $expected expected result
     *
     * @return void
     *
     * @dataProvider httpsParams
     */
    public function testIsHttps($scheme, $https, $uri, $lb, $front, $proto, $port, $expected): void
    {
        $_SERVER['HTTP_SCHEME'] = $scheme;
        $_SERVER['HTTPS'] = $https;
        $_SERVER['REQUEST_URI'] = $uri;
        $_SERVER['HTTP_HTTPS_FROM_LB'] = $lb;
        $_SERVER['HTTP_FRONT_END_HTTPS'] = $front;
        $_SERVER['HTTP_X_FORWARDED_PROTO'] = $proto;
        $_SERVER['SERVER_PORT'] = $port;

        $this->object->set('is_https', null);
        $this->assertEquals($expected, $this->object->isHttps());
    }

    /**
     * Data provider for https detection
     *
     * @return array
     */
    public function httpsParams()
    {
        return [
            [
                'http',
                '',
                '',
                '',
                '',
                'http',
                80,
                false,
            ],
            [
                'http',
                '',
                'http://',
                '',
                '',
                'http',
                80,
                false,
            ],
            [
                'http',
                '',
                '',
                '',
                '',
                'http',
                443,
                true,
            ],
            [
                'http',
                '',
                '',
                '',
                '',
                'https',
                80,
                true,
            ],
            [
                'http',
                '',
                '',
                '',
                'on',
                'http',
                80,
                true,
            ],
            [
                'http',
                '',
                '',
                'on',
                '',
                'http',
                80,
                true,
            ],
            [
                'http',
                '',
                'https://',
                '',
                '',
                'http',
                80,
                true,
            ],
            [
                'http',
                'on',
                '',
                '',
                '',
                'http',
                80,
                true,
            ],
            [
                'https',
                '',
                '',
                '',
                '',
                'http',
                80,
                true,
            ],
        ];
    }

    /**
     * Test for backward compatibility globals
     *
     * @return void
     *
     * @depends testCheckSystem
     * @depends testCheckWebServer
     * @depends testLoadDefaults
     *
     * @group large
     */
    public function testEnableBc()
    {
        $this->object->enableBc();

        $defines = [
            'PMA_VERSION',
            'PMA_MAJOR_VERSION',
            'PMA_IS_WINDOWS',
            'PMA_IS_GD2',
            'PMA_USR_OS',
            'PMA_USR_BROWSER_VER',
            'PMA_USR_BROWSER_AGENT',
        ];

        foreach ($defines as $define) {
            $this->assertTrue(defined($define));
            $this->assertEquals(constant($define), $this->object->get($define));
        }
    }

    /**
     * Test for getting root path
     *
     * @param string $request  The request URL used for phpMyAdmin
     * @param string $absolute The absolute URL used for phpMyAdmin
     * @param string $expected Expected root path
     *
     * @return void
     *
     * @dataProvider rootUris
     */
    public function testGetRootPath($request, $absolute, $expected): void
    {
        $GLOBALS['PMA_PHP_SELF'] = $request;
        $this->object->set('PmaAbsoluteUri', $absolute);
        $this->assertEquals($expected, $this->object->getRootPath());
    }

    /**
     * Data provider for testGetRootPath
     *
     * @return array data for testGetRootPath
     */
    public function rootUris()
    {
        return [
            [
                '',
                '',
                '/',
            ],
            [
                '/',
                '',
                '/',
            ],
            [
                '/index.php',
                '',
                '/',
            ],
            [
                '\\index.php',
                '',
                '/',
            ],
            [
                '\\',
                '',
                '/',
            ],
            [
                '\\path\\to\\index.php',
                '',
                '/path/to/',
            ],
            [
                '/foo/bar/phpmyadmin/index.php',
                '',
                '/foo/bar/phpmyadmin/',
            ],
            [
                '/foo/bar/phpmyadmin/',
                '',
                '/foo/bar/phpmyadmin/',
            ],
            [
                'https://example.net/baz/phpmyadmin/',
                '',
                '/baz/phpmyadmin/',
            ],
            [
                'http://example.net/baz/phpmyadmin/',
                '',
                '/baz/phpmyadmin/',
            ],
            [
                'http://example.net/phpmyadmin/',
                '',
                '/phpmyadmin/',
            ],
            [
                'http://example.net/',
                '',
                '/',
            ],
            [
                'http://example.net/',
                'http://example.net/phpmyadmin/',
                '/phpmyadmin/',
            ],
            [
                'http://example.net/',
                'http://example.net/phpmyadmin',
                '/phpmyadmin/',
            ],
            [
                'http://example.net/',
                '/phpmyadmin2',
                '/phpmyadmin2/',
            ],
            [
                'http://example.net/',
                '/phpmyadmin3/',
                '/phpmyadmin3/',
            ],
        ];
    }

    /**
     * Tests loading of config file
     *
     * @param string  $source File name of config to load
     * @param boolean $result Expected result of loading
     *
     * @return void
     *
     * @dataProvider configPaths
     */
    public function testLoad($source, $result): void
    {
        if ($result) {
            $this->assertTrue($this->object->load($source));
        } else {
            $this->assertFalse($this->object->load($source));
        }
    }

    /**
     * return of config Paths
     *
     * @return array
     */
    public function configPaths()
    {
        return [
            [
                ROOT_PATH . 'test/test_data/config.inc.php',
                true,
            ],
            [
                ROOT_PATH . 'test/test_data/config-nonexisting.inc.php',
                false,
            ],
            [
                ROOT_PATH . 'libraries/config.default.php',
                true,
            ],
        ];
    }

    /**
     * Test for loading user preferences
     *
     * @return void
     * @todo Test actually preferences loading
     * @doesNotPerformAssertions
     */
    public function testLoadUserPreferences()
    {
        $this->object->loadUserPreferences();
    }

    /**
     * Test for setting user config value
     *
     * @return void
     */
    public function testSetUserValue()
    {
        $this->object->setUserValue(null, 'lang', 'cs', 'en');
        $this->object->setUserValue("TEST_COOKIE_USER_VAL", '', 'cfg_val_1');
        $this->assertEquals(
            $this->object->getUserValue("TEST_COOKIE_USER_VAL", 'fail'),
            'cfg_val_1'
        );
    }

    /**
     * Test for getting user config value
     *
     * @return void
     */
    public function testGetUserValue()
    {
        $this->assertEquals($this->object->getUserValue('test_val', 'val'), 'val');
    }

    /**
     * Should test getting unique value for theme
     *
     * @return void
     */
    public function testGetThemeUniqueValue()
    {
        $partial_sum = (
            $this->object->source_mtime +
            $this->object->default_source_mtime +
            $this->object->get('user_preferences_mtime') +
            $GLOBALS['PMA_Theme']->mtime_info +
            $GLOBALS['PMA_Theme']->filesize_info
        );

        $this->assertEquals($partial_sum, $this->object->getThemeUniqueValue());
    }

    /**
     * Should test checking of config permissions
     *
     * @return void
     */
    public function testCheckPermissions()
    {
        //load file permissions for the current permissions file
        $perms = @fileperms($this->object->getSource());
        //testing for permissions for no configuration file
        $this->assertFalse(! ($perms === false) && ($perms & 2));

        //load file permissions for the current permissions file
        $perms = @fileperms($this->permTestObj->getSource());

        if (! ($perms === false) && ($perms & 2)) {
            $this->assertTrue((bool) $this->permTestObj->get('PMA_IS_WINDOWS'));
        } else {
            $this->assertFalse((bool) $this->permTestObj->get('PMA_IS_WINDOWS'));
        }
    }

    /**
     * Test for setting cookies
     *
     * @return void
     */
    public function testSetCookie()
    {
        $this->assertFalse(
            $this->object->setCookie(
                'TEST_DEF_COOKIE',
                'test_def_123',
                'test_def_123'
            )
        );

        $this->assertTrue(
            $this->object->setCookie(
                'TEST_CONFIG_COOKIE',
                'test_val_123',
                null,
                3600
            )
        );

        $this->assertTrue(
            $this->object->setCookie(
                'TEST_CONFIG_COOKIE',
                '',
                'default_val'
            )
        );

        $_COOKIE['TEST_MANUAL_COOKIE'] = 'some_test_val';
        $this->assertTrue(
            $this->object->setCookie(
                'TEST_MANUAL_COOKIE',
                'other',
                'other'
            )
        );
    }

    /**
     * Test for isGitRevision
     *
     * @return void
     */
    public function testIsGitRevision()
    {
        $git_location = '';

        $this->assertTrue(
            $this->object->isGitRevision($git_location)
        );

        $this->assertEquals(
            null,
            $this->object->get('PMA_VERSION_GIT')
        );

        $this->assertEquals('.git', $git_location);
    }

    /**
     * Test for isGitRevision
     *
     * @return void
     */
    public function testIsGitRevisionSkipped()
    {
        $this->object->set('ShowGitRevision', false);
        $this->assertFalse(
            $this->object->isGitRevision($git_location)
        );
    }

    /**
     * Test for isGitRevision
     *
     * @group git-revision
     * @return void
     */
    public function testIsGitRevisionLocalGitDir()
    {
        $cwd = getcwd();
        $test_dir = "gittestdir";

        unset($_SESSION['git_location']);
        unset($_SESSION['is_git_revision']);

        mkdir($test_dir);
        chdir($test_dir);

        $this->assertFalse(
            $this->object->isGitRevision()
        );

        $this->assertEquals(
            null,
            $this->object->get('PMA_VERSION_GIT')
        );

        unset($_SESSION['git_location']);
        unset($_SESSION['is_git_revision']);

        mkdir('.git');

        $this->assertFalse(
            $this->object->isGitRevision()
        );

        $this->assertEquals(
            null,
            $this->object->get('PMA_VERSION_GIT')
        );

        unset($_SESSION['git_location']);
        unset($_SESSION['is_git_revision']);

        file_put_contents('.git/config', '');

        $this->assertTrue(
            $this->object->isGitRevision()
        );

        $this->assertEquals(
            null,
            $this->object->get('PMA_VERSION_GIT')
        );

        unlink('.git/config');
        rmdir('.git');

        chdir($cwd);
        rmdir($test_dir);
    }

    /**
     * Test for isGitRevision
     *
     * @group git-revision
     * @return void
     */
    public function testIsGitRevisionExternalGitDir()
    {
        $cwd = getcwd();
        $test_dir = "gittestdir";

        unset($_SESSION['git_location']);
        unset($_SESSION['is_git_revision']);

        mkdir($test_dir);
        chdir($test_dir);

        file_put_contents('.git', 'gitdir: ./.customgitdir');
        $this->assertFalse(
            $this->object->isGitRevision()
        );

        $this->assertEquals(
            null,
            $this->object->get('PMA_VERSION_GIT')
        );

        unset($_SESSION['git_location']);
        unset($_SESSION['is_git_revision']);

        mkdir('.customgitdir');

        $this->assertTrue(
            $this->object->isGitRevision()
        );

        $this->assertEquals(
            null,
            $this->object->get('PMA_VERSION_GIT')
        );

        unset($_SESSION['git_location']);
        unset($_SESSION['is_git_revision']);

        file_put_contents('.git', 'random data here');

        $this->assertFalse(
            $this->object->isGitRevision()
        );

        $this->assertEquals(
            null,
            $this->object->get('PMA_VERSION_GIT')
        );

        unlink('.git');
        rmdir('.customgitdir');

        chdir($cwd);
        rmdir($test_dir);
    }

    /**
     * Test for checkGitRevision packs folder
     *
     * @group git-revision
     * @return void
     */
    public function testCheckGitRevisionPacksFolder()
    {
        $cwd = getcwd();
        $test_dir = "gittestdir";

        unset($_SESSION['git_location']);
        unset($_SESSION['is_git_revision']);

        mkdir($test_dir);
        chdir($test_dir);

        mkdir('.git');
        file_put_contents('.git/config', '');

        $this->object->checkGitRevision();

        $this->assertEquals(
            '0',
            $this->object->get('PMA_VERSION_GIT')
        );

        $this->assertEmpty(
            $this->object->get('PMA_VERSION_GIT_COMMITHASH')
        );

        file_put_contents('.git/HEAD', 'ref: refs/remotes/origin/master');
        $this->object->checkGitRevision();
        $this->assertEmpty(
            $this->object->get('PMA_VERSION_GIT_COMMITHASH')
        );

        file_put_contents(
            '.git/packed-refs',
            '# pack-refs with: peeled fully-peeled sorted' . PHP_EOL .
            'c1f2ff2eb0c3fda741f859913fd589379f4e4a8f refs/tags/4.3.10' . PHP_EOL .
            '^6f2e60343b0a324c65f2d1411bf4bd03e114fb98' . PHP_EOL .
            '17bf8b7309919f8ac593d7c563b31472780ee83b refs/remotes/origin/master' . PHP_EOL
        );
        mkdir('.git/objects/pack', 0777, true);//default = 0777, recursive mode
        $this->object->checkGitRevision();

        $this->assertNotEmpty(
            $this->object->get('PMA_VERSION_GIT_COMMITHASH')
        );
        $this->assertNotEmpty(
            $this->object->get('PMA_VERSION_GIT_BRANCH')
        );

        rmdir(".git/objects/pack");
        rmdir(".git/objects");
        unlink('.git/packed-refs');
        unlink('.git/HEAD');
        unlink('.git/config');
        rmdir('.git');

        chdir($cwd);
        rmdir($test_dir);
    }

    /**
     * Test for checkGitRevision packs folder
     *
     * @group git-revision
     * @return void
     */
    public function testCheckGitRevisionRefFile()
    {
        $cwd = getcwd();
        $test_dir = "gittestdir";

        unset($_SESSION['git_location']);
        unset($_SESSION['is_git_revision']);

        mkdir($test_dir);
        chdir($test_dir);

        mkdir('.git');
        file_put_contents('.git/config', '');

        $this->object->checkGitRevision();

        $this->assertEquals(
            '0',
            $this->object->get('PMA_VERSION_GIT')
        );

        $this->assertEmpty(
            $this->object->get('PMA_VERSION_GIT_COMMITHASH')
        );

        file_put_contents('.git/HEAD', 'ref: refs/remotes/origin/master');
        mkdir('.git/refs/remotes/origin', 0777, true);
        file_put_contents('.git/refs/remotes/origin/master', 'c1f2ff2eb0c3fda741f859913fd589379f4e4a8f');
        mkdir('.git/objects/pack', 0777, true);//default = 0777, recursive mode
        $this->object->checkGitRevision();

        $this->assertEquals(
            0,
            $this->object->get('PMA_VERSION_GIT')
        );

        unlink('.git/refs/remotes/origin/master');
        rmdir('.git/refs/remotes/origin');
        rmdir('.git/refs/remotes');
        rmdir('.git/refs');
        rmdir(".git/objects/pack");
        rmdir(".git/objects");
        unlink('.git/HEAD');
        unlink('.git/config');
        rmdir('.git');

        chdir($cwd);
        rmdir($test_dir);
    }

    /**
     * Test for checkGitRevision with packs as file
     *
     * @group git-revision
     * @return void
     */
    public function testCheckGitRevisionPacksFile()
    {
        $cwd = getcwd();
        $test_dir = "gittestdir";

        unset($_SESSION['git_location']);
        unset($_SESSION['is_git_revision']);

        mkdir($test_dir);
        chdir($test_dir);

        mkdir('.git');
        file_put_contents('.git/config', '');

        $this->object->checkGitRevision();

        $this->assertEquals(
            '0',
            $this->object->get('PMA_VERSION_GIT')
        );

        $this->assertEmpty(
            $this->object->get('PMA_VERSION_GIT_COMMITHASH')
        );

        file_put_contents('.git/HEAD', 'ref: refs/remotes/origin/master');
        $this->object->checkGitRevision();
        $this->assertEmpty(
            $this->object->get('PMA_VERSION_GIT_COMMITHASH')
        );

        file_put_contents(
            '.git/packed-refs',
            '# pack-refs with: peeled fully-peeled sorted' . PHP_EOL .
            'c1f2ff2eb0c3fda741f859913fd589379f4e4a8f refs/tags/4.3.10' . PHP_EOL .
            '^6f2e60343b0a324c65f2d1411bf4bd03e114fb98' . PHP_EOL .
            '17bf8b7309919f8ac593d7c563b31472780ee83b refs/remotes/origin/master' . PHP_EOL
        );
        mkdir('.git/objects/info', 0777, true);
        file_put_contents(
            '.git/objects/info/packs',
            'P pack-faea49765800da462c70bea555848cc8c7a1c28d.pack' . PHP_EOL .
            '  pack-.pack' . PHP_EOL .
            PHP_EOL .
            'P pack-420568bae521465fd11863bff155a2b2831023.pack' . PHP_EOL .
            PHP_EOL
        );

        $this->object->checkGitRevision();

        $this->assertNotEmpty(
            $this->object->get('PMA_VERSION_GIT_COMMITHASH')
        );
        $this->assertNotEmpty(
            $this->object->get('PMA_VERSION_GIT_BRANCH')
        );

        unlink(".git/objects/info/packs");
        rmdir(".git/objects/info");
        rmdir(".git/objects");
        unlink('.git/packed-refs');
        unlink('.git/HEAD');
        unlink('.git/config');
        rmdir('.git');

        chdir($cwd);
        rmdir($test_dir);
    }

    /**
     * Test for checkGitRevision
     *
     * @return void
     */
    public function testCheckGitRevisionSkipped()
    {
        $this->object->set('ShowGitRevision', false);
        $this->object->checkGitRevision();

        $this->assertEquals(
            null,
            $this->object->get('PMA_VERSION_GIT')
        );

        $this->assertEmpty(
            $this->object->get('PMA_VERSION_GIT_COMMITHASH')
        );
    }

    /**
     * Test for git infos in session
     *
     * @return void
     */
    public function testSessionCacheGitFolder()
    {
        $_SESSION['git_location'] = 'customdir/.git';
        $_SESSION['is_git_revision'] = true;
        $gitFolder = '';
        $this->assertTrue($this->object->isGitRevision($gitFolder));

        $this->assertEquals(
            $gitFolder,
            'customdir/.git'
        );
    }

    /**
     * Test that git folder is not looked up if cached value is false
     *
     * @return void
     */
    public function testSessionCacheGitFolderNotRevisionNull()
    {
        $_SESSION['is_git_revision'] = false;
        $_SESSION['git_location'] = null;
        $gitFolder = 'defaultvaluebyref';
        $this->assertFalse($this->object->isGitRevision($gitFolder));

        // Assert that the value is replaced by cached one
        $this->assertEquals(
            $gitFolder,
            null
        );
    }

    /**
     * Test that git folder is not looked up if cached value is false
     *
     * @return void
     */
    public function testSessionCacheGitFolderNotRevisionString()
    {
        $_SESSION['is_git_revision'] = false;
        $_SESSION['git_location'] = 'randomdir/.git';
        $gitFolder = 'defaultvaluebyref';
        $this->assertFalse($this->object->isGitRevision($gitFolder));

        // Assert that the value is replaced by cached one
        $this->assertEquals(
            $gitFolder,
            'randomdir/.git'
        );
    }

    /**
     * Test for checkServers
     *
     * @param array $settings settings array
     * @param array $expected expected result
     * @param bool  $error    error
     *
     * @return void
     *
     * @dataProvider serverSettingsProvider
     */
    public function testCheckServers($settings, $expected, $error = false): void
    {
<<<<<<< HEAD
        if ($error) {
            $this->expectException(Exception::class);
        }

        $this->object->settings['Servers'] = $settings;
        $this->object->checkServers();
        if ($expected === null) {
            $expected = $this->object->default_server;
        } else {
            $expected = array_merge($this->object->default_server, $expected);
=======
        try {
            $this->object->settings['Servers'] = $settings;
            $this->object->checkServers();
            if (is_null($expected)) {
                $expected = $this->object->default_server;
            } else {
                $expected = array_merge($this->object->default_server, $expected);
            }
            $this->assertEquals($expected, $this->object->settings['Servers'][1]);
            if ($error) {
                $this->assertTrue(false);
            }
        } catch (\Exception $e) {
            if ($error) {
                $this->assertTrue(true);
            } else {
                throw $e;
            }
>>>>>>> b5945d3b
        }
    }

    /**
     * Data provider for checkServers test
     *
     * @return array
     */
    public function serverSettingsProvider()
    {
        return [
            'empty' => [
                [],
                [],
            ],
            'only_host' => [
                [1 => ['host' => '127.0.0.1']],
                ['host' => '127.0.0.1'],
            ],
            'empty_host' => [
                [1 => ['host' => '']],
                [
                    'verbose' => 'Server 1',
                    'host' => '',
                ],
            ],
            'invalid' => [
                ['invalid' => ['host' => '127.0.0.1']],
                ['host' => '127.0.0.1'],
                true,
            ],
        ];
    }

    /**
     * Test for selectServer
     *
     * @param array  $settings settings array
     * @param string $request  request
     * @param int    $expected expected result
     *
     * @return void
     *
     * @dataProvider selectServerProvider
     * @depends testCheckServers
     */
    public function testSelectServer($settings, $request, $expected): void
    {
        $this->object->settings['Servers'] = $settings;
        $this->object->checkServers();
        $_REQUEST['server'] = $request;
        $this->assertEquals($expected, $this->object->selectServer());
    }

    /**
     * Data provider for selectServer test
     *
     * @return array
     */
    public function selectServerProvider()
    {
        return [
            'zero' => [
                [],
                '0',
                1,
            ],
            'number' => [
                [1 => []],
                '1',
                1,
            ],
            'host' => [
                [2 => ['host' => '127.0.0.1']],
                '127.0.0.1',
                2,
            ],
            'verbose' => [
                [
                    1 => [
                        'verbose' => 'Server 1',
                        'host' => '',
                    ],
                ],
                'Server 1',
                1,
            ],
            'md5' => [
                [
                    66 => [
                        'verbose' => 'Server 1',
                        'host' => '',
                    ],
                ],
                '753f173bd4ac8a45eae0fe9a4fbe0fc0',
                66,
            ],
            'nonexisting_string' => [
                [1 => []],
                'invalid',
                1,
            ],
            'nonexisting' => [
                [1 => []],
                '100',
                1,
            ],
        ];
    }
}<|MERGE_RESOLUTION|>--- conflicted
+++ resolved
@@ -12,13 +12,8 @@
 
 use PhpMyAdmin\Config;
 use PhpMyAdmin\Tests\PmaTestCase;
-<<<<<<< HEAD
 use PHPUnit\Framework\Assert;
 use PHPUnit\Framework\Exception;
-=======
-use PhpMyAdmin\Theme;
-use PHPUnit\Framework\Assert;
->>>>>>> b5945d3b
 
 /**
  * Tests behaviour of PhpMyAdmin\Config class
@@ -1359,7 +1354,6 @@
      */
     public function testCheckServers($settings, $expected, $error = false): void
     {
-<<<<<<< HEAD
         if ($error) {
             $this->expectException(Exception::class);
         }
@@ -1370,27 +1364,8 @@
             $expected = $this->object->default_server;
         } else {
             $expected = array_merge($this->object->default_server, $expected);
-=======
-        try {
-            $this->object->settings['Servers'] = $settings;
-            $this->object->checkServers();
-            if (is_null($expected)) {
-                $expected = $this->object->default_server;
-            } else {
-                $expected = array_merge($this->object->default_server, $expected);
-            }
-            $this->assertEquals($expected, $this->object->settings['Servers'][1]);
-            if ($error) {
-                $this->assertTrue(false);
-            }
-        } catch (\Exception $e) {
-            if ($error) {
-                $this->assertTrue(true);
-            } else {
-                throw $e;
-            }
->>>>>>> b5945d3b
         }
+        $this->assertEquals($expected, $this->object->settings['Servers'][1]);
     }
 
     /**
