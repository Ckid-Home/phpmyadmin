--- conflicted
+++ resolved
@@ -953,13 +953,8 @@
 
     /**
      * Should test getting unique value for theme
-<<<<<<< HEAD
-=======
      *
      * @group 32bit-incompatible
-     *
-     * @return void
->>>>>>> 55f493db
      */
     public function testGetThemeUniqueValue(): void
     {
