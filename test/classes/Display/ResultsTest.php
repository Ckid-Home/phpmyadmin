<?php
/**
 * Tests for displaying results
 *
 * @package PhpMyAdmin-test
 */
declare(strict_types=1);

namespace PhpMyAdmin\Tests\Display;

use PhpMyAdmin\Config;
use PhpMyAdmin\Core;
use PhpMyAdmin\Display\Results as DisplayResults;
use PhpMyAdmin\Plugins\Transformations\Text_Plain_Link;
use PhpMyAdmin\SqlParser\Parser;
use PhpMyAdmin\SqlParser\Utils\Query;
use PhpMyAdmin\Tests\PmaTestCase;
use PhpMyAdmin\Transformations;
use ReflectionClass;
use stdClass;

/**
 * Test cases for displaying results.
 *
 * @package PhpMyAdmin-test
 */
class ResultsTest extends PmaTestCase
{
    /**
     * @access protected
     */
    protected $object;

    /**
     * Sets up the fixture, for example, opens a network connection.
     * This method is called before a test is executed.
     *
     * @access protected
     * @return void
     */
    protected function setUp(): void
    {
        $GLOBALS['server'] = 0;
        $GLOBALS['db'] = 'db';
        $GLOBALS['table'] = 'table';
        $GLOBALS['PMA_PHP_SELF'] = 'index.php';
        $this->object = new DisplayResults('as', '', 0, '', '');
        $GLOBALS['PMA_Config'] = new Config();
        $GLOBALS['PMA_Config']->set('URLQueryEncryption', false);
        $GLOBALS['PMA_Config']->enableBc();
        $GLOBALS['text_dir'] = 'ltr';
        $_SESSION[' HMAC_secret '] = 'test';

        $dbi = $this->getMockBuilder('PhpMyAdmin\DatabaseInterface')
            ->disableOriginalConstructor()
            ->getMock();

        $dbi->expects($this->any())->method('fieldFlags')
            ->will($this->returnArgument(1));

        $GLOBALS['dbi'] = $dbi;
    }

    /**
     * Tears down the fixture, for example, closes a network connection.
     * This method is called after a test is executed.
     *
     * @access protected
     * @return void
     */
    protected function tearDown(): void
    {
        unset($this->object);
    }

    /**
     * Call private functions by setting visibility to public.
     *
     * @param string $name   method name
     * @param array  $params parameters for the invocation
     *
     * @return mixed the output from the private method.
     */
    private function _callPrivateFunction($name, array $params)
    {
        $class = new ReflectionClass(DisplayResults::class);
        $method = $class->getMethod($name);
        $method->setAccessible(true);
        return $method->invokeArgs($this->object, $params);
    }

    /**
     * Test for _isSelect function
     *
     * @return void
     */
    public function testisSelect()
    {
        $parser = new Parser('SELECT * FROM pma');
        $this->assertTrue(
            $this->_callPrivateFunction(
                '_isSelect',
                [
                    [
                        'statement' => $parser->statements[0],
                        'select_from' => true,
                    ],
                ]
            )
        );
    }

    /**
     * Test for navigation buttons
     *
     * @param string  $caption        iconic caption for button
     * @param string  $title          text for button
     * @param integer $pos            position for next query
     * @param string  $html_sql_query query ready for display
     *
     * @return void
     *
     * @dataProvider providerForTestGetTableNavigationButton
     */
    public function testGetTableNavigationButton(
        $caption,
        $title,
        $pos,
        $html_sql_query
    ) {
        $GLOBALS['cfg']['TableNavigationLinksMode'] = 'icons';
        $_SESSION[' PMA_token '] = 'token';

        $actual = $this->_callPrivateFunction(
            '_getTableNavigationButton',
            [
                &$caption,
                $title,
                $pos,
                $html_sql_query,
                true,
            ]
        );

        $this->assertStringContainsString(
            '<form action="sql.php" method="post">',
            $actual
        );
        $this->assertStringContainsString(
            'name="sql_query" value="SELECT * FROM `pma_bookmark` WHERE 1"',
            $actual
        );
        $this->assertStringContainsString(
            'name="pos" value="1"',
            $actual
        );
        $this->assertStringContainsString(
            'value="btn" title="Submit"',
            $actual
        );
    }

    /**
     * Provider for testGetTableNavigationButton
     *
     * @return array array data for testGetTableNavigationButton
     */
    public function providerForTestGetTableNavigationButton()
    {
        return [
            [
                'btn',
                'Submit',
                1,
                'SELECT * FROM `pma_bookmark` WHERE 1',
            ],
        ];
    }

    /**
     * Provider for testing table navigation
     *
     * @return array data for testGetTableNavigation
     */
    public function providerForTestGetTableNavigation()
    {
        return [
            [
                21,
                41,
                false,
                '310',
            ],
        ];
    }

    /**
     * Data provider for testGetClassesForColumn
     *
     * @return array parameters and output
     */
    public function dataProviderForTestGetClassesForColumn()
    {
        return [
            [
                'grid_edit',
                'not_null',
                '',
                '',
                '',
                'data grid_edit not_null   ',
            ],
        ];
    }

    /**
     * Test for _getClassesForColumn
     *
     * @param string $grid_edit_class  the class for all editable columns
     * @param string $not_null_class   the class for not null columns
     * @param string $relation_class   the class for relations in a column
     * @param string $hide_class       the class for visibility of a column
     * @param string $field_type_class the class related to type of the field
     * @param string $output           output of__getResettedClassForInlineEdit
     *
     * @return void
     *
     * @dataProvider dataProviderForTestGetClassesForColumn
     */
    public function testGetClassesForColumn(
        $grid_edit_class,
        $not_null_class,
        $relation_class,
        $hide_class,
        $field_type_class,
        $output
    ) {
        $GLOBALS['cfg']['BrowsePointerEnable'] = true;
        $GLOBALS['cfg']['BrowseMarkerEnable'] = true;

        $this->assertEquals(
            $output,
            $this->_callPrivateFunction(
                '_getClassesForColumn',
                [
                    $grid_edit_class,
                    $not_null_class,
                    $relation_class,
                    $hide_class,
                    $field_type_class,
                ]
            )
        );
    }

    /**
     * Test for _getClassForDateTimeRelatedFields - case 1
     *
     * @return void
     */
    public function testGetClassForDateTimeRelatedFieldsCase1()
    {
        $this->assertEquals(
            'datetimefield',
            $this->_callPrivateFunction(
                '_getClassForDateTimeRelatedFields',
                [DisplayResults::DATETIME_FIELD]
            )
        );
    }

    /**
     * Test for _getClassForDateTimeRelatedFields - case 2
     *
     * @return void
     */
    public function testGetClassForDateTimeRelatedFieldsCase2()
    {
        $this->assertEquals(
            'datefield',
            $this->_callPrivateFunction(
                '_getClassForDateTimeRelatedFields',
                [DisplayResults::DATE_FIELD]
            )
        );
    }

    /**
     * Test for _getClassForDateTimeRelatedFields - case 3
     *
     * @return void
     */
    public function testGetClassForDateTimeRelatedFieldsCase3()
    {
        $this->assertEquals(
            'text',
            $this->_callPrivateFunction(
                '_getClassForDateTimeRelatedFields',
                [DisplayResults::STRING_FIELD]
            )
        );
    }

    /**
     * Test for _getOffsets - case 1
     *
     * @return void
     */
    public function testGetOffsetsCase1()
    {
        $_SESSION['tmpval']['max_rows'] = DisplayResults::ALL_ROWS;
        $this->assertEquals(
            [
                0,
                0,
            ],
            $this->_callPrivateFunction('_getOffsets', [])
        );
    }

    /**
     * Test for _getOffsets - case 2
     *
     * @return void
     */
    public function testGetOffsetsCase2()
    {
        $_SESSION['tmpval']['max_rows'] = 5;
        $_SESSION['tmpval']['pos'] = 4;
        $this->assertEquals(
            [
                9,
                0,
            ],
            $this->_callPrivateFunction('_getOffsets', [])
        );
    }

    /**
     * Data provider for testGetCheckboxForMultiRowSubmissions
     *
     * @return array parameters and output
     */
    public function dataProviderForGetCheckboxForMultiRowSubmissions()
    {
        return [
            [
                'sql.php?db=data&amp;table=new&amp;sql_query=DELETE+FROM+%60data%60'
                . '.%60new%60+WHERE+%60new%60.%60id%60+%3D+1&amp;message_to_show='
                . 'The+row+has+been+deleted&amp;goto=sql.php%3Fdb%3Ddata%26table%3D'
                . 'new%26sql_query%3DSELECT%2B%252A%2BFROM%2B%2560new%2560%26message'
                . '_to_show%3DThe%2Brow%2Bhas%2Bbeen%2Bdeleted%26goto%3Dtbl_'
                . 'structure.php',
                [
                    'edit_lnk' => 'ur',
                    'del_lnk' => 'dr',
                    'sort_lnk' => '0',
                    'nav_bar' => '1',
                    'bkm_form' => '1',
                    'text_btn' => '1',
                    'pview_lnk' => '1',
                ],
                0,
                '%60new%60.%60id%60+%3D+1',
                ['`new`.`id`' => '= 1'],
                '[%_PMA_CHECKBOX_DIR_%]',
                'klass',
                '<td class="klass" class="center print_ignore"><input type'
                . '="checkbox" id="id_rows_to_delete0[%_PMA_CHECKBOX_DIR_%]" name='
                . '"rows_to_delete[0]" class="multi_checkbox checkall" value="%60'
                . 'new%60.%60id%60+%3D+1"><input type="hidden" class="condition_'
                . 'array" value="{&quot;`new`.`id`&quot;:&quot;= 1&quot;}">    '
                . '</td>',
            ],
        ];
    }

    /**
     * Test for _getCheckboxForMultiRowSubmissions
     *
     * @param string $del_url           delete url
     * @param array  $displayParts      array with explicit indexes for all
     *                                  the display elements
     * @param string $row_no            the row number
     * @param string $where_clause_html url encoded where clause
     * @param array  $condition_array   array of conditions in the where clause
     * @param string $id_suffix         suffix for the id
     * @param string $class             css classes for the td element
     * @param string $output            output of _getCheckboxForMultiRowSubmissions
     *
     * @return void
     *
     * @dataProvider dataProviderForGetCheckboxForMultiRowSubmissions
     */
    public function testGetCheckboxForMultiRowSubmissions(
        $del_url,
        $displayParts,
        $row_no,
        $where_clause_html,
        $condition_array,
        $id_suffix,
        $class,
        $output
    ) {
        $this->assertEquals(
            $output,
            $this->_callPrivateFunction(
                '_getCheckboxForMultiRowSubmissions',
                [
                    $del_url,
                    $displayParts,
                    $row_no,
                    $where_clause_html,
                    $condition_array,
                    $id_suffix,
                    $class,
                ]
            )
        );
    }

    /**
     * Data provider for testGetEditLink
     *
     * @return array parameters and output
     */
    public function dataProviderForGetEditLink()
    {
<<<<<<< HEAD
        return [
            [
                'tbl_change.php?db=Data&amp;table=customer&amp;where_clause=%60'
                . 'customer%60.%60id%60+%3D+1&amp;clause_is_unique=1&amp;sql_query='
                . 'SELECT+%2A+FROM+%60customer%60&amp;goto=sql.php&amp;default_'
                . 'action=update',
=======
        return array(
            array(
                'tbl_change.php',
                [
                    'db' => 'Data',
                    'table' => 'customer',
                    'where_clause' => '`customer`.`id` = 1',
                    'clause_is_unique' => true,
                    'sql_query' => 'SELECT * FROM `customer`',
                    'goto' => 'sql.php',
                    'default_action' => 'update',
                ],
>>>>>>> c2453788
                'klass edit_row_anchor',
                '<span class="nowrap"><img src="themes/dot.gif" title="Edit" alt='
                . '"Edit" class="icon ic_b_edit"> Edit</span>',
                '`customer`.`id` = 1',
                '%60customer%60.%60id%60+%3D+1',
                '<td class="klass edit_row_anchor center print_ignore">'
                . '<span class="nowrap">'
                . '<a href="tbl_change.php" data-post="db=Data&amp;table=customer&amp;where_'
                . 'clause=%60customer%60.%60id%60+%3D+1&amp;clause_is_unique=1&amp;'
                . 'sql_query=SELECT+%2A+FROM+%60customer%60&amp;goto=sql.php&amp;'
                . 'default_action=update&amp;server=0&amp;lang=en"'
                . '><span class="nowrap"><img src="themes/dot.gif" title="Edit" '
                . 'alt="Edit" class="icon ic_b_edit"> Edit</span></a>'
                . '<input type="hidden" class="where_clause" value ="%60customer'
                . '%60.%60id%60+%3D+1"></span></td>',
            ],
        ];
    }

    /**
     * Test for _getEditLink
     *
     * @param string $edit_url          edit url
     * @param string $class             css classes for td element
     * @param string $edit_str          text for the edit link
     * @param string $where_clause      where clause
     * @param string $where_clause_html url encoded where clause
     * @param string $output            output of _getEditLink
     *
     * @return void
     *
     * @dataProvider dataProviderForGetEditLink
     */
    public function testGetEditLink(
<<<<<<< HEAD
        $edit_url,
        $class,
        $edit_str,
        $where_clause,
        $where_clause_html,
        $output
=======
        $edit_url, $urlParams, $class, $edit_str, $where_clause, $where_clause_html, $output
>>>>>>> c2453788
    ) {
        $GLOBALS['cfg']['ActionLinksMode'] = 'both';
        $GLOBALS['cfg']['LinkLengthLimit'] = 1000;

        $this->assertEquals(
            $output,
            $this->_callPrivateFunction(
                '_getEditLink',
<<<<<<< HEAD
                [
                    $edit_url,
                    $class,
                    $edit_str,
                    $where_clause,
                    $where_clause_html,
                ]
=======
                array(
                    $edit_url, $urlParams, $class, $edit_str, $where_clause, $where_clause_html
                )
>>>>>>> c2453788
            )
        );
    }

    /**
     * Data provider for testGetCopyLink
     *
     * @return array parameters and output
     */
    public function dataProviderForGetCopyLink()
    {
<<<<<<< HEAD
        return [
            [
                'tbl_change.php?db=Data&amp;table=customer&amp;where_clause=%60cust'
                . 'omer%60.%60id%60+%3D+1&amp;clause_is_unique=1&amp;sql_query='
                . 'SELECT+%2A+FROM+%60customer%60&amp;goto=sql.php&amp;default_'
                . 'action=insert',
=======
        return array(
            array(
                'tbl_change.php',
                [
                    'db' => 'Data',
                    'table' => 'customer',
                    'where_clause' => '`customer`.`id` = 1',
                    'clause_is_unique' => true,
                    'sql_query' => 'SELECT * FROM `customer`',
                    'goto' => 'sql.php',
                    'default_action' => 'insert',
                ],
>>>>>>> c2453788
                '<span class="nowrap"><img src="themes/dot.gif" title="Copy" alt'
                . '="Copy" class="icon ic_b_insrow"> Copy</span>',
                '`customer`.`id` = 1',
                '%60customer%60.%60id%60+%3D+1',
                'klass',
                '<td class="klass center print_ignore"><span class='
                . '"nowrap">'
                . '<a href="tbl_change.php" data-post="db=Data&amp;table=customer&amp;where_'
                . 'clause=%60customer%60.%60id%60+%3D+1&amp;clause_is_unique=1&amp;'
                . 'sql_query=SELECT+%2A+FROM+%60customer%60&amp;goto=sql.php&amp;'
                . 'default_action=insert&amp;server=0&amp;lang=en"'
                . '><span class="nowrap"><img src="themes/dot.gif" title="Copy" '
                . 'alt="Copy" class="icon ic_b_insrow"> Copy</span></a>'
                . '<input type="hidden" class="where_clause" value="%60customer%60'
                . '.%60id%60+%3D+1"></span></td>',
            ],
        ];
    }

    /**
     * Test for _getCopyLink
     *
     * @param string $copy_url          copy url
     * @param string $copy_str          text for the copy link
     * @param string $where_clause      where clause
     * @param string $where_clause_html url encoded where clause
     * @param string $class             css classes for the td element
     * @param string $output            output of _getCopyLink
     *
     * @return void
     *
     * @dataProvider dataProviderForGetCopyLink
     */
    public function testGetCopyLink(
<<<<<<< HEAD
        $copy_url,
        $copy_str,
        $where_clause,
        $where_clause_html,
        $class,
        $output
=======
        $copy_url, $urlParams, $copy_str, $where_clause, $where_clause_html, $class, $output
>>>>>>> c2453788
    ) {
        $GLOBALS['cfg']['ActionLinksMode'] = 'both';
        $GLOBALS['cfg']['LinkLengthLimit'] = 1000;

        $this->assertEquals(
            $output,
            $this->_callPrivateFunction(
                '_getCopyLink',
<<<<<<< HEAD
                [
                    $copy_url,
                    $copy_str,
                    $where_clause,
                    $where_clause_html,
                    $class,
                ]
=======
                array(
                    $copy_url, $urlParams, $copy_str, $where_clause, $where_clause_html, $class
                )
>>>>>>> c2453788
            )
        );
    }

    /**
     * Data provider for testGetDeleteLink
     *
     * @return array parameters and output
     */
    public function dataProviderForGetDeleteLink()
    {
<<<<<<< HEAD
        return [
            [
                'sql.php?db=Data&amp;table=customer&amp;sql_query=DELETE+FROM+%60'
                . 'Data%60.%60customer%60+WHERE+%60customer%60.%60id%60+%3D+1&amp;'
                . 'message_to_show=The+row+has+been+deleted&amp;goto=sql.php%3Fdb'
                . '%3DData%26table%3Dcustomer%26sql_query%3DSELECT%2B%252A%2BFROM'
                . '%2B%2560customer%2560%26message_to_show%3DThe%2Brow%2Bhas%2Bbeen'
                . '%2Bdeleted%26goto%3Dtbl_structure.php',
=======
        return array(
            array(
                'sql.php',
                [
                    'db' => 'Data',
                    'table' => 'customer',
                    'sql_query' => 'DELETE FROM `Data`.`customer` WHERE `customer`.`id` = 1',
                    'message_to_show' => 'The row has been deleted.',
                    'goto' => 'tbl_sql.php',
                ],
>>>>>>> c2453788
                '<span class="nowrap"><img src="themes/dot.gif" title="Delete" '
                . 'alt="Delete" class="icon ic_b_drop"> Delete</span>',
                'DELETE FROM `Data`.`customer` WHERE `customer`.`id` = 1',
                'klass',
                '<td class="klass center print_ignore">'
                . '<a href="sql.php" data-post="db=Data&amp;table=customer&amp;sql_query=DELETE'
                . '+FROM+%60Data%60.%60customer%60+WHERE+%60customer%60.%60id%60+%3D'
                . '+1&amp;message_to_show=The+row+has+been+deleted.'
                . '&amp;goto=tbl_sql.php&amp;server=0&amp;lang=en" '
                . 'class="delete_row requireConfirm"><span class="nowrap"><img src="themes/dot.'
                . 'gif" title="Delete" alt="Delete" class="icon ic_b_drop"> '
                . 'Delete</span></a>'
                . '<div class="hide">DELETE FROM `Data`.`customer` WHERE '
                . '`customer`.`id` = 1</div></td>',
            ],
        ];
    }

    /**
     * Test for _getDeleteLink
     *
     * @param string $del_url delete url
     * @param string $del_str text for the delete link
     * @param string $js_conf text for the JS confirmation
     * @param string $class   css classes for the td element
     * @param string $output  output of _getDeleteLink
     *
     * @return void
     *
     * @dataProvider dataProviderForGetDeleteLink
     */
    public function testGetDeleteLink(
<<<<<<< HEAD
        $del_url,
        $del_str,
        $js_conf,
        $class,
        $output
=======
        $del_url, $delUrlParams, $del_str, $js_conf, $class, $output
>>>>>>> c2453788
    ) {
        $GLOBALS['cfg']['ActionLinksMode'] = 'both';
        $GLOBALS['cfg']['LinkLengthLimit'] = 1000;

        $this->assertEquals(
            $output,
            $this->_callPrivateFunction(
                '_getDeleteLink',
<<<<<<< HEAD
                [
                    $del_url,
                    $del_str,
                    $js_conf,
                    $class,
                ]
=======
                array(
                    $del_url, $delUrlParams, $del_str, $js_conf, $class
                )
>>>>>>> c2453788
            )
        );
    }

    /**
     * Data provider for testGetCheckboxAndLinks
     *
     * @return array parameters and output
     */
    public function dataProviderForGetCheckboxAndLinks()
    {
        return [
            [
                DisplayResults::POSITION_LEFT,
<<<<<<< HEAD
                'sql.php?db=data&amp;table=new&amp;sql_query=DELETE+FROM+%60data'
                . '%60.%60new%60+WHERE+%60new%60.%60id%60+%3D+1&amp;message_to_show='
                . 'The+row+has+been+deleted&amp;goto=sql.php%3Fdb%3Ddata%26table%3D'
                . 'new%26sql_query%3DSELECT%2B%252A%2BFROM%2B%2560new%2560%26'
                . 'message_to_show%3DThe%2Brow%2Bhas%2Bbeen%2Bdeleted%26goto%3D'
                . 'tbl_structure.php',
                [
=======
                'sql.php',
                array(
>>>>>>> c2453788
                    'edit_lnk' => 'ur',
                    'del_lnk' => 'dr',
                    'sort_lnk' => '0',
                    'nav_bar' => '1',
                    'bkm_form' => '1',
                    'text_btn' => '1',
                    'pview_lnk' => '1',
                ],
                0,
                '`new`.`id` = 1',
                '%60new%60.%60id%60+%3D+1',
                [
                    '`new`.`id`' => '= 1',
<<<<<<< HEAD
                ],
                'tbl_change.php?db=data&amp;table=new&amp;where_clause=%60new%60.'
                . '%60id%60+%3D+1&amp;clause_is_unique=1&amp;sql_query=SELECT+%2A+'
                . 'FROM+%60new%60&amp;goto=sql.php&amp;default_action=update',
                'tbl_change.php?db=data&amp;table=new&amp;where_clause=%60new%60.'
                . '%60id%60+%3D+1&amp;clause_is_unique=1&amp;sql_query=SELECT+%2A+'
                . 'FROM+%60new%60&amp;goto=sql.php&amp;default_action=insert',
=======
                ),
                'tbl_change.php',
                'tbl_change.php',
>>>>>>> c2453788
                'edit_row_anchor',
                '<span class="nowrap"><img src="themes/dot.gif" title="Edit" '
                . 'alt="Edit" class="icon ic_b_edit"> Edit</span>',
                '<span class="nowrap"><img src="themes/dot.gif" title="Copy" '
                . 'alt="Copy" class="icon ic_b_insrow"> Copy</span>',
                '<span class="nowrap"><img src="themes/dot.gif" title="Delete" '
                . 'alt="Delete" class="icon ic_b_drop"> Delete</span>',
                'DELETE FROM `data`.`new` WHERE `new`.`id` = 1',
                [
                    'db' => 'data',
                    'table' => 'new',
                    'where_clause' => '`new`.`id` = 1',
                    'clause_is_unique' => true,
                    'sql_query' => 'SELECT * FROM `new`',
                    'goto' => 'sql.php',
                ],
                [
                    'db' => 'data',
                    'table' => 'new',
                    'sql_query' => 'DELETE FROM `data`.`new` WHERE `new`.`id` = 1',
                    'message_to_show' => 'The row has been deleted.',
                    'goto' => 'tbl_sql.php',
                ],
                '<td  class="center print_ignore"><input type="checkbox" id="id_rows_to_delete0_'
                . 'left" name="rows_to_delete[0]" class="multi_checkbox checkall" '
                . 'value="%60new%60.%60id%60+%3D+1"><input type="hidden" class='
                . '"condition_array" value="{&quot;`new`.`id`&quot;:&quot;= 1&quot;'
                . '}">    </td><td class="edit_row_anchor center print_ignore"><span class='
                . '"nowrap">'
                . '<a href="tbl_change.php" data-post="db=data&amp;table=new&amp;where_'
                . 'clause=%60new%60.%60id%60+%3D+1&amp;clause_is_unique=1&amp;'
                . 'sql_query=SELECT+%2A+FROM+%60new%60&amp;goto=sql.php&amp;default'
                . '_action=update&amp;server=0&amp;lang=en">'
                . '<span class="nowrap"><img src="themes/dot.gif" title="Edit" '
                . 'alt="Edit" class="icon ic_b_edit"> Edit</span></a>'
                . '<input type="hidden" class="where_clause" value ="%60new%60.%60'
                . 'id%60+%3D+1"></span></td><td class="center print_ignore"><span class'
                . '="nowrap">'
                . '<a href="tbl_change.php" data-post="db=data&amp;table=new&amp;where_clause'
                . '=%60new%60.%60id%60+%3D+1&amp;clause_is_unique=1&amp;sql_query='
                . 'SELECT+%2A+FROM+%60new%60&amp;goto=sql.php&amp;default_action='
                . 'insert&amp;server=0&amp;lang=en"><span class'
                . '="nowrap"><img src="themes/dot.gif" title="Copy" alt="Copy" '
                . 'class="icon ic_b_insrow"> Copy</span></a>'
                . '<input type="hidden" class="where_clause" value="%60new%60.%60id'
                . '%60+%3D+1"></span></td><td class="center print_ignore">'
                . '<a href="sql.php" data-post="db=data&amp;table=new&amp;sql_query=DELETE+'
                . 'FROM+%60data%60.%60new%60+WHERE+%60new%60.%60id%60+%3D+1&amp;'
                . 'message_to_show=The+row+has+been+deleted.'
                . '&amp;goto=tbl_sql.php&amp;server=0&amp;lang=en" '
                . 'class="delete_row requireConfirm"><span class="nowrap"><img src="themes/dot.'
                . 'gif" title="Delete" alt="Delete" class="icon ic_b_drop"> '
                . 'Delete</span></a>'
                . '<div class="hide">DELETE FROM `data`.`new` WHERE `new`.`id` = 1'
                . '</div></td>',
            ],
            [
                DisplayResults::POSITION_RIGHT,
<<<<<<< HEAD
                'sql.php?db=data&amp;table=new&amp;sql_query=DELETE+FROM+%60data%60'
                . '.%60new%60+WHERE+%60new%60.%60id%60+%3D+1&amp;message_to_show='
                . 'The+row+has+been+deleted&amp;goto=sql.php%3Fdb%3Ddata%26table%3D'
                . 'new%26sql_query%3DSELECT%2B%252A%2BFROM%2B%2560new%2560%26message'
                . '_to_show%3DThe%2Brow%2Bhas%2Bbeen%2Bdeleted%26goto%3Dtbl_'
                . 'structure.php',
                [
=======
                'sql.php',
                array(
>>>>>>> c2453788
                    'edit_lnk' => 'ur',
                    'del_lnk' => 'dr',
                    'sort_lnk' => '0',
                    'nav_bar' => '1',
                    'bkm_form' => '1',
                    'text_btn' => '1',
                    'pview_lnk' => '1',
                ],
                0,
                '`new`.`id` = 1',
                '%60new%60.%60id%60+%3D+1',
                [
                    '`new`.`id`' => '= 1',
<<<<<<< HEAD
                ],
                'tbl_change.php?db=data&amp;table=new&amp;where_clause=%60new%60.'
                . '%60id%60+%3D+1&amp;clause_is_unique=1&amp;sql_query=SELECT+%2A+'
                . 'FROM+%60new%60&amp;goto=sql.php&amp;default_action=update',
                'tbl_change.php?db=data&amp;table=new&amp;where_clause=%60new%60.'
                . '%60id%60+%3D+1&amp;clause_is_unique=1&amp;sql_query=SELECT+%2A+'
                . 'FROM+%60new%60&amp;goto=sql.php&amp;default_action=insert',
=======
                ),
                'tbl_change.php',
                'tbl_change.php',
>>>>>>> c2453788
                'edit_row_anchor',
                '<span class="nowrap"><img src="themes/dot.gif" title="Edit" '
                . 'alt="Edit" class="icon ic_b_edit"> Edit</span>',
                '<span class="nowrap"><img src="themes/dot.gif" title="Copy" '
                . 'alt="Copy" class="icon ic_b_insrow"> Copy</span>',
                '<span class="nowrap"><img src="themes/dot.gif" title="Delete" '
                . 'alt="Delete" class="icon ic_b_drop"> Delete</span>',
                'DELETE FROM `data`.`new` WHERE `new`.`id` = 1',
<<<<<<< HEAD
                '<td class="center print_ignore">'
=======
                [
                    'db' => 'data',
                    'table' => 'new',
                    'where_clause' => '`new`.`id` = 1',
                    'clause_is_unique' => true,
                    'sql_query' => 'SELECT * FROM `new`',
                    'goto' => 'sql.php',
                ],
                [
                    'db' => 'data',
                    'table' => 'new',
                    'sql_query' => 'DELETE FROM `data`.`new` WHERE `new`.`id` = 1',
                    'message_to_show' => 'The row has been deleted.',
                    'goto' => 'tbl_sql.php',
                ],
                '<td class="center print_ignore"  >'
>>>>>>> c2453788
                . '<a href="sql.php" data-post="db=data&amp;table=new&amp;sql_query=DELETE+'
                . 'FROM+%60data%60.%60new%60+WHERE+%60new%60.%60id%60+%3D+1&amp;'
                . 'message_to_show=The+row+has+been+deleted.&amp;goto=tbl_sql.php'
                . '&amp;server=0&amp;lang=en" class="delete'
                . '_row requireConfirm"><span class="nowrap"><img src="themes/dot.gif" title='
                . '"Delete" alt="Delete" class="icon ic_b_drop"> Delete</span></a>'
                . '<div class="hide">DELETE FROM `data`.`new` WHERE `new`.'
                . '`id` = 1</div></td><td class="center print_ignore"><span class="nowrap">'
                . '<a href="tbl_change.php" data-post="db=data&amp;table=new&amp;where_'
                . 'clause=%60new%60.%60id%60+%3D+1&amp;clause_is_unique=1&amp;sql_'
                . 'query=SELECT+%2A+FROM+%60new%60&amp;goto=sql.php&amp;default_'
                . 'action=insert&amp;server=0&amp;lang=en"><span '
                . 'class="nowrap"><img src="themes/dot.gif" title="Copy" alt="Copy" '
                . 'class="icon ic_b_insrow"> Copy</span></a>'
                . '<input type="hidden" class="where_clause" value="%60new%60.%60id'
                . '%60+%3D+1"></span></td><td class="edit_row_anchor center print_ignore">'
                . '<span class="nowrap">'
                . '<a href="tbl_change.php" data-post="db=data&amp;table=new&amp;where_clause'
                . '=%60new%60.%60id%60+%3D+1&amp;clause_is_unique=1&amp;sql_query='
                . 'SELECT+%2A+FROM+%60new%60&amp;goto=sql.php&amp;default_action='
                . 'update&amp;server=0&amp;lang=en"><span class='
                . '"nowrap"><img src="themes/dot.gif" title="Edit" alt="Edit" class'
                . '="icon ic_b_edit"> Edit</span></a>'
                . '<input type="hidden" class="where_clause" value ="%60new%60.%60'
                . 'id%60+%3D+1"></span></td><td  class="center print_ignore"><input type='
                . '"checkbox" id="id_rows_to_delete0_right" name="rows_to_delete'
                . '[0]" class="multi_checkbox checkall" value="%60new%60.%60id%60'
                . '+%3D+1"><input type="hidden" class="condition_array" value="'
                . '{&quot;`new`.`id`&quot;:&quot;= 1&quot;}">    </td>',
            ],
            [
                DisplayResults::POSITION_NONE,
<<<<<<< HEAD
                'sql.php?db=data&amp;table=new&amp;sql_query=DELETE+FROM+%60data%60.'
                . '%60new%60+WHERE+%60new%60.%60id%60+%3D+1&amp;message_to_show=The+'
                . 'row+has+been+deleted&amp;goto=sql.php%3Fdb%3Ddata%26table%3Dnew'
                . '%26sql_query%3DSELECT%2B%252A%2BFROM%2B%2560new%2560%26message_'
                . 'to_show%3DThe%2Brow%2Bhas%2Bbeen%2Bdeleted%26goto%3Dtbl_structure'
                . '.php',
                [
=======
                'sql.php',
                array(
>>>>>>> c2453788
                    'edit_lnk' => 'ur',
                    'del_lnk' => 'dr',
                    'sort_lnk' => '0',
                    'nav_bar' => '1',
                    'bkm_form' => '1',
                    'text_btn' => '1',
                    'pview_lnk' => '1',
                ],
                0,
                '`new`.`id` = 1',
                '%60new%60.%60id%60+%3D+1',
                [
                    '`new`.`id`' => '= 1',
<<<<<<< HEAD
                ],
                'tbl_change.php?db=data&amp;table=new&amp;where_clause=%60new%60.%60'
                . 'id%60+%3D+1&amp;clause_is_unique=1&amp;sql_query=SELECT+%2A+FROM+'
                . '%60new%60&amp;goto=sql.php&amp;default_action=update',
                'tbl_change.php?db=data&amp;table=new&amp;where_clause=%60new%60.%60'
                . 'id%60+%3D+1&amp;clause_is_unique=1&amp;sql_query=SELECT+%2A+FROM+'
                . '%60new%60&amp;goto=sql.php&amp;default_action=insert',
=======
                ),
                'tbl_change.php',
                'tbl_change.php',
>>>>>>> c2453788
                'edit_row_anchor',
                '<span class="nowrap"><img src="themes/dot.gif" title="Edit" '
                . 'alt="Edit" class="icon ic_b_edit"> Edit</span>',
                '<span class="nowrap"><img src="themes/dot.gif" title="Copy" '
                . 'alt="Copy" class="icon ic_b_insrow"> Copy</span>',
                '<span class="nowrap"><img src="themes/dot.gif" title="Delete" '
                . 'alt="Delete" class="icon ic_b_drop"> Delete</span>',
                'DELETE FROM `data`.`new` WHERE `new`.`id` = 1',
                [
                    'db' => 'data',
                    'table' => 'new',
                    'where_clause' => '`new`.`id` = 1',
                    'clause_is_unique' => true,
                    'sql_query' => 'SELECT * FROM `new`',
                    'goto' => 'sql.php',
                ],
                [
                    'db' => 'data',
                    'table' => 'new',
                    'sql_query' => 'DELETE FROM `data`.`new` WHERE `new`.`id` = 1',
                    'message_to_show' => 'The row has been deleted.',
                    'goto' => 'tbl_sql.php',
                ],
                '<td  class="center print_ignore"><input type="checkbox" id="id_rows_to_'
                . 'delete0_left" name="rows_to_delete[0]" class="multi_checkbox '
                . 'checkall" value="%60new%60.%60id%60+%3D+1"><input type='
                . '"hidden" class="condition_array" value="{&quot;`new`.`id`&quot;:'
                . '&quot;= 1&quot;}">    </td>',
            ],
        ];
    }

    /**
     * Test for _getCheckboxAndLinks
     *
     * @param string $position          the position of the checkbox and links
     * @param string $del_url           delete url
     * @param array  $displayParts      array with explicit indexes for all the
     *                                  display elements
     * @param string $row_no            row number
     * @param string $where_clause      where clause
     * @param string $where_clause_html url encoded where clause
     * @param array  $condition_array   array of conditions in the where clause
     * @param string $edit_url          edit url
     * @param string $copy_url          copy url
     * @param string $class             css classes for the td elements
     * @param string $edit_str          text for the edit link
     * @param string $copy_str          text for the copy link
     * @param string $del_str           text for the delete link
     * @param string $js_conf           text for the JS confirmation
     * @param string $output            output of _getCheckboxAndLinks
     *
     * @return void
     *
     * @dataProvider dataProviderForGetCheckboxAndLinks
     */
    public function testGetCheckboxAndLinks(
<<<<<<< HEAD
        $position,
        $del_url,
        $displayParts,
        $row_no,
        $where_clause,
        $where_clause_html,
        $condition_array,
        $edit_url,
        $copy_url,
        $class,
        $edit_str,
        $copy_str,
        $del_str,
        $js_conf,
        $output
=======
        $position, $del_url, $displayParts, $row_no, $where_clause,
        $where_clause_html, $condition_array, $edit_url,
        $copy_url, $class, $edit_str, $copy_str, $del_str, $js_conf, $editCopyUrlParams, $delUrlParams, $output
>>>>>>> c2453788
    ) {
        $this->assertEquals(
            $output,
            $this->_callPrivateFunction(
                '_getCheckboxAndLinks',
<<<<<<< HEAD
                [
                    $position,
                    $del_url,
                    $displayParts,
                    $row_no,
                    $where_clause,
                    $where_clause_html,
                    $condition_array,
                    $edit_url,
                    $copy_url,
                    $class,
                    $edit_str,
                    $copy_str,
                    $del_str,
                    $js_conf,
                ]
=======
                array(
                    $position, $del_url, $displayParts, $row_no, $where_clause,
                    $where_clause_html, $condition_array,
                    $edit_url, $copy_url, $class, $edit_str,
                    $copy_str, $del_str, $js_conf, $editCopyUrlParams, $delUrlParams
                )
>>>>>>> c2453788
            )
        );
    }

    /**
     * Data provider for testGetPlacedLinks
     *
     * @return array parameters and output
     */
    public function dataProviderForGetPlacedLinks()
    {
        return [
            [
                DisplayResults::POSITION_NONE,
                'sql.php?db=data&amp;table=new&amp;sql_query=DELETE+FROM+%60data%60.'
                . '%60new%60+WHERE+%60new%60.%60id%60+%3D+1&amp;message_to_show=The+'
                . 'row+has+been+deleted&amp;goto=sql.php%3Fdb%3Ddata%26table%3Dnew'
                . '%26sql_query%3DSELECT%2B%252A%2BFROM%2B%2560new%2560%26message_'
                . 'to_show%3DThe%2Brow%2Bhas%2Bbeen%2Bdeleted%26goto%3Dtbl_structure'
                . '.php',
                [
                    'edit_lnk' => 'ur',
                    'del_lnk' => 'dr',
                    'sort_lnk' => '0',
                    'nav_bar' => '1',
                    'bkm_form' => '1',
                    'text_btn' => '1',
                    'pview_lnk' => '1',
                ],
                0,
                '`new`.`id` = 1',
                '%60new%60.%60id%60+%3D+1',
                [
                    '`new`.`id`' => '= 1',
                ],
                'tbl_change.php?db=data&amp;table=new&amp;where_clause=%60new%60.%60'
                . 'id%60+%3D+1&amp;clause_is_unique=1&amp;sql_query=SELECT+%2A+FROM+'
                . '%60new%60&amp;goto=sql.php&amp;default_action=update',
                '/tbl_change.php?db=data&amp;table=new&amp;where_clause=%60new%60.%60'
                . 'id%60+%3D+1&amp;clause_is_unique=1&amp;sql_query=SELECT+%2A+FROM+'
                . '%60new%60&amp;goto=sql.php&amp;default_action=insert',
                'edit_row_anchor',
                '<span class="nowrap"><img src="themes/dot.gif" title="Edit" '
                . 'alt="Edit" class="icon ic_b_edit"> Edit</span>',
                '<span class="nowrap"><img src="themes/dot.gif" title="Copy" '
                . 'alt="Copy" class="icon ic_b_insrow"> Copy</span>',
                '<span class="nowrap"><img src="themes/dot.gif" title="Delete" '
                . 'alt="Delete" class="icon ic_b_drop"> Delete</span>',
                null,
                [],
                [],
                '<td  class="center print_ignore"><input type="checkbox" id="id_rows_to_'
                . 'delete0_left" name="rows_to_delete[0]" class="multi_checkbox '
                . 'checkall" value="%60new%60.%60id%60+%3D+1"><input type='
                . '"hidden" class="condition_array" value="{&quot;`new`.`id`&quot;:'
                . '&quot;= 1&quot;}">    </td>',
            ],
        ];
    }

    /**
     * Test for _getPlacedLinks
     *
     * @param string  $dir               the direction of links should place
     * @param string  $del_url           the url for delete row
     * @param array   $displayParts      which elements to display
     * @param integer $row_no            the index of current row
     * @param string  $where_clause      the where clause of the sql
     * @param string  $where_clause_html the html encoded where clause
     * @param array   $condition_array   array of keys (primary, unique, condition)
     * @param string  $edit_url          the url for edit row
     * @param string  $copy_url          the url for copy row
     * @param string  $edit_anchor_class the class for html element for edit
     * @param string  $edit_str          the label for edit row
     * @param string  $copy_str          the label for copy row
     * @param string  $del_str           the label for delete row
     * @param string  $js_conf           text for the JS confirmation
     * @param string  $output            output of _getPlacedLinks
     *
     * @return void
     *
     * @dataProvider dataProviderForGetPlacedLinks
     */
    public function testGetPlacedLinks(
<<<<<<< HEAD
        $dir,
        $del_url,
        $displayParts,
        $row_no,
        $where_clause,
        $where_clause_html,
        $condition_array,
        $edit_url,
        $copy_url,
        $edit_anchor_class,
        $edit_str,
        $copy_str,
        $del_str,
        $js_conf,
        $output
=======
        $dir, $del_url, $displayParts, $row_no, $where_clause, $where_clause_html,
        $condition_array, $edit_url, $copy_url,
        $edit_anchor_class, $edit_str, $copy_str, $del_str, $js_conf, $editCopyUrlParams, $delUrlParams, $output
>>>>>>> c2453788
    ) {
        $this->assertEquals(
            $output,
            $this->_callPrivateFunction(
                '_getPlacedLinks',
<<<<<<< HEAD
                [
                    $dir,
                    $del_url,
                    $displayParts,
                    $row_no,
                    $where_clause,
                    $where_clause_html,
                    $condition_array,
                    $edit_url,
                    $copy_url,
                    $edit_anchor_class,
                    $edit_str,
                    $copy_str,
                    $del_str,
                    $js_conf,
                ]
=======
                array(
                    $dir, $del_url, $displayParts, $row_no, $where_clause,
                    $where_clause_html, $condition_array,
                    $edit_url, $copy_url, $edit_anchor_class,
                    $edit_str, $copy_str, $del_str, $js_conf, $editCopyUrlParams, $delUrlParams
                )
>>>>>>> c2453788
            )
        );
    }


    /**
     * Data provider for testGetSpecialLinkUrl
     *
     * @return array parameters and output
     */
    public function dataProviderForTestGetSpecialLinkUrl()
    {
        return [
            [
                'information_schema',
                'routines',
                'circumference',
                [
                    'routine_name' => 'circumference',
                    'routine_schema' => 'data',
                    'routine_type' => 'FUNCTION',
                ],
                'routine_name',
                'db_routines.php?item_name=circumference&db=data'
                . '&item_type=FUNCTION&server=0&lang=en',
            ],
            [
                'information_schema',
                'routines',
                'area',
                [
                    'routine_name' => 'area',
                    'routine_schema' => 'data',
                    'routine_type' => 'PROCEDURE',
                ],
                'routine_name',
                'db_routines.php?item_name=area&db=data'
                . '&item_type=PROCEDURE&server=0&lang=en',
            ],
            [
                'information_schema',
                'columns',
                'CHARACTER_SET_NAME',
                [
                    'table_schema' => 'information_schema',
                    'table_name' => 'CHARACTER_SETS',
                ],
                'column_name',
                'index.php?sql_query=SELECT+%60CHARACTER_SET_NAME%60+FROM+%60info'
                . 'rmation_schema%60.%60CHARACTER_SETS%60&db=information_schema'
                . '&test_name=value&server=0&lang=en',
            ],
        ];
    }


    /**
     * Test _getSpecialLinkUrl
     *
     * @param string  $db           the database name
     * @param string  $table        the table name
     * @param string  $column_value column value
     * @param array   $row_info     information about row
     * @param string  $field_name   column name
     * @param boolean $output       output of _getSpecialLinkUrl
     *
     * @return void
     *
     * @dataProvider dataProviderForTestGetSpecialLinkUrl
     */
    public function testGetSpecialLinkUrl(
        $db,
        $table,
        $column_value,
        $row_info,
        $field_name,
        $output
    ) {
        $specialSchemaLinks = [
            'information_schema' => [
                'routines' => [
                    'routine_name' => [
                        'link_param' => 'item_name',
                        'link_dependancy_params' => [
                            0 => [
                                'param_info' => 'db',
                                'column_name' => 'routine_schema',
                            ],
                            1 => [
                                'param_info' => 'item_type',
                                'column_name' => 'routine_type',
                            ],
                        ],
                        'default_page' => 'db_routines.php',
                    ],
                ],
                'columns' => [
                    'column_name' => [
                        'link_param' => [
                            'sql_query',
                            'table_schema',
                            'table_name',
                        ],
                        'link_dependancy_params' => [
                            0 => [
                                'param_info' => 'db',
                                'column_name' => 'table_schema',
                            ],
                            1 => [
                                'param_info' => [
                                    'test_name',
                                    'value',
                                ],
                            ],
                        ],
                        'default_page' => 'index.php',
                    ],
                ],
            ],
        ];

        $this->object->__set('db', $db);
        $this->object->__set('table', $table);

        $this->assertEquals(
            $output,
            $this->_callPrivateFunction(
                '_getSpecialLinkUrl',
                [
                    $specialSchemaLinks,
                    $column_value,
                    $row_info,
                    $field_name,
                ]
            )
        );
    }


    /**
     * Data provider for testGetRowInfoForSpecialLinks
     *
     * @return array parameters and output
     */
    public function dataProviderForTestGetRowInfoForSpecialLinks()
    {
        $column_names = [
            'host',
            'db',
            'user',
            'select_privilages',
        ];
        $fields_mata = [];

        foreach ($column_names as $column_name) {
            $field_meta = new stdClass();
            $field_meta->orgname = $column_name;
            $fields_mata[] = $field_meta;
        }

        return [
            [
                $fields_mata,
                count($fields_mata),
                [
                    0 => 'localhost',
                    1 => 'phpmyadmin',
                    2 => 'pmauser',
                    3 => 'Y',
                ],
                [
                    0 => '0',
                    1 => '3',
                    2 => '1',
                    3 => '2',
                ],
                [
                    'host' => 'localhost',
                    'select_privilages' => 'Y',
                    'db' => 'phpmyadmin',
                    'user' => 'pmauser',
                ],
            ],
        ];
    }


    /**
     * Test _getRowInfoForSpecialLinks
     *
     * @param array   $fields_meta  meta information about fields
     * @param integer $fields_count number of fields
     * @param array   $row          current row data
     * @param array   $col_order    the column order
     * @param boolean $output       output of _getRowInfoForSpecialLinks
     *
     * @return void
     *
     * @dataProvider dataProviderForTestGetRowInfoForSpecialLinks
     */
    public function testGetRowInfoForSpecialLinks(
        $fields_meta,
        $fields_count,
        $row,
        $col_order,
        $output
    ) {
        $this->object->__set('fields_meta', $fields_meta);
        $this->object->__set('fields_cnt', $fields_count);

        $this->assertEquals(
            $output,
            $this->_callPrivateFunction(
                '_getRowInfoForSpecialLinks',
                [
                    $row,
                    $col_order,
                ]
            )
        );
    }

    /**
     * Data provider for testSetHighlightedColumnGlobalField
     *
     * @return array parameters and output
     */
    public function dataProviderForTestSetHighlightedColumnGlobalField()
    {
        $parser = new Parser(
            'SELECT * FROM db_name WHERE `db_name`.`tbl`.id > 0 AND `id` < 10'
        );
        return [
            [
                ['statement' => $parser->statements[0]],
                [
                    'db_name' => 'true',
                    'tbl' => 'true',
                    'id' => 'true',
                ],
            ],
        ];
    }


    /**
     * Test _setHighlightedColumnGlobalField
     *
     * @param array $analyzed_sql the analyzed query
     * @param array $output       setting value of _setHighlightedColumnGlobalField
     *
     * @return void
     *
     * @dataProvider dataProviderForTestSetHighlightedColumnGlobalField
     */
    public function testSetHighlightedColumnGlobalField($analyzed_sql, $output): void
    {
        $this->_callPrivateFunction(
            '_setHighlightedColumnGlobalField',
            [$analyzed_sql]
        );

        $this->assertEquals(
            $output,
            $this->object->__get('highlight_columns')
        );
    }


    /**
     * Data provider for testGetPartialText
     *
     * @return array parameters and output
     */
    public function dataProviderForTestGetPartialText()
    {
        return [
            [
                'P',
                10,
                'foo',
                [
                    false,
                    'foo',
                    3,
                ],
            ],
            [
                'P',
                1,
                'foo',
                [
                    true,
                    'f...',
                    3,
                ],
            ],
            [
                'F',
                10,
                'foo',
                [
                    false,
                    'foo',
                    3,
                ],
            ],
            [
                'F',
                1,
                'foo',
                [
                    false,
                    'foo',
                    3,
                ],
            ],
        ];
    }


    /**
     * Test _getPartialText
     *
     * @param string  $pftext     Partial or Full text
     * @param integer $limitChars Partial or Full text
     * @param string  $str        the string to be tested
     * @param boolean $output     return value of _getPartialText
     *
     * @return void
     *
     * @dataProvider dataProviderForTestGetPartialText
     */
    public function testGetPartialText($pftext, $limitChars, $str, $output): void
    {
        $_SESSION['tmpval']['pftext'] = $pftext;
        $GLOBALS['cfg']['LimitChars'] = $limitChars;
        $this->assertEquals(
            $output,
            $this->_callPrivateFunction(
                '_getPartialText',
                [$str]
            )
        );
    }


    /**
     * Data provider for testHandleNonPrintableContents
     *
     * @return array parameters and output
     */
    public function dataProviderForTestHandleNonPrintableContents()
    {
        $transformation_plugin = new Text_Plain_Link();
        $meta = new stdClass();
        $meta->type = 'BLOB';
        $meta->orgtable = 'bar';
        $url_params = [
            'db' => 'foo',
            'table' => 'bar',
            'where_clause' => 'where_clause',
        ];

        return [
            [
                true,
                true,
                'BLOB',
                '1001',
                [
                    Core::class,
                    'mimeDefaultFunction',
                ],
                [],
                [
                    Core::class,
                    'mimeDefaultFunction',
                ],
                $meta,
                $url_params,
                null,
                'class="disableAjax">1001</a>',
            ],
            [
                true,
                true,
                'BLOB',
                hex2bin('123456'),
                [
                    Core::class,
                    'mimeDefaultFunction',
                ],
                [],
                [
                    Core::class,
                    'mimeDefaultFunction',
                ],
                $meta,
                $url_params,
                null,
                'class="disableAjax">0x123456</a>',
            ],
            [
                true,
                false,
                'BLOB',
                '1001',
                [
                    Core::class,
                    'mimeDefaultFunction',
                ],
                [],
                [
                    Core::class,
                    'mimeDefaultFunction',
                ],
                $meta,
                $url_params,
                null,
                'class="disableAjax">[BLOB - 4 B]</a>',
            ],
            [
                false,
                false,
                'BINARY',
                '1001',
                $transformation_plugin,
                [],
                [
                    Core::class,
                    'mimeDefaultFunction',
                ],
                $meta,
                $url_params,
                null,
                '1001',
            ],
            [
                false,
                true,
                'GEOMETRY',
                null,
                '',
                [],
                [
                    Core::class,
                    'mimeDefaultFunction',
                ],
                $meta,
                $url_params,
                null,
                '[GEOMETRY - NULL]',
            ],
        ];
    }


    /**
     * Test _handleNonPrintableContents
     *
     * @param boolean $display_binary        show binary contents?
     * @param boolean $display_blob          show blob contents?
     * @param string  $category              BLOB|BINARY|GEOMETRY
     * @param string  $content               the binary content
     * @param string  $transformation_plugin transformation plugin.
     *                                       Can also be the default function:
     *                                       PhpMyAdmin\Core::mimeDefaultFunction
     * @param array   $transform_options     transformation parameters
     * @param string  $default_function      default transformation function
     * @param object  $meta                  the meta-information about the field
     * @param array   $url_params            parameters that should go to the
     *                                       download link
     * @param boolean $is_truncated          the result is truncated or not
     * @param string  $output                the output of this function
     *
     * @return void
     *
     * @dataProvider dataProviderForTestHandleNonPrintableContents
     */
    public function testHandleNonPrintableContents(
        $display_binary,
        $display_blob,
        $category,
        $content,
        $transformation_plugin,
        array $transform_options,
        $default_function,
        $meta,
        $url_params,
        $is_truncated,
        $output
    ) {
        $_SESSION['tmpval']['display_binary'] = $display_binary;
        $_SESSION['tmpval']['display_blob'] = $display_blob;
        $GLOBALS['cfg']['LimitChars'] = 50;
        $this->assertStringContainsString(
            $output,
            $this->_callPrivateFunction(
                '_handleNonPrintableContents',
                [
                    $category,
                    $content,
                    $transformation_plugin,
                    $transform_options,
                    $default_function,
                    $meta,
                    $url_params,
                    &$is_truncated,
                ]
            )
        );
    }


    /**
     * Data provider for testGetDataCellForNonNumericColumns
     *
     * @return array parameters and output
     */
    public function dataProviderForTestGetDataCellForNonNumericColumns()
    {
        $transformation_plugin = new Text_Plain_Link();
        $meta = new stdClass();
        $meta->db = 'foo';
        $meta->table = 'tbl';
        $meta->orgtable = 'tbl';
        $meta->type = 'BLOB';
        $meta->flags = 'blob binary';
        $meta->name = 'tblob';
        $meta->orgname = 'tblob';

        $meta2 = new stdClass();
        $meta2->db = 'foo';
        $meta2->table = 'tbl';
        $meta2->orgtable = 'tbl';
        $meta2->type = 'string';
        $meta2->flags = '';
        $meta2->decimals = 0;
        $meta2->name = 'varchar';
        $meta2->orgname = 'varchar';
        $url_params = [
            'db' => 'foo',
            'table' => 'tbl',
            'where_clause' => 'where_clause',
        ];

        return [
            [
                'all',
                '1001',
                'grid_edit',
                $meta,
                [],
                $url_params,
                false,
                [
                    Core::class,
                    'mimeDefaultFunction',
                ],
                [
                    Core::class,
                    'mimeDefaultFunction',
                ],
                ['https://www.example.com/'],
                false,
                [],
                0,
                'binary',
                'class="disableAjax">[BLOB - 4 B]</a>' . "\n"
                . '</td>' . "\n",
            ],
            [
                'noblob',
                '1001',
                'grid_edit',
                $meta,
                [],
                $url_params,
                false,
                $transformation_plugin,
                [
                    Core::class,
                    'mimeDefaultFunction',
                ],
                [],
                false,
                [],
                0,
                'binary',
                '<td class="left grid_edit  transformed hex">' . "\n"
                . '    1001' . "\n"
                . '</td>' . "\n",
            ],
            [
                'noblob',
                null,
                'grid_edit',
                $meta2,
                [],
                $url_params,
                false,
                $transformation_plugin,
                [
                    Core::class,
                    'mimeDefaultFunction',
                ],
                [],
                false,
                [],
                0,
                '',
                '<td ' . "\n"
                . '    data-decimals="0"' . "\n"
                . '    data-type="string"' . "\n"
                . '        class="grid_edit  null">' . "\n"
                . '    <em>NULL</em>' . "\n"
                . '</td>' . "\n",
            ],
            [
                'all',
                'foo bar baz',
                'grid_edit',
                $meta2,
                [],
                $url_params,
                false,
                [
                    Core::class,
                    'mimeDefaultFunction',
                ],
                [
                    Core::class,
                    'mimeDefaultFunction',
                ],
                [],
                false,
                [],
                0,
                '',
                '<td data-decimals="0" data-type="string" '
                . 'data-originallength="11" '
                . 'class="grid_edit ">foo bar baz</td>' . "\n",
            ],
        ];
    }


    /**
     * Test _getDataCellForNonNumericColumns
     *
     * @param boolean $protectBinary         all|blob|noblob|no
     * @param string  $column                the relevant column in data row
     * @param string  $class                 the html class for column
     * @param object  $meta                  the meta-information about the field
     * @param array   $map                   the list of relations
     * @param array   $_url_params           the parameters for generate url
     * @param boolean $condition_field       the column should highlighted
     *                                       or not
     * @param string  $transformation_plugin the name of transformation function
     * @param string  $default_function      the default transformation function
     * @param array   $transform_options     the transformation parameters
     * @param boolean $is_field_truncated    is data truncated due to LimitChars
     * @param array   $analyzed_sql_results  the analyzed query
     * @param integer $dt_result             the link id associated to the query
     *                                       which results have to be displayed
     * @param integer $col_index             the column index
     * @param string  $output                the output of this function
     *
     * @return void
     *
     * @dataProvider dataProviderForTestGetDataCellForNonNumericColumns
     */
    public function testGetDataCellForNonNumericColumns(
        $protectBinary,
        $column,
        $class,
        $meta,
        $map,
        $_url_params,
        $condition_field,
        $transformation_plugin,
        $default_function,
        array $transform_options,
        $is_field_truncated,
        $analyzed_sql_results,
        $dt_result,
        $col_index,
        $output
    ) {
        $_SESSION['tmpval']['display_binary'] = true;
        $_SESSION['tmpval']['display_blob'] = false;
        $_SESSION['tmpval']['relational_display'] = false;
        $GLOBALS['cfg']['LimitChars'] = 50;
        $GLOBALS['cfg']['ProtectBinary'] = $protectBinary;
        $this->assertStringContainsString(
            $output,
            $this->_callPrivateFunction(
                '_getDataCellForNonNumericColumns',
                [
                    $column,
                    $class,
                    $meta,
                    $map,
                    $_url_params,
                    $condition_field,
                    $transformation_plugin,
                    $default_function,
                    $transform_options,
                    $is_field_truncated,
                    $analyzed_sql_results,
                    &$dt_result,
                    $col_index,
                ]
            )
        );
    }

    /**
     * Simple output transformation test
     *
     * It mocks data needed to display two transformations and asserts
     * they are rendered.
     *
     * @return void
     */
    public function testOutputTransformations()
    {
        // Fake relation settings
        $_SESSION['tmpval']['relational_display'] = 'K';
        $_SESSION['relation'][$GLOBALS['server']]['PMA_VERSION'] = PMA_VERSION;
        $_SESSION['relation'][$GLOBALS['server']]['mimework'] = true;
        $_SESSION['relation'][$GLOBALS['server']]['column_info'] = 'column_info';
        $GLOBALS['cfg']['BrowseMIME'] = true;

        // Basic data
        $result = 0;
        $query = 'SELECT 1';
        $this->object->__set('db', 'db');
        $this->object->__set('fields_cnt', 2);

        // Field meta information
        $meta = new stdClass();
        $meta->db = 'db';
        $meta->table = 'table';
        $meta->orgtable = 'table';
        $meta->type = 'INT';
        $meta->flags = '';
        $meta->name = '1';
        $meta->orgname = '1';
        $meta->not_null = true;
        $meta->numeric = true;
        $meta->primary_key = false;
        $meta->unique_key = false;
        $meta2 = new stdClass();
        $meta2->db = 'db';
        $meta2->table = 'table';
        $meta2->orgtable = 'table';
        $meta2->type = 'INT';
        $meta2->flags = '';
        $meta2->name = '2';
        $meta2->orgname = '2';
        $meta2->not_null = true;
        $meta2->numeric = true;
        $meta2->primary_key = false;
        $meta2->unique_key = false;
        $fields_meta = [
            $meta,
            $meta2,
        ];
        $this->object->__set('fields_meta', $fields_meta);

        $dbi = $this->getMockBuilder('PhpMyAdmin\DatabaseInterface')
            ->disableOriginalConstructor()
            ->getMock();

        $dbi->expects($this->any())->method('fieldFlags')
            ->willReturn('');

        // MIME transformations
        $dbi->expects($this->exactly(1))
            ->method('fetchResult')
            ->willReturn(
                [
                    'db.table.1' => [
                        'mimetype' => '',
                        'transformation' => 'output/text_plain_dateformat.php',
                    ],
                    'db.table.2' => [
                        'mimetype' => '',
                        'transformation' => 'output/text_plain_bool2text.php',
                    ],
                ]
            );

        $GLOBALS['dbi'] = $dbi;

        $transformations = new Transformations();
        $this->object->__set(
            'mime_map',
            $transformations->getMime('db', 'table')
        );

        // Actually invoke tested method
        $output = $this->_callPrivateFunction(
            '_getRowValues',
            [
                &$result,
                [
                    3600,
                    true,
                ],
                0,
                false,
                [],
                '',
                false,
                $query,
                Query::getAll($query),
            ]
        );

        // Dateformat
        $this->assertStringContainsString(
            'Jan 01, 1970 at 01:00 AM',
            $output
        );
        // Bool2Text
        $this->assertStringContainsString(
            '>T<',
            $output
        );
        unset($_SESSION['tmpval']);
        unset($_SESSION['relation']);
    }
}<|MERGE_RESOLUTION|>--- conflicted
+++ resolved
@@ -426,16 +426,8 @@
      */
     public function dataProviderForGetEditLink()
     {
-<<<<<<< HEAD
         return [
             [
-                'tbl_change.php?db=Data&amp;table=customer&amp;where_clause=%60'
-                . 'customer%60.%60id%60+%3D+1&amp;clause_is_unique=1&amp;sql_query='
-                . 'SELECT+%2A+FROM+%60customer%60&amp;goto=sql.php&amp;default_'
-                . 'action=update',
-=======
-        return array(
-            array(
                 'tbl_change.php',
                 [
                     'db' => 'Data',
@@ -446,7 +438,6 @@
                     'goto' => 'sql.php',
                     'default_action' => 'update',
                 ],
->>>>>>> c2453788
                 'klass edit_row_anchor',
                 '<span class="nowrap"><img src="themes/dot.gif" title="Edit" alt='
                 . '"Edit" class="icon ic_b_edit"> Edit</span>',
@@ -481,16 +472,13 @@
      * @dataProvider dataProviderForGetEditLink
      */
     public function testGetEditLink(
-<<<<<<< HEAD
         $edit_url,
+        $urlParams,
         $class,
         $edit_str,
         $where_clause,
         $where_clause_html,
         $output
-=======
-        $edit_url, $urlParams, $class, $edit_str, $where_clause, $where_clause_html, $output
->>>>>>> c2453788
     ) {
         $GLOBALS['cfg']['ActionLinksMode'] = 'both';
         $GLOBALS['cfg']['LinkLengthLimit'] = 1000;
@@ -499,19 +487,14 @@
             $output,
             $this->_callPrivateFunction(
                 '_getEditLink',
-<<<<<<< HEAD
                 [
                     $edit_url,
+                    $urlParams,
                     $class,
                     $edit_str,
                     $where_clause,
                     $where_clause_html,
                 ]
-=======
-                array(
-                    $edit_url, $urlParams, $class, $edit_str, $where_clause, $where_clause_html
-                )
->>>>>>> c2453788
             )
         );
     }
@@ -523,16 +506,8 @@
      */
     public function dataProviderForGetCopyLink()
     {
-<<<<<<< HEAD
         return [
             [
-                'tbl_change.php?db=Data&amp;table=customer&amp;where_clause=%60cust'
-                . 'omer%60.%60id%60+%3D+1&amp;clause_is_unique=1&amp;sql_query='
-                . 'SELECT+%2A+FROM+%60customer%60&amp;goto=sql.php&amp;default_'
-                . 'action=insert',
-=======
-        return array(
-            array(
                 'tbl_change.php',
                 [
                     'db' => 'Data',
@@ -543,13 +518,12 @@
                     'goto' => 'sql.php',
                     'default_action' => 'insert',
                 ],
->>>>>>> c2453788
                 '<span class="nowrap"><img src="themes/dot.gif" title="Copy" alt'
                 . '="Copy" class="icon ic_b_insrow"> Copy</span>',
                 '`customer`.`id` = 1',
                 '%60customer%60.%60id%60+%3D+1',
                 'klass',
-                '<td class="klass center print_ignore"><span class='
+                '<td class="klass center print_ignore"  ><span class='
                 . '"nowrap">'
                 . '<a href="tbl_change.php" data-post="db=Data&amp;table=customer&amp;where_'
                 . 'clause=%60customer%60.%60id%60+%3D+1&amp;clause_is_unique=1&amp;'
@@ -578,16 +552,13 @@
      * @dataProvider dataProviderForGetCopyLink
      */
     public function testGetCopyLink(
-<<<<<<< HEAD
         $copy_url,
+        $urlParams,
         $copy_str,
         $where_clause,
         $where_clause_html,
         $class,
         $output
-=======
-        $copy_url, $urlParams, $copy_str, $where_clause, $where_clause_html, $class, $output
->>>>>>> c2453788
     ) {
         $GLOBALS['cfg']['ActionLinksMode'] = 'both';
         $GLOBALS['cfg']['LinkLengthLimit'] = 1000;
@@ -596,19 +567,14 @@
             $output,
             $this->_callPrivateFunction(
                 '_getCopyLink',
-<<<<<<< HEAD
                 [
                     $copy_url,
+                    $urlParams,
                     $copy_str,
                     $where_clause,
                     $where_clause_html,
                     $class,
                 ]
-=======
-                array(
-                    $copy_url, $urlParams, $copy_str, $where_clause, $where_clause_html, $class
-                )
->>>>>>> c2453788
             )
         );
     }
@@ -620,18 +586,8 @@
      */
     public function dataProviderForGetDeleteLink()
     {
-<<<<<<< HEAD
         return [
             [
-                'sql.php?db=Data&amp;table=customer&amp;sql_query=DELETE+FROM+%60'
-                . 'Data%60.%60customer%60+WHERE+%60customer%60.%60id%60+%3D+1&amp;'
-                . 'message_to_show=The+row+has+been+deleted&amp;goto=sql.php%3Fdb'
-                . '%3DData%26table%3Dcustomer%26sql_query%3DSELECT%2B%252A%2BFROM'
-                . '%2B%2560customer%2560%26message_to_show%3DThe%2Brow%2Bhas%2Bbeen'
-                . '%2Bdeleted%26goto%3Dtbl_structure.php',
-=======
-        return array(
-            array(
                 'sql.php',
                 [
                     'db' => 'Data',
@@ -640,7 +596,6 @@
                     'message_to_show' => 'The row has been deleted.',
                     'goto' => 'tbl_sql.php',
                 ],
->>>>>>> c2453788
                 '<span class="nowrap"><img src="themes/dot.gif" title="Delete" '
                 . 'alt="Delete" class="icon ic_b_drop"> Delete</span>',
                 'DELETE FROM `Data`.`customer` WHERE `customer`.`id` = 1',
@@ -673,15 +628,12 @@
      * @dataProvider dataProviderForGetDeleteLink
      */
     public function testGetDeleteLink(
-<<<<<<< HEAD
         $del_url,
+        $delUrlParams,
         $del_str,
         $js_conf,
         $class,
         $output
-=======
-        $del_url, $delUrlParams, $del_str, $js_conf, $class, $output
->>>>>>> c2453788
     ) {
         $GLOBALS['cfg']['ActionLinksMode'] = 'both';
         $GLOBALS['cfg']['LinkLengthLimit'] = 1000;
@@ -690,18 +642,13 @@
             $output,
             $this->_callPrivateFunction(
                 '_getDeleteLink',
-<<<<<<< HEAD
                 [
                     $del_url,
+                    $delUrlParams,
                     $del_str,
                     $js_conf,
                     $class,
                 ]
-=======
-                array(
-                    $del_url, $delUrlParams, $del_str, $js_conf, $class
-                )
->>>>>>> c2453788
             )
         );
     }
@@ -716,18 +663,8 @@
         return [
             [
                 DisplayResults::POSITION_LEFT,
-<<<<<<< HEAD
-                'sql.php?db=data&amp;table=new&amp;sql_query=DELETE+FROM+%60data'
-                . '%60.%60new%60+WHERE+%60new%60.%60id%60+%3D+1&amp;message_to_show='
-                . 'The+row+has+been+deleted&amp;goto=sql.php%3Fdb%3Ddata%26table%3D'
-                . 'new%26sql_query%3DSELECT%2B%252A%2BFROM%2B%2560new%2560%26'
-                . 'message_to_show%3DThe%2Brow%2Bhas%2Bbeen%2Bdeleted%26goto%3D'
-                . 'tbl_structure.php',
-                [
-=======
                 'sql.php',
-                array(
->>>>>>> c2453788
+                [
                     'edit_lnk' => 'ur',
                     'del_lnk' => 'dr',
                     'sort_lnk' => '0',
@@ -741,19 +678,9 @@
                 '%60new%60.%60id%60+%3D+1',
                 [
                     '`new`.`id`' => '= 1',
-<<<<<<< HEAD
-                ],
-                'tbl_change.php?db=data&amp;table=new&amp;where_clause=%60new%60.'
-                . '%60id%60+%3D+1&amp;clause_is_unique=1&amp;sql_query=SELECT+%2A+'
-                . 'FROM+%60new%60&amp;goto=sql.php&amp;default_action=update',
-                'tbl_change.php?db=data&amp;table=new&amp;where_clause=%60new%60.'
-                . '%60id%60+%3D+1&amp;clause_is_unique=1&amp;sql_query=SELECT+%2A+'
-                . 'FROM+%60new%60&amp;goto=sql.php&amp;default_action=insert',
-=======
-                ),
+                ],
                 'tbl_change.php',
                 'tbl_change.php',
->>>>>>> c2453788
                 'edit_row_anchor',
                 '<span class="nowrap"><img src="themes/dot.gif" title="Edit" '
                 . 'alt="Edit" class="icon ic_b_edit"> Edit</span>',
@@ -790,7 +717,7 @@
                 . '<span class="nowrap"><img src="themes/dot.gif" title="Edit" '
                 . 'alt="Edit" class="icon ic_b_edit"> Edit</span></a>'
                 . '<input type="hidden" class="where_clause" value ="%60new%60.%60'
-                . 'id%60+%3D+1"></span></td><td class="center print_ignore"><span class'
+                . 'id%60+%3D+1"></span></td><td class="center print_ignore"  ><span class'
                 . '="nowrap">'
                 . '<a href="tbl_change.php" data-post="db=data&amp;table=new&amp;where_clause'
                 . '=%60new%60.%60id%60+%3D+1&amp;clause_is_unique=1&amp;sql_query='
@@ -812,18 +739,8 @@
             ],
             [
                 DisplayResults::POSITION_RIGHT,
-<<<<<<< HEAD
-                'sql.php?db=data&amp;table=new&amp;sql_query=DELETE+FROM+%60data%60'
-                . '.%60new%60+WHERE+%60new%60.%60id%60+%3D+1&amp;message_to_show='
-                . 'The+row+has+been+deleted&amp;goto=sql.php%3Fdb%3Ddata%26table%3D'
-                . 'new%26sql_query%3DSELECT%2B%252A%2BFROM%2B%2560new%2560%26message'
-                . '_to_show%3DThe%2Brow%2Bhas%2Bbeen%2Bdeleted%26goto%3Dtbl_'
-                . 'structure.php',
-                [
-=======
                 'sql.php',
-                array(
->>>>>>> c2453788
+                [
                     'edit_lnk' => 'ur',
                     'del_lnk' => 'dr',
                     'sort_lnk' => '0',
@@ -837,19 +754,9 @@
                 '%60new%60.%60id%60+%3D+1',
                 [
                     '`new`.`id`' => '= 1',
-<<<<<<< HEAD
-                ],
-                'tbl_change.php?db=data&amp;table=new&amp;where_clause=%60new%60.'
-                . '%60id%60+%3D+1&amp;clause_is_unique=1&amp;sql_query=SELECT+%2A+'
-                . 'FROM+%60new%60&amp;goto=sql.php&amp;default_action=update',
-                'tbl_change.php?db=data&amp;table=new&amp;where_clause=%60new%60.'
-                . '%60id%60+%3D+1&amp;clause_is_unique=1&amp;sql_query=SELECT+%2A+'
-                . 'FROM+%60new%60&amp;goto=sql.php&amp;default_action=insert',
-=======
-                ),
+                ],
                 'tbl_change.php',
                 'tbl_change.php',
->>>>>>> c2453788
                 'edit_row_anchor',
                 '<span class="nowrap"><img src="themes/dot.gif" title="Edit" '
                 . 'alt="Edit" class="icon ic_b_edit"> Edit</span>',
@@ -858,9 +765,6 @@
                 '<span class="nowrap"><img src="themes/dot.gif" title="Delete" '
                 . 'alt="Delete" class="icon ic_b_drop"> Delete</span>',
                 'DELETE FROM `data`.`new` WHERE `new`.`id` = 1',
-<<<<<<< HEAD
-                '<td class="center print_ignore">'
-=======
                 [
                     'db' => 'data',
                     'table' => 'new',
@@ -876,8 +780,7 @@
                     'message_to_show' => 'The row has been deleted.',
                     'goto' => 'tbl_sql.php',
                 ],
-                '<td class="center print_ignore"  >'
->>>>>>> c2453788
+                '<td class="center print_ignore">'
                 . '<a href="sql.php" data-post="db=data&amp;table=new&amp;sql_query=DELETE+'
                 . 'FROM+%60data%60.%60new%60+WHERE+%60new%60.%60id%60+%3D+1&amp;'
                 . 'message_to_show=The+row+has+been+deleted.&amp;goto=tbl_sql.php'
@@ -885,7 +788,7 @@
                 . '_row requireConfirm"><span class="nowrap"><img src="themes/dot.gif" title='
                 . '"Delete" alt="Delete" class="icon ic_b_drop"> Delete</span></a>'
                 . '<div class="hide">DELETE FROM `data`.`new` WHERE `new`.'
-                . '`id` = 1</div></td><td class="center print_ignore"><span class="nowrap">'
+                . '`id` = 1</div></td><td class="center print_ignore"  ><span class="nowrap">'
                 . '<a href="tbl_change.php" data-post="db=data&amp;table=new&amp;where_'
                 . 'clause=%60new%60.%60id%60+%3D+1&amp;clause_is_unique=1&amp;sql_'
                 . 'query=SELECT+%2A+FROM+%60new%60&amp;goto=sql.php&amp;default_'
@@ -910,18 +813,8 @@
             ],
             [
                 DisplayResults::POSITION_NONE,
-<<<<<<< HEAD
-                'sql.php?db=data&amp;table=new&amp;sql_query=DELETE+FROM+%60data%60.'
-                . '%60new%60+WHERE+%60new%60.%60id%60+%3D+1&amp;message_to_show=The+'
-                . 'row+has+been+deleted&amp;goto=sql.php%3Fdb%3Ddata%26table%3Dnew'
-                . '%26sql_query%3DSELECT%2B%252A%2BFROM%2B%2560new%2560%26message_'
-                . 'to_show%3DThe%2Brow%2Bhas%2Bbeen%2Bdeleted%26goto%3Dtbl_structure'
-                . '.php',
-                [
-=======
                 'sql.php',
-                array(
->>>>>>> c2453788
+                [
                     'edit_lnk' => 'ur',
                     'del_lnk' => 'dr',
                     'sort_lnk' => '0',
@@ -935,19 +828,9 @@
                 '%60new%60.%60id%60+%3D+1',
                 [
                     '`new`.`id`' => '= 1',
-<<<<<<< HEAD
-                ],
-                'tbl_change.php?db=data&amp;table=new&amp;where_clause=%60new%60.%60'
-                . 'id%60+%3D+1&amp;clause_is_unique=1&amp;sql_query=SELECT+%2A+FROM+'
-                . '%60new%60&amp;goto=sql.php&amp;default_action=update',
-                'tbl_change.php?db=data&amp;table=new&amp;where_clause=%60new%60.%60'
-                . 'id%60+%3D+1&amp;clause_is_unique=1&amp;sql_query=SELECT+%2A+FROM+'
-                . '%60new%60&amp;goto=sql.php&amp;default_action=insert',
-=======
-                ),
+                ],
                 'tbl_change.php',
                 'tbl_change.php',
->>>>>>> c2453788
                 'edit_row_anchor',
                 '<span class="nowrap"><img src="themes/dot.gif" title="Edit" '
                 . 'alt="Edit" class="icon ic_b_edit"> Edit</span>',
@@ -1005,7 +888,6 @@
      * @dataProvider dataProviderForGetCheckboxAndLinks
      */
     public function testGetCheckboxAndLinks(
-<<<<<<< HEAD
         $position,
         $del_url,
         $displayParts,
@@ -1020,18 +902,14 @@
         $copy_str,
         $del_str,
         $js_conf,
+        $editCopyUrlParams,
+        $delUrlParams,
         $output
-=======
-        $position, $del_url, $displayParts, $row_no, $where_clause,
-        $where_clause_html, $condition_array, $edit_url,
-        $copy_url, $class, $edit_str, $copy_str, $del_str, $js_conf, $editCopyUrlParams, $delUrlParams, $output
->>>>>>> c2453788
     ) {
         $this->assertEquals(
             $output,
             $this->_callPrivateFunction(
                 '_getCheckboxAndLinks',
-<<<<<<< HEAD
                 [
                     $position,
                     $del_url,
@@ -1047,15 +925,9 @@
                     $copy_str,
                     $del_str,
                     $js_conf,
+                    $editCopyUrlParams,
+                    $delUrlParams,
                 ]
-=======
-                array(
-                    $position, $del_url, $displayParts, $row_no, $where_clause,
-                    $where_clause_html, $condition_array,
-                    $edit_url, $copy_url, $class, $edit_str,
-                    $copy_str, $del_str, $js_conf, $editCopyUrlParams, $delUrlParams
-                )
->>>>>>> c2453788
             )
         );
     }
@@ -1140,7 +1012,6 @@
      * @dataProvider dataProviderForGetPlacedLinks
      */
     public function testGetPlacedLinks(
-<<<<<<< HEAD
         $dir,
         $del_url,
         $displayParts,
@@ -1155,18 +1026,14 @@
         $copy_str,
         $del_str,
         $js_conf,
+        $editCopyUrlParams,
+        $delUrlParams,
         $output
-=======
-        $dir, $del_url, $displayParts, $row_no, $where_clause, $where_clause_html,
-        $condition_array, $edit_url, $copy_url,
-        $edit_anchor_class, $edit_str, $copy_str, $del_str, $js_conf, $editCopyUrlParams, $delUrlParams, $output
->>>>>>> c2453788
     ) {
         $this->assertEquals(
             $output,
             $this->_callPrivateFunction(
                 '_getPlacedLinks',
-<<<<<<< HEAD
                 [
                     $dir,
                     $del_url,
@@ -1182,15 +1049,9 @@
                     $copy_str,
                     $del_str,
                     $js_conf,
+                    $editCopyUrlParams,
+                    $delUrlParams,
                 ]
-=======
-                array(
-                    $dir, $del_url, $displayParts, $row_no, $where_clause,
-                    $where_clause_html, $condition_array,
-                    $edit_url, $copy_url, $edit_anchor_class,
-                    $edit_str, $copy_str, $del_str, $js_conf, $editCopyUrlParams, $delUrlParams
-                )
->>>>>>> c2453788
             )
         );
     }
