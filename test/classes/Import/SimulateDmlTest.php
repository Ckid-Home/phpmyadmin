--- conflicted
+++ resolved
@@ -18,7 +18,6 @@
 #[CoversClass(SimulateDml::class)]
 class SimulateDmlTest extends AbstractTestCase
 {
-<<<<<<< HEAD
     protected DatabaseInterface $dbi;
 
     protected DbiDummy $dummyDbi;
@@ -33,26 +32,16 @@
     }
 
     #[DataProvider('providerForTestGetMatchedRows')]
-    public function testGetMatchedRows(string $sqlQuery, string $simulatedQuery): void
-=======
-    /**
-     * @dataProvider providerForTestGetMatchedRows
-     */
     public function testGetMatchedRows(string $sqlQuery, string $simulatedQuery, int $expectedMatches): void
->>>>>>> 71ea09ca
     {
         $GLOBALS['db'] = 'PMA';
         $dummyDbi = $this->createDbiDummy();
         $dummyDbi->addSelectDb('PMA');
+        $dummyDbi->addResult($simulatedQuery, [[$expectedMatches]], ['COUNT(*)']);
         $dbi = $this->createDatabaseInterface($dummyDbi);
 
         $object = new SimulateDml($dbi);
         $parser = new Parser($sqlQuery);
-<<<<<<< HEAD
-=======
-        $this->dummyDbi->addSelectDb('PMA');
-        $this->dummyDbi->addResult($simulatedQuery, [[$expectedMatches]], ['COUNT(*)']);
->>>>>>> 71ea09ca
 
         $simulatedData = $object->getMatchedRows($sqlQuery, $parser, $parser->statements[0]);
 
@@ -62,12 +51,8 @@
             'sql_signature' => Core::signSqlQuery($simulatedQuery),
         ]);
 
-<<<<<<< HEAD
-        $this->dummyDbi->assertAllSelectsConsumed();
-=======
-        $this->assertAllSelectsConsumed();
-        $this->assertAllQueriesConsumed();
->>>>>>> 71ea09ca
+        $dummyDbi->assertAllSelectsConsumed();
+        $dummyDbi->assertAllQueriesConsumed();
         $this->assertEquals([
             'sql_query' => Generator::formatSql($sqlQuery),
             'matched_rows' => $expectedMatches,
@@ -75,15 +60,8 @@
         ], $simulatedData);
     }
 
-<<<<<<< HEAD
-    /** @return string[][] */
+    /** @return array<string, array{string, string, int}> */
     public static function providerForTestGetMatchedRows(): array
-=======
-    /**
-     * @return array<string, array{string, string, int}>
-     */
-    public function providerForTestGetMatchedRows(): array
->>>>>>> 71ea09ca
     {
         return [
             'update statement' => [
@@ -126,9 +104,6 @@
                     ' WHERE NOT (`n0`) <=> (`o0`)',
                 0,
             ],
-<<<<<<< HEAD
-            'delete statement' => ['DELETE FROM `table_1` WHERE `id` > 10', 'SELECT * FROM `table_1` WHERE `id` > 10'],
-=======
             'delete statement' => [
                 'DELETE FROM `table_1` WHERE `id` > 10',
                 'SELECT COUNT(*) FROM (SELECT 1 FROM `table_1` WHERE `id` > 10) AS `pma_tmp`',
@@ -144,7 +119,6 @@
                 'SELECT COUNT(*) FROM (SELECT 1 FROM `table_1` ORDER BY `id` ASC LIMIT 3) AS `pma_tmp`',
                 2,
             ],
->>>>>>> 71ea09ca
         ];
     }
 }