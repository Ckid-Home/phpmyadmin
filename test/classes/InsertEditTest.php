--- conflicted
+++ resolved
@@ -98,13 +98,8 @@
      */
     public function testGetFormParametersForInsertForm()
     {
-<<<<<<< HEAD
         $where_clause = ['foo' => 'bar ', '1' => ' test'];
-        $_REQUEST['clause_is_unique'] = false;
-=======
-        $where_clause = array('foo' => 'bar ', '1' => ' test');
         $_POST['clause_is_unique'] = false;
->>>>>>> 09c18849
         $_POST['sql_query'] = 'SELECT a';
         $GLOBALS['goto'] = 'index.php';
 
@@ -1945,13 +1940,8 @@
         );
 
         // case 2 (else)
-<<<<<<< HEAD
-        unset($_REQUEST['where_clause']);
-        $_REQUEST['fields']['multi_edit'] = ['a' => 'b', 'c' => 'd'];
-=======
         unset($_POST['where_clause']);
-        $_POST['fields']['multi_edit'] = array('a' => 'b', 'c' => 'd');
->>>>>>> 09c18849
+        $_POST['fields']['multi_edit'] = ['a' => 'b', 'c' => 'd'];
         $result = $this->insertEdit->getParamsForUpdateOrInsert();
 
         $this->assertEquals(
@@ -2442,13 +2432,8 @@
         ];
         $GLOBALS['cfg']['DefaultTransformations']['PreApPend'] = ['', ''];
         $GLOBALS['cfg']['ServerDefault'] = 1;
-<<<<<<< HEAD
-        $_REQUEST['where_clause'] = 1;
+        $_POST['where_clause'] = 1;
         $transformation = [
-=======
-        $_POST['where_clause'] = 1;
-        $transformation = array(
->>>>>>> 09c18849
             'transformation_options' => "'','option ,, quoted',abd"
         ];
         $result = $this->insertEdit->transformEditedValues(
@@ -2759,11 +2744,7 @@
         );
 
         // case 4
-<<<<<<< HEAD
-        $_REQUEST['fields']['multi_edit'][0][0] = [];
-=======
-        $_POST['fields']['multi_edit'][0][0] = array();
->>>>>>> 09c18849
+        $_POST['fields']['multi_edit'][0][0] = [];
         $result = $this->insertEdit->getCurrentValueForDifferentTypes(
             false,
             '0',
@@ -2879,11 +2860,7 @@
         );
 
         // case 8
-<<<<<<< HEAD
-        $_REQUEST['fields']['multi_edit'][0][0] = [];
-=======
-        $_POST['fields']['multi_edit'][0][0] = array();
->>>>>>> 09c18849
+        $_POST['fields']['multi_edit'][0][0] = [];
         $result = $this->insertEdit->getCurrentValueForDifferentTypes(
             false,
             '0',
@@ -2937,14 +2914,9 @@
      */
     public function testVerifyWhetherValueCanBeTruncatedAndAppendExtraData()
     {
-<<<<<<< HEAD
         $extra_data = ['isNeedToRecheck' => true];
-        $_REQUEST['where_clause'][0] = 1;
-=======
-        $extra_data = array('isNeedToRecheck' => true);
         $meta = new stdClass();
         $_POST['where_clause'][0] = 1;
->>>>>>> 09c18849
 
         $dbi = $this->getMockBuilder('PhpMyAdmin\DatabaseInterface')
             ->disableOriginalConstructor()
