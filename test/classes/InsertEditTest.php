--- conflicted
+++ resolved
@@ -335,11 +335,7 @@
         ];
         $_POST['sql_query'] = 'SELECT 1';
 
-<<<<<<< HEAD
-        $result = $this->insertEdit->urlParamsInEditMode([1], $where_clause_array, '');
-=======
-        $result = $this->insertEdit->urlParamsInEditMode(array(1), $where_clause_array);
->>>>>>> b3a3e3fb
+        $result = $this->insertEdit->urlParamsInEditMode([1], $where_clause_array);
 
         $this->assertEquals(
             [
