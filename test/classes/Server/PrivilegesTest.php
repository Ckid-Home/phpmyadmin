<?php
/**
 * tests for PhpMyAdmin\Server\Privileges
 */

declare(strict_types=1);

namespace PhpMyAdmin\Tests\Server;

<<<<<<< HEAD
use PhpMyAdmin\Config;
use PhpMyAdmin\DatabaseInterface;
use PhpMyAdmin\Html\Generator;
use PhpMyAdmin\Message;
=======
use PhpMyAdmin\Core;
use PhpMyAdmin\DatabaseInterface;
>>>>>>> 8f613487
use PhpMyAdmin\Relation;
use PhpMyAdmin\RelationCleanup;
use PhpMyAdmin\Server\Privileges;
use PhpMyAdmin\Template;
use PhpMyAdmin\Tests\AbstractTestCase;
use PhpMyAdmin\Tests\Stubs\DbiDummy;
use PhpMyAdmin\Url;
use PhpMyAdmin\Util;
use stdClass;
use function htmlspecialchars;
use function implode;

/**
 * PhpMyAdmin\Tests\Server\PrivilegesTest class
 *
 * this class is for testing PhpMyAdmin\Server\Privileges methods
 */
class PrivilegesTest extends AbstractTestCase
{
    /** @var Privileges $serverPrivileges */
    private $serverPrivileges;

    /**
     * Prepares environment for the test.
     */
    protected function setUp(): void
    {
        parent::setUp();
        parent::setLanguage();
        parent::setGlobalConfig();
        $GLOBALS['PMA_Config']->enableBc();
        $GLOBALS['cfg']['Server']['DisableIS'] = false;
        $GLOBALS['cfgRelation'] = [];
        $GLOBALS['cfgRelation']['menuswork'] = false;
        $GLOBALS['table'] = 'table';
        $GLOBALS['pmaThemeImage'] = 'image';
        $GLOBALS['server'] = 1;
        $GLOBALS['db'] = 'db';
        $GLOBALS['hostname'] = 'hostname';
        $GLOBALS['username'] = 'username';

        $relation = new Relation($GLOBALS['dbi']);
        $this->serverPrivileges = new Privileges(
            new Template(),
            $GLOBALS['dbi'],
            $relation,
            new RelationCleanup($GLOBALS['dbi'], $relation)
        );

        //$_POST
        $_POST['pred_password'] = 'none';
        //$_SESSION
        $_SESSION['relation'][$GLOBALS['server']] = [
            'PMA_VERSION' => PMA_VERSION,
            'db' => 'pmadb',
            'users' => 'users',
            'usergroups' => 'usergroups',
            'menuswork' => true,
            'trackingwork' => true,
            'tracking' => 'tracking',
        ];

        $pmaconfig = $this->getMockBuilder(Config::class)
            ->disableOriginalConstructor()
            ->getMock();

        $GLOBALS['PMA_Config'] = $pmaconfig;

        //Mock DBI
        $dbi = $this->getMockBuilder(DatabaseInterface::class)
            ->disableOriginalConstructor()
            ->getMock();

        $dbi->expects($this->any())
            ->method('fetchResult')
            ->will(
                $this->returnValue(
                    [
                        'grant user1 select',
                        'grant user2 delete',
                    ]
                )
            );

        $fetchSingleRow = [
            'password' => 'pma_password',
            'Table_priv' => 'pri1, pri2',
            'Type' => 'Type',
            '@@old_passwords' => 0,
        ];
        $dbi->expects($this->any())->method('fetchSingleRow')
            ->will($this->returnValue($fetchSingleRow));

        $fetchValue = ['key1' => 'value1'];
        $dbi->expects($this->any())->method('fetchValue')
            ->will($this->returnValue($fetchValue));

        $dbi->expects($this->any())->method('tryQuery')
            ->will($this->returnValue(true));

        $dbi->expects($this->any())->method('escapeString')
            ->will($this->returnArgument(0));

        $GLOBALS['dbi'] = $dbi;
        $this->serverPrivileges->dbi = $dbi;
        $this->serverPrivileges->relation->dbi = $dbi;
        $GLOBALS['is_grantuser'] = true;
        $GLOBALS['is_createuser'] = true;
        $GLOBALS['is_reload_priv'] = true;
        $GLOBALS['strPrivDescDeleteHistoricalRows'] = 'strPrivDescDeleteHistoricalRows';
    }

    /**
     * Test for getDataForDBInfo
     *
     * @return void
     */
    public function testGetDataForDBInfo()
    {
        $_REQUEST['username'] = 'PMA_username';
        $_REQUEST['hostname'] = 'PMA_hostname';
        $_REQUEST['tablename'] = 'PMA_tablename';
        $_REQUEST['dbname'] = 'PMA_dbname';
        [
            $username,
            $hostname,
            $dbname,
            $tablename,
            $routinename,
            $db_and_table,
            $dbname_is_wildcard,
        ] = $this->serverPrivileges->getDataForDBInfo();
        $this->assertEquals(
            'PMA_username',
            $username
        );
        $this->assertEquals(
            'PMA_hostname',
            $hostname
        );
        $this->assertEquals(
            'PMA_dbname',
            $dbname
        );
        $this->assertEquals(
            'PMA_tablename',
            $tablename
        );
        $this->assertEquals(
            '`PMA_dbname`.`PMA_tablename`',
            $db_and_table
        );
        $this->assertTrue(
            $dbname_is_wildcard
        );

        //pre variable have been defined
        $_POST['pred_tablename'] = 'PMA_pred__tablename';
        $_POST['pred_dbname'] = ['PMA_pred_dbname'];
        [,,
            $dbname,
            $tablename,
            $routinename,
            $db_and_table,
            $dbname_is_wildcard,
        ] = $this->serverPrivileges->getDataForDBInfo();
        $this->assertEquals(
            'PMA_pred_dbname',
            $dbname
        );
        $this->assertEquals(
            'PMA_pred__tablename',
            $tablename
        );
        $this->assertEquals(
            '`PMA_pred_dbname`.`PMA_pred__tablename`',
            $db_and_table
        );
        $this->assertTrue(
            $dbname_is_wildcard
        );
    }

    /**
     * Test for wildcardEscapeForGrant
     *
     * @return void
     */
    public function testWildcardEscapeForGrant()
    {
        $dbname = '';
        $tablename = '';
        $db_and_table = $this->serverPrivileges->wildcardEscapeForGrant($dbname, $tablename);
        $this->assertEquals(
            '*.*',
            $db_and_table
        );

        $dbname = 'dbname';
        $tablename = '';
        $db_and_table = $this->serverPrivileges->wildcardEscapeForGrant($dbname, $tablename);
        $this->assertEquals(
            '`dbname`.*',
            $db_and_table
        );

        $dbname = 'dbname';
        $tablename = 'tablename';
        $db_and_table = $this->serverPrivileges->wildcardEscapeForGrant($dbname, $tablename);
        $this->assertEquals(
            '`dbname`.`tablename`',
            $db_and_table
        );
    }

    /**
     * Test for rangeOfUsers
     *
     * @return void
     */
    public function testRangeOfUsers()
    {
        $ret = $this->serverPrivileges->rangeOfUsers('INIT');
        $this->assertEquals(
            " WHERE `User` LIKE 'INIT%' OR `User` LIKE 'init%'",
            $ret
        );

        $ret = $this->serverPrivileges->rangeOfUsers();
        $this->assertEquals(
            '',
            $ret
        );
    }

    /**
     * Test for getTableGrantsArray
     *
     * @return void
     */
    public function testGetTableGrantsArray()
    {
        $GLOBALS['strPrivDescDelete'] = 'strPrivDescDelete';
        $GLOBALS['strPrivDescCreateTbl'] = 'strPrivDescCreateTbl';
        $GLOBALS['strPrivDescDropTbl'] = 'strPrivDescDropTbl';
        $GLOBALS['strPrivDescIndex'] = 'strPrivDescIndex';
        $GLOBALS['strPrivDescAlter'] = 'strPrivDescAlter';
        $GLOBALS['strPrivDescCreateView'] = 'strPrivDescCreateView';
        $GLOBALS['strPrivDescShowView'] = 'strPrivDescShowView';
        $GLOBALS['strPrivDescTrigger'] = 'strPrivDescTrigger';

        $ret = $this->serverPrivileges->getTableGrantsArray();
        $this->assertEquals(
            [
                'Delete',
                'DELETE',
                $GLOBALS['strPrivDescDelete'],
            ],
            $ret[0]
        );
        $this->assertEquals(
            [
                'Create',
                'CREATE',
                $GLOBALS['strPrivDescCreateTbl'],
            ],
            $ret[1]
        );
    }

    /**
     * Test for getGrantsArray
     *
     * @return void
     */
    public function testGetGrantsArray()
    {
        $ret = $this->serverPrivileges->getGrantsArray();
        $this->assertEquals(
            [
                'Select_priv',
                'SELECT',
                __('Allows reading data.'),
            ],
            $ret[0]
        );
        $this->assertEquals(
            [
                'Insert_priv',
                'INSERT',
                __('Allows inserting and replacing data.'),
            ],
            $ret[1]
        );
    }

    /**
     * Test for getHtmlForUserGroupDialog
     *
     * @return void
     */
    public function testGetHtmlForUserGroupDialog()
    {
        $username = 'pma_username';
        $is_menuswork = true;
        $_GET['edit_user_group_dialog'] = 'edit_user_group_dialog';

        /* Assertion 1 */
        $html = $this->serverPrivileges->getHtmlForUserGroupDialog($username, $is_menuswork);
        $this->assertStringContainsString(
            '<form class="ajax" id="changeUserGroupForm"',
            $html
        );
        //Url::getHiddenInputs
        $params = ['username' => $username];
        $html_output = Url::getHiddenInputs($params);
        $this->assertStringContainsString(
            $html_output,
            $html
        );
        //__('User group')
        $this->assertStringContainsString(
            __('User group'),
            $html
        );

        /* Assertion 2 */
        $oldDbi = $GLOBALS['dbi'];
        //Mock DBI
        $dbi = $this->getMockBuilder(DatabaseInterface::class)
            ->disableOriginalConstructor()
            ->getMock();

        $dbi->expects($this->any())
            ->method('fetchValue')
            ->will($this->returnValue('userG'));
        $dbi->expects($this->any())
            ->method('tryQuery')
            ->will($this->returnValue(true));
        $dbi->expects($this->any())
            ->method('fetchRow')
            ->willReturnOnConsecutiveCalls(['userG'], null);
        $dbi->expects($this->any())->method('escapeString')
            ->will($this->returnArgument(0));

        $GLOBALS['dbi'] = $dbi;
        $this->serverPrivileges->dbi = $dbi;

        $actualHtml = $this->serverPrivileges->getHtmlForUserGroupDialog($username, $is_menuswork);
        $this->assertStringContainsString(
            '<form class="ajax" id="changeUserGroupForm"',
            $actualHtml
        );
        //Url::getHiddenInputs
        $params = ['username' => $username];
        $html_output = Url::getHiddenInputs($params);
        $this->assertStringContainsString(
            $html_output,
            $actualHtml
        );
        //__('User group')
        $this->assertStringContainsString(
            __('User group'),
            $actualHtml
        );

        // Empty default user group
        $this->assertStringContainsString(
            '<option value=""></option>',
            $actualHtml
        );

        // Current user's group selected
        $this->assertStringContainsString(
            '<option value="userG" selected>userG</option>',
            $actualHtml
        );

        /* reset original dbi */
        $GLOBALS['dbi'] = $oldDbi;
        $this->serverPrivileges->dbi = $oldDbi;
    }

    /**
     * Test for getHtmlToChooseUserGroup
     *
     * @return void
     */
    public function testGetHtmlToChooseUserGroup()
    {
        $username = 'pma_username';

        $html = $this->serverPrivileges->getHtmlToChooseUserGroup($username);
        $this->assertStringContainsString(
            '<form class="ajax" id="changeUserGroupForm"',
            $html
        );
        //Url::getHiddenInputs
        $params = ['username' => $username];
        $html_output = Url::getHiddenInputs($params);
        $this->assertStringContainsString(
            $html_output,
            $html
        );
        //__('User group')
        $this->assertStringContainsString(
            __('User group'),
            $html
        );
    }

    /**
     * Test for getSqlQueryForDisplayPrivTable
     *
     * @return void
     */
    public function testGetSqlQueryForDisplayPrivTable()
    {
        $username = 'pma_username';
        $db = '*';
        $table = 'pma_table';
        $hostname = 'pma_hostname';

        //$db == '*'
        $ret = $this->serverPrivileges->getSqlQueryForDisplayPrivTable(
            $db,
            $table,
            $username,
            $hostname
        );
        $sql = 'SELECT * FROM `mysql`.`user`'
            . " WHERE `User` = '" . $GLOBALS['dbi']->escapeString($username) . "'"
            . " AND `Host` = '" . $GLOBALS['dbi']->escapeString($hostname) . "';";
        $this->assertEquals(
            $sql,
            $ret
        );

        //$table == '*'
        $db = 'pma_db';
        $table = '*';
        $ret = $this->serverPrivileges->getSqlQueryForDisplayPrivTable(
            $db,
            $table,
            $username,
            $hostname
        );
        $sql = 'SELECT * FROM `mysql`.`db`'
            . " WHERE `User` = '" . $GLOBALS['dbi']->escapeString($username) . "'"
            . " AND `Host` = '" . $GLOBALS['dbi']->escapeString($hostname) . "'"
            . " AND '" . Util::unescapeMysqlWildcards($db) . "'"
            . ' LIKE `Db`;';
        $this->assertEquals(
            $sql,
            $ret
        );

        //$table == 'pma_table'
        $db = 'pma_db';
        $table = 'pma_table';
        $ret = $this->serverPrivileges->getSqlQueryForDisplayPrivTable(
            $db,
            $table,
            $username,
            $hostname
        );
        $sql = 'SELECT `Table_priv`'
            . ' FROM `mysql`.`tables_priv`'
            . " WHERE `User` = '" . $GLOBALS['dbi']->escapeString($username) . "'"
            . " AND `Host` = '" . $GLOBALS['dbi']->escapeString($hostname) . "'"
            . " AND `Db` = '" . Util::unescapeMysqlWildcards($db) . "'"
            . " AND `Table_name` = '" . $GLOBALS['dbi']->escapeString($table) . "';";
        $this->assertEquals(
            $sql,
            $ret
        );

        // SQL escaping
        $db = "db' AND";
        $table = 'pma_table';
        $ret = $this->serverPrivileges->getSqlQueryForDisplayPrivTable(
            $db,
            $table,
            $username,
            $hostname
        );
        $this->assertEquals(
            'SELECT `Table_priv` FROM `mysql`.`tables_priv` '
            . "WHERE `User` = 'pma_username' AND "
            . "`Host` = 'pma_hostname' AND `Db` = 'db' AND' AND "
            . "`Table_name` = 'pma_table';",
            $ret
        );
    }

    /**
     * Test for getDataForChangeOrCopyUser
     *
     * @return void
     */
    public function testGetDataForChangeOrCopyUser()
    {
        //$_POST['change_copy'] not set
        [$queries, $password] = $this->serverPrivileges->getDataForChangeOrCopyUser();
        $this->assertEquals(
            null,
            $queries
        );
        $this->assertEquals(
            null,
            $queries
        );

        //$_POST['change_copy'] is set
        $_POST['change_copy'] = true;
        $_POST['old_username'] = 'PMA_old_username';
        $_POST['old_hostname'] = 'PMA_old_hostname';
        [$queries, $password] = $this->serverPrivileges->getDataForChangeOrCopyUser();
        $this->assertEquals(
            'pma_password',
            $password
        );
        $this->assertEquals(
            [],
            $queries
        );
        unset($_POST['change_copy']);
    }

    /**
     * Test for getListForExportUserDefinition
     *
     * @return void
     */
    public function testGetHtmlForExportUserDefinition()
    {
        $username = 'PMA_username';
        $hostname = 'PMA_hostname';

        [$title, $export]
            = $this->serverPrivileges->getListForExportUserDefinition($username, $hostname);

        //validate 1: $export
        $this->assertStringContainsString(
            'grant user2 delete',
            $export
        );
        $this->assertStringContainsString(
            'grant user1 select',
            $export
        );
        $this->assertStringContainsString(
            '<textarea class="export"',
            $export
        );

        //validate 2: $title
        $title_user = __('User') . ' `' . htmlspecialchars($username)
            . '`@`' . htmlspecialchars($hostname) . '`';
        $this->assertStringContainsString(
            $title_user,
            $title
        );
    }

    /**
     * Test for addUser
     *
     * @return void
     */
    public function testAddUser()
    {
        // Case 1 : Test with Newer version
        $GLOBALS['dbi']->expects($this->any())->method('getVersion')
            ->will($this->returnValue(50706));
        $this->serverPrivileges->dbi = $GLOBALS['dbi'];

        $dbname = 'pma_dbname';
        $username = 'pma_username';
        $hostname = 'pma_hostname';
        $_POST['adduser_submit'] = true;
        $_POST['pred_username'] = 'any';
        $_POST['pred_hostname'] = 'localhost';
        $_POST['pred_password'] = 'keep';
        $_POST['createdb-3'] = true;
        $_POST['userGroup'] = 'username';
        $_POST['authentication_plugin'] = 'mysql_native_password';

        [
            $ret_message,,,
            $sql_query,
            $_add_user_error,
        ] = $this->serverPrivileges->addUser(
            $dbname,
            $username,
            $hostname,
            $dbname,
            true
        );
        $this->assertEquals(
            'You have added a new user.',
            $ret_message->getMessage()
        );
        $this->assertEquals(
            "CREATE USER ''@'localhost' IDENTIFIED WITH mysql_native_password AS '***';"
            . "GRANT USAGE ON *.* TO ''@'localhost' REQUIRE NONE;"
            . "GRANT ALL PRIVILEGES ON `pma_dbname`.* TO ''@'localhost';",
            $sql_query
        );
        $this->assertFalse(
            $_add_user_error
        );
    }

    /**
     * Test for addUser
     *
     * @return void
     */
    public function testAddUserOld()
    {
        $GLOBALS['dbi']->expects($this->any())->method('getVersion')
            ->will($this->returnValue(50506));
        $this->serverPrivileges->dbi = $GLOBALS['dbi'];

        $dbname = 'pma_dbname';
        $username = 'pma_username';
        $hostname = 'pma_hostname';
        $_POST['adduser_submit'] = true;
        $_POST['pred_username'] = 'any';
        $_POST['pred_hostname'] = 'localhost';
        $_POST['pred_password'] = 'keep';
        $_POST['createdb-3'] = true;
        $_POST['userGroup'] = 'username';
        $_POST['authentication_plugin'] = 'mysql_native_password';

        [
            $ret_message,,,
            $sql_query,
            $_add_user_error,
        ] = $this->serverPrivileges->addUser(
            $dbname,
            $username,
            $hostname,
            $dbname,
            true
        );

        $this->assertEquals(
            'You have added a new user.',
            $ret_message->getMessage()
        );
        $this->assertEquals(
            "CREATE USER ''@'localhost';"
            . "GRANT USAGE ON *.* TO ''@'localhost' REQUIRE NONE;"
            . "SET PASSWORD FOR ''@'localhost' = '***';"
            . "GRANT ALL PRIVILEGES ON `pma_dbname`.* TO ''@'localhost';",
            $sql_query
        );
        $this->assertFalse(
            $_add_user_error
        );
    }

    /**
     * Test for updatePassword
     *
     * @return void
     */
    public function testUpdatePassword()
    {
        $username = 'pma_username';
        $hostname = 'pma_hostname';
        $err_url = 'error.php';
        $_POST['pma_pw'] = 'pma_pw';
        $_POST['authentication_plugin'] = 'mysql_native_password';

        $message = $this->serverPrivileges->updatePassword(
            $err_url,
            $username,
            $hostname
        );

        $this->assertEquals(
            "The password for 'pma_username'@'pma_hostname' "
            . 'was changed successfully.',
            $message->getMessage()
        );
    }

    /**
     * Test for getMessageAndSqlQueryForPrivilegesRevoke
     *
     * @return void
     */
    public function testGetMessageAndSqlQueryForPrivilegesRevoke()
    {
        $dbname = 'pma_dbname';
        $username = 'pma_username';
        $hostname = 'pma_hostname';
        $tablename = 'pma_tablename';
        $_POST['adduser_submit'] = true;
        $_POST['pred_username'] = 'any';
        $_POST['pred_hostname'] = 'localhost';
        $_POST['createdb-3'] = true;
        $_POST['Grant_priv'] = 'Y';
        $_POST['max_questions'] = 1000;
        [$message, $sql_query]
            = $this->serverPrivileges->getMessageAndSqlQueryForPrivilegesRevoke(
                $dbname,
                $tablename,
                $username,
                $hostname,
                ''
            );

        $this->assertEquals(
            "You have revoked the privileges for 'pma_username'@'pma_hostname'.",
            $message->getMessage()
        );
        $this->assertEquals(
            'REVOKE ALL PRIVILEGES ON  `pma_dbname`.`pma_tablename` '
            . "FROM 'pma_username'@'pma_hostname'; "
            . 'REVOKE GRANT OPTION ON  `pma_dbname`.`pma_tablename` '
            . "FROM 'pma_username'@'pma_hostname';",
            $sql_query
        );
    }

    /**
     * Test for updatePrivileges
     *
     * @return void
     */
    public function testUpdatePrivileges()
    {
        $dbname = 'pma_dbname';
        $username = 'pma_username';
        $hostname = 'pma_hostname';
        $tablename = 'pma_tablename';
        $_POST['adduser_submit'] = true;
        $_POST['pred_username'] = 'any';
        $_POST['pred_hostname'] = 'localhost';
        $_POST['createdb-3'] = true;
        $_POST['Grant_priv'] = 'Y';
        $_POST['max_questions'] = 1000;
        [$sql_query, $message] = $this->serverPrivileges->updatePrivileges(
            $username,
            $hostname,
            $tablename,
            $dbname,
            ''
        );

        $this->assertEquals(
            "You have updated the privileges for 'pma_username'@'pma_hostname'.",
            $message->getMessage()
        );
        $this->assertEquals(
<<<<<<< HEAD
            'REVOKE ALL PRIVILEGES ON  `pma_dbname`.`pma_tablename` '
            . "FROM 'pma_username'@'pma_hostname';  ",
=======
            "REVOKE ALL PRIVILEGES ON  `pma_dbname`.`pma_tablename` "
            . "FROM 'pma_username'@'pma_hostname';   ",
            $sql_query
        );
    }

    /**
     * Test for updatePrivileges
     *
     * @return void
     */
    public function testUpdatePrivilegesBeforeMySql8Dot11()
    {
        $dbname = '';
        $username = 'pma_username';
        $hostname = 'pma_hostname';
        $tablename = '';
        $_POST['adduser_submit'] = true;
        $_POST['pred_username'] = 'any';
        $_POST['pred_hostname'] = 'localhost';
        $_POST['Grant_priv'] = 'Y';
        $_POST['max_questions'] = 1000;
        $_POST['max_connections'] = 20;
        $_POST['max_updates'] = 30;
        $_POST['max_user_connections'] = 40;

        //Mock DBI
        $dbi = $this->getMockBuilder(DatabaseInterface::class)
            ->disableOriginalConstructor()
            ->getMock();

        $dbi->expects($this->any())->method('getVersion')
            ->will($this->returnValue(8003));
        $dbi->expects($this->any())
            ->method('escapeString')
            ->will($this->returnArgument(0));

        $this->serverPrivileges->dbi = $dbi;

        list($sql_query, $message) = $this->serverPrivileges->updatePrivileges(
            $username,
            $hostname,
            $tablename,
            $dbname,
            ''
        );

        $this->assertEquals(
            "You have updated the privileges for 'pma_username'@'pma_hostname'.",
            $message->getMessage()
        );
        $this->assertEquals(
            '  GRANT USAGE ON  *.* TO \'pma_username\'@\'pma_hostname\' REQUIRE NONE WITH GRANT OPTION MAX_QUERIES_PER_HOUR 1000 MAX_CONNECTIONS_PER_HOUR 20 MAX_UPDATES_PER_HOUR 30 MAX_USER_CONNECTIONS 40; ',
            $sql_query
        );
    }

    /**
     * Test for updatePrivileges
     *
     * @return void
     */
    public function testUpdatePrivilegesAfterMySql8Dot11()
    {
        $dbname = '';
        $username = 'pma_username';
        $hostname = 'pma_hostname';
        $tablename = '';
        $_POST['adduser_submit'] = true;
        $_POST['pred_username'] = 'any';
        $_POST['pred_hostname'] = 'localhost';
        $_POST['Grant_priv'] = 'Y';
        $_POST['max_questions'] = 1000;
        $_POST['max_connections'] = 20;
        $_POST['max_updates'] = 30;
        $_POST['max_user_connections'] = 40;

        //Mock DBI
        $dbi = $this->getMockBuilder(DatabaseInterface::class)
            ->disableOriginalConstructor()
            ->getMock();

        $dbi->expects($this->any())->method('getVersion')
            ->will($this->returnValue(80011));
        $dbi->expects($this->any())
            ->method('escapeString')
            ->will($this->returnArgument(0));

        $this->serverPrivileges->dbi = $dbi;

        list($sql_query, $message) = $this->serverPrivileges->updatePrivileges(
            $username,
            $hostname,
            $tablename,
            $dbname,
            ''
        );

        $this->assertEquals(
            "You have updated the privileges for 'pma_username'@'pma_hostname'.",
            $message->getMessage()
        );
        $this->assertEquals(
            '  GRANT USAGE ON  *.* TO \'pma_username\'@\'pma_hostname\'; ALTER USER \'pma_username\'@\'pma_hostname\'  REQUIRE NONE WITH MAX_QUERIES_PER_HOUR 1000 MAX_CONNECTIONS_PER_HOUR 20 MAX_UPDATES_PER_HOUR 30 MAX_USER_CONNECTIONS 40;',
>>>>>>> 8f613487
            $sql_query
        );
    }

    /**
     * Test for getHtmlToDisplayPrivilegesTable
     *
     * @return void
     *
     * @group medium
     */
    public function testGetHtmlToDisplayPrivilegesTable()
    {
        $dbi_old = $GLOBALS['dbi'];
        $GLOBALS['hostname'] = 'hostname';
        $GLOBALS['username'] = 'username';

        //Mock DBI
        $dbi = $this->getMockBuilder(DatabaseInterface::class)
            ->disableOriginalConstructor()
            ->getMock();

        $fetchSingleRow = [
            'password' => 'pma_password',
            'max_questions' => 'max_questions',
            'max_updates' => 'max_updates',
            'max_connections' => 'max_connections',
            'max_user_connections' => 'max_user_connections',
            'Table_priv' => 'Select,Insert,Update,Delete,File,Create,Alter,Index,'
                . 'Drop,Super,Process,Reload,Shutdown,Create_routine,Alter_routine,'
                . 'Show_db,Repl_slave,Create_tmp_table,Show_view,Execute,'
                . 'Repl_client,Lock_tables,References,Grant,dd'
                . 'Create_user,Repl_slave,Repl_client',
            'Type' => "'Super1','Select','Insert','Update','Create','Alter','Index',"
                . "'Drop','Delete','File','Super','Process','Reload','Shutdown','"
                . "Show_db','Repl_slave','Create_tmp_table',"
                . "'Show_view','Create_routine','"
                . "Repl_client','Lock_tables','References','Alter_routine','"
                . "Create_user','Repl_slave','Repl_client','Execute','Grant','ddd",
        ];
        $dbi->expects($this->any())->method('fetchSingleRow')
            ->will($this->returnValue($fetchSingleRow));

        $dbi->expects($this->any())->method('tryQuery')
            ->will($this->returnValue(true));

        $columns = [
            'val1',
            'replace1',
            5,
        ];
        $dbi->expects($this->at(0))
            ->method('fetchRow')
            ->will($this->returnValue($columns));
        $dbi->expects($this->at(1))
            ->method('fetchRow')
            ->will($this->returnValue(false));
        $dbi->expects($this->any())
            ->method('escapeString')
            ->will($this->returnArgument(0));

        $GLOBALS['dbi'] = $dbi;
        $this->serverPrivileges->dbi = $dbi;

        $html = $this->serverPrivileges->getHtmlToDisplayPrivilegesTable();
        $GLOBALS['username'] = 'username';

        //validate 1: fieldset
        $this->assertStringContainsString(
            '<fieldset id="fieldset_user_privtable_footer" ',
            $html
        );

        //validate 2: button
        $this->assertStringContainsString(
            __('Go'),
            $html
        );

        //validate 3: getHtmlForGlobalOrDbSpecificPrivs
        $this->assertStringContainsString(
            '<fieldset id="fieldset_user_global_rights">',
            $html
        );
        $this->assertStringContainsString(
            '<legend data-submenu-label="' . __('Global') . '">',
            $html
        );
        $this->assertStringContainsString(
            __('Global privileges'),
            $html
        );
        $this->assertStringContainsString(
            __('Check all'),
            $html
        );
        $this->assertStringContainsString(
            __('Note: MySQL privilege names are expressed in English'),
            $html
        );

        //validate 4: getHtmlForGlobalPrivTableWithCheckboxes items
        //Select_priv
        $this->assertStringContainsString(
            '<input type="checkbox" class="checkall" name="Select_priv"',
            $html
        );
        //Create_user_priv
        $this->assertStringContainsString(
            '<input type="checkbox" class="checkall" name="Create_user_priv"',
            $html
        );
        //Insert_priv
        $this->assertStringContainsString(
            '<input type="checkbox" class="checkall" name="Insert_priv"',
            $html
        );
        //Update_priv
        $this->assertStringContainsString(
            '<input type="checkbox" class="checkall" name="Update_priv"',
            $html
        );
        //Create_priv
        $this->assertStringContainsString(
            '<input type="checkbox" class="checkall" name="Create_priv"',
            $html
        );
        //Create_routine_priv
        $this->assertStringContainsString(
            '<input type="checkbox" class="checkall" name="Create_routine_priv"',
            $html
        );
        //Execute_priv
        $this->assertStringContainsString(
            '<input type="checkbox" class="checkall" name="Execute_priv"',
            $html
        );

        //validate 5: getHtmlForResourceLimits
        $this->assertStringContainsString(
            '<legend>' . __('Resource limits') . '</legend>',
            $html
        );
        $this->assertStringContainsString(
            __('Note: Setting these options to 0 (zero) removes the limit.'),
            $html
        );
        $this->assertStringContainsString(
            'MAX QUERIES PER HOUR',
            $html
        );
        $this->assertStringContainsString(
            'id="text_max_updates" value="max_updates"',
            $html
        );
        $this->assertStringContainsString(
            __('Limits the number of new connections the user may open per hour.'),
            $html
        );
        $this->assertStringContainsString(
            __('Limits the number of simultaneous connections the user may have.'),
            $html
        );

        $this->assertStringContainsString(
            '<legend>SSL</legend>',
            $html
        );
        $this->assertStringContainsString(
            'value="NONE"',
            $html
        );
        $this->assertStringContainsString(
            'value="ANY"',
            $html
        );
        $this->assertStringContainsString(
            'value="X509"',
            $html
        );
        $this->assertStringContainsString(
            'value="SPECIFIED"',
            $html
        );

        $GLOBALS['dbi'] = $dbi_old;
        $this->serverPrivileges->dbi = $dbi_old;
    }

    /**
     * Test case for getSqlQueriesForDisplayAndAddUser
     *
     * @return void
     */
    public function testGetSqlQueriesForDisplayAndAddUserMySql8011(): void
    {
        $GLOBALS['dbi']->expects($this->any())->method('getVersion')
            ->will($this->returnValue(80011));
        $this->serverPrivileges->dbi = $GLOBALS['dbi'];

        $username = 'PMA_username';
        $hostname = 'PMA_hostname';
        $password = 'pma_password';
        $_POST['pred_password'] = 'keep';
        $_POST['authentication_plugin'] = 'mysql_native_password';

        [
            $create_user_real,
            $create_user_show,
        ] = $this->serverPrivileges->getSqlQueriesForDisplayAndAddUser(
            $username,
            $hostname,
            $password
        );

        //validate 1: $create_user_real
        $this->assertEquals(
            'CREATE USER \'PMA_username\'@\'PMA_hostname\' IDENTIFIED WITH mysql_native_password'
            . ' BY \'pma_password\';',
            $create_user_real
        );

        //validate 2: $create_user_show
        $this->assertEquals(
            'CREATE USER \'PMA_username\'@\'PMA_hostname\' IDENTIFIED WITH mysql_native_password'
            . ' BY \'***\';',
            $create_user_show
        );
    }

    /**
     * Test case for getSqlQueriesForDisplayAndAddUser
     *
     * @return void
     */
    public function testGetSqlQueriesForDisplayAndAddUserMySql8016(): void
    {
        $GLOBALS['dbi']->expects($this->any())->method('getVersion')
            ->will($this->returnValue(80016));
        $this->serverPrivileges->dbi = $GLOBALS['dbi'];

        $username = 'PMA_username';
        $hostname = 'PMA_hostname';
        $password = 'pma_password';
        $_POST['pred_password'] = 'keep';

        [
            $create_user_real,
            $create_user_show,
        ] = $this->serverPrivileges->getSqlQueriesForDisplayAndAddUser(
            $username,
            $hostname,
            $password
        );

        //validate 1: $create_user_real
        $this->assertEquals(
            'CREATE USER \'PMA_username\'@\'PMA_hostname\' IDENTIFIED'
            . ' BY \'pma_password\';',
            $create_user_real
        );

        //validate 2: $create_user_show
        $this->assertEquals(
            'CREATE USER \'PMA_username\'@\'PMA_hostname\' IDENTIFIED'
            . ' BY \'***\';',
            $create_user_show
        );
    }

    /**
     * Test for getSqlQueriesForDisplayAndAddUser
     *
     * @return void
     */
    public function testGetSqlQueriesForDisplayAndAddUser()
    {
        $GLOBALS['dbi']->expects($this->any())->method('getVersion')
            ->will($this->returnValue(50706));
        $this->serverPrivileges->dbi = $GLOBALS['dbi'];

        $username = 'PMA_username';
        $hostname = 'PMA_hostname';
        $password = 'pma_password';
        $_POST['pred_password'] = 'keep';
        $_POST['authentication_plugin'] = 'mysql_native_password';
        $dbname = 'PMA_db';

        [
            $create_user_real,
            $create_user_show,
            $real_sql_query,
            $sql_query,,,
            $alter_real_sql_query,
            $alter_sql_query,
        ]
            = $this->serverPrivileges->getSqlQueriesForDisplayAndAddUser(
                $username,
                $hostname,
                $password
            );

        //validate 1: $create_user_real
        $this->assertEquals(
            "CREATE USER 'PMA_username'@'PMA_hostname' IDENTIFIED "
            . "WITH mysql_native_password AS 'pma_password';",
            $create_user_real
        );

        //validate 2: $create_user_show
        $this->assertEquals(
            "CREATE USER 'PMA_username'@'PMA_hostname' IDENTIFIED "
            . "WITH mysql_native_password AS '***';",
            $create_user_show
        );

        //validate 3:$real_sql_query
        $this->assertEquals(
            "GRANT USAGE ON *.* TO 'PMA_username'@'PMA_hostname' REQUIRE NONE;",
            $real_sql_query
        );

        //validate 4:$sql_query
        $this->assertEquals(
            "GRANT USAGE ON *.* TO 'PMA_username'@'PMA_hostname' REQUIRE NONE;",
            $sql_query
        );

        $this->assertSame(
            '',
            $alter_real_sql_query
        );

        $this->assertSame(
            '',
            $alter_sql_query
        );

        //Test for addUserAndCreateDatabase
        [$sql_query, $message] = $this->serverPrivileges->addUserAndCreateDatabase(
            false,
            $real_sql_query,
            $sql_query,
            $username,
            $hostname,
            $dbname,
            $alter_real_sql_query,
            $alter_sql_query
        );

        //validate 5: $sql_query
        $this->assertEquals(
            "GRANT USAGE ON *.* TO 'PMA_username'@'PMA_hostname' REQUIRE NONE;",
            $sql_query
        );

        $this->assertInstanceOf(Message::class, $message);

        //validate 6: $message
        $this->assertEquals(
            'You have added a new user.',
            $message->getMessage()
        );
    }

    /**
     * Test for getHtmlForTableSpecificPrivileges
     */
    public function testGetHtmlToDisplayPrivilegesTableWithTableSpecific(): void
    {
        $dbi_old = $GLOBALS['dbi'];
        $GLOBALS['dbi'] = DatabaseInterface::load(new DbiDummy());
        $this->serverPrivileges->dbi = $GLOBALS['dbi'];

        $GLOBALS['username'] = 'PMA_username';
        $GLOBALS['hostname'] = 'PMA_hostname';
        $html = $this->serverPrivileges->getHtmlToDisplayPrivilegesTable(
            'PMA_db',
            'PMA_table'
        );

        $this->assertStringContainsString(
            'checkbox_Update_priv_none',
            $html
        );
        $this->assertStringContainsString(
            '<dfn title="Allows changing data.">UPDATE</dfn>',
            $html
        );
        $this->assertStringContainsString(
            'checkbox_Insert_priv_none',
            $html
        );
        $this->assertStringContainsString(
            __('Allows reading data.'),
            $html
        );
        $this->assertStringContainsString(
            __('Allows inserting and replacing data'),
            $html
        );
        $this->assertStringContainsString(
            __('Allows changing data.'),
            $html
        );
        $this->assertStringContainsString(
            __('Has no effect in this MySQL version.'),
            $html
        );

        $this->assertStringContainsString(
            'title="Allows performing SHOW CREATE VIEW queries." checked>',
            $html
        );
        $this->assertStringContainsString(
            '<dfn title="Allows creating new views.">',
            $html
        );
        $this->assertStringContainsString(
            'CREATE VIEW',
            $html
        );
        $this->assertStringContainsString(
            'Create_view_priv',
            $html
        );
        $this->assertStringContainsString(
            'Show_view_priv',
            $html
        );
        $this->assertStringContainsString(
            _pgettext('None privileges', 'None'),
            $html
        );

        $GLOBALS['dbi'] = $dbi_old;
        $this->serverPrivileges->dbi = $dbi_old;
    }

    /**
     * Test for getHtmlForLoginInformationFields
     *
     * @return void
     */
    public function testGetHtmlForLoginInformationFields()
    {
        $GLOBALS['username'] = 'pma_username';

        $dbi_old = $GLOBALS['dbi'];
        $dbi = $this->getMockBuilder(DatabaseInterface::class)
            ->disableOriginalConstructor()
            ->getMock();
        $fields_info = [
            [
                'COLUMN_NAME' => 'Host',
                'CHARACTER_MAXIMUM_LENGTH' => 80,
            ],
            [
                'COLUMN_NAME' => 'User',
                'CHARACTER_MAXIMUM_LENGTH' => 40,
            ],
        ];
        $dbi->expects($this->any())->method('fetchResult')
            ->will($this->returnValue($fields_info));
        $dbi->expects($this->any())
            ->method('escapeString')
            ->will($this->returnArgument(0));

        $GLOBALS['dbi'] = $dbi;
        $this->serverPrivileges->dbi = $dbi;

        $html = $this->serverPrivileges->getHtmlForLoginInformationFields();

        //validate 1: __('Login Information')
        $this->assertStringContainsString(
            __('Login Information'),
            $html
        );
        $this->assertStringContainsString(
            __('User name:'),
            $html
        );
        $this->assertStringContainsString(
            __('Any user'),
            $html
        );
        $this->assertStringContainsString(
            __('Use text field'),
            $html
        );

        $output = Generator::showHint(
            __(
                'When Host table is used, this field is ignored '
                . 'and values stored in Host table are used instead.'
            )
        );
        $this->assertStringContainsString(
            $output,
            $html
        );

        $GLOBALS['dbi'] = $dbi_old;
        $this->serverPrivileges->dbi = $dbi_old;
    }

    /**
     * Test for getWithClauseForAddUserAndUpdatePrivs
     *
     * @return void
     */
    public function testGetWithClauseForAddUserAndUpdatePrivs()
    {
        $_POST['Grant_priv'] = 'Y';
        $_POST['max_questions'] = 10;
        $_POST['max_connections'] = 20;
        $_POST['max_updates'] = 30;
        $_POST['max_user_connections'] = 40;

        $sql_query = $this->serverPrivileges->getWithClauseForAddUserAndUpdatePrivs();
        $expect = 'WITH GRANT OPTION MAX_QUERIES_PER_HOUR 10 '
            . 'MAX_CONNECTIONS_PER_HOUR 20'
            . ' MAX_UPDATES_PER_HOUR 30 MAX_USER_CONNECTIONS 40';
        $this->assertStringContainsString(
            $expect,
            $sql_query
        );
    }

    /**
     * Test for getHtmlForAddUser
     *
     * @return void
     *
     * @group medium
     */
    public function testGetHtmlForAddUser()
    {
        $dbi_old = $GLOBALS['dbi'];
        $dbi = $this->getMockBuilder(DatabaseInterface::class)
            ->disableOriginalConstructor()
            ->getMock();
        $fields_info = [
            [
                'COLUMN_NAME' => 'Host',
                'CHARACTER_MAXIMUM_LENGTH' => 80,
            ],
            [
                'COLUMN_NAME' => 'User',
                'CHARACTER_MAXIMUM_LENGTH' => 40,
            ],
        ];
        $dbi->expects($this->any())->method('fetchResult')
            ->will($this->returnValue($fields_info));
        $dbi->expects($this->any())
            ->method('escapeString')
            ->will($this->returnArgument(0));

        $GLOBALS['dbi'] = $dbi;
        $this->serverPrivileges->dbi = $dbi;

        $dbname = 'pma_dbname';

        $html = $this->serverPrivileges->getHtmlForAddUser($dbname);

        //validate 1: Url::getHiddenInputs
        $this->assertStringContainsString(
            Url::getHiddenInputs('', ''),
            $html
        );

        //validate 2: getHtmlForLoginInformationFields
        $this->assertStringContainsString(
            $this->serverPrivileges->getHtmlForLoginInformationFields('new'),
            $html
        );

        //validate 3: Database for user
        $this->assertStringContainsString(
            __('Database for user'),
            $html
        );

        $this->assertStringContainsString(
            __('Grant all privileges on wildcard name (username\\_%).'),
            $html
        );
        $this->assertStringContainsString(
            '<input type="checkbox" name="createdb-2" id="createdb-2">',
            $html
        );

        //validate 4: getHtmlToDisplayPrivilegesTable
        $this->assertStringContainsString(
            $this->serverPrivileges->getHtmlToDisplayPrivilegesTable('*', '*', false),
            $html
        );

        //validate 5: button
        $this->assertStringContainsString(
            __('Go'),
            $html
        );

        $GLOBALS['dbi'] = $dbi_old;
        $this->serverPrivileges->dbi = $dbi_old;
    }

    /**
     * Test for getUserLink
     *
     * @return void
     */
    public function testGetUserLink()
    {
        $username = 'pma_username';
        $hostname = 'pma_hostname';
        $dbname = 'pma_dbname';
        $tablename = 'pma_tablename';

        $html = $this->serverPrivileges->getUserLink(
            'edit',
            $username,
            $hostname,
            $dbname,
            $tablename,
            ''
        );

        $url_html = Url::getCommon([
            'username' => $username,
            'hostname' => $hostname,
            'dbname' => $dbname,
            'tablename' => $tablename,
            'routinename' => '',
        ], '');
        $this->assertStringContainsString(
            $url_html,
            $html
        );
        $this->assertStringContainsString(
            __('Edit privileges'),
            $html
        );

        $html = $this->serverPrivileges->getUserLink(
            'revoke',
            $username,
            $hostname,
            $dbname,
            $tablename,
            ''
        );

        $url_html = Url::getCommon(
            [
                'username' => $username,
                'hostname' => $hostname,
                'dbname' => $dbname,
                'tablename' => $tablename,
                'routinename' => '',
                'revokeall' => 1,
            ],
            ''
        );
        $this->assertStringContainsString(
            $url_html,
            $html
        );
        $this->assertStringContainsString(
            __('Revoke'),
            $html
        );

        $html = $this->serverPrivileges->getUserLink('export', $username, $hostname);

        $url_html = Url::getCommon([
            'username' => $username,
            'hostname' => $hostname,
            'initial' => '',
            'export' => 1,
        ], '');
        $this->assertStringContainsString(
            $url_html,
            $html
        );
        $this->assertStringContainsString(
            __('Export'),
            $html
        );
    }

    /**
     * Test for getExtraDataForAjaxBehavior
     *
     * @return void
     */
    public function testGetExtraDataForAjaxBehavior()
    {
        $password = 'pma_password';
        $sql_query = 'pma_sql_query';
        $username = 'pma_username';
        $hostname = 'pma_hostname';
        $GLOBALS['dbname'] = 'pma_dbname';
        $_POST['adduser_submit'] = 'adduser_submit';
        $_POST['username'] = 'username';
        $_POST['change_copy'] = 'change_copy';
        $_GET['validate_username'] = 'validate_username';
        $_GET['username'] = 'username';
        $_POST['update_privs'] = 'update_privs';

        $extra_data = $this->serverPrivileges->getExtraDataForAjaxBehavior(
            $password,
            $sql_query,
            $hostname,
            $username
        );

        //user_exists
        $this->assertFalse(
            $extra_data['user_exists']
        );

        //db_wildcard_privs
        $this->assertTrue(
            $extra_data['db_wildcard_privs']
        );

        //user_exists
        $this->assertFalse(
            $extra_data['db_specific_privs']
        );

        //new_user_initial
        $this->assertEquals(
            'P',
            $extra_data['new_user_initial']
        );

        //sql_query
        $this->assertEquals(
            Generator::getMessage('', $sql_query),
            $extra_data['sql_query']
        );

        //new_user_string
        $this->assertStringContainsString(
            htmlspecialchars($hostname),
            $extra_data['new_user_string']
        );
        $this->assertStringContainsString(
            htmlspecialchars($username),
            $extra_data['new_user_string']
        );

        //new_privileges
        $this->assertStringContainsString(
            implode(', ', $this->serverPrivileges->extractPrivInfo(null, true)),
            $extra_data['new_privileges']
        );
    }

    /**
     * Test for getUserGroupForUser
     *
     * @return void
     */
    public function testGetUserGroupForUser()
    {
        $username = 'pma_username';
        $GLOBALS['cfgRelation']['menuswork'] = true;

        $dbi_old = $GLOBALS['dbi'];
        $dbi = $this->getMockBuilder(DatabaseInterface::class)
            ->disableOriginalConstructor()
            ->getMock();
        $expected_userGroup = 'pma_usergroup';

        $dbi->expects($this->any())->method('fetchValue')
            ->will($this->returnValue($expected_userGroup));
        $dbi->expects($this->any())
            ->method('escapeString')
            ->will($this->returnArgument(0));

        $GLOBALS['dbi'] = $dbi;
        $this->serverPrivileges->dbi = $dbi;

        $returned_userGroup = $this->serverPrivileges->getUserGroupForUser($username);

        $this->assertEquals(
            $expected_userGroup,
            $returned_userGroup
        );

        $GLOBALS['dbi'] = $dbi_old;
        $this->serverPrivileges->dbi = $dbi_old;
    }

    /**
     * Test for getUsersOverview
     *
     * @return void
     */
    public function testGetUsersOverview()
    {
        $result = [];
        $db_rights = [];
        $pmaThemeImage = 'pmaThemeImage';
        $text_dir = 'text_dir';
        $GLOBALS['cfgRelation']['menuswork'] = true;

        $html = $this->serverPrivileges->getUsersOverview(
            $result,
            $db_rights,
            $pmaThemeImage,
            $text_dir
        );

        //Url::getHiddenInputs
        $this->assertStringContainsString(
            Url::getHiddenInputs('', ''),
            $html
        );

        //items
        $this->assertStringContainsString(
            __('User'),
            $html
        );
        $this->assertStringContainsString(
            __('Host'),
            $html
        );
        $this->assertStringContainsString(
            __('Password'),
            $html
        );
        $this->assertStringContainsString(
            __('Global privileges'),
            $html
        );

        //Util::showHint
        $this->assertStringContainsString(
            Generator::showHint(
                __('Note: MySQL privilege names are expressed in English.')
            ),
            $html
        );

        //__('User group')
        $this->assertStringContainsString(
            __('User group'),
            $html
        );
        $this->assertStringContainsString(
            __('Grant'),
            $html
        );
        $this->assertStringContainsString(
            __('Action'),
            $html
        );

        //$pmaThemeImage
        $this->assertStringContainsString(
            $pmaThemeImage,
            $html
        );

        //$text_dir
        $this->assertStringContainsString(
            $text_dir,
            $html
        );

        $this->assertStringContainsString(
            Url::getCommon(['adduser' => 1], ''),
            $html
        );

        //labels
        $this->assertStringContainsString(
            __('Add user account'),
            $html
        );
        $this->assertStringContainsString(
            __('Remove selected user accounts'),
            $html
        );
        $this->assertStringContainsString(
            __('Drop the databases that have the same names as the users.'),
            $html
        );
        $this->assertStringContainsString(
            __('Drop the databases that have the same names as the users.'),
            $html
        );
    }

    /**
     * Test for getDataForDeleteUsers
     *
     * @return void
     */
    public function testGetDataForDeleteUsers()
    {
        $_POST['change_copy'] = 'change_copy';
        $_POST['old_hostname'] = 'old_hostname';
        $_POST['old_username'] = 'old_username';
        $_SESSION['relation'][1] = [
            'PMA_VERSION' => PMA_VERSION,
            'bookmarkwork' => false,
            'historywork' => false,
            'recentwork' => false,
            'favoritework' => false,
            'uiprefswork' => false,
            'userconfigwork' => false,
            'menuswork' => false,
            'navwork' => false,
            'savedsearcheswork' => false,
            'designersettingswork' => false,
        ];

        $queries = [];

        $ret = $this->serverPrivileges->getDataForDeleteUsers($queries);

        $item = [
            "# Deleting 'old_username'@'old_hostname' ...",
            "DROP USER 'old_username'@'old_hostname';",
        ];
        $this->assertEquals(
            $item,
            $ret
        );
    }

    /**
     * Test for getAddUserHtmlFieldset
     *
     * @return void
     */
    public function testGetAddUserHtmlFieldset()
    {
        $html = $this->serverPrivileges->getAddUserHtmlFieldset();

        $this->assertStringContainsString(
            Url::getCommon(['adduser' => 1], ''),
            $html
        );
        $this->assertStringContainsString(
            Generator::getIcon('b_usradd'),
            $html
        );
        $this->assertStringContainsString(
            __('Add user'),
            $html
        );
    }

    /**
     * Test for getHtmlHeaderForUserProperties
     *
     * @return void
     */
    public function testGetHtmlHeaderForUserProperties()
    {
        $dbname_is_wildcard = true;
        $url_dbname = 'url_dbname';
        $dbname = 'dbname';
        $username = 'username';
        $hostname = 'hostname';
        $tablename = 'tablename';
        $_REQUEST['tablename'] = 'tablename';

        $html = $this->serverPrivileges->getHtmlForUserProperties(
            $dbname_is_wildcard,
            $url_dbname,
            $username,
            $hostname,
            $tablename,
            $_REQUEST['tablename']
        );

        //title
        $this->assertStringContainsString(
            __('Edit privileges:'),
            $html
        );
        $this->assertStringContainsString(
            __('User account'),
            $html
        );

        //Url::getCommon
        $item = Url::getCommon([
            'username' => $username,
            'hostname' => $hostname,
            'dbname' => '',
            'tablename' => '',
        ], '');
        $this->assertStringContainsString(
            $item,
            $html
        );

        //$username & $hostname
        $this->assertStringContainsString(
            htmlspecialchars($username),
            $html
        );
        $this->assertStringContainsString(
            htmlspecialchars($hostname),
            $html
        );

        //$dbname_is_wildcard = true
        $this->assertStringContainsString(
            __('Databases'),
            $html
        );

        //$dbname_is_wildcard = true
        $this->assertStringContainsString(
            __('Databases'),
            $html
        );

        //Url::getCommon
        $item = Url::getCommon([
            'username' => $username,
            'hostname' => $hostname,
            'dbname' => $url_dbname,
            'tablename' => '',
        ], '');
        $this->assertStringContainsString(
            $item,
            $html
        );
        $this->assertStringContainsString(
            $dbname,
            $html
        );
    }

    /**
     * Tests for getHtmlForViewUsersError
     *
     * @return void
     */
    public function testGetHtmlForViewUsersError()
    {
        $this->assertStringContainsString(
            'Not enough privilege to view users.',
            $this->serverPrivileges->getHtmlForViewUsersError()
        );
    }

    /**
     * Tests for getHtmlForUserProperties
     *
     * @return void
     */
    public function testGetHtmlForUserProperties()
    {
        $actual = $this->serverPrivileges->getHtmlForUserProperties(
            false,
            'db',
            'user',
            'host',
            'db',
            'table'
        );
        $this->assertStringContainsString('addUsersForm', $actual);
        $this->assertStringContainsString('SELECT', $actual);
        $this->assertStringContainsString('Allows reading data.', $actual);
        $this->assertStringContainsString('INSERT', $actual);
        $this->assertStringContainsString('Allows inserting and replacing data.', $actual);
        $this->assertStringContainsString('UPDATE', $actual);
        $this->assertStringContainsString('Allows changing data.', $actual);
        $this->assertStringContainsString('DELETE', $actual);
        $this->assertStringContainsString('Allows deleting data.', $actual);
        $this->assertStringContainsString('CREATE', $actual);
        $this->assertStringContainsString('Allows creating new tables.', $actual);

        $this->assertStringContainsString(
            Url::getHiddenInputs(),
            $actual
        );

        //$username & $hostname
        $this->assertStringContainsString(
            'user',
            $actual
        );
        $this->assertStringContainsString(
            'host',
            $actual
        );

        //Create a new user with the same privileges
        $this->assertStringContainsString(
            'Create a new user account with the same privileges',
            $actual
        );

        $this->assertStringContainsString(
            __('Database'),
            $actual
        );
        $this->assertStringContainsString(
            Util::getScriptNameForOption(
                $GLOBALS['cfg']['DefaultTabDatabase'],
                'database'
            ),
            $actual
        );
        $item = Url::getCommon([
            'db' => 'db',
            'reload' => 1,
        ], '');
        $this->assertStringContainsString(
            $item,
            $actual
        );
        $this->assertStringContainsString(
            'db',
            $actual
        );

        //$tablename
        $this->assertStringContainsString(
            __('Table'),
            $actual
        );
        $this->assertStringContainsString(
            Util::getScriptNameForOption(
                $GLOBALS['cfg']['DefaultTabTable'],
                'table'
            ),
            $actual
        );
        $item = Url::getCommon([
            'db' => 'db',
            'table' => 'table',
            'reload' => 1,
        ], '');
        $this->assertStringContainsString(
            $item,
            $actual
        );
        $this->assertStringContainsString(
            'table',
            $actual
        );
        $item = Util::getTitleForTarget(
            $GLOBALS['cfg']['DefaultTabTable']
        );
        $this->assertStringContainsString(
            $item,
            $actual
        );
    }

    /**
     * Tests for getHtmlForUserOverview
     *
     * @return void
     */
    public function testGetHtmlForUserOverview()
    {
        $actual = $this->serverPrivileges->getHtmlForUserOverview('theme', '');
        $this->assertStringContainsString(
            'Note: MySQL privilege names are expressed in English.',
            $actual
        );
        $this->assertStringContainsString(
            'Note: phpMyAdmin gets the users’ privileges directly '
            . 'from MySQL’s privilege tables.',
            $actual
        );
    }

    /**
     * Tests for getHtmlForAllTableSpecificRights
     *
     * @return void
     */
    public function testGetHtmlForAllTableSpecificRights()
    {
        // Test case 1
        $actual = $this->serverPrivileges->getHtmlForAllTableSpecificRights('pma', 'host', 'table', 'pmadb');
        $this->assertStringContainsString(
            '<input type="hidden" name="username" value="pma">',
            $actual
        );
        $this->assertStringContainsString(
            '<input type="hidden" name="hostname" value="host">',
            $actual
        );
        $this->assertStringContainsString(
            '<legend data-submenu-label="Table">',
            $actual
        );
        $this->assertStringContainsString(
            'Table-specific privileges',
            $actual
        );

        // Test case 2
        $GLOBALS['dblist'] = new stdClass();
        $GLOBALS['dblist']->databases = [
            'x',
            'y',
            'z',
        ];
        $actual = $this->serverPrivileges->getHtmlForAllTableSpecificRights('pma2', 'host2', 'database', '');
        $this->assertStringContainsString(
            '<legend data-submenu-label="Database">',
            $actual
        );
        $this->assertStringContainsString(
            'Database-specific privileges',
            $actual
        );
    }

    /**
     * Tests for getHtmlForInitials
     *
     * @return void
     */
    public function testGetHtmlForInitials()
    {
        // Setup for the test
        $GLOBALS['dbi']->expects($this->any())->method('fetchRow')
            ->will($this->onConsecutiveCalls(['-']));
        $this->serverPrivileges->dbi = $GLOBALS['dbi'];
        $actual = $this->serverPrivileges->getHtmlForInitials(['"' => true]);
        $this->assertStringContainsString('<td>A</td>', $actual);
        $this->assertStringContainsString('<td>Z</td>', $actual);
        $this->assertStringContainsString(
            '<a class="ajax" href="index.php?route=/server/privileges&amp;initial=-'
            . '&amp;lang=en">-</a>',
            $actual
        );
        $this->assertStringContainsString(
            '<a class="ajax" href="index.php?route=/server/privileges&amp;initial=%22'
            . '&amp;lang=en">"</a>',
            $actual
        );
        $this->assertStringContainsString('Show all', $actual);
    }

    /**
     * Tests for getDbRightsForUserOverview
     *
     * @return void
     */
    public function testGetDbRightsForUserOverview()
    {
        //Mock DBI
        $dbi = $this->getMockBuilder(DatabaseInterface::class)
            ->disableOriginalConstructor()
            ->getMock();
        $dbi->expects($this->any())
            ->method('fetchResult')
            ->will($this->returnValue(['db', 'columns_priv']));
        $dbi->expects($this->any())
            ->method('fetchAssoc')
            ->will(
                $this->onConsecutiveCalls(
                    [
                        'User' => 'pmauser',
                        'Host' => 'local',
                    ]
                )
            );
        $dbi->expects($this->any())
            ->method('escapeString')
            ->will($this->returnArgument(0));

        $_GET['initial'] = 'A';
        $GLOBALS['dbi'] = $dbi;
        $this->serverPrivileges->dbi = $dbi;

        $expected = [
            'pmauser' => [
                'local' => [
                    'User' => 'pmauser',
                    'Host' => 'local',
                    'Password' => '?',
                    'Grant_priv' => 'N',
                    'privs' => ['USAGE'],
                ],
            ],
        ];
        $actual = $this->serverPrivileges->getDbRightsForUserOverview();
        $this->assertEquals($expected, $actual);
    }

    /**
     * Tests for deleteUser
     *
     * @return void
     */
    public function testDeleteUser()
    {
        //Mock DBI
        $dbi = $this->getMockBuilder(DatabaseInterface::class)
            ->disableOriginalConstructor()
            ->getMock();
        $dbi->expects($this->any())
            ->method('tryQuery')
            ->will($this->onConsecutiveCalls(true, true, false));
        $dbi->expects($this->any())
            ->method('getError')
            ->will($this->returnValue('Some error occurred!'));
        $dbi->expects($this->any())
            ->method('escapeString')
            ->will($this->returnArgument(0));

        $GLOBALS['dbi'] = $dbi;
        $this->serverPrivileges->dbi = $dbi;

        // Test case 1 : empty queries
        $queries = [];
        $actual = $this->serverPrivileges->deleteUser($queries);
        $this->assertArrayHasKey(0, $actual);
        $this->assertArrayHasKey(1, $actual);
        $this->assertEquals('', $actual[0]);
        $this->assertEquals(
            'No users selected for deleting!',
            $actual[1]->getMessage()
        );

        // Test case 2 : all successful queries
        $_POST['mode'] = 3;
        $queries = ['foo'];
        $actual = $this->serverPrivileges->deleteUser($queries);
        $this->assertArrayHasKey(0, $actual);
        $this->assertArrayHasKey(1, $actual);
        $this->assertEquals(
            "foo\n# Reloading the privileges …\nFLUSH PRIVILEGES;",
            $actual[0]
        );
        $this->assertEquals(
            'The selected users have been deleted successfully.',
            $actual[1]->getMessage()
        );

        // Test case 3 : failing queries
        $_POST['mode'] = 1;
        $queries = ['bar'];
        $actual = $this->serverPrivileges->deleteUser($queries);
        $this->assertArrayHasKey(0, $actual);
        $this->assertArrayHasKey(1, $actual);
        $this->assertEquals('bar', $actual[0]);
        $this->assertEquals(
            'Some error occurred!' . "\n",
            $actual[1]->getMessage()
        );
    }
}<|MERGE_RESOLUTION|>--- conflicted
+++ resolved
@@ -7,15 +7,10 @@
 
 namespace PhpMyAdmin\Tests\Server;
 
-<<<<<<< HEAD
 use PhpMyAdmin\Config;
 use PhpMyAdmin\DatabaseInterface;
 use PhpMyAdmin\Html\Generator;
 use PhpMyAdmin\Message;
-=======
-use PhpMyAdmin\Core;
-use PhpMyAdmin\DatabaseInterface;
->>>>>>> 8f613487
 use PhpMyAdmin\Relation;
 use PhpMyAdmin\RelationCleanup;
 use PhpMyAdmin\Server\Privileges;
@@ -775,11 +770,7 @@
             $message->getMessage()
         );
         $this->assertEquals(
-<<<<<<< HEAD
             'REVOKE ALL PRIVILEGES ON  `pma_dbname`.`pma_tablename` '
-            . "FROM 'pma_username'@'pma_hostname';  ",
-=======
-            "REVOKE ALL PRIVILEGES ON  `pma_dbname`.`pma_tablename` "
             . "FROM 'pma_username'@'pma_hostname';   ",
             $sql_query
         );
@@ -818,7 +809,7 @@
 
         $this->serverPrivileges->dbi = $dbi;
 
-        list($sql_query, $message) = $this->serverPrivileges->updatePrivileges(
+        [$sql_query, $message] = $this->serverPrivileges->updatePrivileges(
             $username,
             $hostname,
             $tablename,
@@ -831,7 +822,9 @@
             $message->getMessage()
         );
         $this->assertEquals(
-            '  GRANT USAGE ON  *.* TO \'pma_username\'@\'pma_hostname\' REQUIRE NONE WITH GRANT OPTION MAX_QUERIES_PER_HOUR 1000 MAX_CONNECTIONS_PER_HOUR 20 MAX_UPDATES_PER_HOUR 30 MAX_USER_CONNECTIONS 40; ',
+            '  GRANT USAGE ON  *.* TO \'pma_username\'@\'pma_hostname\' REQUIRE NONE'
+            . ' WITH GRANT OPTION MAX_QUERIES_PER_HOUR 1000 MAX_CONNECTIONS_PER_HOUR 20'
+            . ' MAX_UPDATES_PER_HOUR 30 MAX_USER_CONNECTIONS 40; ',
             $sql_query
         );
     }
@@ -869,7 +862,7 @@
 
         $this->serverPrivileges->dbi = $dbi;
 
-        list($sql_query, $message) = $this->serverPrivileges->updatePrivileges(
+        [$sql_query, $message] = $this->serverPrivileges->updatePrivileges(
             $username,
             $hostname,
             $tablename,
@@ -882,8 +875,10 @@
             $message->getMessage()
         );
         $this->assertEquals(
-            '  GRANT USAGE ON  *.* TO \'pma_username\'@\'pma_hostname\'; ALTER USER \'pma_username\'@\'pma_hostname\'  REQUIRE NONE WITH MAX_QUERIES_PER_HOUR 1000 MAX_CONNECTIONS_PER_HOUR 20 MAX_UPDATES_PER_HOUR 30 MAX_USER_CONNECTIONS 40;',
->>>>>>> 8f613487
+            '  GRANT USAGE ON  *.* TO \'pma_username\'@\'pma_hostname\';'
+            . ' ALTER USER \'pma_username\'@\'pma_hostname\'  REQUIRE NONE'
+            . ' WITH MAX_QUERIES_PER_HOUR 1000 MAX_CONNECTIONS_PER_HOUR'
+            . ' 20 MAX_UPDATES_PER_HOUR 30 MAX_USER_CONNECTIONS 40;',
             $sql_query
         );
     }
