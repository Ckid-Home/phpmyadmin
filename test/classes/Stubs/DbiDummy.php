--- conflicted
+++ resolved
@@ -1113,17 +1113,13 @@
                 'result' => [],
             ],
             [
-<<<<<<< HEAD
                 'query' => 'SELECT TABLE_NAME FROM information_schema.VIEWS'
-=======
+                    . ' WHERE TABLE_SCHEMA = \'ODS_DB\' AND TABLE_NAME = \'pma_bookmark\'',
+                'result' => [],
+            ],
+            [
                 'query'  => 'SELECT TABLE_NAME FROM information_schema.VIEWS'
-                    . ' WHERE TABLE_SCHEMA = \'ODS_DB\' AND TABLE_NAME = \'Feuille 1\'',
-                'result' => [],
-            ],
-            [
-                'query'  => 'SELECT TABLE_NAME FROM information_schema.VIEWS'
->>>>>>> f9528f01
-                    . ' WHERE TABLE_SCHEMA = \'ODS_DB\' AND TABLE_NAME = \'pma_bookmark\'',
+                . ' WHERE TABLE_SCHEMA = \'ODS_DB\' AND TABLE_NAME = \'Feuille 1\'',
                 'result' => [],
             ],
             [
