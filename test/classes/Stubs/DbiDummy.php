--- conflicted
+++ resolved
@@ -1766,11 +1766,7 @@
                 'result' => [],
             ],
             [
-<<<<<<< HEAD
-                'query' => "SHOW TABLE STATUS FROM `my_dataset` WHERE `Name` LIKE 'company\_users%'",
-=======
                 'query' => "SHOW TABLE STATUS FROM `my_dataset` WHERE `Name` LIKE 'company\\\\_users%'",
->>>>>>> 2653b294
                 'result' => [],
             ],
             [
@@ -2391,11 +2387,7 @@
                 'result' => [['1']],
             ],
             [
-<<<<<<< HEAD
-                'query' => 'SHOW TABLE STATUS FROM `PMA_db` WHERE `Name` LIKE \'PMA\_table%\'',
-=======
                 'query' => 'SHOW TABLE STATUS FROM `PMA_db` WHERE `Name` LIKE \'PMA\\\\_table%\'',
->>>>>>> 2653b294
                 'columns' => ['Name', 'Engine'],
                 'result' => [['PMA_table', 'InnoDB']],
             ],
@@ -2554,11 +2546,7 @@
                 ],
             ],
             [
-<<<<<<< HEAD
-                'query' => 'SHOW TABLE STATUS FROM `test_db` WHERE `Name` LIKE \'test\_table%\'',
-=======
                 'query' => 'SHOW TABLE STATUS FROM `test_db` WHERE `Name` LIKE \'test\\\\_table%\'',
->>>>>>> 2653b294
                 'columns' => ['Name', 'Engine', 'Rows'],
                 'result' => [['test_table', 'InnoDB', '3']],
             ],
