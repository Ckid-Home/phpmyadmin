--- conflicted
+++ resolved
@@ -268,12 +268,7 @@
                 'res'
             );
 
-<<<<<<< HEAD
         $date = Util::date('Y-m-d H:i:s');
-=======
-
-        $date = date('Y-m-d H:i:s');
->>>>>>> 108ea3dd
 
         $expectedMainQuery = "/*NOTRACK*/" .
         "\nINSERT INTO `pmadb`.`tracking` (db_name, table_name, version, date_created, date_updated," .
