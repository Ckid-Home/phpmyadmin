--- conflicted
+++ resolved
@@ -12,8 +12,9 @@
 use function count;
 use function in_array;
 use function json_encode;
+use function str_replace;
+
 use const JSON_UNESCAPED_SLASHES;
-use function str_replace;
 
 /**
  * @covers \PhpMyAdmin\TwoFactor
@@ -100,21 +101,7 @@
         if ($config !== null && ! isset($config['backend'])) {
             $config['backend'] = '';
         }
-<<<<<<< HEAD
-
-        if (! isset($config['settings'])) {
-            $config['settings'] = [];
-        }
-
-        $result = $this->getMockBuilder(TwoFactor::class)
-            ->onlyMethods(['readConfig'])
-            ->disableOriginalConstructor()
-            ->getMock();
-        $result->method('readConfig')->willReturn($config);
-        $result->__construct($user);
-
-        return $result;
-=======
+
         if ($config !== null && ! isset($config['settings'])) {
             $config['settings'] = [];
         }
@@ -168,7 +155,6 @@
             ],
             ['config_data', 'ts']
         );
->>>>>>> b98a3a75
     }
 
     public function testNone(): void
@@ -355,13 +341,8 @@
      */
     public function testKeyAppId(): void
     {
-<<<<<<< HEAD
-        $object = new TwoFactor('user');
+        $object = $this->getTwoFactorAndLoadConfig('user', null);
         $GLOBALS['config']->set('PmaAbsoluteUri', 'http://demo.example.com');
-=======
-        $object = $this->getTwoFactorAndLoadConfig('user', null);
-        $GLOBALS['PMA_Config']->set('PmaAbsoluteUri', 'http://demo.example.com');
->>>>>>> b98a3a75
         $this->assertEquals('http://demo.example.com', $object->getBackend()->getAppId(true));
         $this->assertEquals('demo.example.com', $object->getBackend()->getAppId(false));
         $GLOBALS['config']->set('PmaAbsoluteUri', 'https://demo.example.com:123');
