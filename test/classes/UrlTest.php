--- conflicted
+++ resolved
@@ -6,6 +6,9 @@
 
 use PhpMyAdmin\Url;
 use function urldecode;
+use function str_repeat;
+use function parse_str;
+use function is_string;
 
 class UrlTest extends AbstractTestCase
 {
@@ -100,7 +103,6 @@
     }
 
     /**
-<<<<<<< HEAD
      * Test for Url::getFromRoute
      */
     public function testGetFromRoute(): void
@@ -180,7 +182,9 @@
             '<input type="hidden" name="token" value="&lt;b&gt;token&lt;/b&gt;">',
             Url::getHiddenFields([])
         );
-=======
+    }
+
+    /**
      * @return void
      */
     public function testBuildHttpQueryWithUrlQueryEncryptionDisabled()
@@ -235,6 +239,5 @@
         $this->assertRegExp('/^[a-zA-Z0-9-_=]+$/', $encrypted);
         $decrypted = Url::decryptQuery($encrypted);
         $this->assertSame($query, $decrypted);
->>>>>>> ae11d526
     }
 }