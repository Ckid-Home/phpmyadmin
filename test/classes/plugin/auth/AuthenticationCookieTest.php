<?php
/* vim: set expandtab sw=4 ts=4 sts=4: */
/**
 * tests for PMA\libraries\plugins\auth\AuthenticationCookie class
 *
 * @package PhpMyAdmin-test
 */

use PMA\libraries\plugins\auth\AuthenticationCookie;
use PMA\libraries\Theme;

$GLOBALS['PMA_Config'] = new PMA\libraries\Config();

require_once 'libraries/config.default.php';
require_once 'libraries/database_interface.inc.php';
require_once 'libraries/plugins/auth/AuthenticationCookie.php';
require_once 'test/PMATestCase.php';

/**
 * tests for PMA\libraries\plugins\auth\AuthenticationCookie class
 *
 * @package PhpMyAdmin-test
 */
class AuthenticationCookieTest extends PMATestCase
{
    /**
     * @var AuthenticationCookie
     */
    protected $object;

    /**
     * Configures global environment.
     *
     * @return void
     */
    function setup()
    {
        $GLOBALS['PMA_Config']->enableBc();
        $GLOBALS['server'] = 0;
        $GLOBALS['text_dir'] = 'ltr';
        $GLOBALS['db'] = 'db';
        $GLOBALS['table'] = 'table';
        $_REQUEST['pma_password'] = '';
        $this->object = new AuthenticationCookie();
    }

    /**
     * tearDown for test cases
     *
     * @return void
     */
    public function tearDown()
    {
        unset($this->object);
    }

    /**
     * Test for PMA\libraries\plugins\auth\AuthenticationConfig::auth
     *
     * @return void
     * @group medium
     */
    public function testAuthErrorAJAX()
    {
        $restoreInstance = PMA\libraries\Response::getInstance();

        $mockResponse = $this->getMockBuilder('PMA\libraries\Response')
            ->disableOriginalConstructor()
            ->setMethods(array('isAjax', 'setRequestStatus', 'addJSON'))
            ->getMock();

        $mockResponse->expects($this->once())
            ->method('isAjax')
            ->with()
            ->will($this->returnValue(true));

        $mockResponse->expects($this->once())
            ->method('setRequestStatus')
            ->with(false);

        $mockResponse->expects($this->once())
            ->method('addJSON')
            ->with(
                'redirect_flag',
                '1'
            );

        $attrInstance = new ReflectionProperty('PMA\libraries\Response', '_instance');
        $attrInstance->setAccessible(true);
        $attrInstance->setValue($mockResponse);
        $GLOBALS['conn_error'] = true;
        $this->assertTrue(
            $this->object->auth()
        );

        $attrInstance->setValue($restoreInstance);
    }

    /**
     * Test for PMA\libraries\plugins\auth\AuthenticationConfig::auth
     *
     * @return void
     * @group medium
     */
    public function testAuthError()
    {
        $restoreInstance = PMA\libraries\Response::getInstance();
        $mockResponse = $this->getMockBuilder('PMA\libraries\Response')
            ->disableOriginalConstructor()
            ->setMethods(array('isAjax', 'getFooter', 'getHeader'))
            ->getMock();

        $mockResponse->expects($this->once())
            ->method('isAjax')
            ->with()
            ->will($this->returnValue(false));

        $_REQUEST['old_usr'] = '';
        $GLOBALS['cfg']['LoginCookieRecall'] = true;
        $GLOBALS['cfg']['blowfish_secret'] = 'secret';
        $GLOBALS['PHP_AUTH_USER'] = 'pmauser';
        $GLOBALS['pma_auth_server'] = 'localhost';

        // mock footer
        $mockFooter = $this->getMockBuilder('PMA\libraries\Footer')
            ->disableOriginalConstructor()
            ->setMethods(array('setMinimal'))
            ->getMock();

        $mockFooter->expects($this->once())
            ->method('setMinimal')
            ->with();

        // mock header

        $mockHeader = $this->getMockBuilder('PMA\libraries\Header')
            ->disableOriginalConstructor()
            ->setMethods(
                array(
                    'setBodyId',
                    'setTitle',
                    'disableMenuAndConsole',
                    'disableWarnings'
                )
            )
            ->getMock();

        $mockHeader->expects($this->once())
            ->method('setBodyId')
            ->with('loginform');

        $mockHeader->expects($this->once())
            ->method('setTitle')
            ->with('phpMyAdmin');

        $mockHeader->expects($this->once())
            ->method('disableMenuAndConsole')
            ->with();

        $mockHeader->expects($this->once())
            ->method('disableWarnings')
            ->with();

        // set mocked headers and footers

        $mockResponse->expects($this->once())
            ->method('getFooter')
            ->with()
            ->will($this->returnValue($mockFooter));

        $mockResponse->expects($this->once())
            ->method('getHeader')
            ->with()
            ->will($this->returnValue($mockHeader));

        $attrInstance = new ReflectionProperty('PMA\libraries\Response', '_instance');
        $attrInstance->setAccessible(true);
        $attrInstance->setValue($mockResponse);

        $GLOBALS['pmaThemeImage'] = 'test';
        $GLOBALS['conn_error'] = true;
        $GLOBALS['cfg']['Lang'] = 'en';
        $GLOBALS['cfg']['AllowArbitraryServer'] = true;
        $GLOBALS['cfg']['Servers'] = array(1, 2);
        $GLOBALS['cfg']['CaptchaLoginPrivateKey'] = '';
        $GLOBALS['cfg']['CaptchaLoginPublicKey'] = '';
        $GLOBALS['target'] = 'testTarget';
        $GLOBALS['db'] = 'testDb';
        $GLOBALS['table'] = 'testTable';

        file_put_contents('testlogo_right.png', '');

        // mock error handler

        $mockErrorHandler = $this->getMockBuilder('PMA\libraries\ErrorHandler')
            ->disableOriginalConstructor()
            ->setMethods(array('hasDisplayErrors', 'dispErrors'))
            ->getMock();

        $mockErrorHandler->expects($this->once())
            ->method('hasDisplayErrors')
            ->with()
            ->will($this->returnValue(true));

        $mockErrorHandler->expects($this->once())
            ->method('dispErrors')
            ->with();

        $GLOBALS['error_handler'] = $mockErrorHandler;

        ob_start();
        $this->object->auth();
        $result = ob_get_clean();

        // assertions

        $this->assertContains(
            '<img src="testlogo_right.png" id="imLogo"',
            $result
        );

        $this->assertContains(
            '<div class="error">',
            $result
        );

        $this->assertContains(
            '<form method="post" action="index.php" name="login_form" ' .
            'class="disableAjax login hide js-show">',
            $result
        );

        $this->assertContains(
            '<input type="text" name="pma_servername" id="input_servername" ' .
            'value="localhost"',
            $result
        );

        $this->assertContains(
            '<input type="text" name="pma_username" id="input_username" ' .
            'value="pmauser" size="24" class="textfield"/>',
            $result
        );

        $this->assertContains(
            '<input type="password" name="pma_password" id="input_password" ' .
            'value="" size="24" class="textfield" />',
            $result
        );

        $this->assertContains(
            '<select name="server" id="select_server" ' .
            'onchange="document.forms[\'login_form\'].' .
            'elements[\'pma_servername\'].value = \'\'" >',
            $result
        );

        $this->assertContains(
            '<input type="hidden" name="target" value="testTarget" />',
            $result
        );

        $this->assertContains(
            '<input type="hidden" name="db" value="testDb" />',
            $result
        );

        $this->assertContains(
            '<input type="hidden" name="table" value="testTable" />',
            $result
        );

        @unlink('testlogo_right.png');
        $attrInstance->setValue($restoreInstance);
    }

    /**
     * Test for PMA\libraries\plugins\auth\AuthenticationConfig::auth
     *
     * @return void
     * @group medium
     */
    public function testAuthCaptcha()
    {
        $restoreInstance = PMA\libraries\Response::getInstance();
        $mockResponse = $this->getMockBuilder('PMA\libraries\Response')
            ->disableOriginalConstructor()
            ->setMethods(array('isAjax', 'getFooter', 'getHeader'))
            ->getMock();

        $mockResponse->expects($this->once())
            ->method('isAjax')
            ->with()
            ->will($this->returnValue(false));

        $mockResponse->expects($this->once())
            ->method('getFooter')
            ->with()
            ->will($this->returnValue(new PMA\libraries\Footer()));

        $mockResponse->expects($this->once())
            ->method('getHeader')
            ->with()
            ->will($this->returnValue(new PMA\libraries\Header()));

        $_REQUEST['old_usr'] = '';
        $GLOBALS['cfg']['LoginCookieRecall'] = false;

        $attrInstance = new ReflectionProperty('PMA\libraries\Response', '_instance');
        $attrInstance->setAccessible(true);
        $attrInstance->setValue($mockResponse);

        $GLOBALS['pmaThemeImage'] = 'test';
        $GLOBALS['cfg']['Lang'] = '';
        $GLOBALS['cfg']['AllowArbitraryServer'] = false;
        $GLOBALS['cfg']['Servers'] = array(1);
        $GLOBALS['cfg']['CaptchaLoginPrivateKey'] = 'testprivkey';
        $GLOBALS['cfg']['CaptchaLoginPublicKey'] = 'testpubkey';
        $GLOBALS['server'] = 0;

        $GLOBALS['error_handler'] = new PMA\libraries\ErrorHandler;

        ob_start();
        $this->object->auth();
        $result = ob_get_clean();

        // assertions

        $this->assertContains(
            '<img name="imLogo" id="imLogo" src="testpma_logo.png"',
            $result
        );

        $this->assertContains(
            '<select name="lang" class="autosubmit" lang="en" dir="ltr" ' .
            'id="sel-lang">',
            $result
        );

        $this->assertContains(
            '<form method="post" action="index.php" name="login_form" ' .
            'autocomplete="off" class="disableAjax login hide js-show">',
            $result
        );

        $this->assertContains(
            '<input type="hidden" name="server" value="0" />',
            $result
        );

        $this->assertContains(
            '<script src="https://www.google.com/recaptcha/api.js?hl=en"'
            . ' async defer></script>',
            $result
        );

        $this->assertContains(
            '<div class="g-recaptcha" data-sitekey="testpubkey">',
            $result
        );

        $attrInstance->setValue($restoreInstance);
    }

    /**
     * Test for PMA\libraries\plugins\auth\AuthenticationConfig::auth with headers
     *
     * @return void
     */
    public function testAuthHeader()
    {
        $GLOBALS['cfg']['LoginCookieDeleteAll'] = false;
        $GLOBALS['cfg']['Servers'] = array(1);

        $restoreInstance = PMA\libraries\Response::getInstance();

        $mockResponse = $this->getMockBuilder('PMA\libraries\Response')
            ->disableOriginalConstructor()
            ->setMethods(array('isAjax', 'headersSent', 'header'))
            ->getMock();

        $mockResponse->expects($this->any())
            ->method('headersSent')
            ->with()
            ->will($this->returnValue(false));

        $mockResponse->expects($this->once())
            ->method('header')
            ->with('Location: http://www.phpmyadmin.net/logout' . ((SID) ? '?' . SID : ''));

        $attrInstance = new ReflectionProperty('PMA\libraries\Response', '_instance');
        $attrInstance->setAccessible(true);
        $attrInstance->setValue($mockResponse);

        $GLOBALS['cfg']['Server']['LogoutURL'] = 'http://www.phpmyadmin.net/logout';

        $this->object->logOut();

        $attrInstance->setValue($restoreInstance);
    }

    /**
     * Test for PMA\libraries\plugins\auth\AuthenticationConfig::authCheck
     *
     * @return void
     */
    public function testAuthCheckSwekey()
    {
<<<<<<< HEAD
        $defineAgain = 'PMA_TEST_NO_DEFINE';

        // case 2

=======
        $GLOBALS['cfg']['Server']['auth_swekey_config'] = 'testConfigSwekey';

        file_put_contents('testConfigSwekey', '');
        $this->assertFalse(
            $this->object->authCheck()
        );
        @unlink('testConfigSwekey');
    }

    /**
     * Test for PMA\libraries\plugins\auth\AuthenticationConfig::authCheck
     *
     * @return void
     */
    public function testAuthCheckCaptcha()
    {
        $GLOBALS['cfg']['Server']['auth_swekey_config'] = '';
>>>>>>> 11eb5742
        $GLOBALS['cfg']['CaptchaLoginPrivateKey'] = 'testprivkey';
        $GLOBALS['cfg']['CaptchaLoginPublicKey'] = 'testpubkey';
        $_POST["g-recaptcha-response"] = '';
        $_REQUEST['pma_username'] = 'testPMAUser';

        $this->assertFalse(
            $this->object->authCheck()
        );

        $this->assertEquals(
            'Please enter correct captcha!',
            $GLOBALS['conn_error']
        );
    }

    /**
     * Test for PMA\libraries\plugins\auth\AuthenticationConfig::authCheck
     *
     * @return void
     */
    public function testLogoutDelete()
    {
        $restoreInstance = PMA\libraries\Response::getInstance();

        $mockResponse = $this->getMockBuilder('PMA\libraries\Response')
            ->disableOriginalConstructor()
            ->setMethods(array('isAjax', 'headersSent', 'header'))
            ->getMock();

        $mockResponse->expects($this->any())
            ->method('headersSent')
            ->with()
            ->will($this->returnValue(false));

        $mockResponse->expects($this->once())
            ->method('header')
            ->with('Location: ./index.php' . ((SID) ? '?' . SID : ''));

        $attrInstance = new ReflectionProperty('PMA\libraries\Response', '_instance');
        $attrInstance->setAccessible(true);
        $attrInstance->setValue($mockResponse);

        $GLOBALS['cfg']['Server']['auth_swekey_config'] = '';
        $GLOBALS['cfg']['CaptchaLoginPrivateKey'] = '';
        $GLOBALS['cfg']['CaptchaLoginPublicKey'] = '';
        $GLOBALS['cfg']['LoginCookieDeleteAll'] = true;
        $GLOBALS['cfg']['Servers'] = array(1);

        $_COOKIE['pmaPass-0'] = 'test';

        $this->object->logOut();

        $this->assertFalse(
            isset($_COOKIE['pmaPass-0'])
        );
        $attrInstance->setValue($restoreInstance);
    }

    /**
     * Test for PMA\libraries\plugins\auth\AuthenticationConfig::authCheck
     *
     * @return void
     */
    public function testLogout()
    {
        $restoreInstance = PMA\libraries\Response::getInstance();

        $mockResponse = $this->getMockBuilder('PMA\libraries\Response')
            ->disableOriginalConstructor()
            ->setMethods(array('isAjax', 'headersSent', 'header'))
            ->getMock();

        $mockResponse->expects($this->any())
            ->method('headersSent')
            ->with()
            ->will($this->returnValue(false));

        $mockResponse->expects($this->once())
            ->method('header')
            ->with('Location: ./index.php' . ((SID) ? '?' . SID : ''));

        $attrInstance = new ReflectionProperty('PMA\libraries\Response', '_instance');
        $attrInstance->setAccessible(true);
        $attrInstance->setValue($mockResponse);
        $GLOBALS['cfg']['Server']['auth_swekey_config'] = '';
        $GLOBALS['cfg']['CaptchaLoginPrivateKey'] = '';
        $GLOBALS['cfg']['CaptchaLoginPublicKey'] = '';
        $GLOBALS['cfg']['LoginCookieDeleteAll'] = false;
        $GLOBALS['cfg']['Servers'] = array(1);
        $GLOBALS['server'] = 1;

        $_COOKIE['pmaPass-1'] = 'test';

        $this->object->logOut();

        $this->assertFalse(
            isset($_COOKIE['pmaPass-1'])
        );
        $attrInstance->setValue($restoreInstance);
    }

    /**
     * Test for PMA\libraries\plugins\auth\AuthenticationConfig::authCheck
     *
     * @return void
     */
    public function testAuthCheckArbitrary()
    {
        $GLOBALS['cfg']['Server']['auth_swekey_config'] = '';
        $GLOBALS['cfg']['CaptchaLoginPrivateKey'] = '';
        $GLOBALS['cfg']['CaptchaLoginPublicKey'] = '';
        $_REQUEST['old_usr'] = '';
        $_REQUEST['pma_username'] = 'testPMAUser';
        $_REQUEST['pma_servername'] = 'testPMAServer';
        $_REQUEST['pma_password'] = 'testPMAPSWD';
        $GLOBALS['cfg']['AllowArbitraryServer'] = true;

        $this->assertTrue(
            $this->object->authCheck()
        );

        $this->assertEquals(
            'testPMAUser',
            $GLOBALS['PHP_AUTH_USER']
        );

        $this->assertEquals(
            'testPMAPSWD',
            $GLOBALS['PHP_AUTH_PW']
        );

        $this->assertEquals(
            'testPMAServer',
            $GLOBALS['pma_auth_server']
        );

        $this->assertFalse(
            isset($_COOKIE['pmaPass-1'])
        );
    }

    /**
     * Test for PMA\libraries\plugins\auth\AuthenticationConfig::authCheck
     *
     * @return void
     */
    public function testAuthCheckIV()
    {
        $GLOBALS['cfg']['AllowArbitraryServer'] = true;
        $GLOBALS['cfg']['Server']['auth_swekey_config'] = '';
        $_REQUEST['pma_servername'] = 'testPMAServer';
        $_REQUEST['pma_password'] = 'testPMAPSWD';
        $_REQUEST['pma_username'] = '';
        $GLOBALS['server'] = 1;
        $_COOKIE['pmaServer-1'] = 'pmaServ1';
        $_COOKIE['pmaUser-1'] = '';
        $_COOKIE['pma_iv-1'] = base64_encode('testiv09testiv09');

        $this->assertFalse(
            $this->object->authCheck()
        );

        $this->assertEquals(
            'pmaServ1',
            $GLOBALS['pma_auth_server']
        );
    }

    /**
     * Test for PMA\libraries\plugins\auth\AuthenticationConfig::authCheck
     *
     * @return void
     */
    public function testAuthCheckExpires()
    {
        $GLOBALS['cfg']['Server']['auth_swekey_config'] = '';
        $GLOBALS['server'] = 1;
        $_COOKIE['pmaServer-1'] = 'pmaServ1';
        $_COOKIE['pmaUser-1'] = 'pmaUser1';
        $_COOKIE['pma_iv-1'] = base64_encode('testiv09testiv09');
        $_COOKIE['pmaPass-1'] = '';
        $GLOBALS['cfg']['blowfish_secret'] = 'secret';
        $_SESSION['last_access_time'] = time() - 1000;
        $GLOBALS['cfg']['LoginCookieValidity'] = 1440;

        $this->assertFalse(
            $this->object->authCheck()
        );
    }

    /**
     * Test for PMA\libraries\plugins\auth\AuthenticationConfig::authCheck (mock blowfish functions reqd)
     *
     * @return void
     */
    public function testAuthCheckDecryptUser()
    {
        $GLOBALS['server'] = 1;
        $_REQUEST['old_usr'] = '';
        $_REQUEST['pma_username'] = '';
        $_COOKIE['pmaServer-1'] = 'pmaServ1';
        $_COOKIE['pmaUser-1'] = 'pmaUser1';
        $_COOKIE['pma_iv-1'] = base64_encode('testiv09testiv09');
        $GLOBALS['cfg']['blowfish_secret'] = 'secret';
        $_SESSION['last_access_time'] = '';
        $GLOBALS['cfg']['CaptchaLoginPrivateKey'] = '';
        $GLOBALS['cfg']['CaptchaLoginPublicKey'] = '';

        // mock for blowfish function
        $this->object = $this->getMockBuilder('PMA\libraries\plugins\auth\AuthenticationCookie')
            ->disableOriginalConstructor()
            ->setMethods(array('cookieDecrypt'))
            ->getMock();

        $this->object->expects($this->once())
            ->method('cookieDecrypt')
            ->will($this->returnValue('testBF'));

        $this->assertFalse(
            $this->object->authCheck()
        );

        $this->assertEquals(
            'testBF',
            $GLOBALS['PHP_AUTH_USER']
        );
    }

    /**
     * Test for PMA\libraries\plugins\auth\AuthenticationConfig::authCheck (mocking blowfish functions)
     *
     * @return void
     */
    public function testAuthCheckDecryptPassword()
    {
        $GLOBALS['server'] = 1;
        $_REQUEST['old_usr'] = '';
        $_REQUEST['pma_username'] = '';
        $_COOKIE['pmaServer-1'] = 'pmaServ1';
        $_COOKIE['pmaUser-1'] = 'pmaUser1';
        $_COOKIE['pmaPass-1'] = 'pmaPass1';
        $_COOKIE['pma_iv-1'] = base64_encode('testiv09testiv09');
        $GLOBALS['cfg']['blowfish_secret'] = 'secret';
        $GLOBALS['cfg']['CaptchaLoginPrivateKey'] = '';
        $GLOBALS['cfg']['CaptchaLoginPublicKey'] = '';
        $_SESSION['last_access_time'] = time() - 1000;
        $GLOBALS['cfg']['LoginCookieValidity'] = 1440;

        // mock for blowfish function
        $this->object = $this->getMockBuilder('PMA\libraries\plugins\auth\AuthenticationCookie')
            ->disableOriginalConstructor()
            ->setMethods(array('cookieDecrypt'))
            ->getMock();

        $this->object->expects($this->at(1))
            ->method('cookieDecrypt')
            ->will($this->returnValue(''));

        $this->assertTrue(
            $this->object->authCheck()
        );

        $this->assertTrue(
            $GLOBALS['from_cookie']
        );

        $this->assertEquals(
            '',
            $GLOBALS['PHP_AUTH_PW']
        );

    }

    /**
     * Test for PMA\libraries\plugins\auth\AuthenticationConfig::authCheck (mocking the object itself)
     *
     * @return void
     */
    public function testAuthCheckAuthFails()
    {
        $GLOBALS['server'] = 1;
        $_REQUEST['old_usr'] = '';
        $_REQUEST['pma_username'] = '';
        $_COOKIE['pmaServer-1'] = 'pmaServ1';
        $_COOKIE['pmaUser-1'] = 'pmaUser1';
        $_COOKIE['pma_iv-1'] = base64_encode('testiv09testiv09');
        $GLOBALS['cfg']['blowfish_secret'] = 'secret';
        $_SESSION['last_access_time'] = 1;
        $GLOBALS['cfg']['CaptchaLoginPrivateKey'] = '';
        $GLOBALS['cfg']['CaptchaLoginPublicKey'] = '';
        $GLOBALS['cfg']['LoginCookieValidity'] = 0;
        $_SESSION['last_access_time'] = -1;
        // mock for blowfish function
        $this->object = $this->getMockBuilder('PMA\libraries\plugins\auth\AuthenticationCookie')
            ->disableOriginalConstructor()
            ->setMethods(array('authFails'))
            ->getMock();

        $this->object->expects($this->once())
            ->method('authFails');

        $this->assertFalse(
            $this->object->authCheck()
        );

        $this->assertTrue(
            $GLOBALS['no_activity']
        );
    }

    /**
     * Test for PMA\libraries\plugins\auth\AuthenticationConfig::authSetUser
     *
     * @return void
     */
    public function testAuthSetUser()
    {
        $GLOBALS['PHP_AUTH_USER'] = 'pmaUser2';
        $arr = array(
            'host' => 'a',
            'port' => 1,
            'socket' => true,
            'ssl' => true,
            'connect_type' => 'port',
            'user' => 'pmaUser2'
        );

        $GLOBALS['cfg']['Server'] = $arr;
        $GLOBALS['cfg']['Server']['user'] = 'pmaUser';
        $GLOBALS['cfg']['Servers'][1] = $arr;
        $GLOBALS['cfg']['AllowArbitraryServer'] = true;
        $GLOBALS['pma_auth_server'] = 'b 2';
        $GLOBALS['PHP_AUTH_PW'] = $_SERVER['PHP_AUTH_PW'] = 'testPW';
        $GLOBALS['server'] = 2;
        $GLOBALS['cfg']['LoginCookieStore'] = true;
        $GLOBALS['from_cookie'] = true;

        $this->object->authSetUser();

        $this->assertFalse(
            isset($GLOBALS['PHP_AUTH_PW'])
        );

        $this->assertFalse(
            isset($_SERVER['PHP_AUTH_PW'])
        );

        $this->object->storeUserCredentials();

        $this->assertTrue(
            isset($_COOKIE['pmaUser-1'])
        );

        $this->assertTrue(
            isset($_COOKIE['pmaPass-1'])
        );

        $arr['password'] = 'testPW';
        $arr['host'] = 'b';
        $arr['port'] = '2';
        $this->assertEquals(
            $arr,
            $GLOBALS['cfg']['Server']
        );

    }

    /**
     * Test for PMA\libraries\plugins\auth\AuthenticationConfig::authSetUser (check for headers redirect)
     *
     * @return void
     */
    public function testAuthSetUserWithHeaders()
    {
        $GLOBALS['PHP_AUTH_USER'] = 'pmaUser2';
        $arr = array(
            'host' => 'a',
            'port' => 1,
            'socket' => true,
            'ssl' => true,
            'connect_type' => 'port',
            'user' => 'pmaUser2'
        );

        $GLOBALS['cfg']['Server'] = $arr;
        $GLOBALS['cfg']['Server']['host'] = 'b';
        $GLOBALS['cfg']['Server']['user'] = 'pmaUser';
        $GLOBALS['cfg']['Servers'][1] = $arr;
        $GLOBALS['cfg']['AllowArbitraryServer'] = true;
        $GLOBALS['pma_auth_server'] = 'b 2';
        $GLOBALS['PHP_AUTH_PW'] = $_SERVER['PHP_AUTH_PW'] = 'testPW';
        $GLOBALS['server'] = 2;
        $GLOBALS['cfg']['LoginCookieStore'] = true;
        $GLOBALS['from_cookie'] = false;
        $GLOBALS['collation_connection'] = 'utf-8';

        $restoreInstance = PMA\libraries\Response::getInstance();

        $mockResponse = $this->getMockBuilder('PMA\libraries\Response')
            ->disableOriginalConstructor()
            ->setMethods(array('disable', 'header', 'headersSent'))
            ->getMock();

        $mockResponse->expects($this->at(0))
            ->method('disable');

        // target can be "phpunit" or "ide-phpunit.php",
        // depending on testing environment
        $mockResponse->expects($this->once())
            ->method('header')
            ->with(
                $this->stringContains('&server=2&lang=en&collation_connection=utf-8&token=token')
            );

        $mockResponse->expects($this->any())
            ->method('headersSent')
            ->with()
            ->will($this->returnValue(false));

        $attrInstance = new ReflectionProperty('PMA\libraries\Response', '_instance');
        $attrInstance->setAccessible(true);
        $attrInstance->setValue($mockResponse);

        $this->object->authSetUser();
        $this->object->storeUserCredentials();

        $this->assertTrue(
            isset($_COOKIE['pmaServer-2'])
        );

        $attrInstance->setValue($restoreInstance);
    }

    public function doMockResponse()
    {
        $restoreInstance = PMA\libraries\Response::getInstance();

        // set mocked headers and footers
        $mockResponse = $this->getMockBuilder('PMA\libraries\Response')
            ->disableOriginalConstructor()
            ->setMethods(array('header', 'headersSent'))
            ->getMock();

        $mockResponse->expects($this->any())
            ->method('headersSent')
            ->with()
            ->will($this->returnValue(false));

        $attrInstance = new ReflectionProperty('PMA\libraries\Response', '_instance');
        $attrInstance->setAccessible(true);
        $attrInstance->setValue($mockResponse);

        $headers = func_get_args();

        $header_method = $mockResponse->expects($this->exactly(count($headers)))
            ->method('header');

        call_user_func_array(array($header_method, 'withConsecutive'), $headers);

        $this->object->authFails();

        $attrInstance->setValue($restoreInstance);
    }

    /**
     * Test for PMA\libraries\plugins\auth\AuthenticationConfig::authFails
     *
     * @return void
     */
    public function testAuthFailsNoPass()
    {
        $this->object = $this->getMockBuilder('PMA\libraries\plugins\auth\AuthenticationCookie')
            ->disableOriginalConstructor()
            ->setMethods(array('auth'))
            ->getMock();

        $GLOBALS['server'] = 2;
        $_COOKIE['pmaPass-2'] = 'pass';

        $GLOBALS['login_without_password_is_forbidden'] = '1';

        $this->doMockResponse(
            array('Cache-Control: no-store, no-cache, must-revalidate'),
            array('Pragma: no-cache')
        );

        $this->assertEquals(
            $GLOBALS['conn_error'],
            'Login without a password is forbidden by configuration'
            . ' (see AllowNoPassword)'
        );

    }

    public function testAuthFailsDeny()
    {
        $this->object = $this->getMockBuilder('PMA\libraries\plugins\auth\AuthenticationCookie')
            ->disableOriginalConstructor()
            ->setMethods(array('auth'))
            ->getMock();

        $GLOBALS['server'] = 2;
        $_COOKIE['pmaPass-2'] = 'pass';

        $GLOBALS['login_without_password_is_forbidden'] = '';
        $GLOBALS['allowDeny_forbidden'] = '1';

        $this->doMockResponse(
            array('Cache-Control: no-store, no-cache, must-revalidate'),
            array('Pragma: no-cache')
        );

        $this->assertEquals(
            $GLOBALS['conn_error'],
            'Access denied!'
        );
    }

    public function testAuthFailsActivity()
    {
        $this->object = $this->getMockBuilder('PMA\libraries\plugins\auth\AuthenticationCookie')
            ->disableOriginalConstructor()
            ->setMethods(array('auth'))
            ->getMock();

        $GLOBALS['server'] = 2;
        $_COOKIE['pmaPass-2'] = 'pass';

        $GLOBALS['allowDeny_forbidden'] = '';
        $GLOBALS['no_activity'] = '1';
        $GLOBALS['cfg']['LoginCookieValidity'] = 10;

        $this->doMockResponse(
            array('Cache-Control: no-store, no-cache, must-revalidate'),
            array('Pragma: no-cache')
        );

        $this->assertEquals(
            $GLOBALS['conn_error'],
            'No activity within 10 seconds; please log in again.'
        );
    }

    public function testAuthFailsDBI()
    {
        $this->object = $this->getMockBuilder('PMA\libraries\plugins\auth\AuthenticationCookie')
            ->disableOriginalConstructor()
            ->setMethods(array('auth'))
            ->getMock();

        $GLOBALS['server'] = 2;
        $_COOKIE['pmaPass-2'] = 'pass';

        $dbi = $this->getMockBuilder('PMA\libraries\DatabaseInterface')
            ->disableOriginalConstructor()
            ->getMock();

        $dbi->expects($this->at(0))
            ->method('getError')
            ->will($this->returnValue(false));

        $GLOBALS['dbi'] = $dbi;
        $GLOBALS['no_activity'] = '';
        $GLOBALS['errno'] = 42;

        $this->doMockResponse(
            array('Cache-Control: no-store, no-cache, must-revalidate'),
            array('Pragma: no-cache')
        );

        $this->assertEquals(
            $GLOBALS['conn_error'],
            '#42 Cannot log in to the MySQL server'
        );
    }

    public function testAuthFailsErrno()
    {
        $this->object = $this->getMockBuilder('PMA\libraries\plugins\auth\AuthenticationCookie')
            ->disableOriginalConstructor()
            ->setMethods(array('auth'))
            ->getMock();

        $dbi = $this->getMockBuilder('PMA\libraries\DatabaseInterface')
            ->disableOriginalConstructor()
            ->getMock();

        $dbi->expects($this->at(0))
            ->method('getError')
            ->will($this->returnValue(false));

        $GLOBALS['dbi'] = $dbi;
        $GLOBALS['server'] = 2;
        $_COOKIE['pmaPass-2'] = 'pass';

        unset($GLOBALS['errno']);

        $this->doMockResponse(
            array('Cache-Control: no-store, no-cache, must-revalidate'),
            array('Pragma: no-cache')
        );

        $this->assertEquals(
            $GLOBALS['conn_error'],
            'Cannot log in to the MySQL server'
        );
    }

    /**
     * Test for PMA\libraries\plugins\auth\AuthenticationConfig::_getEncryptionSecret
     *
     * @return void
     */
    public function testGetEncryptionSecretEmpty()
    {
        $method = new \ReflectionMethod(
            'PMA\libraries\plugins\auth\AuthenticationCookie',
            '_getEncryptionSecret'
        );
        $method->setAccessible(true);

        $GLOBALS['cfg']['blowfish_secret'] = '';
        $_SESSION['encryption_key'] = '';

        $result = $method->invoke($this->object, null);

        $this->assertEquals(
            $result,
            $_SESSION['encryption_key']
        );

        $this->assertEquals(
            256,
            strlen($result)
        );
    }

    /**
     * Test for PMA\libraries\plugins\auth\AuthenticationConfig::_getEncryptionSecret
     *
     * @return void
     */
    public function testGetEncryptionSecretConfigured()
    {
        $method = new \ReflectionMethod(
            'PMA\libraries\plugins\auth\AuthenticationCookie',
            '_getEncryptionSecret'
        );
        $method->setAccessible(true);

        $GLOBALS['cfg']['blowfish_secret'] = 'notEmpty';

        $result = $method->invoke($this->object, null);

        $this->assertEquals(
            md5('notEmpty'),
            $result
        );
    }

    /**
     * Test for PMA\libraries\plugins\auth\AuthenticationConfig::cookieEncrypt
     *
     * @return void
     */
    public function testCookieEncrypt()
    {
        $this->object->setIV('testiv09testiv09');
        // works with the openssl extension active or inactive
        $this->assertEquals(
            '+coP/up/ZBTBwbiEpCUVXQ==',
            $this->object->cookieEncrypt('data123', 'sec321')
        );
    }

    /**
     * Test for PMA\libraries\plugins\auth\AuthenticationConfig::cookieDecrypt
     *
     * @return void
     */
    public function testCookieDecrypt()
    {
        $this->object->setIV('testiv09testiv09');
        // works with the openssl extension active or inactive
        $this->assertEquals(
            'data123',
            $this->object->cookieDecrypt(
                '+coP/up/ZBTBwbiEpCUVXQ==',
                'sec321'
            )
        );
    }


}<|MERGE_RESOLUTION|>--- conflicted
+++ resolved
@@ -404,32 +404,8 @@
      *
      * @return void
      */
-    public function testAuthCheckSwekey()
-    {
-<<<<<<< HEAD
-        $defineAgain = 'PMA_TEST_NO_DEFINE';
-
-        // case 2
-
-=======
-        $GLOBALS['cfg']['Server']['auth_swekey_config'] = 'testConfigSwekey';
-
-        file_put_contents('testConfigSwekey', '');
-        $this->assertFalse(
-            $this->object->authCheck()
-        );
-        @unlink('testConfigSwekey');
-    }
-
-    /**
-     * Test for PMA\libraries\plugins\auth\AuthenticationConfig::authCheck
-     *
-     * @return void
-     */
     public function testAuthCheckCaptcha()
     {
-        $GLOBALS['cfg']['Server']['auth_swekey_config'] = '';
->>>>>>> 11eb5742
         $GLOBALS['cfg']['CaptchaLoginPrivateKey'] = 'testprivkey';
         $GLOBALS['cfg']['CaptchaLoginPublicKey'] = 'testpubkey';
         $_POST["g-recaptcha-response"] = '';
@@ -472,7 +448,6 @@
         $attrInstance->setAccessible(true);
         $attrInstance->setValue($mockResponse);
 
-        $GLOBALS['cfg']['Server']['auth_swekey_config'] = '';
         $GLOBALS['cfg']['CaptchaLoginPrivateKey'] = '';
         $GLOBALS['cfg']['CaptchaLoginPublicKey'] = '';
         $GLOBALS['cfg']['LoginCookieDeleteAll'] = true;
@@ -514,7 +489,6 @@
         $attrInstance = new ReflectionProperty('PMA\libraries\Response', '_instance');
         $attrInstance->setAccessible(true);
         $attrInstance->setValue($mockResponse);
-        $GLOBALS['cfg']['Server']['auth_swekey_config'] = '';
         $GLOBALS['cfg']['CaptchaLoginPrivateKey'] = '';
         $GLOBALS['cfg']['CaptchaLoginPublicKey'] = '';
         $GLOBALS['cfg']['LoginCookieDeleteAll'] = false;
@@ -538,7 +512,6 @@
      */
     public function testAuthCheckArbitrary()
     {
-        $GLOBALS['cfg']['Server']['auth_swekey_config'] = '';
         $GLOBALS['cfg']['CaptchaLoginPrivateKey'] = '';
         $GLOBALS['cfg']['CaptchaLoginPublicKey'] = '';
         $_REQUEST['old_usr'] = '';
@@ -579,7 +552,6 @@
     public function testAuthCheckIV()
     {
         $GLOBALS['cfg']['AllowArbitraryServer'] = true;
-        $GLOBALS['cfg']['Server']['auth_swekey_config'] = '';
         $_REQUEST['pma_servername'] = 'testPMAServer';
         $_REQUEST['pma_password'] = 'testPMAPSWD';
         $_REQUEST['pma_username'] = '';
@@ -605,7 +577,6 @@
      */
     public function testAuthCheckExpires()
     {
-        $GLOBALS['cfg']['Server']['auth_swekey_config'] = '';
         $GLOBALS['server'] = 1;
         $_COOKIE['pmaServer-1'] = 'pmaServ1';
         $_COOKIE['pmaUser-1'] = 'pmaUser1';
