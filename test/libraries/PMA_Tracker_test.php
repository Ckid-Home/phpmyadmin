--- conflicted
+++ resolved
@@ -11,10 +11,7 @@
  */
 use PMA\libraries\Tracker;
 
-
-
 require_once 'libraries/database_interface.inc.php';
-
 require_once 'libraries/php-gettext/gettext.inc';
 require_once 'libraries/relation.lib.php';
 
@@ -581,75 +578,7 @@
     }
 
     /**
-<<<<<<< HEAD
-     * Test for Tracker::getVersion()
-     *
-     * @return void
-     * @test
-     */
-    public function testGetVersion()
-    {
-        if (! PMA_HAS_RUNKIT) {
-            $this->markTestSkipped("Cannot redefine constant");
-        }
-
-        runkit_constant_redefine("PMA_DRIZZLE", true);
-
-        $sql_query = " SELECT MAX(version) FROM `pmadb`.`tracking`" .
-        " WHERE `db_name` = 'pma''db' " .
-        " AND `table_name` = 'pma''table' ";
-
-        $sql_query_drizzle = ' AND tracking & 1 <> 0';
-
-        $sql_query_non_drizzle = " AND FIND_IN_SET('UPDATE',tracking) > 0" ;
-
-        $GLOBALS['controllink'] = null;
-
-        $dbi = $this->getMockBuilder('PMA\libraries\DatabaseInterface')
-            ->disableOriginalConstructor()
-            ->getMock();
-
-        $dbi->expects($this->at(0))
-            ->method('query')
-            ->with($sql_query . $sql_query_drizzle, null, 0, false)
-            ->will($this->returnValue("executed_1"));
-
-        $dbi->expects($this->at(1))
-            ->method('fetchArray')
-            ->with("executed_1")
-            ->will($this->returnValue(array("executed_3")));
-
-        $dbi->expects($this->at(2))
-            ->method('query')
-            ->with($sql_query . $sql_query_non_drizzle, null, 0, false)
-            ->will($this->returnValue("executed_2"));
-
-        $dbi->expects($this->at(3))
-            ->method('fetchArray')
-            ->with("executed_2")
-            ->will($this->returnValue(array()));
-
-        $GLOBALS['dbi'] = $dbi;
-
-        // first assertion
-        $this->assertEquals(
-            "executed_3",
-            Tracker::getVersion("pma'db", "pma'table", "UPDATE")
-        );
-
-        // second assertion
-        runkit_constant_redefine("PMA_DRIZZLE", false);
-        $this->assertEquals(
-            -1,
-            Tracker::getVersion("pma'db", "pma'table", "UPDATE")
-        );
-    }
-
-    /**
-     * Test for Tracker::getTrackedData()
-=======
      * Test for PMA_Tracker::getTrackedData()
->>>>>>> 6a163eaa
      *
      * @param array $fetchArrayReturn Value to be returned by mocked fetchArray
      * @param array $expectedArray    Expected array
@@ -969,35 +898,4 @@
 
         return $query;
     }
-<<<<<<< HEAD
-
-    /**
-     * Test for Tracker::_transformTrackingSet
-     *
-     * @return void
-     * @test
-     */
-    public function testTransformTrackingSet()
-    {
-        if (! PMA_HAS_RUNKIT) {
-            $this->markTestSkipped("Cannot redefine constant");
-        }
-
-        runkit_constant_redefine("PMA_DRIZZLE", true);
-
-        $method = new \ReflectionMethod('PMA\libraries\Tracker', "_transformTrackingSet");
-        $method->setAccessible(true);
-
-        $this->assertEquals(
-            $method->invoke(null, "CREATE DATABASE,ALTER DATABASE,DROP DATABASE"),
-            224
-        );
-
-        $this->assertEquals(
-            $method->invoke(null, 224),
-            "CREATE DATABASE,ALTER DATABASE,DROP DATABASE"
-        );
-    }
-=======
->>>>>>> 6a163eaa
 }