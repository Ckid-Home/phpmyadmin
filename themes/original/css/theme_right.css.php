--- conflicted
+++ resolved
@@ -1772,50 +1772,6 @@
     -webkit-box-sizing: border-box;
 }
 
-<<<<<<< HEAD
-
-
-.colborder {
-    border-right: solid 1px #FFFFFF;
-    cursor: col-resize;
-    height: 100%;
-    margin-left: -3px;
-    position: absolute;
-    width: 5px;
-}
-
-.pma_table thead th span, .pma_table tbody td span {
-    display: block;
-    overflow: hidden;
-}
-
-.cRsz {
-    position: absolute;
-}
-
-.draggable {
-    cursor: move;
-}
-
-.cCpy {
-    background: #333;
-    color: #FFF;
-    margin: 0.1em;
-    padding: 0.3em;
-    position: absolute;
-}
-
-.cCpy a {
-    color: #FFF;
-}
-
-.cPointer {
-    background: url(<?php echo $_SESSION['PMA_Theme']->getImgPath(); ?>col_pointer.png);
-    height: 20px;       /* if the height changed, also change makegrid.js */
-    margin-left: -5px;  /* must be minus half of its width */
-    position: absolute;
-    width: 10px;
-=======
 .CodeMirror {
   line-height: 1em;
   font-family: monospace;
@@ -1914,5 +1870,46 @@
 }
 span.mysql-number {
     color: <?php echo $GLOBALS['cfg']['SQP']['fmtColor']['digit_integer']; ?>;
->>>>>>> d6b26b2d
+}
+
+.colborder {
+    border-right: solid 1px #FFFFFF;
+    cursor: col-resize;
+    height: 100%;
+    margin-left: -3px;
+    position: absolute;
+    width: 5px;
+}
+
+.pma_table thead th span, .pma_table tbody td span {
+    display: block;
+    overflow: hidden;
+}
+
+.cRsz {
+    position: absolute;
+}
+
+.draggable {
+    cursor: move;
+}
+
+.cCpy {
+    background: #333;
+    color: #FFF;
+    margin: 0.1em;
+    padding: 0.3em;
+    position: absolute;
+}
+
+.cCpy a {
+    color: #FFF;
+}
+
+.cPointer {
+    background: url(<?php echo $_SESSION['PMA_Theme']->getImgPath(); ?>col_pointer.png);
+    height: 20px;       /* if the height changed, also change makegrid.js */
+    margin-left: -5px;  /* must be minus half of its width */
+    position: absolute;
+    width: 10px;
 }