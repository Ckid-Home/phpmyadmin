--- conflicted
+++ resolved
@@ -2645,13 +2645,12 @@
     overflow: hidden;
 }
 
-<<<<<<< HEAD
 .pma_table tbody td span code span {
     display: inline;
-=======
+}
+
 .pma_table th.draggable.right span {
     margin-<?php echo $right; ?>: 0px;
->>>>>>> b661cd7c
 }
 
 .pma_table th.draggable span {
