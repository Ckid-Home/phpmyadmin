<?php
/* vim: set expandtab sw=4 ts=4 sts=4: */
/**
 * Wrapper script for rendering transformations
 *
 * @package PhpMyAdmin
 */
declare(strict_types=1);

use PhpMyAdmin\Core;
use PhpMyAdmin\DatabaseInterface;
use PhpMyAdmin\Relation;
use PhpMyAdmin\Response;
use PhpMyAdmin\Transformations;

if (! defined('ROOT_PATH')) {
    define('ROOT_PATH', __DIR__ . DIRECTORY_SEPARATOR);
}

define('IS_TRANSFORMATION_WRAPPER', true);

global $db, $table;

require_once ROOT_PATH . 'libraries/common.inc.php';

/** @var Response $response */
$response = $containerBuilder->get(Response::class);

/** @var DatabaseInterface $dbi */
$dbi = $containerBuilder->get(DatabaseInterface::class);

/** @var Transformations $transformations */
$transformations = $containerBuilder->get('transformations');
/** @var Relation $relation */
$relation = $containerBuilder->get('relation');
$cfgRelation = $relation->getRelationsParam();

/**
 * Ensures db and table are valid, else moves to the "parent" script
 */
require_once ROOT_PATH . 'libraries/db_table_exists.inc.php';


/**
 * Sets globals from $_REQUEST
 */
$request_params = [
    'cn',
    'ct',
    'sql_query',
    'transform_key',
    'where_clause',
];
$size_params = [
    'newHeight',
    'newWidth',
];
foreach ($request_params as $one_request_param) {
    if (isset($_REQUEST[$one_request_param])) {
        if (in_array($one_request_param, $size_params)) {
            $GLOBALS[$one_request_param] = intval($_REQUEST[$one_request_param]);
            if ($GLOBALS[$one_request_param] > 2000) {
                $GLOBALS[$one_request_param] = 2000;
            }
        } else {
            $GLOBALS[$one_request_param] = $_REQUEST[$one_request_param];
        }
    }
}


/**
 * Get the list of the fields of the current table
 */
$dbi->selectDb($db);
if (isset($where_clause)) {
<<<<<<< HEAD
    $result = $dbi->query(
=======

    if (! Core::checkSqlQuerySignature($where_clause, isset($_GET['where_clause_sign']) ? $_GET['where_clause_sign'] : '')) {
        /* l10n: In case a SQL query did not pass a security check  */
        Core::fatalError(__('There is an issue with your request.'));
        exit;
    }
    $result = $GLOBALS['dbi']->query(
>>>>>>> 19df63b0
        'SELECT * FROM ' . PhpMyAdmin\Util::backquote($table)
        . ' WHERE ' . $where_clause . ';',
        PhpMyAdmin\DatabaseInterface::CONNECT_USER,
        PhpMyAdmin\DatabaseInterface::QUERY_STORE
    );
    $row = $dbi->fetchAssoc($result);
} else {
    $result = $dbi->query(
        'SELECT * FROM ' . PhpMyAdmin\Util::backquote($table) . ' LIMIT 1;',
        PhpMyAdmin\DatabaseInterface::CONNECT_USER,
        PhpMyAdmin\DatabaseInterface::QUERY_STORE
    );
    $row = $dbi->fetchAssoc($result);
}

// No row returned
if (! $row) {
    exit;
} // end if (no record returned)

$default_ct = 'application/octet-stream';

if ($cfgRelation['commwork'] && $cfgRelation['mimework']) {
    $mime_map = $transformations->getMime($db, $table);
    $mime_options = $transformations->getOptions(
        isset($mime_map[$transform_key]['transformation_options'])
        ? $mime_map[$transform_key]['transformation_options'] : ''
    );

    foreach ($mime_options as $key => $option) {
        if (substr($option, 0, 10) == '; charset=') {
            $mime_options['charset'] = $option;
        }
    }
}

$response->getHeader()->sendHttpHeaders();

// [MIME]
if (isset($ct) && ! empty($ct)) {
    $mime_type = $ct;
} else {
    $mime_type = (! empty($mime_map[$transform_key]['mimetype'])
        ? str_replace('_', '/', $mime_map[$transform_key]['mimetype'])
        : $default_ct)
    . (isset($mime_options['charset']) ? $mime_options['charset'] : '');
}

Core::downloadHeader($cn, $mime_type);

if (! isset($_REQUEST['resize'])) {
    if (stripos($mime_type, 'html') === false) {
        echo $row[$transform_key];
    } else {
        echo htmlspecialchars($row[$transform_key]);
    }
} else {
    // if image_*__inline.inc.php finds that we can resize,
    // it sets the resize parameter to jpeg or png

    $srcImage = imagecreatefromstring($row[$transform_key]);
    $srcWidth = imagesx($srcImage);
    $srcHeight = imagesy($srcImage);

    // Check to see if the width > height or if width < height
    // if so adjust accordingly to make sure the image
    // stays smaller than the new width and new height

    $ratioWidth = $srcWidth / $_REQUEST['newWidth'];
    $ratioHeight = $srcHeight / $_REQUEST['newHeight'];

    if ($ratioWidth < $ratioHeight) {
        $destWidth = $srcWidth / $ratioHeight;
        $destHeight = $_REQUEST['newHeight'];
    } else {
        $destWidth = $_REQUEST['newWidth'];
        $destHeight = $srcHeight / $ratioWidth;
    }

    if ($_REQUEST['resize']) {
        $destImage = imagecreatetruecolor($destWidth, $destHeight);

        // ImageCopyResized($destImage, $srcImage, 0, 0, 0, 0,
        // $destWidth, $destHeight, $srcWidth, $srcHeight);
        // better quality but slower:
        imagecopyresampled(
            $destImage,
            $srcImage,
            0,
            0,
            0,
            0,
            $destWidth,
            $destHeight,
            $srcWidth,
            $srcHeight
        );
        if ($_REQUEST['resize'] == 'jpeg') {
            imagejpeg($destImage, null, 75);
        }
        if ($_REQUEST['resize'] == 'png') {
            imagepng($destImage);
        }
        imagedestroy($destImage);
    }
    imagedestroy($srcImage);
}<|MERGE_RESOLUTION|>--- conflicted
+++ resolved
@@ -74,17 +74,13 @@
  */
 $dbi->selectDb($db);
 if (isset($where_clause)) {
-<<<<<<< HEAD
-    $result = $dbi->query(
-=======
 
     if (! Core::checkSqlQuerySignature($where_clause, isset($_GET['where_clause_sign']) ? $_GET['where_clause_sign'] : '')) {
         /* l10n: In case a SQL query did not pass a security check  */
         Core::fatalError(__('There is an issue with your request.'));
         exit;
     }
-    $result = $GLOBALS['dbi']->query(
->>>>>>> 19df63b0
+    $result = $dbi->query(
         'SELECT * FROM ' . PhpMyAdmin\Util::backquote($table)
         . ' WHERE ' . $where_clause . ';',
         PhpMyAdmin\DatabaseInterface::CONNECT_USER,
